--- conflicted
+++ resolved
@@ -9,11 +9,7 @@
         fileTags: ["install"]
         prefix: "qtcreator/designer/"
         files: [
-<<<<<<< HEAD
-            "qtcreator/designer/templates.xml",
-=======
             "templates.xml",
->>>>>>> 8d5d1f2f
         ]
     }
 
@@ -22,19 +18,11 @@
         fileTags: ["install"]
         prefix: "qtcreator/designer/templates/"
         files: [
-<<<<<<< HEAD
-            "qtcreator/designer/templates/Dialog_with_Buttons_Bottom.ui",
-            "qtcreator/designer/templates/Dialog_with_Buttons_Right.ui",
-            "qtcreator/designer/templates/Dialog_without_Buttons.ui",
-            "qtcreator/designer/templates/Main_Window.ui",
-            "qtcreator/designer/templates/Widget.ui",
-=======
             "Dialog_with_Buttons_Bottom.ui",
             "Dialog_with_Buttons_Right.ui",
             "Dialog_without_Buttons.ui",
             "Main_Window.ui",
             "Widget.ui",
->>>>>>> 8d5d1f2f
         ]
     }
 
@@ -43,18 +31,6 @@
         fileTags: ["install"]
         prefix: "qtcreator/dumper/"
         files: [
-<<<<<<< HEAD
-            "qtcreator/dumper/LGPL_EXCEPTION.TXT",
-            "qtcreator/dumper/LICENSE.LGPL",
-            "qtcreator/dumper/bridge.py",
-            "qtcreator/dumper/dumper.cpp",
-            "qtcreator/dumper/dumper.h",
-            "qtcreator/dumper/dumper.pro",
-            "qtcreator/dumper/dumper.py",
-            "qtcreator/dumper/dumper_p.h",
-            "qtcreator/dumper/pdumper.py",
-            "qtcreator/dumper/qttypes.py",
-=======
             "LGPL_EXCEPTION.TXT",
             "LICENSE.LGPL",
             "bridge.py",
@@ -65,7 +41,6 @@
             "dumper_p.h",
             "pdumper.py",
             "qttypes.py",
->>>>>>> 8d5d1f2f
         ]
     }
 
@@ -74,13 +49,8 @@
         fileTags: ["install"]
         prefix: "qtcreator/dumper/test/"
         files: [
-<<<<<<< HEAD
-            "qtcreator/dumper/test/dumpertest.pro",
-            "qtcreator/dumper/test/main.cpp",
-=======
             "dumpertest.pro",
             "main.cpp",
->>>>>>> 8d5d1f2f
         ]
     }
 
@@ -89,24 +59,6 @@
         fileTags: ["install"]
         prefix: "qtcreator/generic-highlighter/"
         files: [
-<<<<<<< HEAD
-            "qtcreator/generic-highlighter/alert.xml",
-            "qtcreator/generic-highlighter/autoconf.xml",
-            "qtcreator/generic-highlighter/bash.xml",
-            "qtcreator/generic-highlighter/cmake.xml",
-            "qtcreator/generic-highlighter/css.xml",
-            "qtcreator/generic-highlighter/doxygen.xml",
-            "qtcreator/generic-highlighter/dtd.xml",
-            "qtcreator/generic-highlighter/html.xml",
-            "qtcreator/generic-highlighter/ini.xml",
-            "qtcreator/generic-highlighter/java.xml",
-            "qtcreator/generic-highlighter/javadoc.xml",
-            "qtcreator/generic-highlighter/perl.xml",
-            "qtcreator/generic-highlighter/ruby.xml",
-            "qtcreator/generic-highlighter/valgrind-suppression.xml",
-            "qtcreator/generic-highlighter/xml.xml",
-            "qtcreator/generic-highlighter/yacc.xml",
-=======
             "alert.xml",
             "autoconf.xml",
             "bash.xml",
@@ -123,7 +75,6 @@
             "valgrind-suppression.xml",
             "xml.xml",
             "yacc.xml",
->>>>>>> 8d5d1f2f
         ]
     }
 
@@ -132,21 +83,12 @@
         fileTags: ["install"]
         prefix: "qtcreator/glsl/"
         files: [
-<<<<<<< HEAD
-            "qtcreator/glsl/glsl_120.frag",
-            "qtcreator/glsl/glsl_120.vert",
-            "qtcreator/glsl/glsl_120_common.glsl",
-            "qtcreator/glsl/glsl_es_100.frag",
-            "qtcreator/glsl/glsl_es_100.vert",
-            "qtcreator/glsl/glsl_es_100_common.glsl",
-=======
             "glsl_120.frag",
             "glsl_120.vert",
             "glsl_120_common.glsl",
             "glsl_es_100.frag",
             "glsl_es_100.vert",
             "glsl_es_100_common.glsl",
->>>>>>> 8d5d1f2f
         ]
     }
 
@@ -155,15 +97,6 @@
         fileTags: ["install"]
         prefix: "qtcreator/patches/"
         files: [
-<<<<<<< HEAD
-            "qtcreator/patches/.gitattributes",
-            "qtcreator/patches/README",
-            "qtcreator/patches/gdb-expand-line-sal-maybe.patch",
-            "qtcreator/patches/gdb-increased-dcache-line-size.patch",
-            "qtcreator/patches/gdb-stepping-for-maemo.patch",
-            "qtcreator/patches/gdb-without-dwarf-name-canonicalization.patch",
-            "qtcreator/patches/gdb-work-around-trk-single-step.patch",
-=======
             ".gitattributes",
             "README",
             "gdb-expand-line-sal-maybe.patch",
@@ -171,7 +104,6 @@
             "gdb-stepping-for-maemo.patch",
             "gdb-without-dwarf-name-canonicalization.patch",
             "gdb-work-around-trk-single-step.patch",
->>>>>>> 8d5d1f2f
         ]
     }
 
@@ -180,27 +112,6 @@
         fileTags: ["install"]
         prefix: "qtcreator/qml-type-descriptions/"
         files: [
-<<<<<<< HEAD
-            "qtcreator/qml-type-descriptions/builtins.qmltypes",
-            "qtcreator/qml-type-descriptions/qmlproject.qmltypes",
-            "qtcreator/qml-type-descriptions/qmlruntime.qmltypes",
-            "qtcreator/qml-type-descriptions/qt-labs-folderlistmodel.qmltypes",
-            "qtcreator/qml-type-descriptions/qt-labs-gestures.qmltypes",
-            "qtcreator/qml-type-descriptions/qt-labs-particles.qmltypes",
-            "qtcreator/qml-type-descriptions/qtmobility-connectivity.qmltypes",
-            "qtcreator/qml-type-descriptions/qtmobility-contacts.qmltypes",
-            "qtcreator/qml-type-descriptions/qtmobility-feedback.qmltypes",
-            "qtcreator/qml-type-descriptions/qtmobility-gallery.qmltypes",
-            "qtcreator/qml-type-descriptions/qtmobility-location.qmltypes",
-            "qtcreator/qml-type-descriptions/qtmobility-messaging.qmltypes",
-            "qtcreator/qml-type-descriptions/qtmobility-organizer.qmltypes",
-            "qtcreator/qml-type-descriptions/qtmobility-publishsubscribe.qmltypes",
-            "qtcreator/qml-type-descriptions/qtmobility-sensors.qmltypes",
-            "qtcreator/qml-type-descriptions/qtmobility-serviceframework.qmltypes",
-            "qtcreator/qml-type-descriptions/qtmobility-systeminfo.qmltypes",
-            "qtcreator/qml-type-descriptions/qtmultimediakit.qmltypes",
-            "qtcreator/qml-type-descriptions/qtwebkit.qmltypes",
-=======
             "builtins.qmltypes",
             "qmlproject.qmltypes",
             "qmlruntime.qmltypes",
@@ -220,7 +131,6 @@
             "qtmobility-systeminfo.qmltypes",
             "qtmultimediakit.qmltypes",
             "qtwebkit.qmltypes",
->>>>>>> 8d5d1f2f
         ]
     }
 
@@ -229,15 +139,6 @@
         fileTags: ["install"]
         prefix: "qtcreator/qml/qmldump/"
         files: [
-<<<<<<< HEAD
-            "qtcreator/qml/qmldump/Info.plist.in",
-            "qtcreator/qml/qmldump/LGPL_EXCEPTION.TXT",
-            "qtcreator/qml/qmldump/LICENSE.LGPL",
-            "qtcreator/qml/qmldump/main.cpp",
-            "qtcreator/qml/qmldump/qmldump.pro",
-            "qtcreator/qml/qmldump/qmlstreamwriter.cpp",
-            "qtcreator/qml/qmldump/qmlstreamwriter.h",
-=======
             "Info.plist.in",
             "LGPL_EXCEPTION.TXT",
             "LICENSE.LGPL",
@@ -245,7 +146,6 @@
             "qmldump.pro",
             "qmlstreamwriter.cpp",
             "qmlstreamwriter.h",
->>>>>>> 8d5d1f2f
         ]
     }
 
@@ -254,15 +154,6 @@
         fileTags: ["install"]
         prefix: "qtcreator/qml/qmljsdebugger/"
         files: [
-<<<<<<< HEAD
-            "qtcreator/qml/qmljsdebugger/jsdebuggeragent.cpp",
-            "qtcreator/qml/qmljsdebugger/qdeclarativeinspectorservice.cpp",
-            "qtcreator/qml/qmljsdebugger/qdeclarativeviewinspector.cpp",
-            "qtcreator/qml/qmljsdebugger/qdeclarativeviewinspector_p.h",
-            "qtcreator/qml/qmljsdebugger/qmljsdebugger-lib.pri",
-            "qtcreator/qml/qmljsdebugger/qmljsdebugger-src.pri",
-            "qtcreator/qml/qmljsdebugger/qmljsdebugger.pro",
-=======
             "jsdebuggeragent.cpp",
             "qdeclarativeinspectorservice.cpp",
             "qdeclarativeviewinspector.cpp",
@@ -270,7 +161,6 @@
             "qmljsdebugger-lib.pri",
             "qmljsdebugger-src.pri",
             "qmljsdebugger.pro",
->>>>>>> 8d5d1f2f
         ]
     }
 
@@ -279,30 +169,6 @@
         fileTags: ["install"]
         prefix: "qtcreator/qml/qmljsdebugger/editor/"
         files: [
-<<<<<<< HEAD
-            "qtcreator/qml/qmljsdebugger/editor/abstractliveedittool.cpp",
-            "qtcreator/qml/qmljsdebugger/editor/abstractliveedittool.h",
-            "qtcreator/qml/qmljsdebugger/editor/boundingrecthighlighter.cpp",
-            "qtcreator/qml/qmljsdebugger/editor/boundingrecthighlighter.h",
-            "qtcreator/qml/qmljsdebugger/editor/colorpickertool.cpp",
-            "qtcreator/qml/qmljsdebugger/editor/colorpickertool.h",
-            "qtcreator/qml/qmljsdebugger/editor/livelayeritem.cpp",
-            "qtcreator/qml/qmljsdebugger/editor/livelayeritem.h",
-            "qtcreator/qml/qmljsdebugger/editor/liverubberbandselectionmanipulator.cpp",
-            "qtcreator/qml/qmljsdebugger/editor/liverubberbandselectionmanipulator.h",
-            "qtcreator/qml/qmljsdebugger/editor/liveselectionindicator.cpp",
-            "qtcreator/qml/qmljsdebugger/editor/liveselectionindicator.h",
-            "qtcreator/qml/qmljsdebugger/editor/liveselectionrectangle.cpp",
-            "qtcreator/qml/qmljsdebugger/editor/liveselectionrectangle.h",
-            "qtcreator/qml/qmljsdebugger/editor/liveselectiontool.cpp",
-            "qtcreator/qml/qmljsdebugger/editor/liveselectiontool.h",
-            "qtcreator/qml/qmljsdebugger/editor/livesingleselectionmanipulator.cpp",
-            "qtcreator/qml/qmljsdebugger/editor/livesingleselectionmanipulator.h",
-            "qtcreator/qml/qmljsdebugger/editor/subcomponentmasklayeritem.cpp",
-            "qtcreator/qml/qmljsdebugger/editor/subcomponentmasklayeritem.h",
-            "qtcreator/qml/qmljsdebugger/editor/zoomtool.cpp",
-            "qtcreator/qml/qmljsdebugger/editor/zoomtool.h",
-=======
             "abstractliveedittool.cpp",
             "abstractliveedittool.h",
             "boundingrecthighlighter.cpp",
@@ -325,7 +191,6 @@
             "subcomponentmasklayeritem.h",
             "zoomtool.cpp",
             "zoomtool.h",
->>>>>>> 8d5d1f2f
         ]
     }
 
@@ -334,21 +199,12 @@
         fileTags: ["install"]
         prefix: "qtcreator/qml/qmljsdebugger/include/"
         files: [
-<<<<<<< HEAD
-            "qtcreator/qml/qmljsdebugger/include/jsdebuggeragent.h",
-            "qtcreator/qml/qmljsdebugger/include/qdeclarativeinspectorservice.h",
-            "qtcreator/qml/qmljsdebugger/include/qdeclarativeviewinspector.h",
-            "qtcreator/qml/qmljsdebugger/include/qdeclarativeviewobserver.h",
-            "qtcreator/qml/qmljsdebugger/include/qmlinspectorconstants.h",
-            "qtcreator/qml/qmljsdebugger/include/qmljsdebugger_global.h",
-=======
             "jsdebuggeragent.h",
             "qdeclarativeinspectorservice.h",
             "qdeclarativeviewinspector.h",
             "qdeclarativeviewobserver.h",
             "qmlinspectorconstants.h",
             "qmljsdebugger_global.h",
->>>>>>> 8d5d1f2f
         ]
     }
 
@@ -357,15 +213,9 @@
         fileTags: ["install"]
         prefix: "qtcreator/qml/qmljsdebugger/include/qt_private/"
         files: [
-<<<<<<< HEAD
-            "qtcreator/qml/qmljsdebugger/include/qt_private/qdeclarativedebughelper_p.h",
-            "qtcreator/qml/qmljsdebugger/include/qt_private/qdeclarativedebugservice_p.h",
-            "qtcreator/qml/qmljsdebugger/include/qt_private/qdeclarativestate_p.h",
-=======
             "qdeclarativedebughelper_p.h",
             "qdeclarativedebugservice_p.h",
             "qdeclarativestate_p.h",
->>>>>>> 8d5d1f2f
         ]
     }
 
@@ -374,13 +224,8 @@
         fileTags: ["install"]
         prefix: "qtcreator/qml/qmljsdebugger/protocol/"
         files: [
-<<<<<<< HEAD
-            "qtcreator/qml/qmljsdebugger/protocol/inspectorprotocol.h",
-            "qtcreator/qml/qmljsdebugger/protocol/protocol.pri",
-=======
             "inspectorprotocol.h",
             "protocol.pri",
->>>>>>> 8d5d1f2f
         ]
     }
 
@@ -389,33 +234,6 @@
         fileTags: ["install"]
         prefix: "qtcreator/qml/qmlobserver/"
         files: [
-<<<<<<< HEAD
-            "qtcreator/qml/qmlobserver/Info.plist.in",
-            "qtcreator/qml/qmlobserver/LGPL_EXCEPTION.TXT",
-            "qtcreator/qml/qmlobserver/LICENSE.LGPL",
-            "qtcreator/qml/qmlobserver/deviceorientation.cpp",
-            "qtcreator/qml/qmlobserver/deviceorientation.h",
-            "qtcreator/qml/qmlobserver/deviceorientation_harmattan.cpp",
-            "qtcreator/qml/qmlobserver/deviceorientation_maemo5.cpp",
-            "qtcreator/qml/qmlobserver/deviceorientation_symbian.cpp",
-            "qtcreator/qml/qmlobserver/loggerwidget.cpp",
-            "qtcreator/qml/qmlobserver/loggerwidget.h",
-            "qtcreator/qml/qmlobserver/main.cpp",
-            "qtcreator/qml/qmlobserver/proxysettings.cpp",
-            "qtcreator/qml/qmlobserver/proxysettings.h",
-            "qtcreator/qml/qmlobserver/proxysettings.ui",
-            "qtcreator/qml/qmlobserver/proxysettings_maemo5.ui",
-            "qtcreator/qml/qmlobserver/qdeclarativetester.cpp",
-            "qtcreator/qml/qmlobserver/qdeclarativetester.h",
-            "qtcreator/qml/qmlobserver/qml.icns",
-            "qtcreator/qml/qmlobserver/qml.pri",
-            "qtcreator/qml/qmlobserver/qmlobserver.pro",
-            "qtcreator/qml/qmlobserver/qmlruntime.cpp",
-            "qtcreator/qml/qmlobserver/qmlruntime.h",
-            "qtcreator/qml/qmlobserver/recopts.ui",
-            "qtcreator/qml/qmlobserver/recopts_maemo5.ui",
-            "qtcreator/qml/qmlobserver/texteditautoresizer_maemo5.h",
-=======
             "Info.plist.in",
             "LGPL_EXCEPTION.TXT",
             "LICENSE.LGPL",
@@ -441,7 +259,6 @@
             "recopts.ui",
             "recopts_maemo5.ui",
             "texteditautoresizer_maemo5.h",
->>>>>>> 8d5d1f2f
         ]
     }
 
@@ -450,33 +267,20 @@
         fileTags: ["install"]
         prefix: "qtcreator/qml/qmlobserver/browser/"
         files: [
-<<<<<<< HEAD
-            "qtcreator/qml/qmlobserver/browser/Browser.qml",
-            "qtcreator/qml/qmlobserver/browser/browser.qrc",
-=======
             "Browser.qml",
             "browser.qrc",
->>>>>>> 8d5d1f2f
         ]
     }
 
     Group {
         qbs.installDir: "share/qtcreator/qml/qmlobserver/browser/images"
         fileTags: ["install"]
-<<<<<<< HEAD
-        files: [
-            "qtcreator/qml/qmlobserver/browser/images/folder.png",
-            "qtcreator/qml/qmlobserver/browser/images/titlebar.png",
-            "qtcreator/qml/qmlobserver/browser/images/titlebar.sci",
-            "qtcreator/qml/qmlobserver/browser/images/up.png",
-=======
         prefix: "qtcreator/qml/qmlobserver/browser/images/"
         files: [
             "folder.png",
             "titlebar.png",
             "titlebar.sci",
             "up.png",
->>>>>>> 8d5d1f2f
         ]
     }
 
@@ -485,20 +289,6 @@
         fileTags: ["install"]
         prefix: "qtcreator/qml/qmlobserver/startup/"
         files: [
-<<<<<<< HEAD
-            "qtcreator/qml/qmlobserver/startup/Logo.qml",
-            "qtcreator/qml/qmlobserver/startup/qt-back.png",
-            "qtcreator/qml/qmlobserver/startup/qt-blue.jpg",
-            "qtcreator/qml/qmlobserver/startup/qt-front.png",
-            "qtcreator/qml/qmlobserver/startup/qt-sketch.jpg",
-            "qtcreator/qml/qmlobserver/startup/qt-text.png",
-            "qtcreator/qml/qmlobserver/startup/quick-blur.png",
-            "qtcreator/qml/qmlobserver/startup/quick-regular.png",
-            "qtcreator/qml/qmlobserver/startup/shadow.png",
-            "qtcreator/qml/qmlobserver/startup/startup.qml",
-            "qtcreator/qml/qmlobserver/startup/startup.qrc",
-            "qtcreator/qml/qmlobserver/startup/white-star.png",
-=======
             "Logo.qml",
             "qt-back.png",
             "qt-blue.jpg",
@@ -511,7 +301,6 @@
             "startup.qml",
             "startup.qrc",
             "white-star.png",
->>>>>>> 8d5d1f2f
         ]
     }
 
@@ -520,15 +309,9 @@
         fileTags: ["install"]
         prefix: "qtcreator/qml/qmlpuppet/"
         files: [
-<<<<<<< HEAD
-            "qtcreator/qml/qmlpuppet/qmlpuppet.pro",
-            "qtcreator/qml/qmlpuppet/qmlpuppet.qrc",
-            "qtcreator/qml/qmlpuppet/qmlpuppet_utilities.pri",
-=======
             "qmlpuppet.pro",
             "qmlpuppet.qrc",
             "qmlpuppet_utilities.pri",
->>>>>>> 8d5d1f2f
         ]
     }
 
@@ -537,53 +320,6 @@
         fileTags: ["install"]
         prefix: "qtcreator/qml/qmlpuppet/commands/"
         files: [
-<<<<<<< HEAD
-            "qtcreator/qml/qmlpuppet/commands/changeauxiliarycommand.cpp",
-            "qtcreator/qml/qmlpuppet/commands/changeauxiliarycommand.h",
-            "qtcreator/qml/qmlpuppet/commands/changebindingscommand.cpp",
-            "qtcreator/qml/qmlpuppet/commands/changebindingscommand.h",
-            "qtcreator/qml/qmlpuppet/commands/changefileurlcommand.cpp",
-            "qtcreator/qml/qmlpuppet/commands/changefileurlcommand.h",
-            "qtcreator/qml/qmlpuppet/commands/changeidscommand.cpp",
-            "qtcreator/qml/qmlpuppet/commands/changeidscommand.h",
-            "qtcreator/qml/qmlpuppet/commands/changenodesourcecommand.cpp",
-            "qtcreator/qml/qmlpuppet/commands/changenodesourcecommand.h",
-            "qtcreator/qml/qmlpuppet/commands/changestatecommand.cpp",
-            "qtcreator/qml/qmlpuppet/commands/changestatecommand.h",
-            "qtcreator/qml/qmlpuppet/commands/changevaluescommand.cpp",
-            "qtcreator/qml/qmlpuppet/commands/changevaluescommand.h",
-            "qtcreator/qml/qmlpuppet/commands/childrenchangedcommand.cpp",
-            "qtcreator/qml/qmlpuppet/commands/childrenchangedcommand.h",
-            "qtcreator/qml/qmlpuppet/commands/clearscenecommand.cpp",
-            "qtcreator/qml/qmlpuppet/commands/clearscenecommand.h",
-            "qtcreator/qml/qmlpuppet/commands/commands.pri",
-            "qtcreator/qml/qmlpuppet/commands/completecomponentcommand.cpp",
-            "qtcreator/qml/qmlpuppet/commands/completecomponentcommand.h",
-            "qtcreator/qml/qmlpuppet/commands/componentcompletedcommand.cpp",
-            "qtcreator/qml/qmlpuppet/commands/componentcompletedcommand.h",
-            "qtcreator/qml/qmlpuppet/commands/createinstancescommand.cpp",
-            "qtcreator/qml/qmlpuppet/commands/createinstancescommand.h",
-            "qtcreator/qml/qmlpuppet/commands/createscenecommand.cpp",
-            "qtcreator/qml/qmlpuppet/commands/createscenecommand.h",
-            "qtcreator/qml/qmlpuppet/commands/informationchangedcommand.cpp",
-            "qtcreator/qml/qmlpuppet/commands/informationchangedcommand.h",
-            "qtcreator/qml/qmlpuppet/commands/pixmapchangedcommand.cpp",
-            "qtcreator/qml/qmlpuppet/commands/pixmapchangedcommand.h",
-            "qtcreator/qml/qmlpuppet/commands/removeinstancescommand.cpp",
-            "qtcreator/qml/qmlpuppet/commands/removeinstancescommand.h",
-            "qtcreator/qml/qmlpuppet/commands/removepropertiescommand.cpp",
-            "qtcreator/qml/qmlpuppet/commands/removepropertiescommand.h",
-            "qtcreator/qml/qmlpuppet/commands/reparentinstancescommand.cpp",
-            "qtcreator/qml/qmlpuppet/commands/reparentinstancescommand.h",
-            "qtcreator/qml/qmlpuppet/commands/statepreviewimagechangedcommand.cpp",
-            "qtcreator/qml/qmlpuppet/commands/statepreviewimagechangedcommand.h",
-            "qtcreator/qml/qmlpuppet/commands/synchronizecommand.cpp",
-            "qtcreator/qml/qmlpuppet/commands/synchronizecommand.h",
-            "qtcreator/qml/qmlpuppet/commands/tokencommand.cpp",
-            "qtcreator/qml/qmlpuppet/commands/tokencommand.h",
-            "qtcreator/qml/qmlpuppet/commands/valueschangedcommand.cpp",
-            "qtcreator/qml/qmlpuppet/commands/valueschangedcommand.h",
-=======
             "changeauxiliarycommand.cpp",
             "changeauxiliarycommand.h",
             "changebindingscommand.cpp",
@@ -629,7 +365,6 @@
             "tokencommand.h",
             "valueschangedcommand.cpp",
             "valueschangedcommand.h",
->>>>>>> 8d5d1f2f
         ]
     }
 
@@ -638,44 +373,6 @@
         fileTags: ["install"]
         prefix: "qtcreator/qml/qmlpuppet/container/"
         files: [
-<<<<<<< HEAD
-            "qtcreator/qml/qmlpuppet/container/addimportcontainer.cpp",
-            "qtcreator/qml/qmlpuppet/container/addimportcontainer.h",
-            "qtcreator/qml/qmlpuppet/container/container.pri",
-            "qtcreator/qml/qmlpuppet/container/idcontainer.cpp",
-            "qtcreator/qml/qmlpuppet/container/idcontainer.h",
-            "qtcreator/qml/qmlpuppet/container/imagecontainer.cpp",
-            "qtcreator/qml/qmlpuppet/container/imagecontainer.h",
-            "qtcreator/qml/qmlpuppet/container/informationcontainer.cpp",
-            "qtcreator/qml/qmlpuppet/container/informationcontainer.h",
-            "qtcreator/qml/qmlpuppet/container/instancecontainer.cpp",
-            "qtcreator/qml/qmlpuppet/container/instancecontainer.h",
-            "qtcreator/qml/qmlpuppet/container/propertyabstractcontainer.cpp",
-            "qtcreator/qml/qmlpuppet/container/propertyabstractcontainer.h",
-            "qtcreator/qml/qmlpuppet/container/propertybindingcontainer.cpp",
-            "qtcreator/qml/qmlpuppet/container/propertybindingcontainer.h",
-            "qtcreator/qml/qmlpuppet/container/propertyvaluecontainer.cpp",
-            "qtcreator/qml/qmlpuppet/container/propertyvaluecontainer.h",
-            "qtcreator/qml/qmlpuppet/container/reparentcontainer.cpp",
-            "qtcreator/qml/qmlpuppet/container/reparentcontainer.h",
-        ]
-    }
-
-    Group {
-        qbs.installDir: "share/qtcreator/qml/qmlpuppet/html"
-        fileTags: ["install"]
-        files: [
-            "qtcreator/qml/qmlpuppet/html/welcome.html",
-        ]
-    }
-
-    Group {
-        qbs.installDir: "share/qtcreator/qml/qmlpuppet/images"
-        fileTags: ["install"]
-        files: [
-            "qtcreator/qml/qmlpuppet/images/template_image.png",
-            "qtcreator/qml/qmlpuppet/images/webkit.png",
-=======
             "addimportcontainer.cpp",
             "addimportcontainer.h",
             "container.pri",
@@ -695,7 +392,6 @@
             "propertyvaluecontainer.h",
             "reparentcontainer.cpp",
             "reparentcontainer.h",
->>>>>>> 8d5d1f2f
         ]
     }
 
@@ -704,80 +400,25 @@
         fileTags: ["install"]
         prefix: "qtcreator/qml/qmlpuppet/html/"
         files: [
-<<<<<<< HEAD
-            "qtcreator/qml/qmlpuppet/instances/anchorchangesnodeinstance.cpp",
-            "qtcreator/qml/qmlpuppet/instances/anchorchangesnodeinstance.h",
-            "qtcreator/qml/qmlpuppet/instances/behaviornodeinstance.cpp",
-            "qtcreator/qml/qmlpuppet/instances/behaviornodeinstance.h",
-            "qtcreator/qml/qmlpuppet/instances/childrenchangeeventfilter.cpp",
-            "qtcreator/qml/qmlpuppet/instances/childrenchangeeventfilter.h",
-            "qtcreator/qml/qmlpuppet/instances/componentnodeinstance.cpp",
-            "qtcreator/qml/qmlpuppet/instances/componentnodeinstance.h",
-            "qtcreator/qml/qmlpuppet/instances/dummycontextobject.cpp",
-            "qtcreator/qml/qmlpuppet/instances/dummycontextobject.h",
-            "qtcreator/qml/qmlpuppet/instances/dummynodeinstance.cpp",
-            "qtcreator/qml/qmlpuppet/instances/dummynodeinstance.h",
-            "qtcreator/qml/qmlpuppet/instances/instances.pri",
-            "qtcreator/qml/qmlpuppet/instances/nodeinstanceclientproxy.cpp",
-            "qtcreator/qml/qmlpuppet/instances/nodeinstanceclientproxy.h",
-            "qtcreator/qml/qmlpuppet/instances/nodeinstancemetaobject.cpp",
-            "qtcreator/qml/qmlpuppet/instances/nodeinstancemetaobject.h",
-            "qtcreator/qml/qmlpuppet/instances/nodeinstanceserver.cpp",
-            "qtcreator/qml/qmlpuppet/instances/nodeinstanceserver.h",
-            "qtcreator/qml/qmlpuppet/instances/nodeinstancesignalspy.cpp",
-            "qtcreator/qml/qmlpuppet/instances/nodeinstancesignalspy.h",
-            "qtcreator/qml/qmlpuppet/instances/objectnodeinstance.cpp",
-            "qtcreator/qml/qmlpuppet/instances/objectnodeinstance.h",
-            "qtcreator/qml/qmlpuppet/instances/qmlpropertychangesnodeinstance.cpp",
-            "qtcreator/qml/qmlpuppet/instances/qmlpropertychangesnodeinstance.h",
-            "qtcreator/qml/qmlpuppet/instances/qmlstatenodeinstance.cpp",
-            "qtcreator/qml/qmlpuppet/instances/qmlstatenodeinstance.h",
-            "qtcreator/qml/qmlpuppet/instances/qmltransitionnodeinstance.cpp",
-            "qtcreator/qml/qmlpuppet/instances/qmltransitionnodeinstance.h",
-            "qtcreator/qml/qmlpuppet/instances/servernodeinstance.cpp",
-            "qtcreator/qml/qmlpuppet/instances/servernodeinstance.h",
-=======
             "welcome.html",
->>>>>>> 8d5d1f2f
-        ]
-    }
-
-    Group {
-<<<<<<< HEAD
-        qbs.installDir: "share/qtcreator/qml/qmlpuppet/interfaces"
-=======
+        ]
+    }
+
+    Group {
         qbs.installDir: "share/qtcreator/qml/qmlpuppet/images"
->>>>>>> 8d5d1f2f
         fileTags: ["install"]
         prefix: "qtcreator/qml/qmlpuppet/images/"
         files: [
-<<<<<<< HEAD
-            "qtcreator/qml/qmlpuppet/interfaces/commondefines.h",
-            "qtcreator/qml/qmlpuppet/interfaces/interfaces.pri",
-            "qtcreator/qml/qmlpuppet/interfaces/nodeinstanceclientinterface.h",
-            "qtcreator/qml/qmlpuppet/interfaces/nodeinstanceserverinterface.cpp",
-            "qtcreator/qml/qmlpuppet/interfaces/nodeinstanceserverinterface.h",
-=======
             "template_image.png",
             "webkit.png",
->>>>>>> 8d5d1f2f
-        ]
-    }
-
-    Group {
-<<<<<<< HEAD
-        qbs.installDir: "share/qtcreator/qml/qmlpuppet/qml2puppet"
-=======
+        ]
+    }
+
+    Group {
         qbs.installDir: "share/qtcreator/qml/qmlpuppet/instances"
->>>>>>> 8d5d1f2f
         fileTags: ["install"]
         prefix: "qtcreator/qml/qmlpuppet/instances/"
         files: [
-<<<<<<< HEAD
-            "qtcreator/qml/qmlpuppet/qml2puppet/Info.plist.in",
-            "qtcreator/qml/qmlpuppet/qml2puppet/main.cpp",
-            "qtcreator/qml/qmlpuppet/qml2puppet/qml2puppet.pro",
-=======
             "anchorchangesnodeinstance.cpp",
             "anchorchangesnodeinstance.h",
             "behaviornodeinstance.cpp",
@@ -809,316 +450,38 @@
             "qmltransitionnodeinstance.h",
             "servernodeinstance.cpp",
             "servernodeinstance.h",
->>>>>>> 8d5d1f2f
-        ]
-    }
-
-    Group {
-<<<<<<< HEAD
-        qbs.installDir: "share/qtcreator/qml/qmlpuppet/qml2puppet/instances"
-=======
+        ]
+    }
+
+    Group {
         qbs.installDir: "share/qtcreator/qml/qmlpuppet/interfaces"
->>>>>>> 8d5d1f2f
         fileTags: ["install"]
         prefix: "qtcreator/qml/qmlpuppet/interfaces/"
         files: [
-<<<<<<< HEAD
-            "qtcreator/qml/qmlpuppet/qml2puppet/instances/instances.pri",
-            "qtcreator/qml/qmlpuppet/qml2puppet/instances/qt5informationnodeinstanceserver.cpp",
-            "qtcreator/qml/qmlpuppet/qml2puppet/instances/qt5informationnodeinstanceserver.h",
-            "qtcreator/qml/qmlpuppet/qml2puppet/instances/qt5nodeinstanceclientproxy.cpp",
-            "qtcreator/qml/qmlpuppet/qml2puppet/instances/qt5nodeinstanceclientproxy.h",
-            "qtcreator/qml/qmlpuppet/qml2puppet/instances/qt5nodeinstanceserver.cpp",
-            "qtcreator/qml/qmlpuppet/qml2puppet/instances/qt5nodeinstanceserver.h",
-            "qtcreator/qml/qmlpuppet/qml2puppet/instances/qt5previewnodeinstanceserver.cpp",
-            "qtcreator/qml/qmlpuppet/qml2puppet/instances/qt5previewnodeinstanceserver.h",
-            "qtcreator/qml/qmlpuppet/qml2puppet/instances/qt5rendernodeinstanceserver.cpp",
-            "qtcreator/qml/qmlpuppet/qml2puppet/instances/qt5rendernodeinstanceserver.h",
-            "qtcreator/qml/qmlpuppet/qml2puppet/instances/sgitemnodeinstance.cpp",
-            "qtcreator/qml/qmlpuppet/qml2puppet/instances/sgitemnodeinstance.h",
-=======
             "commondefines.h",
             "interfaces.pri",
             "nodeinstanceclientinterface.h",
             "nodeinstanceserverinterface.cpp",
             "nodeinstanceserverinterface.h",
->>>>>>> 8d5d1f2f
-        ]
-    }
-
-    Group {
-<<<<<<< HEAD
-        qbs.installDir: "share/qtcreator/qml/qmlpuppet/qmlpuppet"
-=======
+        ]
+    }
+
+    Group {
         qbs.installDir: "share/qtcreator/qml/qmlpuppet/qml2puppet"
->>>>>>> 8d5d1f2f
         fileTags: ["install"]
         prefix: "qtcreator/qml/qmlpuppet/qml2puppet/"
         files: [
-<<<<<<< HEAD
-            "qtcreator/qml/qmlpuppet/qmlpuppet/Info.plist.in",
-            "qtcreator/qml/qmlpuppet/qmlpuppet/main.cpp",
-            "qtcreator/qml/qmlpuppet/qmlpuppet/qmlpuppet.pri",
-            "qtcreator/qml/qmlpuppet/qmlpuppet/qmlpuppet.pro",
-        ]
-    }
-
-    Group {
-        qbs.installDir: "share/qtcreator/qml/qmlpuppet/qmlpuppet/instances"
-        fileTags: ["install"]
-        files: [
-            "qtcreator/qml/qmlpuppet/qmlpuppet/instances/graphicsobjectnodeinstance.cpp",
-            "qtcreator/qml/qmlpuppet/qmlpuppet/instances/graphicsobjectnodeinstance.h",
-            "qtcreator/qml/qmlpuppet/qmlpuppet/instances/instances.pri",
-            "qtcreator/qml/qmlpuppet/qmlpuppet/instances/positionernodeinstance.cpp",
-            "qtcreator/qml/qmlpuppet/qmlpuppet/instances/positionernodeinstance.h",
-            "qtcreator/qml/qmlpuppet/qmlpuppet/instances/qmlgraphicsitemnodeinstance.cpp",
-            "qtcreator/qml/qmlpuppet/qmlpuppet/instances/qmlgraphicsitemnodeinstance.h",
-            "qtcreator/qml/qmlpuppet/qmlpuppet/instances/qt4informationnodeinstanceserver.cpp",
-            "qtcreator/qml/qmlpuppet/qmlpuppet/instances/qt4informationnodeinstanceserver.h",
-            "qtcreator/qml/qmlpuppet/qmlpuppet/instances/qt4nodeinstanceclientproxy.cpp",
-            "qtcreator/qml/qmlpuppet/qmlpuppet/instances/qt4nodeinstanceclientproxy.h",
-            "qtcreator/qml/qmlpuppet/qmlpuppet/instances/qt4nodeinstanceserver.cpp",
-            "qtcreator/qml/qmlpuppet/qmlpuppet/instances/qt4nodeinstanceserver.h",
-            "qtcreator/qml/qmlpuppet/qmlpuppet/instances/qt4previewnodeinstanceserver.cpp",
-            "qtcreator/qml/qmlpuppet/qmlpuppet/instances/qt4previewnodeinstanceserver.h",
-            "qtcreator/qml/qmlpuppet/qmlpuppet/instances/qt4rendernodeinstanceserver.cpp",
-            "qtcreator/qml/qmlpuppet/qmlpuppet/instances/qt4rendernodeinstanceserver.h",
-        ]
-    }
-
-    Group {
-        qbs.installDir: "share/qtcreator/qmldesigner/propertyeditor/Qt"
-        fileTags: ["install"]
-        files: [
-            "qtcreator/qmldesigner/propertyeditor/Qt/AlignmentHorizontalButtons.qml",
-            "qtcreator/qmldesigner/propertyeditor/Qt/AlignmentVerticalButtons.qml",
-            "qtcreator/qmldesigner/propertyeditor/Qt/AnchorBox.qml",
-            "qtcreator/qmldesigner/propertyeditor/Qt/AnchorButtons.qml",
-            "qtcreator/qmldesigner/propertyeditor/Qt/BorderImageSpecifics.qml",
-            "qtcreator/qmldesigner/propertyeditor/Qt/CheckBox.qml",
-            "qtcreator/qmldesigner/propertyeditor/Qt/ColorGroupBox.qml",
-            "qtcreator/qmldesigner/propertyeditor/Qt/ColorLabel.qml",
-            "qtcreator/qmldesigner/propertyeditor/Qt/ColorScheme.qml",
-            "qtcreator/qmldesigner/propertyeditor/Qt/ColorTypeButtons.qml",
-            "qtcreator/qmldesigner/propertyeditor/Qt/ComboBox.qml",
-            "qtcreator/qmldesigner/propertyeditor/Qt/DoubleSpinBox.qml",
-            "qtcreator/qmldesigner/propertyeditor/Qt/DoubleSpinBoxAlternate.qml",
-            "qtcreator/qmldesigner/propertyeditor/Qt/ExpressionEditor.qml",
-            "qtcreator/qmldesigner/propertyeditor/Qt/Extended.qml",
-            "qtcreator/qmldesigner/propertyeditor/Qt/ExtendedFunctionButton.qml",
-            "qtcreator/qmldesigner/propertyeditor/Qt/ExtendedPane.qml",
-            "qtcreator/qmldesigner/propertyeditor/Qt/ExtendedSwitches.qml",
-            "qtcreator/qmldesigner/propertyeditor/Qt/FlagedButton.qml",
-            "qtcreator/qmldesigner/propertyeditor/Qt/FlickableGroupBox.qml",
-            "qtcreator/qmldesigner/propertyeditor/Qt/FlickableSpecifics.qml",
-            "qtcreator/qmldesigner/propertyeditor/Qt/FlipableSpecifics.qml",
-            "qtcreator/qmldesigner/propertyeditor/Qt/FlowSpecifics.qml",
-            "qtcreator/qmldesigner/propertyeditor/Qt/FontComboBox.qml",
-            "qtcreator/qmldesigner/propertyeditor/Qt/FontGroupBox.qml",
-            "qtcreator/qmldesigner/propertyeditor/Qt/FontStyleButtons.qml",
-            "qtcreator/qmldesigner/propertyeditor/Qt/Geometry.qml",
-            "qtcreator/qmldesigner/propertyeditor/Qt/GridSpecifics.qml",
-            "qtcreator/qmldesigner/propertyeditor/Qt/GridViewSpecifics.qml",
-            "qtcreator/qmldesigner/propertyeditor/Qt/GroupBox.qml",
-            "qtcreator/qmldesigner/propertyeditor/Qt/GroupBoxOption.qml",
-            "qtcreator/qmldesigner/propertyeditor/Qt/HorizontalLayout.qml",
-            "qtcreator/qmldesigner/propertyeditor/Qt/HorizontalWhiteLine.qml",
-            "qtcreator/qmldesigner/propertyeditor/Qt/ImageSpecifics.qml",
-            "qtcreator/qmldesigner/propertyeditor/Qt/IntEditor.qml",
-            "qtcreator/qmldesigner/propertyeditor/Qt/ItemPane.qml",
-            "qtcreator/qmldesigner/propertyeditor/Qt/Label.qml",
-            "qtcreator/qmldesigner/propertyeditor/Qt/Layout.qml",
-            "qtcreator/qmldesigner/propertyeditor/Qt/LayoutPane.qml",
-            "qtcreator/qmldesigner/propertyeditor/Qt/LineEdit.qml",
-            "qtcreator/qmldesigner/propertyeditor/Qt/ListViewSpecifics.qml",
-            "qtcreator/qmldesigner/propertyeditor/Qt/Modifiers.qml",
-            "qtcreator/qmldesigner/propertyeditor/Qt/MouseAreaSpecifics.qml",
-            "qtcreator/qmldesigner/propertyeditor/Qt/PathViewSpecifics.qml",
-            "qtcreator/qmldesigner/propertyeditor/Qt/PlaceHolder.qml",
-            "qtcreator/qmldesigner/propertyeditor/Qt/PropertyFrame.qml",
-            "qtcreator/qmldesigner/propertyeditor/Qt/RectangleColorGroupBox.qml",
-            "qtcreator/qmldesigner/propertyeditor/Qt/RectangleSpecifics.qml",
-            "qtcreator/qmldesigner/propertyeditor/Qt/RowSpecifics.qml",
-            "qtcreator/qmldesigner/propertyeditor/Qt/ScrollArea.qml",
-            "qtcreator/qmldesigner/propertyeditor/Qt/SliderWidget.qml",
-            "qtcreator/qmldesigner/propertyeditor/Qt/SpinBox.qml",
-            "qtcreator/qmldesigner/propertyeditor/Qt/StandardTextColorGroupBox.qml",
-            "qtcreator/qmldesigner/propertyeditor/Qt/StandardTextGroupBox.qml",
-            "qtcreator/qmldesigner/propertyeditor/Qt/Switches.qml",
-            "qtcreator/qmldesigner/propertyeditor/Qt/TextEditSpecifics.qml",
-            "qtcreator/qmldesigner/propertyeditor/Qt/TextEditor.qml",
-            "qtcreator/qmldesigner/propertyeditor/Qt/TextInputGroupBox.qml",
-            "qtcreator/qmldesigner/propertyeditor/Qt/TextInputSpecifics.qml",
-            "qtcreator/qmldesigner/propertyeditor/Qt/TextSpecifics.qml",
-            "qtcreator/qmldesigner/propertyeditor/Qt/Transformation.qml",
-            "qtcreator/qmldesigner/propertyeditor/Qt/Type.qml",
-            "qtcreator/qmldesigner/propertyeditor/Qt/VerticalLayout.qml",
-            "qtcreator/qmldesigner/propertyeditor/Qt/Visibility.qml",
-            "qtcreator/qmldesigner/propertyeditor/Qt/anchorbottom.css",
-            "qtcreator/qmldesigner/propertyeditor/Qt/anchorbox.css",
-            "qtcreator/qmldesigner/propertyeditor/Qt/anchorfill.css",
-            "qtcreator/qmldesigner/propertyeditor/Qt/anchorhorizontal.css",
-            "qtcreator/qmldesigner/propertyeditor/Qt/anchorleft.css",
-            "qtcreator/qmldesigner/propertyeditor/Qt/anchorright.css",
-            "qtcreator/qmldesigner/propertyeditor/Qt/anchorspacer.css",
-            "qtcreator/qmldesigner/propertyeditor/Qt/anchortop.css",
-            "qtcreator/qmldesigner/propertyeditor/Qt/anchorvertical.css",
-            "qtcreator/qmldesigner/propertyeditor/Qt/applybutton.css",
-            "qtcreator/qmldesigner/propertyeditor/Qt/aspectlock.css",
-            "qtcreator/qmldesigner/propertyeditor/Qt/cancelbutton.css",
-            "qtcreator/qmldesigner/propertyeditor/Qt/checkbox_tr.css",
-            "qtcreator/qmldesigner/propertyeditor/Qt/emptyPane.qml",
-            "qtcreator/qmldesigner/propertyeditor/Qt/layoutWidget.css",
-            "qtcreator/qmldesigner/propertyeditor/Qt/propertyEditor.css",
-            "qtcreator/qmldesigner/propertyeditor/Qt/specialCheckBox.css",
-            "qtcreator/qmldesigner/propertyeditor/Qt/styledbuttonleft.css",
-            "qtcreator/qmldesigner/propertyeditor/Qt/styledbuttonmiddle.css",
-            "qtcreator/qmldesigner/propertyeditor/Qt/styledbuttonright.css",
-            "qtcreator/qmldesigner/propertyeditor/Qt/switch.css",
-            "qtcreator/qmldesigner/propertyeditor/Qt/typeLabel.css",
-        ]
-    }
-
-    Group {
-        qbs.installDir: "share/qtcreator/qmldesigner/propertyeditor/Qt/images"
-        fileTags: ["install"]
-        files: [
-            "qtcreator/qmldesigner/propertyeditor/Qt/images/alignmentbottom-h-icon.png",
-            "qtcreator/qmldesigner/propertyeditor/Qt/images/alignmentbottom-icon.png",
-            "qtcreator/qmldesigner/propertyeditor/Qt/images/alignmentcenterh-h-icon.png",
-            "qtcreator/qmldesigner/propertyeditor/Qt/images/alignmentcenterh-icon.png",
-            "qtcreator/qmldesigner/propertyeditor/Qt/images/alignmentleft-h-icon.png",
-            "qtcreator/qmldesigner/propertyeditor/Qt/images/alignmentleft-icon.png",
-            "qtcreator/qmldesigner/propertyeditor/Qt/images/alignmentmiddle-h-icon.png",
-            "qtcreator/qmldesigner/propertyeditor/Qt/images/alignmentmiddle-icon.png",
-            "qtcreator/qmldesigner/propertyeditor/Qt/images/alignmentright-h-icon.png",
-            "qtcreator/qmldesigner/propertyeditor/Qt/images/alignmentright-icon.png",
-            "qtcreator/qmldesigner/propertyeditor/Qt/images/alignmenttop-h-icon.png",
-            "qtcreator/qmldesigner/propertyeditor/Qt/images/alignmenttop-icon.png",
-            "qtcreator/qmldesigner/propertyeditor/Qt/images/apply.png",
-            "qtcreator/qmldesigner/propertyeditor/Qt/images/behaivour.png",
-            "qtcreator/qmldesigner/propertyeditor/Qt/images/blended-image-icon.png",
-            "qtcreator/qmldesigner/propertyeditor/Qt/images/bold-h-icon.png",
-            "qtcreator/qmldesigner/propertyeditor/Qt/images/bold-icon.png",
-            "qtcreator/qmldesigner/propertyeditor/Qt/images/button.png",
-            "qtcreator/qmldesigner/propertyeditor/Qt/images/cancel.png",
-            "qtcreator/qmldesigner/propertyeditor/Qt/images/default-icon.png",
-            "qtcreator/qmldesigner/propertyeditor/Qt/images/downArrow.png",
-            "qtcreator/qmldesigner/propertyeditor/Qt/images/expression.png",
-            "qtcreator/qmldesigner/propertyeditor/Qt/images/extended.png",
-            "qtcreator/qmldesigner/propertyeditor/Qt/images/grid-icon.png",
-            "qtcreator/qmldesigner/propertyeditor/Qt/images/icon_color_gradient.png",
-            "qtcreator/qmldesigner/propertyeditor/Qt/images/icon_color_none.png",
-            "qtcreator/qmldesigner/propertyeditor/Qt/images/icon_color_solid.png",
-            "qtcreator/qmldesigner/propertyeditor/Qt/images/image-icon.png",
-            "qtcreator/qmldesigner/propertyeditor/Qt/images/italic-h-icon.png",
-            "qtcreator/qmldesigner/propertyeditor/Qt/images/italic-icon.png",
-            "qtcreator/qmldesigner/propertyeditor/Qt/images/item-icon.png",
-            "qtcreator/qmldesigner/propertyeditor/Qt/images/layout.png",
-            "qtcreator/qmldesigner/propertyeditor/Qt/images/leftArrow.png",
-            "qtcreator/qmldesigner/propertyeditor/Qt/images/list-icon.png",
-            "qtcreator/qmldesigner/propertyeditor/Qt/images/mouse-area-icon.png",
-            "qtcreator/qmldesigner/propertyeditor/Qt/images/placeholder.png",
-            "qtcreator/qmldesigner/propertyeditor/Qt/images/rect-icon.png",
-            "qtcreator/qmldesigner/propertyeditor/Qt/images/reset-button.png",
-            "qtcreator/qmldesigner/propertyeditor/Qt/images/rightArrow.png",
-            "qtcreator/qmldesigner/propertyeditor/Qt/images/standard.png",
-            "qtcreator/qmldesigner/propertyeditor/Qt/images/strikeout-h-icon.png",
-            "qtcreator/qmldesigner/propertyeditor/Qt/images/strikeout-icon.png",
-            "qtcreator/qmldesigner/propertyeditor/Qt/images/submenu.png",
-            "qtcreator/qmldesigner/propertyeditor/Qt/images/text-edit-icon.png",
-            "qtcreator/qmldesigner/propertyeditor/Qt/images/text-icon.png",
-            "qtcreator/qmldesigner/propertyeditor/Qt/images/underline-h-icon.png",
-            "qtcreator/qmldesigner/propertyeditor/Qt/images/underline-icon.png",
-            "qtcreator/qmldesigner/propertyeditor/Qt/images/upArrow.png",
-        ]
-    }
-
-    Group {
-        qbs.installDir: "share/qtcreator/qmldesigner/propertyeditor/QtWebKit"
-        fileTags: ["install"]
-        files: [
-            "qtcreator/qmldesigner/propertyeditor/QtWebKit/WebViewSpecifics.qml",
-        ]
-    }
-
-    Group {
-        qbs.installDir: "share/qtcreator/qmlicons/Qt/16x16"
-        fileTags: ["install"]
-        files: [
-            "qtcreator/qmlicons/Qt/16x16/BorderImage.png",
-            "qtcreator/qmlicons/Qt/16x16/BusyIndicator.png",
-            "qtcreator/qmlicons/Qt/16x16/Button.png",
-            "qtcreator/qmlicons/Qt/16x16/ButtonColumn.png",
-            "qtcreator/qmlicons/Qt/16x16/ButtonRow.png",
-            "qtcreator/qmlicons/Qt/16x16/CheckBox.png",
-            "qtcreator/qmlicons/Qt/16x16/ChoiceList.png",
-            "qtcreator/qmlicons/Qt/16x16/ColorAnimation.png",
-            "qtcreator/qmlicons/Qt/16x16/Component.png",
-            "qtcreator/qmlicons/Qt/16x16/CountBubble.png",
-            "qtcreator/qmlicons/Qt/16x16/DatePickerDialog.png",
-            "qtcreator/qmlicons/Qt/16x16/Flickable.png",
-            "qtcreator/qmlicons/Qt/16x16/Flipable.png",
-            "qtcreator/qmlicons/Qt/16x16/FocusScope.png",
-            "qtcreator/qmlicons/Qt/16x16/GridView.png",
-            "qtcreator/qmlicons/Qt/16x16/Image.png",
-            "qtcreator/qmlicons/Qt/16x16/InfoBanner.png",
-            "qtcreator/qmlicons/Qt/16x16/Item.png",
-            "qtcreator/qmlicons/Qt/16x16/ListButton.png",
-            "qtcreator/qmlicons/Qt/16x16/ListDelegate.png",
-            "qtcreator/qmlicons/Qt/16x16/ListView.png",
-            "qtcreator/qmlicons/Qt/16x16/MoreIndicator.png",
-            "qtcreator/qmlicons/Qt/16x16/MouseArea.png",
-            "qtcreator/qmlicons/Qt/16x16/PageIndicator.png",
-            "qtcreator/qmlicons/Qt/16x16/ParallelAnimation.png",
-            "qtcreator/qmlicons/Qt/16x16/PathView.png",
-            "qtcreator/qmlicons/Qt/16x16/PauseAnimation.png",
-            "qtcreator/qmlicons/Qt/16x16/ProgressBar.png",
-            "qtcreator/qmlicons/Qt/16x16/PropertyChanges.png",
-            "qtcreator/qmlicons/Qt/16x16/RadioButton.png",
-            "qtcreator/qmlicons/Qt/16x16/RatingIndicator.png",
-            "qtcreator/qmlicons/Qt/16x16/Rectangle.png",
-            "qtcreator/qmlicons/Qt/16x16/SequentialAnimation.png",
-            "qtcreator/qmlicons/Qt/16x16/Slider.png",
-            "qtcreator/qmlicons/Qt/16x16/State.png",
-            "qtcreator/qmlicons/Qt/16x16/Switch.png",
-            "qtcreator/qmlicons/Qt/16x16/TabBar.png",
-            "qtcreator/qmlicons/Qt/16x16/TabButton.png",
-            "qtcreator/qmlicons/Qt/16x16/Text.png",
-            "qtcreator/qmlicons/Qt/16x16/TextArea.png",
-            "qtcreator/qmlicons/Qt/16x16/TextEdit.png",
-            "qtcreator/qmlicons/Qt/16x16/TextField.png",
-            "qtcreator/qmlicons/Qt/16x16/TextInput.png",
-            "qtcreator/qmlicons/Qt/16x16/TimePickerDialog.png",
-            "qtcreator/qmlicons/Qt/16x16/ToolBar.png",
-            "qtcreator/qmlicons/Qt/16x16/Transition.png",
-            "qtcreator/qmlicons/Qt/16x16/Tumbler.png",
-            "qtcreator/qmlicons/Qt/16x16/TumblerButton.png",
-            "qtcreator/qmlicons/Qt/16x16/TumblerColumn.png",
-            "qtcreator/qmlicons/Qt/16x16/TumblerDialog.png",
-            "qtcreator/qmlicons/Qt/16x16/Window.png",
-            "qtcreator/qmlicons/Qt/16x16/item-icon16.png",
-=======
             "Info.plist.in",
             "main.cpp",
             "qml2puppet.pro",
->>>>>>> 8d5d1f2f
-        ]
-    }
-
-    Group {
-<<<<<<< HEAD
-        qbs.installDir: "share/qtcreator/qmlicons/QtWebkit/16x16"
-=======
+        ]
+    }
+
+    Group {
         qbs.installDir: "share/qtcreator/qml/qmlpuppet/qml2puppet/instances"
->>>>>>> 8d5d1f2f
         fileTags: ["install"]
         prefix: "qtcreator/qml/qmlpuppet/qml2puppet/instances/"
         files: [
-<<<<<<< HEAD
-            "qtcreator/qmlicons/QtWebkit/16x16/WebView.png",
-=======
             "instances.pri",
             "qt5informationnodeinstanceserver.cpp",
             "qt5informationnodeinstanceserver.h",
@@ -1132,43 +495,26 @@
             "qt5rendernodeinstanceserver.h",
             "sgitemnodeinstance.cpp",
             "sgitemnodeinstance.h",
->>>>>>> 8d5d1f2f
-        ]
-    }
-
-    Group {
-<<<<<<< HEAD
-        qbs.installDir: "share/qtcreator/schemes"
-=======
+        ]
+    }
+
+    Group {
         qbs.installDir: "share/qtcreator/qml/qmlpuppet/qmlpuppet"
->>>>>>> 8d5d1f2f
         fileTags: ["install"]
         prefix: "qtcreator/qml/qmlpuppet/qmlpuppet/"
         files: [
-<<<<<<< HEAD
-            "qtcreator/schemes/MS_Visual_C++.kms",
-            "qtcreator/schemes/Xcode.kms",
-=======
             "Info.plist.in",
             "main.cpp",
             "qmlpuppet.pri",
             "qmlpuppet.pro",
->>>>>>> 8d5d1f2f
-        ]
-    }
-
-    Group {
-<<<<<<< HEAD
-        qbs.installDir: "share/qtcreator/scripts"
-=======
+        ]
+    }
+
+    Group {
         qbs.installDir: "share/qtcreator/qml/qmlpuppet/qmlpuppet/instances"
->>>>>>> 8d5d1f2f
         fileTags: ["install"]
         prefix: "qtcreator/qml/qmlpuppet/qmlpuppet/instances/"
         files: [
-<<<<<<< HEAD
-            "qtcreator/scripts/openTerminal.command",
-=======
             "graphicsobjectnodeinstance.cpp",
             "graphicsobjectnodeinstance.h",
             "instances.pri",
@@ -1186,24 +532,14 @@
             "qt4previewnodeinstanceserver.h",
             "qt4rendernodeinstanceserver.cpp",
             "qt4rendernodeinstanceserver.h",
->>>>>>> 8d5d1f2f
-        ]
-    }
-
-    Group {
-<<<<<<< HEAD
-        qbs.installDir: "share/qtcreator/snippets"
-=======
+        ]
+    }
+
+    Group {
         qbs.installDir: "share/qtcreator/qmldesigner/propertyeditor/Qt"
->>>>>>> 8d5d1f2f
         fileTags: ["install"]
         prefix: "qtcreator/qmldesigner/propertyeditor/Qt/"
         files: [
-<<<<<<< HEAD
-            "qtcreator/snippets/cpp.xml",
-            "qtcreator/snippets/qml.xml",
-            "qtcreator/snippets/text.xml",
-=======
             "AlignmentHorizontalButtons.qml",
             "AlignmentVerticalButtons.qml",
             "AnchorBox.qml",
@@ -1290,26 +626,14 @@
             "styledbuttonright.css",
             "switch.css",
             "typeLabel.css",
->>>>>>> 8d5d1f2f
-        ]
-    }
-
-    Group {
-<<<<<<< HEAD
-        qbs.installDir: "share/qtcreator/styles"
-=======
+        ]
+    }
+
+    Group {
         qbs.installDir: "share/qtcreator/qmldesigner/propertyeditor/Qt/images"
->>>>>>> 8d5d1f2f
         fileTags: ["install"]
         prefix: "qtcreator/qmldesigner/propertyeditor/Qt/images/"
         files: [
-<<<<<<< HEAD
-            "qtcreator/styles/darkvim.xml",
-            "qtcreator/styles/default.xml",
-            "qtcreator/styles/grayscale.xml",
-            "qtcreator/styles/inkpot.xml",
-            "qtcreator/styles/intellij.xml",
-=======
             "alignmentbottom-h-icon.png",
             "alignmentbottom-icon.png",
             "alignmentcenterh-h-icon.png",
@@ -1358,40 +682,23 @@
             "underline-h-icon.png",
             "underline-icon.png",
             "upArrow.png",
->>>>>>> 8d5d1f2f
-        ]
-    }
-
-    Group {
-<<<<<<< HEAD
-        qbs.installDir: "share/qtcreator/templates/html5app"
-=======
+        ]
+    }
+
+    Group {
         qbs.installDir: "share/qtcreator/qmldesigner/propertyeditor/QtWebKit"
->>>>>>> 8d5d1f2f
         fileTags: ["install"]
         prefix: "qtcreator/qmldesigner/propertyeditor/QtWebKit/"
         files: [
-<<<<<<< HEAD
-            "qtcreator/templates/html5app/app.pro",
-            "qtcreator/templates/html5app/main.cpp",
-=======
             "WebViewSpecifics.qml",
->>>>>>> 8d5d1f2f
-        ]
-    }
-
-    Group {
-<<<<<<< HEAD
-        qbs.installDir: "share/qtcreator/templates/html5app/html"
-=======
+        ]
+    }
+
+    Group {
         qbs.installDir: "share/qtcreator/qmlicons/Qt/16x16"
->>>>>>> 8d5d1f2f
         fileTags: ["install"]
         prefix: "qtcreator/qmlicons/Qt/16x16/"
         files: [
-<<<<<<< HEAD
-            "qtcreator/templates/html5app/html/index.html",
-=======
             "BorderImage.png",
             "BusyIndicator.png",
             "Button.png",
@@ -1444,205 +751,96 @@
             "TumblerDialog.png",
             "Window.png",
             "item-icon16.png",
->>>>>>> 8d5d1f2f
-        ]
-    }
-
-    Group {
-<<<<<<< HEAD
-        qbs.installDir: "share/qtcreator/templates/html5app/html5applicationviewer"
-=======
+        ]
+    }
+
+    Group {
         qbs.installDir: "share/qtcreator/qmlicons/QtWebkit/16x16"
->>>>>>> 8d5d1f2f
         fileTags: ["install"]
         prefix: "qtcreator/qmlicons/QtWebkit/16x16/"
         files: [
-<<<<<<< HEAD
-            "qtcreator/templates/html5app/html5applicationviewer/html5applicationviewer.cpp",
-            "qtcreator/templates/html5app/html5applicationviewer/html5applicationviewer.h",
-            "qtcreator/templates/html5app/html5applicationviewer/html5applicationviewer.pri",
-=======
             "WebView.png",
->>>>>>> 8d5d1f2f
-        ]
-    }
-
-    Group {
-<<<<<<< HEAD
-        qbs.installDir: "share/qtcreator/templates/html5app/html5applicationviewer/touchnavigation"
-=======
+        ]
+    }
+
+    Group {
         qbs.installDir: "share/qtcreator/schemes"
->>>>>>> 8d5d1f2f
         fileTags: ["install"]
         prefix: "qtcreator/schemes/"
         files: [
-<<<<<<< HEAD
-            "qtcreator/templates/html5app/html5applicationviewer/touchnavigation/navigationcontroller.cpp",
-            "qtcreator/templates/html5app/html5applicationviewer/touchnavigation/navigationcontroller.h",
-            "qtcreator/templates/html5app/html5applicationviewer/touchnavigation/touchnavigation.pri",
-            "qtcreator/templates/html5app/html5applicationviewer/touchnavigation/webnavigation.cpp",
-            "qtcreator/templates/html5app/html5applicationviewer/touchnavigation/webnavigation.h",
-            "qtcreator/templates/html5app/html5applicationviewer/touchnavigation/webtouchevent.cpp",
-            "qtcreator/templates/html5app/html5applicationviewer/touchnavigation/webtouchevent.h",
-            "qtcreator/templates/html5app/html5applicationviewer/touchnavigation/webtouchnavigation.cpp",
-            "qtcreator/templates/html5app/html5applicationviewer/touchnavigation/webtouchnavigation.h",
-            "qtcreator/templates/html5app/html5applicationviewer/touchnavigation/webtouchphysics.cpp",
-            "qtcreator/templates/html5app/html5applicationviewer/touchnavigation/webtouchphysics.h",
-            "qtcreator/templates/html5app/html5applicationviewer/touchnavigation/webtouchphysicsinterface.cpp",
-            "qtcreator/templates/html5app/html5applicationviewer/touchnavigation/webtouchphysicsinterface.h",
-            "qtcreator/templates/html5app/html5applicationviewer/touchnavigation/webtouchscroller.cpp",
-            "qtcreator/templates/html5app/html5applicationviewer/touchnavigation/webtouchscroller.h",
-=======
             "MS_Visual_C++.kms",
             "Xcode.kms",
->>>>>>> 8d5d1f2f
-        ]
-    }
-
-    Group {
-<<<<<<< HEAD
-        qbs.installDir: "share/qtcreator/templates/mobileapp"
-=======
+        ]
+    }
+
+    Group {
         qbs.installDir: "share/qtcreator/scripts"
->>>>>>> 8d5d1f2f
         fileTags: ["install"]
         prefix: "qtcreator/scripts/"
         files: [
-<<<<<<< HEAD
-            "qtcreator/templates/mobileapp/app.pro",
-            "qtcreator/templates/mobileapp/main.cpp",
-            "qtcreator/templates/mobileapp/mainwindow.cpp",
-            "qtcreator/templates/mobileapp/mainwindow.h",
-            "qtcreator/templates/mobileapp/mainwindow.ui",
-=======
             "openTerminal.command",
->>>>>>> 8d5d1f2f
-        ]
-    }
-
-    Group {
-<<<<<<< HEAD
-        qbs.installDir: "share/qtcreator/templates/qt4project"
-=======
+        ]
+    }
+
+    Group {
         qbs.installDir: "share/qtcreator/snippets"
->>>>>>> 8d5d1f2f
         fileTags: ["install"]
         prefix: "qtcreator/snippets/"
         files: [
-<<<<<<< HEAD
-            "qtcreator/templates/qt4project/main.cpp",
-            "qtcreator/templates/qt4project/mywidget.cpp",
-            "qtcreator/templates/qt4project/mywidget.h",
-            "qtcreator/templates/qt4project/mywidget_form.cpp",
-            "qtcreator/templates/qt4project/mywidget_form.h",
-            "qtcreator/templates/qt4project/widget.ui",
-=======
             "cpp.xml",
             "qml.xml",
             "text.xml",
->>>>>>> 8d5d1f2f
-        ]
-    }
-
-    Group {
-<<<<<<< HEAD
-        qbs.installDir: "share/qtcreator/templates/qt4project/customwidgetwizard"
-=======
+        ]
+    }
+
+    Group {
         qbs.installDir: "share/qtcreator/styles"
->>>>>>> 8d5d1f2f
         fileTags: ["install"]
         prefix: "qtcreator/styles/"
         files: [
-<<<<<<< HEAD
-            "qtcreator/templates/qt4project/customwidgetwizard/tpl_collection.cpp",
-            "qtcreator/templates/qt4project/customwidgetwizard/tpl_collection.h",
-            "qtcreator/templates/qt4project/customwidgetwizard/tpl_plugin.pro",
-            "qtcreator/templates/qt4project/customwidgetwizard/tpl_resources.qrc",
-            "qtcreator/templates/qt4project/customwidgetwizard/tpl_single.cpp",
-            "qtcreator/templates/qt4project/customwidgetwizard/tpl_single.h",
-            "qtcreator/templates/qt4project/customwidgetwizard/tpl_widget.cpp",
-            "qtcreator/templates/qt4project/customwidgetwizard/tpl_widget.h",
-            "qtcreator/templates/qt4project/customwidgetwizard/tpl_widget_include.pri",
-            "qtcreator/templates/qt4project/customwidgetwizard/tpl_widget_lib.pro",
-=======
             "darkvim.xml",
             "default.xml",
             "grayscale.xml",
             "inkpot.xml",
             "intellij.xml",
->>>>>>> 8d5d1f2f
-        ]
-    }
-
-    Group {
-<<<<<<< HEAD
-        qbs.installDir: "share/qtcreator/templates/qtquickapp"
-=======
+        ]
+    }
+
+    Group {
         qbs.installDir: "share/qtcreator/templates/html5app"
->>>>>>> 8d5d1f2f
         fileTags: ["install"]
         prefix: "qtcreator/templates/html5app/"
         files: [
-<<<<<<< HEAD
-            "qtcreator/templates/qtquickapp/app.pro",
-            "qtcreator/templates/qtquickapp/main.cpp",
-=======
             "app.pro",
             "main.cpp",
->>>>>>> 8d5d1f2f
-        ]
-    }
-
-    Group {
-<<<<<<< HEAD
-        qbs.installDir: "share/qtcreator/templates/qtquickapp/qml/app/meego10"
-=======
+        ]
+    }
+
+    Group {
         qbs.installDir: "share/qtcreator/templates/html5app/html"
->>>>>>> 8d5d1f2f
         fileTags: ["install"]
         prefix: "qtcreator/templates/html5app/html/"
         files: [
-<<<<<<< HEAD
-            "qtcreator/templates/qtquickapp/qml/app/meego10/MainPage.qml",
-            "qtcreator/templates/qtquickapp/qml/app/meego10/main.qml",
-=======
             "index.html",
->>>>>>> 8d5d1f2f
-        ]
-    }
-
-    Group {
-<<<<<<< HEAD
-        qbs.installDir: "share/qtcreator/templates/qtquickapp/qml/app/qtquick10"
-=======
+        ]
+    }
+
+    Group {
         qbs.installDir: "share/qtcreator/templates/html5app/html5applicationviewer"
->>>>>>> 8d5d1f2f
         fileTags: ["install"]
         prefix: "qtcreator/templates/html5app/html5applicationviewer/"
         files: [
-<<<<<<< HEAD
-            "qtcreator/templates/qtquickapp/qml/app/qtquick10/main.qml",
-=======
             "html5applicationviewer.cpp",
             "html5applicationviewer.h",
             "html5applicationviewer.pri",
->>>>>>> 8d5d1f2f
-        ]
-    }
-
-    Group {
-<<<<<<< HEAD
-        qbs.installDir: "share/qtcreator/templates/qtquickapp/qml/app/symbian11"
-=======
+        ]
+    }
+
+    Group {
         qbs.installDir: "share/qtcreator/templates/html5app/html5applicationviewer/touchnavigation"
->>>>>>> 8d5d1f2f
         fileTags: ["install"]
         prefix: "qtcreator/templates/html5app/html5applicationviewer/touchnavigation/"
         files: [
-<<<<<<< HEAD
-            "qtcreator/templates/qtquickapp/qml/app/symbian11/MainPage.qml",
-            "qtcreator/templates/qtquickapp/qml/app/symbian11/main.qml",
-=======
             "navigationcontroller.cpp",
             "navigationcontroller.h",
             "touchnavigation.pri",
@@ -1658,68 +856,41 @@
             "webtouchphysicsinterface.h",
             "webtouchscroller.cpp",
             "webtouchscroller.h",
->>>>>>> 8d5d1f2f
-        ]
-    }
-
-    Group {
-<<<<<<< HEAD
-        qbs.installDir: "share/qtcreator/templates/qtquickapp/qmlapplicationviewer"
-=======
+        ]
+    }
+
+    Group {
         qbs.installDir: "share/qtcreator/templates/mobileapp"
->>>>>>> 8d5d1f2f
         fileTags: ["install"]
         prefix: "qtcreator/templates/mobileapp/"
         files: [
-<<<<<<< HEAD
-            "qtcreator/templates/qtquickapp/qmlapplicationviewer/qmlapplicationviewer.cpp",
-            "qtcreator/templates/qtquickapp/qmlapplicationviewer/qmlapplicationviewer.h",
-            "qtcreator/templates/qtquickapp/qmlapplicationviewer/qmlapplicationviewer.pri",
-=======
             "app.pro",
             "main.cpp",
             "mainwindow.cpp",
             "mainwindow.h",
             "mainwindow.ui",
->>>>>>> 8d5d1f2f
-        ]
-    }
-
-    Group {
-<<<<<<< HEAD
-        qbs.installDir: "share/qtcreator/templates/shared"
-=======
+        ]
+    }
+
+    Group {
         qbs.installDir: "share/qtcreator/templates/qt4project"
->>>>>>> 8d5d1f2f
         fileTags: ["install"]
         prefix: "qtcreator/templates/qt4project/"
         files: [
-<<<<<<< HEAD
-            "qtcreator/templates/shared/app.desktop",
-            "qtcreator/templates/shared/deployment.pri",
-            "qtcreator/templates/shared/icon64.png",
-            "qtcreator/templates/shared/icon80.png",
-            "qtcreator/templates/shared/manifest.aegis",
-            "qtcreator/templates/shared/symbianicon.svg",
-=======
             "main.cpp",
             "mywidget.cpp",
             "mywidget.h",
             "mywidget_form.cpp",
             "mywidget_form.h",
             "widget.ui",
->>>>>>> 8d5d1f2f
-        ]
-    }
-
-    Group {
-        qbs.installDir: "share/qtcreator/templates/wizards"
+        ]
+    }
+
+    Group {
+        qbs.installDir: "share/qtcreator/templates/qt4project/customwidgetwizard"
         fileTags: ["install"]
         prefix: "qtcreator/templates/qt4project/customwidgetwizard/"
         files: [
-<<<<<<< HEAD
-            "qtcreator/templates/wizards/README.txt",
-=======
             "tpl_collection.cpp",
             "tpl_collection.h",
             "tpl_plugin.pro",
@@ -1730,354 +901,158 @@
             "tpl_widget.h",
             "tpl_widget_include.pri",
             "tpl_widget_lib.pro",
->>>>>>> 8d5d1f2f
-        ]
-    }
-
-    Group {
-<<<<<<< HEAD
-        qbs.installDir: "share/qtcreator/templates/wizards/helloworld"
-=======
+        ]
+    }
+
+    Group {
         qbs.installDir: "share/qtcreator/templates/qtquickapp"
->>>>>>> 8d5d1f2f
         fileTags: ["install"]
         prefix: "qtcreator/templates/qtquickapp/"
         files: [
-<<<<<<< HEAD
-            "qtcreator/templates/wizards/helloworld/console.png",
-            "qtcreator/templates/wizards/helloworld/main.cpp",
-            "qtcreator/templates/wizards/helloworld/project.pro",
-            "qtcreator/templates/wizards/helloworld/wizard_sample.xml",
-=======
             "app.pro",
             "main.cpp",
->>>>>>> 8d5d1f2f
-        ]
-    }
-
-    Group {
-<<<<<<< HEAD
-        qbs.installDir: "share/qtcreator/templates/wizards/listmodel"
-=======
+        ]
+    }
+
+    Group {
         qbs.installDir: "share/qtcreator/templates/qtquickapp/qml/app/meego10"
->>>>>>> 8d5d1f2f
         fileTags: ["install"]
         prefix: "qtcreator/templates/qtquickapp/qml/app/meego10/"
         files: [
-<<<<<<< HEAD
-            "qtcreator/templates/wizards/listmodel/listmodel.cpp",
-            "qtcreator/templates/wizards/listmodel/listmodel.h",
-            "qtcreator/templates/wizards/listmodel/wizard_sample.xml",
-=======
             "MainPage.qml",
             "main.qml",
->>>>>>> 8d5d1f2f
-        ]
-    }
-
-    Group {
-<<<<<<< HEAD
-        qbs.installDir: "share/qtcreator/templates/wizards/plaincapp"
-=======
+        ]
+    }
+
+    Group {
         qbs.installDir: "share/qtcreator/templates/qtquickapp/qml/app/qtquick10"
->>>>>>> 8d5d1f2f
         fileTags: ["install"]
         prefix: "qtcreator/templates/qtquickapp/qml/app/qtquick10/"
         files: [
-<<<<<<< HEAD
-            "qtcreator/templates/wizards/plaincapp/console.png",
-            "qtcreator/templates/wizards/plaincapp/main.c",
-            "qtcreator/templates/wizards/plaincapp/project.pro",
-            "qtcreator/templates/wizards/plaincapp/wizard.xml",
-=======
             "main.qml",
->>>>>>> 8d5d1f2f
-        ]
-    }
-
-    Group {
-<<<<<<< HEAD
-        qbs.installDir: "share/qtcreator/templates/wizards/plaincapp-cmake"
-=======
+        ]
+    }
+
+    Group {
         qbs.installDir: "share/qtcreator/templates/qtquickapp/qml/app/symbian11"
->>>>>>> 8d5d1f2f
         fileTags: ["install"]
         prefix: "qtcreator/templates/qtquickapp/qml/app/symbian11/"
         files: [
-<<<<<<< HEAD
-            "qtcreator/templates/wizards/plaincapp-cmake/CMakeLists.txt",
-            "qtcreator/templates/wizards/plaincapp-cmake/console.png",
-            "qtcreator/templates/wizards/plaincapp-cmake/main.c",
-            "qtcreator/templates/wizards/plaincapp-cmake/wizard.xml",
-=======
             "MainPage.qml",
             "main.qml",
->>>>>>> 8d5d1f2f
-        ]
-    }
-
-    Group {
-<<<<<<< HEAD
-        qbs.installDir: "share/qtcreator/templates/wizards/plaincppapp"
-=======
+        ]
+    }
+
+    Group {
         qbs.installDir: "share/qtcreator/templates/qtquickapp/qmlapplicationviewer"
->>>>>>> 8d5d1f2f
         fileTags: ["install"]
         prefix: "qtcreator/templates/qtquickapp/qmlapplicationviewer/"
         files: [
-<<<<<<< HEAD
-            "qtcreator/templates/wizards/plaincppapp/console.png",
-            "qtcreator/templates/wizards/plaincppapp/main.cpp",
-            "qtcreator/templates/wizards/plaincppapp/project.pro",
-            "qtcreator/templates/wizards/plaincppapp/wizard.xml",
-=======
             "qmlapplicationviewer.cpp",
             "qmlapplicationviewer.h",
             "qmlapplicationviewer.pri",
->>>>>>> 8d5d1f2f
-        ]
-    }
-
-    Group {
-<<<<<<< HEAD
-        qbs.installDir: "share/qtcreator/templates/wizards/plaincppapp-cmake"
-=======
+        ]
+    }
+
+    Group {
         qbs.installDir: "share/qtcreator/templates/shared"
->>>>>>> 8d5d1f2f
         fileTags: ["install"]
         prefix: "qtcreator/templates/shared/"
         files: [
-<<<<<<< HEAD
-            "qtcreator/templates/wizards/plaincppapp-cmake/CMakeLists.txt",
-            "qtcreator/templates/wizards/plaincppapp-cmake/console.png",
-            "qtcreator/templates/wizards/plaincppapp-cmake/main.cpp",
-            "qtcreator/templates/wizards/plaincppapp-cmake/wizard.xml",
-=======
             "app.desktop",
             "deployment.pri",
             "icon64.png",
             "icon80.png",
             "manifest.aegis",
             "symbianicon.svg",
->>>>>>> 8d5d1f2f
-        ]
-    }
-
-    Group {
-<<<<<<< HEAD
-        qbs.installDir: "share/qtcreator/templates/wizards/qml-extension"
-=======
+        ]
+    }
+
+    Group {
         qbs.installDir: "share/qtcreator/templates/wizards"
->>>>>>> 8d5d1f2f
         fileTags: ["install"]
         prefix: "qtcreator/templates/wizards/"
         files: [
-<<<<<<< HEAD
-            "qtcreator/templates/wizards/qml-extension/lib.png",
-            "qtcreator/templates/wizards/qml-extension/object.cpp",
-            "qtcreator/templates/wizards/qml-extension/object.h",
-            "qtcreator/templates/wizards/qml-extension/plugin.cpp",
-            "qtcreator/templates/wizards/qml-extension/plugin.h",
-            "qtcreator/templates/wizards/qml-extension/project.pro",
-            "qtcreator/templates/wizards/qml-extension/qmldir",
-            "qtcreator/templates/wizards/qml-extension/wizard.xml",
-=======
             "README.txt",
->>>>>>> 8d5d1f2f
-        ]
-    }
-
-    Group {
-<<<<<<< HEAD
-        qbs.installDir: "share/qtcreator/templates/wizards/qtcreatorplugin"
-=======
+        ]
+    }
+
+    Group {
         qbs.installDir: "share/qtcreator/templates/wizards/helloworld"
->>>>>>> 8d5d1f2f
         fileTags: ["install"]
         prefix: "qtcreator/templates/wizards/helloworld/"
         files: [
-<<<<<<< HEAD
-            "qtcreator/templates/wizards/qtcreatorplugin/MyPlugin.pluginspec.in",
-            "qtcreator/templates/wizards/qtcreatorplugin/myplugin.cpp",
-            "qtcreator/templates/wizards/qtcreatorplugin/myplugin.h",
-            "qtcreator/templates/wizards/qtcreatorplugin/myplugin.pro",
-            "qtcreator/templates/wizards/qtcreatorplugin/myplugin_global.h",
-            "qtcreator/templates/wizards/qtcreatorplugin/mypluginconstants.h",
-            "qtcreator/templates/wizards/qtcreatorplugin/qtcreator_logo_24.png",
-            "qtcreator/templates/wizards/qtcreatorplugin/wizard.xml",
-=======
             "console.png",
             "main.cpp",
             "project.pro",
             "wizard_sample.xml",
->>>>>>> 8d5d1f2f
-        ]
-    }
-
-    Group {
-<<<<<<< HEAD
-        qbs.installDir: "share/qtcreator/templates/wizards/scriptgeneratedproject"
-=======
+        ]
+    }
+
+    Group {
         qbs.installDir: "share/qtcreator/templates/wizards/listmodel"
->>>>>>> 8d5d1f2f
         fileTags: ["install"]
         prefix: "qtcreator/templates/wizards/listmodel/"
         files: [
-<<<<<<< HEAD
-            "qtcreator/templates/wizards/scriptgeneratedproject/generate.pl",
-            "qtcreator/templates/wizards/scriptgeneratedproject/wizard_sample.xml",
-=======
             "listmodel.cpp",
             "listmodel.h",
             "wizard_sample.xml",
->>>>>>> 8d5d1f2f
-        ]
-    }
-
-    Group {
-<<<<<<< HEAD
-        qbs.installDir: "share/qtcreator/translations"
-=======
+        ]
+    }
+
+    Group {
         qbs.installDir: "share/qtcreator/templates/wizards/plaincapp"
->>>>>>> 8d5d1f2f
         fileTags: ["install"]
         prefix: "qtcreator/templates/wizards/plaincapp/"
         files: [
-<<<<<<< HEAD
-            "qtcreator/translations/README",
-            "qtcreator/translations/check-ts.pl",
-            "qtcreator/translations/check-ts.xq",
-            "qtcreator/translations/extract-customwizards.xq",
-            "qtcreator/translations/extract-externaltools.xq",
-            "qtcreator/translations/extract-mimetypes.xq",
-            "qtcreator/translations/qtcreator_cs.ts",
-            "qtcreator/translations/qtcreator_de.ts",
-            "qtcreator/translations/qtcreator_es.ts",
-            "qtcreator/translations/qtcreator_fr.ts",
-            "qtcreator/translations/qtcreator_hu.ts",
-            "qtcreator/translations/qtcreator_it.ts",
-            "qtcreator/translations/qtcreator_ja.ts",
-            "qtcreator/translations/qtcreator_pl.ts",
-            "qtcreator/translations/qtcreator_ru.ts",
-            "qtcreator/translations/qtcreator_sl.ts",
-            "qtcreator/translations/qtcreator_uk.ts",
-            "qtcreator/translations/qtcreator_zh_CN.ts",
-            "qtcreator/translations/translations.pro",
-=======
             "console.png",
             "main.c",
             "project.pro",
             "wizard.xml",
->>>>>>> 8d5d1f2f
-        ]
-    }
-
-    Group {
-<<<<<<< HEAD
-        qbs.installDir: "share/qtcreator/welcomescreen"
-=======
+        ]
+    }
+
+    Group {
         qbs.installDir: "share/qtcreator/templates/wizards/plaincapp-cmake"
->>>>>>> 8d5d1f2f
         fileTags: ["install"]
         prefix: "qtcreator/templates/wizards/plaincapp-cmake/"
         files: [
-<<<<<<< HEAD
-            "qtcreator/welcomescreen/develop.qml",
-            "qtcreator/welcomescreen/examples.qml",
-            "qtcreator/welcomescreen/examples_fallback.xml",
-            "qtcreator/welcomescreen/gettingstarted.qml",
-            "qtcreator/welcomescreen/images_areaofinterest.xml",
-            "qtcreator/welcomescreen/qtcreator_tutorials.xml",
-            "qtcreator/welcomescreen/tutorials.qml",
-            "qtcreator/welcomescreen/welcomescreen.qml",
-            "qtcreator/welcomescreen/welcomescreen.qmlproject",
-=======
             "CMakeLists.txt",
             "console.png",
             "main.c",
             "wizard.xml",
->>>>>>> 8d5d1f2f
-        ]
-    }
-
-    Group {
-<<<<<<< HEAD
-        qbs.installDir: "share/qtcreator/welcomescreen/dummydata"
-=======
+        ]
+    }
+
+    Group {
         qbs.installDir: "share/qtcreator/templates/wizards/plaincppapp"
->>>>>>> 8d5d1f2f
         fileTags: ["install"]
         prefix: "qtcreator/templates/wizards/plaincppapp/"
         files: [
-<<<<<<< HEAD
-            "qtcreator/welcomescreen/dummydata/examplesModel.qml",
-            "qtcreator/welcomescreen/dummydata/pagesModel.qml",
-            "qtcreator/welcomescreen/dummydata/projectList.qml",
-            "qtcreator/welcomescreen/dummydata/sessionList.qml",
-            "qtcreator/welcomescreen/dummydata/tutorialsModel.qml",
-=======
             "console.png",
             "main.cpp",
             "project.pro",
             "wizard.xml",
->>>>>>> 8d5d1f2f
-        ]
-    }
-
-    Group {
-<<<<<<< HEAD
-        qbs.installDir: "share/qtcreator/welcomescreen/widgets"
-=======
+        ]
+    }
+
+    Group {
         qbs.installDir: "share/qtcreator/templates/wizards/plaincppapp-cmake"
->>>>>>> 8d5d1f2f
         fileTags: ["install"]
         prefix: "qtcreator/templates/wizards/plaincppapp-cmake/"
         files: [
-<<<<<<< HEAD
-            "qtcreator/welcomescreen/widgets/CustomColors.qml",
-            "qtcreator/welcomescreen/widgets/CustomFonts.qml",
-            "qtcreator/welcomescreen/widgets/CustomTab.qml",
-            "qtcreator/welcomescreen/widgets/CustomizedGridView.qml",
-            "qtcreator/welcomescreen/widgets/Delegate.qml",
-            "qtcreator/welcomescreen/widgets/Feedback.qml",
-            "qtcreator/welcomescreen/widgets/GettingStartedItem.qml",
-            "qtcreator/welcomescreen/widgets/IconAndLink.qml",
-            "qtcreator/welcomescreen/widgets/LinkedText.qml",
-            "qtcreator/welcomescreen/widgets/LinksBar.qml",
-            "qtcreator/welcomescreen/widgets/Logo.qml",
-            "qtcreator/welcomescreen/widgets/PageCaption.qml",
-            "qtcreator/welcomescreen/widgets/PageLoader.qml",
-            "qtcreator/welcomescreen/widgets/ProjectItem.qml",
-            "qtcreator/welcomescreen/widgets/RecentProjects.qml",
-            "qtcreator/welcomescreen/widgets/SearchBar.qml",
-            "qtcreator/welcomescreen/widgets/SessionItem.qml",
-            "qtcreator/welcomescreen/widgets/Sessions.qml",
-            "qtcreator/welcomescreen/widgets/ToolTip.qml",
-            "qtcreator/welcomescreen/widgets/qmldir",
-=======
             "CMakeLists.txt",
             "console.png",
             "main.cpp",
             "wizard.xml",
->>>>>>> 8d5d1f2f
-        ]
-    }
-
-    Group {
-<<<<<<< HEAD
-        qbs.installDir: "share/qtcreator/welcomescreen/widgets/dummydata"
-=======
+        ]
+    }
+
+    Group {
         qbs.installDir: "share/qtcreator/templates/wizards/qml-extension"
->>>>>>> 8d5d1f2f
         fileTags: ["install"]
         prefix: "qtcreator/templates/wizards/qml-extension/"
         files: [
-<<<<<<< HEAD
-            "qtcreator/welcomescreen/widgets/dummydata/examplesModel.qml",
-            "qtcreator/welcomescreen/widgets/dummydata/mockupTags.qml",
-            "qtcreator/welcomescreen/widgets/dummydata/pagesModel.qml",
-            "qtcreator/welcomescreen/widgets/dummydata/tabsModel.qml",
-=======
             "lib.png",
             "object.cpp",
             "object.h",
@@ -2086,23 +1061,14 @@
             "project.pro",
             "qmldir",
             "wizard.xml",
->>>>>>> 8d5d1f2f
-        ]
-    }
-
-    Group {
-<<<<<<< HEAD
-        qbs.installDir: "share/qtcreator/welcomescreen/widgets/dummydata/context"
-=======
+        ]
+    }
+
+    Group {
         qbs.installDir: "share/qtcreator/templates/wizards/qtcreatorplugin"
->>>>>>> 8d5d1f2f
         fileTags: ["install"]
         prefix: "qtcreator/templates/wizards/qtcreatorplugin/"
         files: [
-<<<<<<< HEAD
-            "qtcreator/welcomescreen/widgets/dummydata/context/ExampleDelegate.qml",
-            "qtcreator/welcomescreen/widgets/dummydata/context/ExampleGridView.qml",
-=======
             "MyPlugin.pluginspec.in",
             "myplugin.cpp",
             "myplugin.h",
@@ -2111,44 +1077,20 @@
             "mypluginconstants.h",
             "qtcreator_logo_24.png",
             "wizard.xml",
->>>>>>> 8d5d1f2f
-        ]
-    }
-
-    Group {
-<<<<<<< HEAD
-        qbs.installDir: "share/qtcreator/welcomescreen/widgets/images"
-=======
+        ]
+    }
+
+    Group {
         qbs.installDir: "share/qtcreator/templates/wizards/scriptgeneratedproject"
->>>>>>> 8d5d1f2f
         fileTags: ["install"]
         prefix: "qtcreator/templates/wizards/scriptgeneratedproject/"
         files: [
-<<<<<<< HEAD
-            "qtcreator/welcomescreen/widgets/images/arrowBig.png",
-            "qtcreator/welcomescreen/widgets/images/arrow_down.png",
-            "qtcreator/welcomescreen/widgets/images/arrow_up.png",
-            "qtcreator/welcomescreen/widgets/images/bullet.png",
-            "qtcreator/welcomescreen/widgets/images/dropshadow.png",
-            "qtcreator/welcomescreen/widgets/images/gettingStarted01.png",
-            "qtcreator/welcomescreen/widgets/images/gettingStarted02.png",
-            "qtcreator/welcomescreen/widgets/images/gettingStarted03.png",
-            "qtcreator/welcomescreen/widgets/images/gettingStarted04.png",
-            "qtcreator/welcomescreen/widgets/images/info.png",
-            "qtcreator/welcomescreen/widgets/images/more.png",
-            "qtcreator/welcomescreen/widgets/images/qtcreator.png",
-            "qtcreator/welcomescreen/widgets/images/tab.png",
-=======
             "generate.pl",
             "wizard_sample.xml",
->>>>>>> 8d5d1f2f
-        ]
-    }
-
-    Group {
-<<<<<<< HEAD
-        qbs.installDir: "share/qtcreator/welcomescreen/widgets/images/icons"
-=======
+        ]
+    }
+
+    Group {
         qbs.installDir: "share/qtcreator/translations"
         fileTags: ["install"]
         prefix: "qtcreator/translations/"
@@ -2296,54 +1238,9 @@
 
     Group {
         qbs.installDir: "share/qtcreator/welcomescreen/widgets/images/mockup"
->>>>>>> 8d5d1f2f
         fileTags: ["install"]
         prefix: "qtcreator/welcomescreen/widgets/images/mockup/"
         files: [
-<<<<<<< HEAD
-            "qtcreator/welcomescreen/widgets/images/icons/adressbook.png",
-            "qtcreator/welcomescreen/widgets/images/icons/buildrun.png",
-            "qtcreator/welcomescreen/widgets/images/icons/clone.png",
-            "qtcreator/welcomescreen/widgets/images/icons/communityIcon.png",
-            "qtcreator/welcomescreen/widgets/images/icons/components.png",
-            "qtcreator/welcomescreen/widgets/images/icons/createIcon.png",
-            "qtcreator/welcomescreen/widgets/images/icons/ddays09.png",
-            "qtcreator/welcomescreen/widgets/images/icons/ddays10.png",
-            "qtcreator/welcomescreen/widgets/images/icons/ddays11.png",
-            "qtcreator/welcomescreen/widgets/images/icons/delete.png",
-            "qtcreator/welcomescreen/widgets/images/icons/developing_with_qt_creator.png",
-            "qtcreator/welcomescreen/widgets/images/icons/feedbackIcon.png",
-            "qtcreator/welcomescreen/widgets/images/icons/ico_community.png",
-            "qtcreator/welcomescreen/widgets/images/icons/labsIcon.png",
-            "qtcreator/welcomescreen/widgets/images/icons/openIcon.png",
-            "qtcreator/welcomescreen/widgets/images/icons/qt_quick_1.png",
-            "qtcreator/welcomescreen/widgets/images/icons/qt_quick_2.png",
-            "qtcreator/welcomescreen/widgets/images/icons/qt_quick_3.png",
-            "qtcreator/welcomescreen/widgets/images/icons/qt_sdk.png",
-            "qtcreator/welcomescreen/widgets/images/icons/qtquick.png",
-            "qtcreator/welcomescreen/widgets/images/icons/qwidget.png",
-            "qtcreator/welcomescreen/widgets/images/icons/rename.png",
-            "qtcreator/welcomescreen/widgets/images/icons/userguideIcon.png",
-            "qtcreator/welcomescreen/widgets/images/icons/videoIcon.png",
-        ]
-    }
-
-    Group {
-        qbs.installDir: "share/qtcreator/welcomescreen/widgets/images/mockup"
-        fileTags: ["install"]
-        files: [
-            "qtcreator/welcomescreen/widgets/images/mockup/designer-examples.png",
-            "qtcreator/welcomescreen/widgets/images/mockup/desktop-examples.png",
-            "qtcreator/welcomescreen/widgets/images/mockup/draganddrop-examples.png",
-            "qtcreator/welcomescreen/widgets/images/mockup/itemview-examples.png",
-            "qtcreator/welcomescreen/widgets/images/mockup/layout-examples.png",
-            "qtcreator/welcomescreen/widgets/images/mockup/mainwindow-examples.png",
-            "qtcreator/welcomescreen/widgets/images/mockup/network-examples.png",
-            "qtcreator/welcomescreen/widgets/images/mockup/opengl-examples.png",
-            "qtcreator/welcomescreen/widgets/images/mockup/penguin.png",
-            "qtcreator/welcomescreen/widgets/images/mockup/qtscript-examples.png",
-            "qtcreator/welcomescreen/widgets/images/mockup/thread-examples.png",
-=======
             "designer-examples.png",
             "desktop-examples.png",
             "draganddrop-examples.png",
@@ -2355,7 +1252,6 @@
             "penguin.png",
             "qtscript-examples.png",
             "thread-examples.png",
->>>>>>> 8d5d1f2f
         ]
     }
 }
