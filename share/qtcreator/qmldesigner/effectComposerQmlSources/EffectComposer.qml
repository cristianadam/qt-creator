// Copyright (C) 2023 The Qt Company Ltd.
// SPDX-License-Identifier: LicenseRef-Qt-Commercial OR GPL-3.0-only WITH Qt-GPL-exception-1.0

import QtQuick
import QtQuick.Controls
import QtQuick.Layouts
import QtQuick.Templates as T
import HelperWidgets as HelperWidgets
import StudioControls as StudioControls
import StudioTheme as StudioTheme
import EffectComposerBackend

Item {
    id: root

    readonly property var backendModel: EffectComposerBackend.effectComposerModel

    property var draggedSec: null
    property var secsY: []
    property int moveFromIdx: 0
    property int moveToIdx: 0
    property bool previewAnimationRunning: false
    property var expandStates: null
    property real ensureVisibleY: -1

    // Invoked after save changes is done
    property var onSaveChangesCallback: () => {}

    // Invoked from C++ side when open composition is requested and there are unsaved changes
    function promptToSaveBeforeOpen() {
        root.onSaveChangesCallback = () => { EffectComposerBackend.rootView.doOpenComposition() }

        saveChangesDialog.open()
    }

    // Invoked from C++ side before resetting the model to store current expanded state of nodes
    function storeExpandStates() {
        root.expandStates = new Map()

        for (let i = 0; i < repeater.count; ++i) {
            var curItem = repeater.itemAt(i)
            root.expandStates.set(curItem.caption, curItem.expanded)
        }
    }

    // Invoked after model has been reset to restore expanded state for nodes
    function restoreExpandStates() {
        if (root.expandStates) {
            for (let i = 0; i < repeater.count; ++i) {
                var curItem = repeater.itemAt(i)
                if (root.expandStates.has(curItem.caption))
                    curItem.expanded = root.expandStates.get(curItem.caption)
            }
            root.expandStates = null
        }
    }

    function handleDragMove() {
        dragTimer.stop()
        if (root.secsY.length === 0) {
            for (let i = 0; i < repeater.count; ++i)
                root.secsY[i] = repeater.itemAt(i).y
        }

        let oldContentY = scrollView.contentY
        if (root.draggedSec.y < scrollView.dragScrollMargin + scrollView.contentY
                && scrollView.contentY > 0) {
            scrollView.contentY -= scrollView.dragScrollMargin / 2
        } else if (root.draggedSec.y > scrollView.contentY + scrollView.height - scrollView.dragScrollMargin
                    && scrollView.contentY < scrollView.contentHeight - scrollView.height) {
            scrollView.contentY += scrollView.dragScrollMargin / 2
            if (scrollView.contentY > scrollView.contentHeight - scrollView.height)
                scrollView.contentY = scrollView.contentHeight - scrollView.height
        }
        if (scrollView.contentY < 0)
            scrollView.contentY = 0

        if (oldContentY !== scrollView.contentY) {
            // Changing dragged section position in drag handler doesn't seem to stick
            // when triggered by mouse move, so do it again async
            dragTimer.targetY = root.draggedSec.y - oldContentY + scrollView.contentY
            dragTimer.restart()
            dragConnection.enabled = false
            root.draggedSec.y = dragTimer.targetY
            dragConnection.enabled = true
        }

        root.moveToIdx = root.moveFromIdx
        for (let i = 0; i < repeater.count; ++i) {
            let currItem = repeater.itemAt(i)
            if (i > root.moveFromIdx) {
                if (root.draggedSec.y > currItem.y) {
                    currItem.y = root.secsY[i] - root.draggedSec.height - nodesCol.spacing
                    root.moveToIdx = i
                } else {
                    currItem.y = root.secsY[i]
                }
            } else if (i < root.moveFromIdx) {
                if (!repeater.model.isDependencyNode(i) && root.draggedSec.y < currItem.y) {
                    currItem.y = root.secsY[i] + root.draggedSec.height + nodesCol.spacing
                    root.moveToIdx = Math.min(root.moveToIdx, i)
                } else {
                    currItem.y = root.secsY[i]
                }
            }
        }
    }

    Connections {
        target: root.backendModel
        function onIsEmptyChanged() {
            if (root.backendModel.isEmpty)
                saveAsDialog.close()
        }
    }

    SaveAsDialog {
        id: saveAsDialog
        anchors.centerIn: parent
    }

    SaveChangesDialog {
        id: saveChangesDialog
        anchors.centerIn: parent

        onSave: {
            if (root.backendModel.currentComposition === "") {
                // if current composition is unsaved, show save as dialog and clear afterwards
                saveAsDialog.clearOnClose = true
                saveAsDialog.open()
            } else {
                root.onSaveChangesCallback()
            }
        }

        onDiscard: {
            root.onSaveChangesCallback()
        }
    }

    ConfirmClearAllDialog {
        id: confirmClearAllDialog
        anchors.centerIn: parent
    }

    Connections {
        id: dragConnection
        target: root.draggedSec
        function onYChanged() { root.handleDragMove() }
    }

    Timer {
        id: dragTimer
        running: false
        interval: 16
        repeat: false

        property real targetY: -1

        onTriggered: {
            // Ensure we get position change triggers even if user holds mouse still to
            // make scrolling smooth
            root.draggedSec.y = targetY
            root.handleDragMove()
        }
    }

    ColumnLayout {
        anchors.fill: parent

        spacing: 1

        EffectComposerTopBar {
            Layout.fillWidth: true

            onAddClicked: {
                root.onSaveChangesCallback = () => { root.backendModel.clear(true) }

                if (root.backendModel.hasUnsavedChanges)
                    saveChangesDialog.open()
                else
                    root.backendModel.clear(true)
            }

            onSaveClicked: {
                let name = root.backendModel.currentComposition

                if (name === "")
                    saveAsDialog.open()
                else
                    root.backendModel.saveComposition(name)
            }

            onSaveAsClicked: saveAsDialog.open()

            onAssignToSelectedClicked: {
                root.backendModel.assignToSelected()
            }

            onOpenShadersCodeEditor: {
                root.backendModel.openMainShadersCodeEditor()
            }
        }

        SplitView {
            id: splitView

            Layout.fillWidth: true
            Layout.fillHeight: true

            orientation: root.width > root.height ? Qt.Horizontal : Qt.Vertical

            handle: Rectangle {
                implicitWidth: splitView.orientation === Qt.Horizontal ? StudioTheme.Values.splitterThickness : splitView.width
                implicitHeight: splitView.orientation === Qt.Horizontal ? splitView.height : StudioTheme.Values.splitterThickness
                color: T.SplitHandle.pressed ? StudioTheme.Values.themeSliderHandleInteraction
                    : (T.SplitHandle.hovered ? StudioTheme.Values.themeSliderHandleHover
                                             : "transparent")
            }

            EffectComposerPreview {
                id: preview

                mainRoot: root

                SplitView.minimumWidth: preview.minimumWidth
                SplitView.minimumHeight: 200
                SplitView.preferredWidth: preview.minimumWidth
                SplitView.preferredHeight: 300
                Layout.fillWidth: true
                Layout.fillHeight: true

                FrameAnimation {
                    id: frameAnimation
                    running: true
                    paused: !root.previewAnimationRunning
                }
            }

            Column {
                spacing: 1

                SplitView.minimumWidth: 400
                SplitView.minimumHeight: 100

                Component.onCompleted: HelperWidgets.Controller.mainScrollView = scrollView

                Rectangle {
                    width: parent.width
                    height: StudioTheme.Values.toolbarHeight
                    color: StudioTheme.Values.themeToolbarBackground

                    EffectNodesComboBox {
                        id: nodesComboBox

                        mainRoot: root

                        anchors.verticalCenter: parent.verticalCenter
                        x: 5
                        width: parent.width - 50
                    }

                    HelperWidgets.AbstractButton {
                        objectName: "btnRemoveAllEffects"

                        anchors.right: parent.right
                        anchors.rightMargin: 5
                        anchors.verticalCenter: parent.verticalCenter

                        style: StudioTheme.Values.viewBarButtonStyle
                        buttonIcon: StudioTheme.Constants.clearList_medium
                        tooltip: qsTr("Remove all effect nodes.")
                        enabled: root.backendModel ? !root.backendModel.isEmpty : false

                        onClicked: {
                            if (root.backendModel.hasUnsavedChanges)
                                confirmClearAllDialog.open()
                            else
                                root.backendModel.clear()
                        }
                    }

                    HelperWidgets.AbstractButton {
                        objectName: "btnOpenShaderInCodeEditor"

                        anchors.right: parent.right
                        anchors.rightMargin: 5
                        anchors.verticalCenter: parent.verticalCenter

                        style: StudioTheme.Values.viewBarButtonStyle
                        buttonIcon: StudioTheme.Constants.code
                        tooltip: qsTr("Open Shader in Code Editor.")
                        visible: false // TODO: to be implemented

                        onClicked: {} // TODO
                    }
                }

                Item {
                    width: parent.width
                    height: parent.height - y

                    HelperWidgets.ScrollView {
                        id: scrollView

                        readonly property int dragScrollMargin: 50

                        anchors.fill: parent
                        clip: true
                        interactive: !HelperWidgets.Controller.contextMenuOpened

                        onContentHeightChanged: {
                            // Expand states are stored before full model reset.
                            // Content height change indicates the model has been updated after full
                            // reset, so we restore expand states if any are stored.
                            root.restoreExpandStates()

                            // If content height change was because a recent node addition, we want to
                            // scroll to the end of the content so the newly added item is visible.
                            if (nodesComboBox.nodeJustAdded && scrollView.contentItem.height > scrollView.height) {
                                let lastItemH = repeater.itemAt(repeater.count - 1).height
                                scrollView.contentY = scrollView.contentItem.height - lastItemH
                                nodesComboBox.nodeJustAdded = false
                            }

                            if (root.ensureVisibleY >= 0) {
                                if (root.ensureVisibleY > scrollView.contentY + scrollView.height)
                                    scrollView.contentY = root.ensureVisibleY - scrollView.height
                                root.ensureVisibleY = -1
                            }
                        }

                        Column {
                            id: nodesCol
                            width: scrollView.width
                            spacing: 1

                            Repeater {
                                id: repeater

                                width: parent.width
                                model: root.backendModel

                                onCountChanged: {
                                    HelperWidgets.Controller.setCount("EffectComposer", repeater.count)
                                }

                                delegate: EffectCompositionNode {
                                    width: parent.width
                                    modelIndex: index

                                    property bool wasExpanded: false

                                    Behavior on y {
                                        id: dragAnimation
                                        PropertyAnimation {
                                            duration: 300
                                            easing.type: Easing.InOutQuad
                                        }
                                    }

                                    onStartDrag: (section) => {
                                        root.draggedSec = section
                                        root.moveFromIdx = index
                                        // We only need to animate non-dragged sections
                                        dragAnimation.enabled = false
                                        wasExpanded = expanded
                                        expanded = false
                                        highlightBorder = true
                                        root.secsY = []
                                    }

                                    onStopDrag: {
                                        if (root.secsY.length !== 0) {
                                            if (root.moveFromIdx === root.moveToIdx)
                                                root.draggedSec.y = root.secsY[root.moveFromIdx]
                                            else
                                                root.backendModel.moveNode(root.moveFromIdx, root.moveToIdx)
                                        }

                                        highlightBorder = false
                                        root.draggedSec = null
                                        expanded = wasExpanded
                                        dragAnimation.enabled = true
                                    }

<<<<<<< HEAD
                                    onOpenShadersCodeEditor: (idx) => root.backendModel.openShadersCodeEditor(idx)
=======
                                    onEnsureVisible: visibleY => root.ensureVisibleY = visibleY
>>>>>>> f5fdafd3
                                }
                            } // Repeater
                        } // Column
                    } // ScrollView

                    Text {
                        text: root.backendModel ? root.backendModel.isEnabled
                                                  ? qsTr("Add an effect node to start")
                                                  : qsTr("Effect Composer is disabled on MCU projects")
                                                : ""
                        color: StudioTheme.Values.themeTextColor
                        font.pixelSize: StudioTheme.Values.baseFontSize

                        anchors.centerIn: parent

                        visible: root.backendModel ? root.backendModel.isEmpty : false
                    }
                } // Item
            } // Column
        } // SplitView
    } // ColumnLayout

    DropArea {
        id: dropArea

        anchors.fill: parent

        onEntered: (drag) => {
            let accepted = false
            if (drag.formats[0] === "application/vnd.qtdesignstudio.assets" && drag.hasUrls) {
                accepted = EffectComposerBackend.rootView.isEffectAsset(drag.urls[0])
            } else if (drag.formats[0] === "application/vnd.qtdesignstudio.modelnode.list") {
                accepted = EffectComposerBackend.rootView.isEffectNode(
                           drag.getDataAsArrayBuffer("application/vnd.qtdesignstudio.modelnode.list"))
            }
            drag.accepted = accepted
        }

        onDropped: (drop) => {
            if (drop.formats[0] === "application/vnd.qtdesignstudio.assets" && drop.hasUrls) {
                EffectComposerBackend.rootView.dropAsset(drop.urls[0])
            } else if (drop.formats[0] === "application/vnd.qtdesignstudio.modelnode.list") {
                EffectComposerBackend.rootView.dropNode(
                           drop.getDataAsArrayBuffer("application/vnd.qtdesignstudio.modelnode.list"))
            }
            drop.accept()
        }
    }
}<|MERGE_RESOLUTION|>--- conflicted
+++ resolved
@@ -196,10 +196,6 @@
             onAssignToSelectedClicked: {
                 root.backendModel.assignToSelected()
             }
-
-            onOpenShadersCodeEditor: {
-                root.backendModel.openMainShadersCodeEditor()
-            }
         }
 
         SplitView {
@@ -384,11 +380,7 @@
                                         dragAnimation.enabled = true
                                     }
 
-<<<<<<< HEAD
-                                    onOpenShadersCodeEditor: (idx) => root.backendModel.openShadersCodeEditor(idx)
-=======
                                     onEnsureVisible: visibleY => root.ensureVisibleY = visibleY
->>>>>>> f5fdafd3
                                 }
                             } // Repeater
                         } // Column
