// Copyright (C) 2022 The Qt Company Ltd.
// SPDX-License-Identifier: LicenseRef-Qt-Commercial OR GPL-3.0-only WITH Qt-GPL-exception-1.0

import QtQuick
import QtQuick.Controls
import StudioControls as StudioControls
import StudioTheme as StudioTheme
import AssetsLibraryBackend

StudioControls.Menu {
    id: root

    required property Item assetsView

    property var assetsModel: AssetsLibraryBackend.assetsModel
    property var rootView: AssetsLibraryBackend.rootView

    property bool __isDirectory: false
    property var __fileIndex: null
    property string __dirPath: ""
    property string __dirName: ""
    property var __onFolderCreated: null
    property var __dirIndex: null
    property string __allExpandedState: ""
    property var __selectedAssetPathsList: null
    property bool __showInGraphicalShellEnabled: false

    closePolicy: Popup.CloseOnPressOutside | Popup.CloseOnEscape

    function openContextMenuForRoot(rootModelIndex, dirPath, dirName, onFolderCreated)
    {
        root.__showInGraphicalShellEnabled = true

        rootView.updateContextMenuActionsEnableState()

        root.__onFolderCreated = onFolderCreated
        root.__fileIndex = ""
        root.__dirPath = dirPath
        root.__dirName = dirName
        root.__dirIndex = rootModelIndex
        root.__isDirectory = false
        root.popup()
    }

    function openContextMenuForDir(dirModelIndex, dirPath, dirName, allExpandedState, onFolderCreated)
    {
        root.__showInGraphicalShellEnabled = true

        rootView.updateContextMenuActionsEnableState()

        root.__onFolderCreated = onFolderCreated
        root.__dirPath = dirPath
        root.__dirName = dirName
        root.__fileIndex = ""
        root.__dirIndex = dirModelIndex
        root.__isDirectory = true
        root.__allExpandedState = allExpandedState
        root.popup()
    }

    function openContextMenuForFile(fileIndex, dirModelIndex, selectedAssetPathsList, onFolderCreated)
    {
        // check that all assets are in the same folder
        let asset0 = selectedAssetPathsList[0]
        let asset0Folder = asset0.substring(0, asset0.lastIndexOf('/'))

        root.__showInGraphicalShellEnabled = selectedAssetPathsList.every(v => {
            let assetFolder = v.substring(0, v.lastIndexOf('/'))
            return assetFolder === asset0Folder
        })

        if (selectedAssetPathsList.length > 1) {
            deleteFileItem.text = qsTr("Delete Files")
            addTexturesItem.text = qsTr("Add Textures")
        } else {
            deleteFileItem.text = qsTr("Delete File")
            addTexturesItem.text = qsTr("Add Texture")
        }

        rootView.updateContextMenuActionsEnableState()

        root.__onFolderCreated = onFolderCreated
        root.__selectedAssetPathsList = selectedAssetPathsList
        root.__fileIndex = fileIndex
        root.__dirIndex = dirModelIndex
        root.__dirPath = root.assetsModel.filePath(dirModelIndex)
        root.__isDirectory = false
        root.popup()
    }

    function openContextMenuForEmpty(dirPath)
    {
        __showInGraphicalShellEnabled = true

        root.__dirPath = dirPath
        root.__fileIndex = ""
        root.__dirIndex = ""
        root.__isDirectory = false
        root.popup()
    }

    StudioControls.MenuItem {
        text: qsTr("Expand All")
        enabled: root.__allExpandedState !== "all_expanded"
        visible: root.__isDirectory
        height: visible ? implicitHeight : 0
        onTriggered: root.assetsView.expandAll()
    }

    StudioControls.MenuItem {
        text: qsTr("Collapse All")
        enabled: root.__allExpandedState !== "all_collapsed"
        visible: root.__isDirectory
        height: visible ? implicitHeight : 0
        onTriggered: root.assetsView.collapseAll()
    }

    StudioControls.MenuSeparator {
        visible: root.__isDirectory
        height: visible ? StudioTheme.Values.border : 0
    }

    StudioControls.MenuItem {
        id: addTexturesItem
        text: qsTr("Add Texture")
        enabled: rootView.hasMaterialLibrary
        visible: root.__fileIndex && root.assetsModel.allFilePathsAreTextures(root.__selectedAssetPathsList)
        height: addTexturesItem.visible ? addTexturesItem.implicitHeight : 0
        onTriggered: root.rootView.addTextures(root.__selectedAssetPathsList)
    }

    StudioControls.MenuItem {
        id: addLightProbes
        text: qsTr("Add Light Probe")
        enabled: rootView.hasMaterialLibrary && rootView.hasSceneEnv
        visible: root.__fileIndex && root.__selectedAssetPathsList.length === 1
                 && root.assetsModel.allFilePathsAreTextures(root.__selectedAssetPathsList)
        height: addLightProbes.visible ? addLightProbes.implicitHeight : 0
        onTriggered: rootView.addLightProbe(root.__selectedAssetPathsList[0])
    }

    StudioControls.MenuItem {
        id: deleteFileItem
        text: qsTr("Delete File")
        visible: root.__fileIndex
        height: deleteFileItem.visible ? deleteFileItem.implicitHeight : 0
        onTriggered: {
            let deleted = root.assetsModel.requestDeleteFiles(root.__selectedAssetPathsList)
            if (!deleted)
                confirmDeleteFiles.open()
        }

        ConfirmDeleteFilesDialog {
            id: confirmDeleteFiles
            parent: root.assetsView
            files: root.__selectedAssetPathsList

            onAccepted: root.assetsView.selectedAssets = {}
        }
    }

    StudioControls.MenuSeparator {
        visible: root.__fileIndex
        height: visible ? StudioTheme.Values.border : 0
    }

    StudioControls.MenuItem {
        text: qsTr("Rename Folder")
        visible: root.__isDirectory
        height: visible ? implicitHeight : 0
        onTriggered: renameFolderDialog.open()

        RenameFolderDialog {
            id: renameFolderDialog
            parent: root.assetsView
            dirPath: root.__dirPath
            dirName: root.__dirName

            onAccepted: root.__onFolderCreated(renameFolderDialog.renamedDirPath)
        }
    }

    StudioControls.MenuItem {
        text: qsTr("New Folder")
        visible: root.assetsModel.hasFiles
        height: visible ? implicitHeight : 0

        NewFolderDialog {
            id: newFolderDialog
            parent: root.assetsView
            dirPath: root.__dirPath

            onAccepted: root.__onFolderCreated(newFolderDialog.createdDirPath)
        }

        onTriggered: newFolderDialog.open()
    }

    StudioControls.MenuItem {
        text: qsTr("Delete Folder")
        visible: root.__isDirectory
        height: visible ? implicitHeight : 0

        ConfirmDeleteFolderDialog {
            id: confirmDeleteFolderDialog
            parent: root.assetsView
            dirName: root.__dirName
            dirIndex: root.__dirIndex
        }

        onTriggered: {
            if (!root.assetsModel.hasChildren(root.__dirIndex)) {
                // NOTE: the folder may still not be empty -- it doesn't have files visible to the
                // user, but that doesn't mean that there are no other files (e.g. files of unknown
                // types) on disk in this directory.
                root.assetsModel.deleteFolderRecursively(root.__dirIndex)
            } else {
                confirmDeleteFolderDialog.open()
            }
        }
    }

    StudioControls.MenuItem {
        text: qsTr("New Effect")
        visible: root.rootView.canCreateEffects()
        height: visible ? implicitHeight : 0

        NewEffectDialog {
            id: newEffectDialog
            parent: root.assetsView.parent
            dirPath: root.__dirPath
        }

        onTriggered: newEffectDialog.open()
    }

    StudioControls.MenuItem {
        text: root.rootView.showInGraphicalShellMsg()

        enabled: root.__showInGraphicalShellEnabled

        onTriggered: {
            if (!root.__fileIndex || root.__selectedAssetPathsList.length > 1)
                root.rootView.showInGraphicalShell(root.__dirPath)
            else
                root.rootView.showInGraphicalShell(root.__selectedAssetPathsList[0])
        }
    }

    StudioControls.MenuItem {
        text: qsTr("Add to Content Library")
<<<<<<< HEAD
        visible: root.rootView.userBundleEnabled() && root.__fileIndex && root.assetsModel.allFilePathsAreTextures(root.__selectedAssetPathsList)
=======
        visible: root.__fileIndex && root.assetsModel.allFilePathsAreTextures(root.__selectedAssetPathsList)
>>>>>>> 8790cbc9
        height: visible ? implicitHeight : 0
        onTriggered: root.rootView.addAssetsToContentLibrary(root.__selectedAssetPathsList)
    }
}<|MERGE_RESOLUTION|>--- conflicted
+++ resolved
@@ -249,11 +249,7 @@
 
     StudioControls.MenuItem {
         text: qsTr("Add to Content Library")
-<<<<<<< HEAD
-        visible: root.rootView.userBundleEnabled() && root.__fileIndex && root.assetsModel.allFilePathsAreTextures(root.__selectedAssetPathsList)
-=======
         visible: root.__fileIndex && root.assetsModel.allFilePathsAreTextures(root.__selectedAssetPathsList)
->>>>>>> 8790cbc9
         height: visible ? implicitHeight : 0
         onTriggered: root.rootView.addAssetsToContentLibrary(root.__selectedAssetPathsList)
     }
