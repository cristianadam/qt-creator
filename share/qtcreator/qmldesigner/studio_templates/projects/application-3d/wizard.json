{
    "version": 1,
    "supportedProjectTypes": [ "QmlProjectManager.QmlProject" ],
    "id": "QA.QtStudioUi3D",
    "category": "B.StudioProject",
    "trDescription": "Creates a project that uses default and 3D components, such as camera, light, model, and materials.",
    "trDisplayName": "3D",
    "trDisplayCategory": "General",
    "icon": "desktop_blank.png",
    "fontIconName": "wizardsGeneric",
    "enabled": "%{JS: [ %{Plugins} ].indexOf('QmlProjectManager') >= 0}",
    "platformIndependent": true,

    "options":
        [
        { "key": "ProjectExecutableName", "value": "%{ProjectName}App" },
        { "key": "ProjectPluginName", "value": "%{ProjectName}plugin" },
        { "key": "ProjectPluginClassName", "value": "%{ProjectName}Plugin" },
        { "key": "QmlProjectFileName", "value": "%{JS: Util.fileName('%{ProjectName}', 'qmlproject')}" },
        { "key": "IsQt6Project", "value": "%{JS: value('QtQuickVersion') !== '2.15' }" },
<<<<<<< HEAD
        { "key": "AssetDir", "value": "GeneratedComponents" },
=======
        { "key": "AssetDir", "value": "Generated" },
>>>>>>> 8790cbc9
        { "key": "ContentDir", "value": "%{ProjectName}Content" },
        { "key": "ImportModuleName", "value": "%{ProjectName}" },
        { "key": "UIClassName", "value": "Screen01" },
        { "key": "UIClassFileName", "value": "%{JS: Util.fileName('%{UIClassName}', 'ui.qml')}" },
        { "key": "QtQuickVersion", "value": "%{JS: %{TargetQtVersion}.TargetQuickVersion}" },
        { "key": "QtQuickFeature", "value": "QtSupport.Wizards.FeatureQtQuick.%{QtQuickVersion}" },
        { "key": "QtQuickControlsStyle", "value": "Basic" },
        { "key": "QtQuickControlsStyleTheme", "value": "%{JS: %{ControlsStyle}.QtQuickControlsStyleTheme}" },
        { "key": "ApplicationImport", "value": "%{JS: value('IsQt6Project') === 'true' ? '%{ImportModuleName}' : '%{ImportModuleName} 1.0'}" },
        { "key": "UseStandardResolution", "value": "%{JS: value('CustomScreenWidth') === '' || value('CustomScreenHeight') === ''}" },
        { "key": "ScreenWidth", "value": "%{JS: value('UseStandardResolution') === 'true' ? %{ScreenFactor}.ScreenWidth : value('CustomScreenWidth')}" },
        { "key": "ScreenHeight", "value": "%{JS: value('UseStandardResolution') === 'true' ? %{ScreenFactor}.ScreenHeight : value('CustomScreenHeight')}" },
        { "key": "UseVirtualKeyboardDefault", "value": "%{JS: false}" },
        { "key": "QtQuick3DVersion", "value": "%{JS: %{TargetQtVersion}.TargetQuick3DVersion}" },
        { "key": "ImportModuleVersion", "value": "%{JS: value('IsQt6Project') === 'true' ? '' : '1.0'}" }
    ],

    "pages":
        [
        {
            "defaultValues": "qmlapplication-project-page"
        },
        {
            "trDisplayName": "Define Project Details",
            "trShortTitle": "Details",
            "typeId": "Fields",
            "data":
                [
                {
                    "name": "ScreenFactor",
                    "trDisplayName": "Screen Resolution:",
                    "type": "ComboBox",
                    "enabled": "%{JS: value('UseStandardResolution')}",
                    "data":
                    {
                        "index": 2,
                        "items":
                            [
                            {
                                "trKey": "2960 x 1440",
                                "value":
                                "({
                                    'ScreenWidth': '2960',
                                    'ScreenHeight': '1440'
                                })"
                            },
                            {
                                "trKey": "2560 x 1440",
                                "value":
                                "({
                                    'ScreenWidth': '2560',
                                    'ScreenHeight': '1440'
                                })"
                            },
                            {
                                "trKey": "1920 x 1080",
                                "value":
                                "({
                                    'ScreenWidth': '1920',
                                    'ScreenHeight': '1080'
                                })"
                            },
                            {
                                "trKey": "1334 x 750",
                                "value":
                                "({
                                    'ScreenWidth': '1334',
                                    'ScreenHeight': '750'
                                })"
                            },
                            {
                                "trKey": "1280 x 960",
                                "value":
                                "({
                                     'ScreenWidth': '1280',
                                    'ScreenHeight': '960'
                                })"
                            },
                            {
                                "trKey": "1280 x 720",
                                "value":
                                "({
                                    'ScreenWidth': '1280',
                                    'ScreenHeight': '720'
                                })"
                            },
                            {
                                "trKey": "1024 x 768",
                                "value":
                                "({
                                    'ScreenWidth': '1024',
                                    'ScreenHeight': '768'
                                })"
                            },
                            {
                                "trKey": "640 x 480",
                                "value":
                                "({
                                    'ScreenWidth': '640',
                                    'ScreenHeight': '480'
                                })"
                            }
                        ]
                    }
                },
                {
                    "name": "ControlsStyle",
                    "trDisplayName": "Qt Quick Controls Style:",
                    "type": "ComboBox",
                    "data":
                    {
                        "index": 0,
                        "items":
                            [
                            {
                                "trKey": "Basic",
                                "value":
                                "({
                                    'QtQuickControlsStyle': 'Basic',
                                    'QtQuickControlsStyleTheme': ''
                                })"
                            },
                            {
                                "trKey": "Material Light",
                                "value":
                                "({
                                    'QtQuickControlsStyle': 'Material',
                                    'QtQuickControlsStyleTheme': 'Light'
                                })"
                            },
                            {
                                "trKey": "Material Dark",
                                "value":
                                "({
                                    'QtQuickControlsStyle': 'Material',
                                    'QtQuickControlsStyleTheme': 'Dark'
                                })"
                            },
                            {
                                "trKey": "Universal Light",
                                "value":
                                "({
                                    'QtQuickControlsStyle': 'Universal',
                                    'QtQuickControlsStyleTheme': 'Light'
                                })"
                            },
                            {
                                "trKey": "Universal Dark",
                                "value":
                                "({
                                    'QtQuickControlsStyle': 'Universal',
                                    'QtQuickControlsStyleTheme': 'Dark'
                                })"
                            },
                            {
                                "trKey": "Universal System",
                                "value":
                                "({
                                    'QtQuickControlsStyle': 'Universal',
                                    'QtQuickControlsStyleTheme': 'System'
                                })"
                            },
                            {
                                "trKey": "Fusion",
                                "value":
                                "({
                                    'QtQuickControlsStyle': 'Fusion',
                                    'QtQuickControlsStyleTheme': ''
                                })"
                            },
                            {
                                "trKey": "Imagine",
                                "value":
                                "({
                                    'QtQuickControlsStyle': 'Imagine',
                                    'QtQuickControlsStyleTheme': ''
                                })"
                            }
                        ]
                    }
                },
                {
                    "name": "UseVirtualKeyboard",
                    "trDisplayName": "Use Qt Virtual Keyboard",
                    "type": "CheckBox",
                    "data":
                    {
                        "checked": "%{UseVirtualKeyboardDefault}"
                    }
                },
                {
                    "name": "CustomScreenWidth",
                    "trDisplayName": "Custom screen width:",
                    "mandatory": false,
                    "type": "LineEdit",
                    "data":
                    {
                        "validator": "^[0-9]*$",
                        "trText": ""
                    }
                },
                {
                    "name": "CustomScreenHeight",
                    "trDisplayName": "Custom screen height:",
                    "mandatory": false,
                    "type": "LineEdit",
                    "data":
                    {
                        "validator": "^[0-9]*$",
                        "trText": ""
                    }
                },
                {
                    "name": "TargetQtVersion",
                    "trDisplayName": "Target Qt Version:",
                    "mandatory": true,
                    "type": "ComboBox",
                    "data":
                    {
                        "index": 5,
                        "items":
                            [
                            {
                                "trKey": "Qt 6.2",
                                "value":
                                "({
                                    'TargetQuickVersion': '6.2',
                                    'TargetQuick3DVersion': '6.2'
                                })"
                            },
                            {
                                "trKey": "Qt 6.3",
                                "value":
                                "({
                                    'TargetQuickVersion': '6.3',
                                    'TargetQuick3DVersion': '6.3'
                                })"
                            },
                            {
                                "trKey": "Qt 6.4",
                                "value":
                                "({
                                    'TargetQuickVersion': '6.4',
                                    'TargetQuick3DVersion': '6.4'
                                })"
                            },
                            {
                                "trKey": "Qt 6.5",
                                "value":
                                "({
                                    'TargetQuickVersion': '6.5',
                                    'TargetQuick3DVersion': '6.5'
                                })"
                            },
                            {
                                "trKey": "Qt 6.6",
                                "value":
                                "({
                                    'TargetQuickVersion': '6.6',
                                    'TargetQuick3DVersion': '6.6'
                                })"
                            },
                            {
                                "trKey": "Qt 6.7",
                                "value":
                                "({
                                    'TargetQuickVersion': '6.7',
                                    'TargetQuick3DVersion': '6.7'
                                })"
                            }
                        ]
                    }
                }
            ]
        }

    ],
    "generators":
        [
        {
            "typeId": "File",
            "data":
                [
                {
                    "source": "../common/app.qmlproject.tpl",
                    "target": "%{ProjectDirectory}/%{QmlProjectFileName}",
                    "openAsProject": true
                },
                {
                    "source": "../common/qtquickcontrols2.conf.tpl",
                    "target": "%{ProjectDirectory}/qtquickcontrols2.conf"
                },
                {
                    "source": "../common/App.qml.tpl",
                    "target": "%{ProjectDirectory}/%{ContentDir}/App.qml"
                },
                {
                    "source": "Screen01.ui.qml.tpl",
                    "target": "%{ProjectDirectory}/%{ContentDir}/Screen01.ui.qml",
                    "openInEditor": true
                },
                {
                    "source": "../common/fonts.txt",
                    "target": "%{ProjectDirectory}/%{ContentDir}/fonts/fonts.txt"
                },
                {
                    "source": "../common/asset_imports.txt",
                    "target": "%{ProjectDirectory}/%{AssetDir}/%{AssetDir}.txt"
                },
                {
                    "source": "../shared-plugin/name/importmodule.qmldir.tpl",
                    "target": "%{ProjectDirectory}/%{ImportModuleName}/qmldir"
                },
                {
                    "source": "../shared-plugin/name/Constants.qml.tpl",
                    "target": "%{ProjectDirectory}/%{ImportModuleName}/Constants.qml"
                },
                {
                    "source": "../shared-plugin/name/DirectoryFontLoader.qml.tpl",
                    "target": "%{ProjectDirectory}/%{ImportModuleName}/DirectoryFontLoader.qml"
                },
                {
                    "source": "../shared-plugin/name/EventListModel.qml.tpl",
                    "target": "%{ProjectDirectory}/%{ImportModuleName}/EventListModel.qml"
                },
                {
                    "source": "../shared-plugin/name/EventListSimulator.qml.tpl",
                    "target": "%{ProjectDirectory}/%{ImportModuleName}/EventListSimulator.qml"
                },
                {
                    "source": "../shared-plugin/name/designer/plugin.metainfo",
                    "target": "%{ProjectDirectory}/%{ImportModuleName}/designer/plugin.metainfo"
                }
            ]
        }
    ]
}<|MERGE_RESOLUTION|>--- conflicted
+++ resolved
@@ -18,11 +18,7 @@
         { "key": "ProjectPluginClassName", "value": "%{ProjectName}Plugin" },
         { "key": "QmlProjectFileName", "value": "%{JS: Util.fileName('%{ProjectName}', 'qmlproject')}" },
         { "key": "IsQt6Project", "value": "%{JS: value('QtQuickVersion') !== '2.15' }" },
-<<<<<<< HEAD
-        { "key": "AssetDir", "value": "GeneratedComponents" },
-=======
         { "key": "AssetDir", "value": "Generated" },
->>>>>>> 8790cbc9
         { "key": "ContentDir", "value": "%{ProjectName}Content" },
         { "key": "ImportModuleName", "value": "%{ProjectName}" },
         { "key": "UIClassName", "value": "Screen01" },
