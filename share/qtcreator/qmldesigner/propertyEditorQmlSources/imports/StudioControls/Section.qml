--- conflicted
+++ resolved
@@ -56,11 +56,7 @@
 
         SectionLabel {
             id: label
-<<<<<<< HEAD
-            style: control.style
-=======
             controlStyle: control.style
->>>>>>> dc42b62d
             anchors.verticalCenter: parent.verticalCenter
             color: control.style.text.idle
             x: 22
