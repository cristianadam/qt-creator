--- conflicted
+++ resolved
@@ -116,11 +116,6 @@
                     Image {
                         id: thumbnail
                         asynchronous: true
-<<<<<<< HEAD
-=======
-                        sourceSize.height: 96
-                        sourceSize.width: 96
->>>>>>> f7639f45
                         height: 96
                         width: 96
                         fillMode: Image.PreserveAspectFit
