--- conflicted
+++ resolved
@@ -261,29 +261,6 @@
                     "source": "%{QdsWizardPath}/shared-plugin/name/designer/plugin.metainfo",
                     "target": "%{ProjectDirectory}/imports/%{ImportModuleName}/designer/plugin.metainfo",
                     "condition": "%{QdsProjectStyle}"
-<<<<<<< HEAD
-                },
-                {
-                    "source": "%{QdsWizardPath}/shared-plugin/name/JsonData.qml.tpl",
-                    "target": "%{ProjectDirectory}/imports/%{ImportModuleName}/JsonData.qml",
-                    "condition": "%{QdsProjectStyle}"
-                },
-                {
-                    "source": "%{QdsWizardPath}/shared-plugin/name/DataStore.qml.tpl",
-                    "target": "%{ProjectDirectory}/imports/%{ImportModuleName}/DataStore.qml",
-                    "condition": "%{QdsProjectStyle}"
-                },
-                {
-                    "source": "%{QdsWizardPath}/shared-plugin/name/models.json.tpl",
-                    "target": "%{ProjectDirectory}/imports/%{ImportModuleName}/models.json",
-                    "condition": "%{QdsProjectStyle}"
-                },
-                {
-                    "source": "%{QdsWizardPath}/shared-plugin/name/data.json.tpl",
-                    "target": "%{ProjectDirectory}/imports/%{ImportModuleName}/data.json",
-                    "condition": "%{QdsProjectStyle}"
-=======
->>>>>>> a4d83484
                 }
             ]
         }
