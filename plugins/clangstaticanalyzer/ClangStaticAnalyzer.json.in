--- conflicted
+++ resolved
@@ -3,14 +3,8 @@
     \"Version\" : \"$$QTCREATOR_VERSION\",
     \"CompatVersion\" : \"$$QTCREATOR_COMPAT_VERSION\",
     \"Experimental\" : true,
-<<<<<<< HEAD
-    \"Vendor\" : \"Digia Plc\",
-    \"Copyright\" : \"(C) 2014 Digia Plc\",
-=======
-    \"Platform\" : \"(Linux.*)|(OS X.*)\",
     \"Vendor\" : \"The Qt Company Ltd\",
     \"Copyright\" : \"(C) 2015 The Qt Company Ltd\",
->>>>>>> c98db856
     \"License\" : [ \"Commercial Usage\",
                   \"\",
                   \"Licensees holding valid Qt Commercial licenses may use this plugin in accordance with the Qt Commercial License Agreement provided with the Software or, alternatively, in accordance with the terms contained in a written agreement between you and The Qt Company.\"
