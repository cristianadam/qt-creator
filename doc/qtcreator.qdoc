// **********************************************************************
// NOTE: the sections are not ordered by their logical order to avoid
// reshuffling the file each time the index order changes (i.e., often).
// Run the fixnavi.pl script to adjust the links to the index order.
// **********************************************************************


/*!
    \contentspage{index.html}{Qt Creator}
    \page index.html
    \nextpage creator-overview.html

    \title Qt Creator Manual

    \section1 Version 2.1.80

    Qt Creator provides a cross-platform, complete integrated development
    environment (IDE) for application developers to create applications for
    multiple desktop and mobile device platforms. It is available for Linux,
    Mac OS X and Windows operating systems. For more information, see
    \l{Operating Systems and Supported Platforms}.

    \note Please report bugs and suggestions to the
    \l{http://bugreports.qt.nokia.com}{Qt Bug Tracker}.
    You can also join the Qt Creator mailing list. To subscribe,
    send a message with the word \e subscribe to
    \l{mailto:qt-creator-request@trolltech.com}
    {qt-creator-request@trolltech.com}. For more information about Qt mailing
    lists, visit \l{http://lists.trolltech.com}{http://lists.trolltech.com}.

    \raw HTML
    <img border="0" style="float:right;" src="images/qtcreator-screenshots.png" />
    \endraw

    \list
       \o \l{Introducing Qt Creator}
       \o \l{Operating Systems and Supported Platforms}
       \o \l{Qt Creator User Interface}
       \o \l{Getting Started}
           \list
               \o \l{Building and Running an Example Application}
               \o \l{Creating a Qt C++ Application}
               \o \l{Creating a Mobile Application with Nokia Qt SDK}
               \o \l{Creating a Qt Quick Application}
           \endlist
       \o \l{Managing Projects}
            \list
                \o \l{Creating a Project}
                \o \l{Setting Up a qmake Project}
                \o \l{Setting Up a CMake Project}
                \o \l{Setting Up a Generic Project}
                \o \l{Setting Up Development Environment for Maemo}
                \o \l{Setting Up Development Environment for Symbian}
                \o \l{Managing Sessions}
            \endlist
       \o \l{Using the Editor}
            \list
                \o \l{Finding and Replacing}
                \o \l{Refactoring}
                \o \l{Searching With the Locator}
                \o \l{Pasting and Fetching Code Snippets}
                \o \l{Configuring the Editor}
                \o \l{Using FakeVim Mode}
                \o \l{Using an External Editor}
            \endlist
       \o \l{Developing Application UI}
       \list
           \o \l{Optimizing Applications for Mobile Devices}
           \o \l{Adding Qt Designer Plugins}
           \if defined(qtquick)
           \o \l{Developing Qt Quick Applications}
                \list
                    \o \l {Creating Qt Quick Projects}
                    \o \l {Creating Components}
                    \o \l {Creating Screens}
                    \o \l {Animating Screens}
                    \o \l {Adding User Interaction Methods}
                    \o \l {Implementing Application Logic}
                \endlist
           \endif
       \endlist
       \o \l{Building and Running Applications}
            \list
                \o \l{Building for Multiple Targets}
                \o \l{Specifying Build Settings}
                \o \l{Specifying Run Settings}
                \o \l{Specifying Editor Settings}
                \o \l{Specifying Dependencies}
            \endlist
       \o \l{Developing Qt Quick Applications}
       \o \l{Optimizing Applications for Mobile Devices}
       \o \l{Using the Maemo Emulator}

       \o \l{Debugging}
            \list
                \o \l{Debugging the Example Application}
                \o \l{Interacting with the Debugger}
                \o \l{Setting Up Debugger}
                \o \l{Using Debugging Helpers}
            \endlist
       \o \l{Using the Maemo Emulator}
       \o \l{Using Version Control Systems}

       \o \l{Getting Help}
       \o \l{Tips and Tricks}
       \o \l{Keyboard Shortcuts}
       \o \l{Known Issues}
       \o \l{Glossary}
       \o \l{Acknowledgements}
    \endlist
*/


/*!
    \contentspage index.html
    \previouspage index.html
    \page creator-overview.html
    \nextpage creator-os-supported-platforms.html

  \title Introducing Qt Creator

    Qt Creator is an integrated development environment (IDE) that provides you with
    tools to design and develop complex applications for multiple desktop and mobile
    platforms.

    \image qtcreator-overview.png "Qt Creator overview"

    \section1 Projects

    One of the major advantages of Qt Creator is that it allows a team of developers
    to share a project across different development platforms with a common tool
    for development and debugging.

    But why do you need projects? To be able to build and run applications,
    Qt Creator needs the same information as a compiler would need. This information
    is specified in the project build and run settings.

    Creating a project allows you to:

        \list

            \o Group files together

            \o Add custom build steps

            \o Include forms and resource files

            \o Specify settings for running applications

        \endlist

    You can either create a project from scratch or import an existing
    project. Qt Creator generates all the necessary files, depending on the type of
    project you create. For example, if you choose to create a graphical user
    interface (GUI) application, Qt Creator generates an empty .ui file
    that you can modify with the integrated \QD.

    Qt Creator is integrated with cross-platform systems for build automation: qmake and
    CMake. In addition, you can import generic projects that do not use qmake or CMake,
    and specify that Qt Creator ignores your build system.

    \section1 Editors

    Qt Creator comes with a code editor and an integrated \QD for designing and building
    graphical user interfaces (GUIs) from Qt widgets.

    \section2 Code Editor

    As an IDE, Qt Creator differs from a text editor in that it knows how to build and run
    applications. It understands the C++ and QML languages as code, not just as plain text. This allows
    it to:

    \list

        \o Enable you to write well formatted code

        \o Anticipate what you are going to write and complete the code

        \o Display inline error and warning messages

        \o Enable you to semantically navigate to classes, functions, and symbols

        \o Provide you with context-sensitive help on classes, functions, and symbols

        \o Rename symbols in an intelligent way, so that other symbols with the same name
           that belong to other scopes are not renamed

        \o Show you the locations in code where a function is declared or called

    \endlist

    \section2 UI Designer

    Qt Creator provides two integrated visual editors, \QD and \QMLD.

    \QD is a tool for designing and building graphical user interfaces (GUIs) from
    Qt widgets. You can compose and customize your widgets or dialogs and test
    them using different styles and resolutions.

    Widgets and forms created with \QD are integrated seamlessly with programmed code,
    using the Qt signals and slots mechanism, that lets you easily assign behavior to
    graphical elements. All properties set in \QD can be changed dynamically within the code.
    Furthermore, features like widget promotion and custom plugins allow you to use your
    own widgets with \QD.

    UIs that use widgets are clearly structured and enforce a platform look and feel,
    which makes them useful for traditional applications. However, they are static, and
    do not fully make use of the large high-resolution screens, touch input, and significant
    graphics power that are becoming common in portable consumer devices, such as mobile
    phones, media players, set-top boxes, and netbooks.

    \QMLD allows you to easily develop animations by using a declarative programming
    language called \l {http://doc.qt.nokia.com/4.7-snapshot/declarativeui.html}{QML}.
    In QML, a user interface is specified as a tree of objects with properties.

    You use a visual editor to create items, screens, and applications, as well as define changes
    in their state, transitions from one state to another, and user actions that change the
    states. \QMLD generates the necessary code for you.

    You can use Qt or JavaScript to implement the application logic.

      \section1 Languages

    You can use the code editor to write code in Qt C++ or in the
    \l {http://doc.qt.nokia.com/4.7-snapshot/declarativeui.html}{QML} declarative
    programming language.

    \section2 QML

    You can use QML to build highly dynamic, custom user interfaces from a rich set
    of QML elements. Qt Quick helps programmers and designers collaborate to build the
    fluid user interfaces that are becoming common in portable consumer devices, such as
    mobile phones, media players, set-top boxes and netbooks.

    QML is an extension to JavaScript, that provides a mechanism to declaratively build
    an object tree of QML elements. QML improves the integration between JavaScript and
    Qt's existing QObject based type system, adds support for automatic property bindings
    and provides network transparency at the language level.

    \section1 Targets

    Qt Creator provides support for building and running Qt applications for
    desktop environment (Windows, Linux, and Mac OS) and mobile devices (Symbian, Maemo,
    and MeeGo). Build settings allow you to quickly switch between build targets.

    When you build an application for a mobile device target with a device
    connected to the development PC, Qt Creator generates an installation package,
    installs in on the device, and executes it.

    You can publish the installation packages on the \l{https://publish.ovi.com/info/}{Ovi Store}.
    For Symbian devices, the packages must be signed.

    \section1 Tools

    Qt Creator is integrated with a set of helpful tools, such as version control
    systems and Qt Simulator.

    \section2 Version Control Systems

    The recommended way to build a project is to use a version control system.
    Qt Creator uses the version control system's command line clients to access
    your repositories. The following version control systems are supported:

    \list

        \o Git

        \o Subversion

        \o Perforce

        \o CVS

        \o Mercurial

    \endlist

    The functions available to you in Qt Creator depend on the version control
    system. Basic functions are available for all the supported systems. They include
    comparing files with the latest versions stored in the repository and displaying the
    differences, viewing versioning history and change details, annotating files,
    and committing and reverting changes.

    \section2 Qt Simulator

    You can use the Qt Simulator to test Qt applications that are intended
    for mobile devices in an environment similar to that of the device. You
    can change the information that the device has about its configuration
    and environment.

    The Qt Simulator is installed as part of the Nokia Qt SDK. After it is
    installed, you can select it as a build target in Qt Creator.

    \section1 Debuggers

    Qt Creator does not include a debugger. It provides a debugger plugin that acts
    as an interface between the Qt Creator core and external native debuggers:

    \list

        \o GNU Symbolic Debugger (gdb)

        \o Microsoft Console Debugger (CDB)

        \o internal Java Script debugger

    \endlist

    Qt Creator displays the raw information provided by the native debuggers
    in a clear and concise manner with the goal to simplify the debugging process
    as much as possible without losing the power of the native debuggers.
    You can use the native debuggers to debug C++ applications.

    You can connect mobile devices to your development PC and debug processes
    running on the devices.

*/

/*!
    \contentspage index.html
    \previouspage creator-overview.html
    \page creator-os-supported-platforms.html
    \nextpage creator-quick-tour.html

    \title Operating Systems and Supported Platforms

    \section1 Operating Systems

    Qt Creator is available in binary packages for the following operating
    systems:
    \list
        \o Windows XP Service Pack 2
        \o Windows Vista
        \o (K)Ubuntu Linux 7.04 (32-bit and 64-bit) or later, with the following:
           \list
               \o g++
               \o make
               \o libglib2.0-dev
               \o libSM-dev
               \o libxrender-dev
               \o libfontconfig1-dev
               \o libxext-dev
               \o libfreetype6-dev
               \o libx11-dev
               \o libxcursor-dev
               \o libxfixes-dev
               \o libxft-dev
               \o libxi-dev
               \o libxrandr-dev
               \o If you are using QtOpenGL, libgl-dev and libglu-dev
           \endlist
        \o Mac OS 10.5 or later with the following:
           \list
               \o Xcode tools for your Mac OS X version available from your Mac
                  OS X installation DVDs or at \l http://developer.apple.com.
           \endlist
    \endlist

         \omit  ## Are the Xcode tools still needed separately? \endomit

    \section1 Build Environment

    To build Qt Creator itself from the source, you need:
    \list
        \o Qt 4.7 or later
        \o On Windows, MinGW 4.4 or Microsoft Visual Studio 2008
    \endlist

    \section1 Supported Mobile Device Platforms
    You can develop applications for the following mobile device
    platforms:

    \list

    \o Symbian

    \o Maemo and Maemo Application Development and Debugging Environment (MADDE)

    \endlist

    The following table summarizes operating system support for building
    applications for mobile device platforms.

    \table
        \header
            \o {1,3} Operating system
            \o {3,1} Platform
        \header
            \o Desktop
            \o Symbian
            \o Maemo
        \row
            \o Windows
            \o Yes
            \o Yes
            \o Yes
        \row
            \o Linux
            \o Yes
            \o No
            \o Yes
        \row
            \o Mac OS X
            \o Yes
            \o No
            \o No
    \endtable
*/


/*!
    \contentspage index.html
    \previouspage creator-os-supported-platforms.html
    \page creator-quick-tour.html
    \nextpage creator-getting-started.html

    \title Qt Creator User Interface

    \image qtcreator-breakdown.png

    When you start Qt Creator, it opens to the \gui Welcome mode, where you can:

    \list

        \o Open tutorials and example projects

        \o View tips and hints on using Qt Creator

        \o Create and open projects

        \o Send feedback to the development team

        \o Open recent sessions and projects

        \o Read news from the Qt labs

        \o Ask for support

    \endlist

    You can use the mode selector to change to another Qt Creator mode.

    Qt Creator has been localized into several languages. If the system language
    is one of the supported languages, it is automatically selected. To change
    the language, select \gui {Tools > Options > Environment} and select a language
    in the \gui Language field. The change takes effect after you restart Qt Creator.

    \section1 Qt Creator Modes

    The mode selector allows you to quickly switch between tasks such as
    editing project and source files, designing application UIs,
    configuring how projects are built and
    executed, and debugging your applications. To change modes, click the
    icons, or use the \l{keyboard-shortcuts}{corresponding keyboard shortcut}.

    You can use Qt Creator in the following modes:

    \list
        \o \gui{\l{Using the Editor}{Edit}} mode for editing project and source files.
        \o \gui{\l{Developing Application UI}{Design}} mode for designing and developing
           application user interfaces. This mode is available for UI files (.ui or
           .qml).
        \o \gui{\l{Debugging}{Debug}} mode for inspecting the state of your program while
           debugging.
        \o \gui{\l{Managing Projects}{Projects}} mode for configuring project building and
           execution. This mode is available when a project is open.
        \o \gui{\l{Getting Help}{Help}} mode for viewing Qt documentation.
    \endlist

    Certain actions in Qt Creator trigger a mode change. Clicking on
    \gui {Debug} > \gui {Start Debugging} > \gui {Start Debugging}
    automatically switches to \gui {Debug} mode.


    \section1 Browsing Project Contents

    The sidebar is available in the \gui Edit and \gui Debug modes.
    Use the sidebar to browse files, projects and bookmarks.
    \image qtcreator-sidebar.png

    You can select the content of the sidebar in the sidebar menu:
    \list
        \o \gui Projects shows a list of projects open in the current
           session.
        \o \gui{File System} shows the content of the currently selected
           directory.
        \o \gui Bookmarks shows all bookmarks for the current session.
        \o \gui{Open Documents} shows currently open files.
    \endlist

    You can change the view of the sidebar in the following ways:
    \list
        \o To toggle the sidebar, click \inlineimage qtcreator-togglebutton.png
           or press \key Alt+0 (\key Cmd+0 on Mac OS X).
        \o To split the sidebar, click \inlineimage qtcreator-splitbar.png
           . Select new content to view in the split view.
        \o To close a sidebar view, click
           \inlineimage qtcreator-closesidebar.png
           .
    \endlist


    \section2 Viewing Project Files

    The sidebar displays projects in a project tree. The project tree contains
    a list of all projects open in the current session. The files for each
    project are grouped according to their file type.

    You can use the project tree in the following ways:
    \list
        \o To bring up a context menu containing the actions most commonly
           needed right-click an item in the project tree.
           For example, through the menu of the project root directory you can,
           among other actions, build, re-build, clean and run the project.
        \o To list all files in a project, click
           \inlineimage qtcreator-filter.png
           and select \gui{Simplify tree}.
        \o To hide source files which are automatically generated by the build
           system, during a build, click \inlineimage qtcreator-filter.png
           and select \gui{Hide generated files}.
        \o To toggle the synchronization of your project tree with the file
           opened in the editor, click
           \inlineimage qtcreator-synchronizefocus.png
           .
        \o To see the absolute path of a file, move the mouse pointer over the
           file name.
    \endlist


    \section1 Viewing Output

    The task pane in Qt Creator can display one of the following panes:
    \list
       \o  \gui{Build Issues}
       \o  \gui{Search Results}
       \o  \gui{Application Output}
       \o  \gui{Compile Output}
       \o  \gui{General Messages}
       \o  \gui{Version Control}
    \endlist

    Output panes are available in all \l{Qt Creator modes}{modes}.
    Click the name of an output pane to open the pane. To maximize
    an open output pane, click the \gui {Maximize Output Pane} button
    or press \key {Alt+9}.

    To search within the \gui{Application Output} and \gui{Compile Output}
    panes, press \key {Ctrl+F} when the pane is active. Enter search
    criteria in the \gui Find field and click the left and right arrows to
    search down and up in the pane.

    To open the \gui{General Messages} and \gui{Version Control}
    panes, select \gui {Window > Output Panes}.


    \section2 Build Issues

    The \gui{Build Issues} pane provides a list of errors and warnings
    encountered during a build. The pane filters out irrelevant output from
    the build tools and presents the issues in an organized way.

    Right-clicking on a line brings up a context menu with options to copy
    the contents and to show a version control annotation view of the
    line that causes the error message.

    \image qtcreator-build-issues.png


    \section2 Search Results

    The \gui{Search Results} pane displays the results for global searches,
    for example, searching within a current document, files on disk, or all
    projects.

    The figure below shows an example search result for all
    occurrences of \c textfinder within the \c "/TextFinder" directory.

    \image qtcreator-search-pane.png


    \section2 Application Output

    The \gui{Application Output} pane displays the status of a program when
    it is executed, and the debug output.

    The figure below shows an example output from qDebug().

    \image qtcreator-application-output.png


    \section2 Compile Output

    The \gui{Compile Output} pane provides all output from the compiler.
    The \gui{Compile Output} is a more detailed version of information
    displayed in the \gui{Build Issues} pane.

    \image qtcreator-compile-pane.png

    \section1 Navigating with Keyboard

    Qt Creator caters not only to developers who are used to using the mouse,
    but also to developers who are more comfortable with the keyboard. A wide
    range of \l{keyboard-shortcuts}{keyboard} and
    \l{Searching With the Locator}{navigation} shortcuts are available to help
    speed up the process of developing your application.

*/


/*!
    \contentspage index.html
    \previouspage creator-version-control.html
    \page creator-help.html
    \nextpage creator-tips.html

    \title Getting Help

    Qt Creator comes fully integrated with Qt documentation and
    examples using the Qt Help plugin.
    \list
        \o To view documentation, switch to \gui Help mode.
        \o To obtain context sensitive help, move the text cursor to a Qt class
           or function and press \key F1. The documentation is displayed in a
           pane next to the code editor, or, if there is not enough vertical
           space, in the fullscreen \gui Help mode.

           \image qtcreator-context-sensitive-help.png

        \o To select and configure how the documentation is displayed in the
           \gui Help mode, select \gui Tools > \gui Options... > \gui Help.
    \endlist

    \section1 Adding External Documentation

    You can display external documentation in the \gui Help mode.
    To augment or replace the documentation that ships with Qt Creator and Qt:
    \list 1
        \o Create a .qch file from your documentation.

           For information on how to prepare your documentation and create a
           .qch file, see
           \l{http://doc.qt.nokia.com/4.6/qthelp-framework.html}{The Qt Help Framework}.
        \o To add the .qch file to Qt Creator, select \gui Tools >
           \gui Options... > \gui Help > \gui Documentation > \gui Add.
    \endlist

    \section1 Using Documentation Filters

    You can filter the documents displayed in the \gui Help mode to find
    relevant information faster. Select from a list of filters in the
    \gui {Filtered by} field. The contents of the \gui Index and \gui Contents
    pane in the sidebar change accordingly.

    \image qtcreator-help-filters.png "Help filters"

    You can modify the filters to include external documentation, for example,
    or you can define your own filters. To construct filters, you can use the
    filter attributes that are specified in the documentation. Each document
    contains at least one filter attribute. If several documents contain the
    same filter attribute, such as \c tools, you can use that attribute to
    include all those documents.

    To add filters:

    \list 1

        \o Select \gui {Tools > Options... > Help > Filters > Add}.

        \o Enter a name for the filter and press \gui {OK}.

        \o In \gui Attributes, select the documents that you want to include
        in the filter.

        \image qtcreator-help-filter-attributes.png "Help filter attributes"

        \o Click \gui OK.

        \o In the \gui Help mode, select the filter in the \gui {Filtered by}
        field to see the filtered documentation in the sidebar.

    \endlist

    To modify filters, select a filter in \gui Filters, select the attributes,
    and then click \gui Apply.

    To remove filters, select them in \gui Filters, and click \gui Remove.

*/


/*!
    \contentspage index.html
    \previouspage creator-editor-external.html
    \page creator-design-mode.html
    \nextpage creator-usability.html

    \title Developing Application UI

    You can use the integrated \QD to design and build graphical user interfaces (GUIs) from
    Qt widgets. You can compose and customize your widgets or dialogs and test
    them using different styles and resolutions.

    Widgets and forms created with \QD are integrated seamlessly with programmed code,
    using the Qt signals and slots mechanism, that lets you easily assign behavior to
    graphical elements. All properties set in \QD can be changed dynamically within the code.
    Furthermore, features like widget promotion and custom plugins allow you to use your
    own widgets with \QD.

    UIs that use widgets are clearly structured and enforce a platform look and feel,
    which makes them useful for traditional applications. However, they are static, and
    do not fully make use of the large high-resolution screens, touch input, and significant
    graphics power that are becoming common in portable consumer devices, such as mobile
    phones, media players, set-top boxes, and netbooks.

    You can easily develop animations by using a declarative programming
    language called \l {http://doc.qt.nokia.com/4.7-snapshot/declarativeui.html}{QML}.
    In QML, a user interface is specified as a tree of objects with properties.
    You can edit QML code in the code editor. You
    can use Qt or JavaScript to implement the application logic.

    The integration includes project management and code completion.

    \section1 Using Qt Designer

    Qt Creator automatically opens all .ui files in \QD.

    \image qtcreator-formedit.png

    To change the layout of \QD user interface elements:
    \list 1
        \o Select \gui Tools > \gui{Form Editor} > \gui Views >
           \gui Locked.

           When this option is unchecked, you can change the layout.
        \o Click the header of an element and drag the element to a new
           position.
    \endlist

    To change \QD properties, select \gui Tools > \gui Options... >
    \gui Designer.
    \list
        \o Set the class properties and code generation preferences in \gui
           {Class Generation}.
        \o Set an additional folder for saving templates in \gui{Template
           Paths}.
        \o Set the grid settings and preview preferences in \gui Forms. To
           preview your form with skins, enable \gui{Print/Preview
           Configuration} and select your skin. Otherwise default preview
           settings are used.

           To preview the settings, select \gui Tools > \gui{Form Editor} >
           \gui Preview, or press \key Ctrl+Alt+R.
        \o To specify embedded device profiles, such as style, font, and screen
           resolution, select \gui{Embedded Design}.
    \endlist

    For more information on \QD, see
    \l{http://doc.qt.nokia.com/4.7-snapshot/designer-manual.html}{Qt Designer Manual}.

    \section1 Using Qt Quick Designer

    You can edit .qml files in the visual \QMLD editor or in the
    code editor.

    In \gui Projects, double-click a .qml file to open it in the code
    editor. Then select the \gui {Design} mode to edit the file in the
    visual editor.

    \note The visual \QMLD editor is provided as an experimental plugin that you must
    enable to be able to edit QML files in the \gui Design mode. Enabling the
    visual editor can negatively affect the overall stability of Qt Creator.

    To enable or disable the \QMLD visual editor, select
    \gui {Help > About Plugins... > Qt Quick > QmlDesigner}. You must restart Qt Creator
    to enable or disable the visual editor.

    \image qmldesigner-visual-editor.png "Visual editor"

    Use the visual editor panes to manage your project:

    \list

    \o \gui {Navigator} pane displays the items in the scene. You can
    show and hide items to focus on specific parts of the application.

    \o \gui {Library} pane displays lists of predefined \gui {Items} and
    imported \gui {Resources} that you can use to design applications. The
    images and other files that you copy to the project folder appear in the
    \gui {Resources} pane.

    \o \gui {Properties} pane displays the properties of the selected component.
     You can also change the properties in the code editor.

    \o \gui {State} pane displays the different states of the component. To add
    states, click the empty slot. Then modify the new state in the editor.
    In the code editor, you can see the changes recorded as changes to
    the base state.

    \endlist

*/


/*!
    \contentspage index.html
    \previouspage creator-project-managing-sessions.html
    \page creator-editor-using.html
    \nextpage creator-editor-finding.html

    \title Using the Editor

    Qt Creator's code editor is designed to aid you in creating, editing and
    navigating code.  Qt Creator's code editor is fully equipped with syntax
    checking, code completion, context sensitive help and in-line error
    indicators while you are typing.

    \section1 Using the Editor Toolbar

    The editor toolbar is located at the top of the editor view. The editor
    toolbar is context sensitive and shows items relevant to the file currently
    open in the editor.

    \image qtcreator-editortoolbar-symbols.png

    Use the toolbar to navigate between open files and symbols in use.
    To browse forward or backward through your location history, click
           \inlineimage qtcreator-back.png
           and \inlineimage qtcreator-forward.png
           .

    To go to any open file, select it from the \gui{Open files} drop-down menu.
    Right-click the menu title and select \gui {Copy Full Path to Clipboard} to
    copy the path and name of the current file to the clipboard.

    To jump to any symbol used in the current file, select it from the
    \gui Symbols drop-down menu. By default, the symbols are displayed in the
    order in which they appear in the file. Right-click the menu title and select
    \gui {Sort Alphabetically} to arrange the symbols in alphabetic order.


    \section1 Splitting the Editor View

    Split the editor view when you want to work on and view multiple files on
    the same screen.

    \image qtcreator-spliteditorview.png

    You can split the editor view in the following ways:
    \list
        \o To split the editor view into a top and bottom view, select
           \gui Window > \gui Split or press \key{Ctrl+E, 2}.

           Split command creates views below the currently active editor view.
        \o To split the editor view into adjacent views, select
           \gui Window > \gui{Split Side by Side} or press
           \key{Ctrl+E, 3}.

           Side by side split command creates views to the right of the
           currently active editor view.
    \endlist

    To move between split views, select \gui Window >
    \gui{Go to Next Split} or press \key{Ctrl+E, O}.

    To remove a split view, place the cursor within the view you want to
    remove and select \gui Window > \gui{Remove Current Split} or press
    \key{Ctrl+E, 0}. To remove all but the currently selected split view,
    select \gui Window > \gui{Remove All Splits} or press \key{Ctrl+E, 1}.


    \section1 Highlighting and Folding Blocks

    Use block highlighting to visually separate parts of the code that belong
    together. For example, when you place the cursor within the braces,
    the code enclosed in braces is highlighted.

    \image qtcreator-blockhighlighting.png

    To enable block highlighting, select \gui Tools > \gui{Options...} >
    \gui{Text Editor} > \gui Display > \gui{Highlight blocks}.

    Use the folding markers to collapse and expand blocks of code within
    braces. Click the folding marker to collapse or expand a block. In the
    figure above, the folding markers are located between the line number and
    the text pane.

    To show the folding markers, select \gui Tools > \gui{Options...} >
    \gui{Text Editor} > \gui Display > \gui{Display folding markers}. This
    option is enabled by default.

    When the cursor is on a brace, the matching brace is animated
    by default. To turn off the animation and just highlight the block and
    the braces, select \gui {Tools > Options... > Text Editor > Display} and
    deselect \gui {Animate matching parentheses}.


    \section1 Checking Code Syntax

    As you write code Qt Creator checks code syntax. When Qt Creator spots a
    syntax error in your code it underlines it and shows error details when you
    move the mouse pointer over the error.
    \list
        \o Syntax errors are underlined in red.

           In the following figure, a semicolon is missing at the end of the
           line.

           \image qtcreator-syntaxerror.png
        \o Semantic errors and warnings are underlined in olive.

           In the following figure, the type is unknown.

           \image qtcreator-semanticerror.png
    \endlist


    \section1 Completing Code

    Qt Creator understands the code as code, not just as plain text. This
    allows it to help you to write well formatted code and to anticipate
    what you are going to write and complete the code. The code completion
    differs somewhat depending on whether you write Qt code or QML code.

    \section2 Completing Qt Code

    As you write code, Qt Creator provides a list of context-sensitive
    suggestions to the statement currently under your cursor.

    \image qtcreator-codecompletion.png

    To open the list of suggestions at any time, press \key{Ctrl+Space}.
    If only one option is available, Qt Creator inserts it automatically.

    When completion is invoked manually, Qt Creator completes the common prefix
    of the list of suggestions. This is especially useful for classes with
    several similarly named members. To disable this functionality, uncheck
    \gui{Autocomplete common prefix} in the code completion preferences.
    Select \gui Tools > \gui{Options...} > \gui{Text Editor} > \gui Completion.

    By default, code completion considers only the first letter case-sensitive.
    To apply full or no case-sensitivity, select the option in the
    \gui {Case-sensitivity} field.

    The following table lists available types for code completion and icon
    used for each.

    \table
        \header
            \o Icon
            \o Description
        \row
            \i  \inlineimage completion/class.png
            \i  A class
        \row
            \i  \inlineimage completion/enum.png
            \i  An enum
        \row
            \i  \inlineimage completion/enumerator.png
            \i  An enumerator (value of an enum)
        \row
            \i  \inlineimage completion/func.png
            \i  A function
        \row
            \i  \inlineimage completion/func_priv.png
            \i  A private function
        \row
            \i  \inlineimage completion/func_prot.png
            \i  A protected function
        \row
            \i  \inlineimage completion/var.png
            \i  A variable
        \row
            \i  \inlineimage completion/var_priv.png
            \i  A private variable
        \row
            \i  \inlineimage completion/var_prot.png
            \i  A protected variable
        \row
            \i  \inlineimage completion/signal.png
            \i  A signal
        \row
            \i  \inlineimage completion/slot.png
            \i  A slot
        \row
            \i  \inlineimage completion/slot_priv.png
            \i  A private slot
        \row
            \i  \inlineimage completion/slot_prot.png
            \i  A protected slot
        \row
            \i  \inlineimage completion/keyword.png
            \i  A keyword
        \row
            \i  \inlineimage completion/macro.png
            \i  A macro
        \row
            \i  \inlineimage completion/namespace.png
            \i  A namespace
    \endtable

    \section2 Completing QML Code

    As you write QML code, Qt Creator suggests properties, IDs, and code
    snippets to complete the code. The snippets can consist of multiple
    fields that you specify values for. Select an item in the list and press
    \key Tab or \key Enter to complete the code. Press \key Tab to
    move between the fields and specify values for them.

    \image qmldesigner-code-completion.png "Completing QML code"

    \section1 Using Bookmarks

    To insert or delete a bookmark right-click the line number and select
    \gui{Toggle Bookmark} or press \key{Ctrl+M}.

    \image qtcreator-togglebookmark.png

    To go to previous bookmark in the current session, press \key{Ctrl+,}.

    To go to next bookmark in the current session, press \key{Ctrl+.}.


    \section1 Moving to Symbol Definition or Declaration

    In Qt Creator you can move directly to the definition or the declaration of
    a symbol by holding the \key Ctrl and clicking the symbol.

    To enable this moving function, in \gui Tools > \gui{Options...} >
    \gui{Text Editor} > \gui Behavior select \gui{Enable mouse navigation}.


    \section1 Using Update Code Model

    To refresh the internal information in Qt Creator pertaining to your code,
    select \gui{Tools} > \gui{C++} > \gui{Update code model}.

    \note In Qt Creator indexing updates the code automatically. Use
    \gui{Update code model} only as an emergency command.

*/


/*!
    \contentspage index.html
    \previouspage creator-editor-locator.html
    \page creator-editor-codepasting.html
    \nextpage creator-editor-options.html

    \title Pasting and Fetching Code Snippets

    In Qt Creator, you can paste snippets of code to a server or fetch
    snippets of code from the server. To paste and fetch snippets of code,
    Qt Creator uses the following:
    \list
        \o \gui{CodePaster}
        \o \gui{Pastebin.Com}
        \o \gui{Pastebin.Ca}
    \endlist

    To configure the server, select \gui{Tools} > \gui{Options...} >
    \gui{Code Pasting}.

    To paste a snippet of code onto the server, select \gui{Tools} >
    \gui{Code Pasting} > \gui{Paste Snippet...} or press \key{Alt+C,Alt+P}.

    To fetch a snippet of code from the server, select \gui{Tools} >
    \gui{Code Pasting} > \gui{Fetch Snippet...} or press \key{Alt+C,Alt+F}.

    \note To use \gui{Pastebin.Com}, configure the domain
    prefix in \gui{Tools} > \gui{Options...} > \gui{Code Pasting} >
    \gui{Pastebin.com}.

    For example, you might ask colleagues to review a change that you plan to
    submit to a version control system. If you use the Git version control system,
    you can create a \e{diff} view by selecting \gui{Tools} > \gui{Git} >
    \gui{Diff Repository}. You can then upload its contents to the server by choosing
    \gui{Tools} > \gui{Code Pasting} > \gui{Paste Snippet...}. The reviewers can retrieve
    the code snippet by selecting \gui{Tools} > \gui{Code Pasting} > \gui{Fetch Snippet...}.
    If they have the project currently opened in Qt Creator, they can apply and test
    the change by choosing \gui{Tools} > \gui{Git} > \gui{Apply Patch}.

*/


/*!
    \contentspage index.html
    \previouspage creator-editor-options.html
    \page creator-editor-fakevim.html
    \nextpage creator-editor-external.html

    \title Using FakeVim Mode

    In the \gui{FakeVim} mode, you can run the main editor in a manner similar
    to the Vim editor. To run the editor in the \gui{FakeVim} mode, select
    \gui{Edit} > \gui{Advanced} > \gui{Use vim-style editing} or press
    \key{Alt+V,Alt+V}.

    In the \gui{FakeVim} mode, most keystrokes in the main editor will be
    intercepted and interpreted in a way that resembles Vim. Documentation for
    Vim is not included in Qt Creator. For more information on using Vim,
    see \l{http://www.vim.org/docs.php}{Documentation} on the Vim web site.

    To map commands entered on the \gui{FakeVim} command line to actions of the
    Qt Creator core, select \gui{Tools} > \gui{Options...} > \gui{FakeVim} >
    \gui{Ex Command Mapping}.

    To make changes to the Vim-style settings, select \gui{Tools} >
    \gui{Options...} > \gui FakeVim > \gui{General}.

    To use a Vim-style color scheme, select \gui {Tools > Options... >
    Text Editor > Fonts & Color}. In the \gui {Color Scheme} list, select
    \gui {Vim (dark)}.

    To quit the FakeVim mode, click \gui {Quit FakeVim} or press
    \key{Alt+V,Alt+V}.

    */


/*!
    \contentspage index.html
    \previouspage creator-editor-fakevim.html
    \page creator-editor-external.html
    \nextpage creator-design-mode.html

    \title Using an External Editor

    To open the file you are currently viewing in an external editor, select
    \gui Edit > \gui Advanced > \gui{Open in External Editor}.

    To use the external editor of your choice:
    \list 1
        \o Add the editor path to the \c{PATH} environment variable of your
           operating system.
        \o In Qt Creator select \gui Tools > \gui Options... >
           \gui Environment > \gui General.
        \o In \gui{External editor} enter the name of the application followed
           by \key Space and \tt{\bold %f}. For example, to open the file in
           Smultron, enter \tt{\bold{smultron %f}}.

           To further define how to open the file in the external editor, you
           can use the following variables separated by a space:
           \list
            \o Current line number \tt{\bold %l}
            \o Current column number \tt{\bold %c}
            \o Editor's x position on the screen \tt{\bold %x}
            \o Editor's y position on the screen \tt{\bold %y}
            \o Editor's width in pixels \tt{\bold %w}
            \o Editor's height in pixels \tt{\bold %h}
            \o Editor's width in characters \tt{\bold %W}
            \o Editor's height in characters \tt{\bold %H}
            \o To pass % symbol to the editor \tt{\bold %%}
           \endlist

           \note Not all variables work with all editors.
    \endlist
*/


/*!
    \contentspage index.html
    \previouspage creator-editor-codepasting.html
    \page creator-editor-options.html
    \nextpage creator-editor-fakevim.html

    \title Configuring the Editor

    Qt Creator allows you to configure the text editor to suit your specific
    needs. To configure the editor, select  \gui Tools > \gui{Options...} >
    \gui{Text Editor}.

    You can perform the following configuration actions:
    \list
        \o Set the font preferences and apply syntax highlighting in
           \gui{Font & Colors}.
        \o Set tabs, indentation, the handling of whitespace, and mouse operations in
           \gui Behavior.
        \o Set various display properties, for example,
           \l{Highlighting and folding blocks}{highlighting and folding blocks},
           text wrapping or \l{Moving to symbol definition or declaration}
           {moving to symbol definition or declaration}
           in \gui Display.
        \o Configure \l{Completing Code}{code completion} in \gui Completion.
    \endlist

    \section2 Configuring Fonts

    You can select the font family and size. You can specify a zoom setting in
    percentage for viewing the text. You can also zoom in or out by pressing
    \key {Ctrl++} or \key {Ctrl +-}, or by pressing \key Ctrl and rolling
    the mouse button up or down. To disable the mouse wheel function, select
    \gui {Tools > Options... > Text Editor > Behavior} and deselect the
    \gui {Enable scroll wheel zooming} check box.

    Antialiasing is used by default to make text look smoother and more
    readable on the screen. Deselect the \gui Antialias check box to
    turn off antialiasing.

    \section2 Defining Color Schemes

    You can select one of the predefined color schemes for syntax highlighting
    or create customized color schemes. To create a color scheme:

    \list 1

        \o Select \gui {Tools > Options... > Text Editor > Fonts & Color > Copy}.

        \o Enter a name for the color scheme and click \gui OK.

        \o In the \gui Foreground field, specify the color of the selected
        code element.

        \o In the \gui Background field, select the background
        color for the code element.

        The backgound of the \gui Text element determines the background of the
        code editor.

    \endlist

    When you copy code from Qt Creator, it is copied in both plain text and HTML
    format. The latter makes sure that syntax highlighting is preserved when
    pasting to a rich-text editor.

    \section2 Indenting Code

    When you type code, it is indented automatically according to the selected
    options. Select a block to indent it when you press \key Tab.
    Press \key {Shift+Tab} to decrease the indentation.

    When you press \gui Backspace the indentation is decreased by one level,
    instead of one space, by default.

    By default, the tab-length in code editor is 8 spaces, but you can change
    it. The code editor can also determine whether tabs or spaces are used
    on the previous or next line and copy the style.

    You can determine whether the block indent style includes braces,
    or you can use the GNU indent style. The GNU style places braces on a separate
    line, indented by 2 spaces, except when they open a function definition, where
    they are not indented.

    The following code snippet illustrates excluding braces from the indented block:

    \code

    void foobar(bool zoo)
    {
        if (zoo)
        {
            foo();
        }
    }

    \endcode

    The following code snippet illustrates including braces in the indented block:

    \code

    void foobar(bool zoo)
    {
        if (zoo)
            {
            foo();
            }
    }

    \endcode

    The following code snippet illustrates the GNU style:

    \code

    void foobar(bool zoo)
    {
      if (zoo)
        {
          foo();
        }
    }

    \endcode

*/


/*!
    \contentspage index.html
    \previouspage creator-editor-using.html
    \page creator-editor-finding.html
    \nextpage creator-editor-refactoring.html

    \title Finding and Replacing

    To search through the currently open file:
    \list 1
        \o Press \key Ctrl+F or select \gui Edit > \gui Find/Replace >
           \gui{Find/Replace}.
        \o Enter the text you are looking for.

           If the text is found, all occurrences are highlighted as you type.
        \o To go to the next occurrence, click \inlineimage qtcreator-next.png
           , or press \key F3. To go to the previous occurrence click
           \inlineimage qtcreator-previous.png
           , or press \key Shift+F3.
    \endlist

    You can restrict the search in the \gui Find field by selecting one
    or several search criteria:
    \list
        \o To make your search case sensitive, select
           \inlineimage qtcreator-editor-casesensitive.png
           .
        \o To search only whole words, select
           \inlineimage qtcreator-editor-wholewords.png
           .
        \o To search using regular expressions, select
           \inlineimage qtcreator-editor-regularexpressions.png
           .
           Regular expressions used in Qt Creator are modeled on Perl regular
           expressions. For more information on using regular expressions, see
           \l {http://doc.qt.nokia.com/4.6/qregexp.html#details}
           {Detailed Description} in the QRegExp Class Reference.
    \endlist

    \note If you have selected text before selecting \gui Find/Replace, the
    search is conducted within the selection.

    To replace occurrences of the existing text, enter the new text in the
    \gui{Replace with} field.
    \list
        \o To replace the selected occurrence and move to the next one,
           click \inlineimage qtcreator-next.png
           or press \key Ctrl+=.
        \o To replace the selected occurrence and move to the previous one,
           click \inlineimage qtcreator-previous.png
           .
        \o To replace all occurrences in the file, click \gui{Replace All}.
    \endlist

    \section1 Advanced Search

    To search through projects, files on a file system or the currently open
    file:
    \list 1
        \o Press \key Ctrl+Shift+F or select \gui Edit >
           \gui Find/Replace > \gui{Advanced Find} >
           \gui{Open Advanced Find...}.
        \o Select the scope of your search:
           \list
            \o \gui{All Projects} searches files matching the defined file
               pattern in all currently open projects.

               For example, to search for \tt previewer only in \tt .cpp
               and \tt .h files, enter in \gui{File pattern}
               \tt *.cpp,*.h.

               \image qtcreator-search-allprojects.png

            \o \gui{Current Project} searches files matching the defined file
               pattern only in the project you are currently editing.
            \o \gui{Files on File System} recursively searches files matching
               the defined file pattern in the selected directory.
            \o \gui{Current File} searches only the current file.
           \endlist
        \o Enter the text you are looking for and click \gui Search.

           \image qtcreator-searchresults.png

           A list of files containing the searched text is displayed in the
           \gui{Search Results} pane.
           \list
            \o To see all occurrences in a file, double-click the file name in
               the list.
            \o To go to an occurrence, double-click it.
           \endlist
    \endlist
*/


/*!
    \contentspage index.html
    \previouspage creator-editor-finding.html
    \page creator-editor-refactoring.html
    \nextpage creator-editor-locator.html

    \title Refactoring

    Code refactoring is the process of changing the code without modifying the
    existing functionality of your application. By refactoring your code you
    can:
    \list
        \o Improve internal quality of your application
        \o Improve performance and extensibility
        \o Improve code readability and maintainability
        \o Simplify code structure
    \endlist

    \section1 Finding Symbols

    To find the use of a specific symbol in your project:
    \list 1
        \o In the editor place the cursor on the symbol and select \gui Tools
           > \gui C++ > \gui{Find Usages} or press
           \key Ctrl+Shift+U.

           Qt Creator looks for the symbol in the following locations:
           \list
            \o Files listed as a part of the project
            \o Files directly used by the project files (for example, generated
               files)
            \o Header files of used frameworks and libraries
           \endlist
        \o The \gui{Search Results} pane opens and shows the location and
           number of instances of the symbol in the current project.

           \image qtcreator-refactoring-find.png
    \endlist

    You can browse the search results in the following ways:
    \list
        \o To go directly to an instance, double-click the instance in the
           \gui{Search Results} pane.
        \o To move between instances, click
           \inlineimage qtcreator-forward.png
           and
           \inlineimage qtcreator-back.png
           in the \gui{Search Results} pane.
        \o To expand and collapse the list of all instances, click
           \inlineimage qtcreator-expand.png
           .
        \o To clear the search results, click \inlineimage qtcreator-clear.png
           .
    \endlist

    \section1 Renaming Symbols

    The functions available for renaming symbols depend on whether you are
    writing C++ or QML code. For QML, you can only rename IDs.

    To rename a specific symbol in a Qt project:
    \list 1
        \o In the editor, place the cursor on the symbol you would like to
           change and select \gui Tools > \gui C++ >
           \gui{Rename Symbol Under Cursor} or press \key Ctrl+Shift+R.

           The \gui{Search Results} pane opens and shows the location and
           number of instances of the symbol in the current project.

           \image qtcreator-refactoring-replace.png
        \o To replace all selected instances, enter the name of the new symbol
           in the \gui{Replace with} text box and click \gui Replace.

           To omit an instance, uncheck the check-box next to the instance.

           \note This action replaces all selected instances of the symbol in
           all files listed in the \gui{Search Results} pane. You cannot
           undo this action.
    \endlist

    \note Renaming local symbols does not open the \gui{Search Results} pane.
    The instances of the symbol are highlighted in code and you can edit the
    symbol. All instances of the local symbol are changed as you type.

    To rename an ID in a Qt Quick project:

    \list 1

        \o Right-click an ID in the QML code and select
        \gui {Rename id}.

        \o In the \gui {Rename id} field, enter the new ID.

   \endlist
*/

/*!
    \contentspage index.html
    \previouspage creator-qml-application.html
    \page creator-project-managing.html
    \nextpage creator-project-creating.html

    \title Managing Projects

    One of the major advantages of Qt Creator is that it allows a team of
    developers to share a project across different development platforms with a common
    tool for development and debugging.

    The recommended way to build a project is to use a \l{Using Version Control Systems} {version control system}.
    Store and edit only project source files and the .pro and .pri files (for qmake)
    or CMakeLists.txt and *.cmake files (for CMake). Do not store
    files generated by the build system or Qt Creator, such as makefiles,
    .pro.user, and object files. Other approaches are possible,
    but we recommend that you do not use network resources, for example.

    Qt Creator allows you to specify separate \l{Building for Multiple Targets} {build settings}
    for each development platform. By default, \l{glossary-shadow-build}{shadow builds} are used to
    keep the build specific files separate from the source.

    You can create separate versions of project files to keep platform-dependent
    code separate. You can use qmake
    \l{http://qt.nokia.com/doc/4.2/qmake-tutorial.html#adding-platform-specific-source-files}{scopes}
    to select the file to process depending on which platform qmake is run on.

    Items such as open files, breakpoints, and watches are stored in
    \l{Managing Sessions}{sessions}. They are not considered to be part of the
    information shared across platforms.

    Qt Creator is integrated with cross-platform systems for build automation:
    qmake and CMake. In addition, you can import generic projects that do not use qmake
    or CMake, and specify that Qt Creator ignores your build system.
    \list
       \o To use \bold{qmake} to build applications, open a \c .pro file. For more
          information, see \l{Setting Up a qmake Project}.
       \o To use \bold{CMake} to build applications you need to have CMake version
          2.8.0 or later installed. For more information, see
          \l{Setting Up a CMake Project}.
       \o To use \bold{other build systems} to build applications, specify which files belong to
          your project and which include directories or defines you want to pass
          to your compiler. For more information, see
          \l{Setting Up a Generic Project}.
    \endlist

    Qt Creator provides support for \l{Building and Running Applications}{building and running} Qt applications for
    desktop environment and mobile devices. When you install the Nokia Qt SDK,
    the build and run settings for the Maemo and Symbian targets are set up
    automatically. However, you need to install and configure some additional software
    on the devices:

    \list

       \o \l{Setting Up Development Environment for Maemo}.

       \o \l{Setting Up Development Environment for Symbian}.

    \endlist

    \note The only supported build system for mobile applications in Qt
    Creator is qmake.

    Once your mobile application is ready, you can test it in the Qt Simulator.
    You can also connect Maemo and Symbian devices to your development PC and
    debug applications on the devices. After you have tested the application,
    you can deploy it on mobile devices.

    Developing applications for mobile devices is different from developing
    desktop applications. For more information, see
    \l{Optimizing Applications for Mobile Devices}.

    To change the location of the project directory, and to make changes in
    the build and run settings, select \gui{Tools} > \gui{Options...} >
    \gui{Projects} > \gui{General}.

    \section1 External Libraries

    Through external libraries Qt Creator can support code completion and
    syntax highlighting for external libraries as if they were a part of the
    current project or the Qt library.

    The procedure of adding a library to a project depends on the type of
    project, which influences the build system used.

    \list
       \o For information on adding external libraries to qmake projects, see
          \l{Adding External Libraries to a qmake Project}.
       \o For information on adding external libraries to CMake projects, see
          \l{Adding External Libraries to a CMake Project}.
   \endlist

*/


/*!
    \contentspage index.html
    \previouspage creator-project-managing.html
    \page creator-project-creating.html
    \nextpage creator-project-qmake.html

    \title Creating a Project

    You use wizards to create and import several types of projects and files, such
    as Qt GUI or console applications and Qt Quick applications.
    You can also use
    wizards to add individual files to your projects. For example, you can create
    the following types of files:

    \list

        \o Qt resource files, which allow you to store binary files in the
        application executable

        \o \QD forms and Qt QML files, which specify parts of application user
        interfaces

        \o C++ class, source, or header files

    \endlist

    The wizards prompt you to enter the settings needed
    for that particular type of project and create the necessary files for you.
    To display other types of files in the \gui Projects pane, specify them in
    the project file.

    \image qtcreator-new-project.png

    \section1 Using Project Wizards

    To create a new project:
    \list 1
        \o Select \gui File > \gui{New File or Project} and select the type of your
           project.

           The contents of the following dialogs depend on the project type.
           Follow the instructions of the wizard.
           This example uses \gui {Qt Gui Application}.

        \o Name the project and set its path. To select the path from a
           directory tree, click \gui Browse.

           Avoid using spaces and special characters in the project name and
           path.

           \image qtcreator-intro-and-location.png
        \o Specify the name of the class you want to create and using the
           drop-down menu select its base class type.

           Note that the \gui{Header file}, \gui{Source file} and
           \gui{Form file} fields are automatically updated as you name your
           class.

           \image qtcreator-class-info.png
        \o Review the project settings.

           To create the project, click \gui Finish.

           \image qtcreator-new-project-summary.png
    \endlist

    \section1 Displaying Additional File Types in Projects Pane

    Qt Creator determines whether to display files from the project folder
    in the \gui Projects pane depending on the file type (.pro, .pri, .cpp,
    .h, .ui, .qrc, and so on). To display other types of files, edit the the
    project file. Add filenames as values of the \c {OTHER_FILES} variable.
    You can also use wildcards.

    For example, the following code specifies that text files are displayed
    in the \gui Projects pane:

    \code

    OTHER_FILES += *.txt

    \endcode

    This also makes the files available in the \gui Locator.

    \section1 Adding New Project Wizards

    If you have a team working on a large application or several applications,
    you might want to standardize the way the team members create projects
    and classes.

    You can use the wizard templates in the \c {share/qtcreator/templates/wizards}
    folder to create your own project and class wizards. Qt Creator looks in the
    folder and adds all wizards defined in wizard.xml files to the \gui New dialog
    that opens when you select \gui {File > New File or Project}.

    In a project wizard, you can specify the files needed in a project.
    You can add wizard pages to allow developers to specify settings for the
    projcet.

    In a class wizard, you can allow developers to specify the class name, base
    class, and header and source files for the class.

    To see how this works, rename wizard_example.xml as wizard.xml in the helloworld
    and listmodels folders. After you restart Qt Creator, the \gui {Custom Classes}
    and \gui {Custom Projects} categories appear in the \gui New dialog.

    \image qtcreator-custom-project-wizards.png "The New dialog with custom projects and classes"

    \section2 Creating Project Wizards

    To create a project wizard:

    \list 1

        \o Make a copy of the \c {share/qtcreator/templates/wizards/helloworld} or
        \c {share/qtcreator/templates/wizards/listmodel} folder.

        \o Modify the wizard_example.xml file.

        \o The following code determines the type of the wizard and its place
        in the \gui New dialog:

        \code

        <wizard version="1" kind="project"
        class="qt4project" firstpage="10"
        id="A.HelloWorld" category="B.CustomProjects">

        \endcode

        \list

            \o \c version is the version of the file contents. Do not modify this value.

            \o \c kind specifies the type of the wizard: \c project or \c class.

            \o \c class specifies the type of the project. Currently the only available
            type is \c qt4project, which specifies a Qt console project.

            \o \c firstpage specifies the place of the new page in the standard project
            wizard. The value 10 ensures that the custom page appears after the standard
            pages, as the last page of the wizard.

            \o \c id is the unique identifier for your wizard. The letter specifies the
            position of the wizard within the \c category. The HelloWorld wizard appears
            as the first wizard in the second category in the \gui New dialog.

            \o \c category is the category in which to place the wizard in the list.
            The letter specifies the position of the category in the list in the \gui New
            dialog.

        \endlist

        \o The following code specifies the icon and text that appear in the \gui New
         dialog:

        \code

        <icon>console.png</icon>
        <description>Creates a hello-world-project with custom message.</description>
        <description xml:lang="de">Erzeugt ein Hello-Welt-Projekt mit einer Nachricht.</description>
        <displayname>Hello World</displayname>;
        <displayname xml:lang="de">Hallo Welt</displayname>;
        <displaycategory>Custom Projects</displaycategory>
        <displaycategory xml:lang="de">Benutzerdefinierte Projekte</displaycategory>

        \endcode

        \list


            \o \c icon appears next to the \c displayName.

            \o \c description appears at the bottom of the \gui New dialog when you
            select the display name.

            \o \c displayName appears in the \gui New dialog, under the
            \c displayCategory.

            You can add translations as values for the text elements. Specify the target
            language as an attribute for the element. Use locale names (QLocale).
            For example, \c {xml:lang="de"}.

        \endlist

        \o The following code specifies the files to add to the project:

        \code

        <files>
            <file source="main.cpp" openeditor="true" />
            <file source="project.pro" target="%ProjectName%.pro" openproject="true" />

        \endcode

        \list

            \o \c source specifies the file to copy to the project. The files must be
            located in the wizard folder.

            \o \c target specifies the new filename for the file. The \c {%ProjectName%}
            variable is replaced with the string that users specify in the \gui Name
            field on the first page of the wizard.

            \o \c openproject indicates that the file is a project file which is to be opened
            after the wizard has finished.

            \o \c openeditor indicates that the file is to be opened in an editor after
            the wizard has finished.

        \endlist

        \o The following code creates a page that specifies settings for the project:

        \code

        <!-- Create a 2nd wizard page with parameters -->
        <fieldpagetitle>Hello World Parameters</fieldpagetitle>
        <fieldpagetitle xml:lang="de">Hallo Welt Parameter</fieldpagetitle>
        <fields>
            <field mandatory="true" name="MESSAGE">
                <fieldcontrol class="QLineEdit" validator='^[^"]+$'  defaulttext="Hello world!" />
                <fielddescription>Hello world message:</fielddescription>
                <fielddescription xml:lang="de">Hallo-Welt-Nachricht:</fielddescription>
            </field>
        </fields>

        \endcode

        \list

            \o \c fieldpagetitle specifies the title of the page.

            \o \c field specifies whether the field is mandatory (\c true or \c false).
            You can use the value of the \c name field as a variable in other files (for
            example, \c {%MESSAGE%}.

            \o \c fieldcontrol specifies the field. \c class specifies the field type.
            You can use interface objects from the QWidget class to create fields. This
            example uses QLineEdit to create an input field.

            \o \c validator specifies a regular expression to check the characters allowed in
            the field.

            \o \c defaulttext specifies text that appears in the field by default.

            \o \c fielddescription specifies the field name that appears on the wizard page.

         \endlist

    \endlist

    \section2 Creating Class Wizards

    The widget.xml file for a class wizard is very similar to that for a project
    wizard. The differences are discussed below.

    To create a class wizard:

    \list 1

        \o The following code specifies settings for the wizard:

        \code

        <wizard version="1" kind="class" id="A.ListModel" category="B.CustomClasses">

           <description>Creates a QAbstractListModel implementation.</description>
           <description xml:lang="de">Erzeugt eine Implementierung von QAbstractListModel.</description>

           <displayname>QAbstractListModel implementation</displayname>
           <displayname xml:lang="de">Implementierung von QAbstractListModel</displayname>

           <displaycategory>Custom Classes</displaycategory>
           <displaycategory xml:lang="de">Benutzerdefinierte Klassen</displaycategory>

        \endcode

        For more information about the elements and their values, see
        \l {Creating Project Wizards}.

        \o The following code specifies the files to add to the project:

        \code

        <files>
            <file source="listmodel.cpp" target="%ClassName:l%.%CppSourceSuffix%"  openeditor="true" />
            <file source="listmodel.h" target="%ClassName:l%.%CppHeaderSuffix%"  openeditor="true" />
        </files>

        \endcode

        Here, \c target contains the following variables that are used to construct
        the filename:

        \list

        \o \c {%ClassName:l%} is replaced with the value of the \c ClassName field.
        The modifier \c l converts the string to lower case, to observe Qt
        conventions.

        \o \c {%CppSourceSuffix%} is replaced by the default source suffix, which
        is defined in Qt Creator in \gui {Tools > Options... > C++ > File Naming}.
        For example, if users enter \bold MyClass, the filename becomes myclass.cpp
        when the project is created.

        \o \c {%CppHeaderSuffix%} is replaced by the default header suffix, which
        is also defined in \gui {File Naming}. Here, the filename would
        become myclass.h.

        \endlist

        \o The following code creates a page that allows users to select the class
        name, base class, and header and source files for the class:

        \code

        <!-- Create parameter wizard page -->

        <fieldpagetitle>ListModel parameters</fieldpagetitle>
        <fieldpagetitle xml:lang="de">Parameter des ListModel</fieldpagetitle>
        <fields>
            <field name="ClassName">

                <fieldcontrol class="QLineEdit" validator="^[a-zA-Z0-9_]+$" defaulttext="MyListModel" />

                <fielddescription>Class name:</fielddescription>
                <fielddescription xml:lang="de">Klassenname:</fielddescription>
            </field>
            <field name="Datatype">

                <fieldcontrol class="QComboBox" combochoices="QString,int" defaultindex="0" />

                <fielddescription>Data type:</fielddescription>
                <fielddescription xml:lang="de">Datentyp:</fielddescription>
            </field>
        </fields>

        \endcode

        In addition to QLineEdit, QComboBox is used in the class wizard to create
        a field. \c combochoices specifies the options in the combobox and
        \c defaultindex specifies that QString is the default value.

    \endlist

*/


/*!
    \contentspage index.html
    \previouspage creator-project-creating.html
    \page creator-project-qmake.html
    \nextpage creator-project-cmake.html

    \title Setting Up a qmake Project

    The qmake tool helps simplify the build process for development projects
    across different platforms. qmake automates the generation of makefiles
    so that only a few lines of information are needed to create each makefile.
    qmake can be used for any software project, whether it is written in Qt or not.

    The qmake tool generates a makefile based on the information in a project
    file that is generated by Qt Creator. It can generate makefiles for MinGW,
    Microsoft Visual studio, and CSL ARM in Windows, and GNU Compiler Collection
    (GCC) in Linux and Mac OS X.

    For more information about qmake, see the
    \l{http://qt.nokia.com/doc/4.2/qmake-manual.html}{qmake Manual}.

    \section1 Selecting the Qt Version

    Qt Creator allows you to have multiple versions of Qt installed on
    your development PC and use different versions for each of your projects.

    If Qt Creator finds \bold qmake in the \c{PATH} environment variable, it uses
    that version. The \l{glossary-system-qt}{ qmake version of Qt} is referred
    to as \bold{Qt in PATH}. If you intend to use only one version of Qt and it
    is already in the \c{PATH} and correctly set up for command line use, you do
    not need to manually configure your Qt version.


    \section2 Windows

    To add a Qt version for \bold MinGW:
    \list 1
        \o Select \gui Tools > \gui Options... > \gui Qt4 >
           \gui{Qt Versions}.
        \o Click \inlineimage qtcreator-windows-add.png
           and enter the name of the version in \gui{Version Name} field.
        \o Enter the qmake binary path in the \gui{qmake Location}.
        \o Enter the MinGW installation path in the \gui{MinGW Directory}.

           \image qtcreator-qt4-qtversions-win-mingw.png
    \endlist

    To add a Qt version for a \bold{Microsoft Visual C++} compiler:
    \list 1
        \o Select \gui Tools > \gui Options... > \gui Qt4 >
           \gui{Qt Versions}.
        \o Qt Creator automatically sets the correct environment variables for
           compilation. Select the internal version number of the installed
           Microsoft Visual C++ tool chains using the \gui MSVC drop-down
           box:
           \list
               \o \bold 7.1 for Visual Studio 2003
               \o \bold 8.0 for Visual Studio 2005
               \o \bold 9.0 for Visual Studio 2008
           \endlist

           \note If you are using the
           \bold{Windows SDK for Windows Server 2008}, Qt Creator identifies
           it as version 9.0.

           \image qtcreator-qt4-qtversions-win-msvc.png
    \endlist

    If you are using \bold{Qt for Symbian} and your Symbian SDK is registered
    with devices.exe, Qt Creator automatically detects the Qt version. To add a
    Qt for Symbian version:
    \list 1
        \o Select \gui Tools > \gui Options... > \gui Qt4 >
           \gui{Qt Versions}.
        \o Select the \gui{S60 SDK} you want the Qt Creator to use.

           \image qtcreator-qt4-qtversions-win-symbian.png
        \o To build an application for your device using GCCE, enter the path
           to the \bold{CSL ARM Toolchain} directory in
           \gui{CSL\\GCCE Directory}.

           You do not need to specify this path if the compiler is included in
           the \c{PATH} environment variable.
        \o To build an application for the emulator (WINSCW toolchain), enter
           the path to your Carbide C++ installation directory in
           \gui{Carbide directory}.

           \note You need to have Carbide C++ version 2.0 or later installed.
    \endlist

    \section2 Compiling Projects With Linux

    To compile a project in Qt Creator, Linux uses GNU Compiler Collection
    (GCC). Intel Compiler Collection (ICC) is supported as a drop-in
    replacement for GCC.

    To add a Qt version:
    \list 1
        \o Select \gui Tools > \gui Options... > \gui Qt4 >
           \gui{Qt Versions}.
        \o Click \inlineimage qtcreator-linux-add.png
           and enter the name of the version in \gui{Version Name}.
        \o Enter the path to the qmake binary in \gui{Path to qmake}.
    \endlist

    \section2 Compiling Projects With Mac OS X

    To compile a project in Qt Creator, Mac OS X uses GNU Compiler Collection
    (GCC), which is part of Xcode.

    To add a Qt version:
    \list 1
        \o Select \gui{Qt Creator} > \gui Preferences... > \gui{Qt Versions}.
        \o Click \inlineimage qtcreator-macosx-add.png
           and enter the name of the version in \gui{Version Name}.
        \o Enter the path to the qmake binary in \gui{Path to qmake}.

           \image qtcreator-qt4-qtversions.png
    \endlist

    \section1 Adding External Libraries to a qmake Project

    Through external libraries Qt Creator can support code completion and
    syntax highlighting as if they were part of the current project or the Qt
    library.

    To add an external library:
    \list 1
        \o Open your project file (.pro) using the \gui Projects pane.
        \o Follow the instructions at \l{http://doc.qt.nokia.com/4.7-snapshot/qmake-project-files.html#declaring-other-libraries}
           {Declaring other Libraries}.
    \endlist

    Syntax completion and highlighting work once your project successfully
    builds and links against the external library.

*/


/*!
    \contentspage index.html
    \previouspage quick-application-logic.html
    \page creator-building-running.html
    \nextpage creator-building-targets.html

    \title Building and Running Applications

    Qt Creator provides support for building and running Qt applications for
    desktop environment and mobile devices. When you install the Nokia Qt SDK,
    the build and run settings for the Maemo and Symbian targets are
    set up automatically.

    You can add a target if the necessary tool chain is installed on the
    development PC and the Qt version is configured. Click
    \inlineimage qtcreator-qt4-addbutton.png "Add Target button"
    and select from a list of available
    targets. To remove a target, select it and click
    \inlineimage qtcreator-target-remove.png "Remove Target button"
    .

    You can select the targets and click the \gui Run button to build and
    run the applications on the targets.

     \section1 Setting Up a Project

    To view and modify the settings for currently open projects, switch to the
    \gui Projects mode by pressing \key Ctrl+5.

    \image qtcreator-projectpane.png

    The project pane consists of the following tabs:
    \list
       \o \l{Building for Multiple Targets}{Targets}
       \note If you have installed only one tool chain, the \gui Targets
       tab is replaced by a \gui {Build and Run} tab.
       \o \l{Specifying Editor Settings}{Editor Settings}
       \o \l{Specifying Dependencies}{Dependencies}
    \endlist

    Use the \gui Build and \gui Run buttons to switch between
    the build and run settings for the active project.

    If you have multiple projects open in Qt Creator, use
    \gui{Select a Project} option at the top to navigate between different
    project edits.

*/


/*!
    \contentspage index.html
    \previouspage creator-building-running.html
    \page creator-building-targets.html
    \nextpage creator-build-settings.html

    \title Building for Multiple Targets

    Different build configurations allow you to quickly switch between
    different build settings. By default, Qt Creator creates \bold debug
    and \bold release build configurations.

    \section1 Building for Desktop

    \list 1

        \o Select \gui Desktop as the target.

        \o Click the \gui Run button.

    \endlist

    \section1 Building for Qt Simulator

    You can use the Qt Simulator to test Qt applications that are intended
    for mobile devices in an environment similar to that of the device. You
    can change the information that the device has about its configuration
    and environment.

    \list 1

        \o Select \gui {Qt Simulator} as the target.

        \o Click the \gui Run button.

    \endlist

    For more information about using the Qt Simulator, see the
    \l{http://doc.qt.nokia.com/qt-simulator-beta/index.html}{Qt Simulator Manual}.

    \section1 Building for Maemo

    \list 1

        \o Build and run the application for \l{Building for Qt Simulator}{Qt Simulator}.

        \o Build and run the application for \l{Using the Maemo Emulator}{Maemo Emulator}.

        \o Alternatively, you can build and run the application for a device:

        \list 1

        \o Set up the MADDE development environment and specify a connection
        to the device. For more information, see
        \l{Setting Up Development Environment for Maemo}.

        \o Connect the device to the development PC.

        \o Click the \gui Run button.

        \endlist

    \endlist

        Qt Creator uses the compiler specified in the MADDE toolchain to
        build the application.

        Qt Creator generates an installation package, installs in on the device,
        and executes it. You can skip the packaging step to save some time.
        The application views are displayed on the Nokia N900.
        Command-line
        output is visible in the Qt Creator \gui {Application Output} view.

        Debugging also works transparently.

        \section2 Creating Installation Packages

        When you build the application for the \gui{Maemo} target, Qt
        Creator generates a debian installation package
        in the project folder by default. You can deliver the installation package to
        users for installation on Maemo devices.

        The name of the installation package is displayed in the \gui {Create Package}
        field. You can change the version number in the \gui {Version number} field.

        When you test your application on a device or the Maemo emulator, you can
        save some time by installing the built files directly on the connected device
        without packaging. Select the \gui {Skip packaging step} check box in the
        \gui {Create Package} step in the \gui {Build Settings}.

        You can add other files to the installed files in the
        \gui {Create Package} step, the \gui {Package contents} field. In
        \gui {Local File Path},
        specify the location of the file on the development PC. In
        \gui {Remote File Path}, specify the folder to install the file on
        the device.

        \image qtcreator-maemo-deb-package.png "Create installation package"


    \section1 Building for Symbian

    \list 1

        \o Build and run the application for \l{Building for Qt Simulator}{Qt Simulator}.

        \o If no problems are found, build and run the application for a device.

        \o To test functionality that uses Symbian APIs, you can build and
        run the application for Symbian Emulator.

    \endlist

    The build configuration for the \gui{Symbian Device} target
    uses the GCCE tool chain by default. If you want to build
    for the device using RVCT, select it in the \gui {Tool chain} field
    in the \gui{General} section.

    \section2 Building and Running for a Device

    \list 1

        \o Install the required software on the device. For more information, see
        \l{Setting Up Development Environment for Symbian}.

        \o Connect the device to the development PC through a USB cable.
        The target selector displays a green check mark when a
        device is connected.

        \image qtcreator-qt4-symbian-device-connected.png

        The tool tip of the target selector shows more details about the actual
        device that will be used when you run your application.

        \o Start the \gui{App TRK} application on your device.

        \o Click the \gui Run button.

    \endlist

    You can connect several devices to your development PC simultaneously.
    In the details of the run configuration for the \gui{Symbian Device} target,
    select the device to run your application on.

    \section3 Creating Installation Packages

    When you build the application for the \gui{Symbian Device} target, Qt
    Creator automatically generates a Symbian installation system (SIS) file
    in the project folder. You can deliver the installation file to users for
    installation on Symbian devices.

    Only installation files signed with a certificate and private key are
    allowed to be installed onto Symbian devices. By default, Qt Creator
    self-signs the installation file. This self-signing allows you to install
    the application on a mobile  device but places limits on what you can do
    with the installation file, including:
    \list
       \o  Self-signed applications cannot access the more sensitive
           \l{Capabilities and Signing}{capabilities} of the mobile device.
       \o  Security warnings will be displayed when you install the self-signed
           application on a mobile device.
       \o  Self-signed applications cannot be distributed commercially on Ovi
           Store.
    \endlist

    To get around these limitations, you need to go through the Symbian Signed
    process. The Symbian Signed organisation manages a public key
    infrastructure to provide public authentication of the information in the
    application signing certificates. Their security partner can validate your
    certificate and give you a Publisher ID. Then, when you sign an
    application, other people can be confident that the information in your
    certificate is correct and that the application does actually come from you.

    There are also options that do not require you to get a Publisher ID. For
    more detail about how the Symbian Signed process works, see
    \l{http://developer.symbian.org/wiki/index.php/Complete_Guide_To_Symbian_Signed}
    {Complete Guide to Symbian Signed}.

    When you have your own certificate and private key, you can specify them in
    the \gui{Create sis Package} step in your build configuration.

    \image qtcreator-qt4-symbian-signing.png

    \section3 Capabilities and Signing

    Capabilities allow the Symbian platform to control access by applications to
    the functionality provided by the platform APIs. Access to capabilities is
    determined by the device configuration and how the application has been signed.

    Symbian Signed offers the following signing options depending on the
    capabilities that the application accesses:

    \list

        \o \bold{Express signed} for applications that access only user and system
        capabilities.

        \o \bold{Certified signed} for applications that access also restricted or
        device manufacturer capabilities.

        \note You need to request the rights to access device manufacturer
        capabilities from the manufacturer.

    \endlist

    For more information about how to choose the appropriate signing option, see
    \l{http://developer.symbian.org/wiki/index.php/Symbian_Signed_For_Distributing_Your_Application}{Symbian Signed For Distributing Your Application}.

    If you select a signing option that does not allow the application to access
    the defined capabilities, installing the application on mobile devices
    fails. To avoid problems, only define capabilities and link libraries to a project
    if you really need them.

    For more information about capabilities and how you can check which ones you
    need, see
    \l{http://developer.symbian.org/wiki/index.php/Capabilities_(Symbian_Signed)}{Capabilities (Symbian Signed)}
    and
    \l{http://doc.qt.nokia.com/4.7-snapshot/platform-notes-symbian.html#required-capabilities}{Required Capabilities for Qt Applications}.

    For more information on how to define capabilities for a project, see
    \l{http://doc.qt.nokia.com/4.7-snapshot/qmake-platform-notes.html#capabilities}{Capabilities}.

    \section3 Application UID

    A UID is a globally unique identifier that is used to
    uniquely identify, for example, an object or file type. In Symbian development,
    objects are identified by compound identifiers that are constructed from three
    UIDs, namely UID1, UID2, and UID3. UID1 and UID2 specify the category of an
    object, whereas UID3 identifies a particular object, such as an application.

    When you create a \gui {Mobile Qt Application}, Qt Creator adds a UID3 suitable for
    development and debugging automatically to the application .pro file. However, to
    distribute your application and get it Symbian signed, you must apply for a UID
    from Symbian, who manages the allocation of UIDs. You can request UIDs either one
    at a time or as preallocated blocks on the \l{https://www.symbiansigned.com/app/page}{Symbian Signed}
    web site.

    Replace the testing UID with the distribution UID in the .pro file before you
    build the final installation package. For more information, see
    \l{http://doc.qt.nokia.com/4.7-snapshot/qmake-platform-notes.html#unique-identifiers}{Unique Identifiers}.

    \section2 Building and Running for Symbian Emulator

    Select
    the \gui{Symbian Emulator} target as the active one, and build and run your
    project.

    \section2 Troubleshooting

    If you cannot build the application, check if:
     \list
        \o You selected the Symbian Device target for building the application.
        \o The settings for the Qt version you use to build your project are
           correct. The path to the Symbian SDK must point to the Symbian SDK
           installation directory.  Select \gui Tools > \gui Options...
           > \gui Debugger > \gui{Symbian TRK} and check if it points to the
           debugger toolchain.
     \endlist
    If you cannot run the application on a device, check if:
     \list
        \o The device is connected through the USB cable in \e{PC Suite} mode.
        \o \gui{App TRK} is running on the device, using the USB connection,
           with the status \e connected.
        \o The device is detected and selected in the run configuration
           details.
     \endlist

    If you cannot run the application in the emulator, check if:
     \list
        \o You selected the \gui{Symbian Emulator} target for your application.

        \o If you cannot select \gui {Symbian Emulator} as target, check that
        Carbide.c++ is installed correctly and that the path to the Carbide.c++
        installation directory is specified in the \gui{Carbide directory} field
        in the build settings.

        \o If the emulator process cannot be started, try closing Qt Creator and
           starting the application directly from your file manager. Having
           done this, Qt Creator should be able to run your projects in the
           emulator.

     \endlist

     \note Qt Creator does not create release configurations for the
     \gui {Symbian Emulator} target, because Symbian Emulator supports only debug
     builds.

    If this does not help to solve your problem, search the qt-creator@trolltech.com
    mailing list archives or provide feedback to us via the methods described on the
    \l{http://qt.gitorious.org/qt-creator/pages/Home}{Qt Creator Development Wiki}.


    \section1 Building with Remote Compiler

    The \gui {Remote Compiler} target is an interface to a compilation service at
    Forum Nokia. It provides a simple, standardized environment for building Qt
    applications and creating installation packages for Symbian and Maemo devices
    when you do not have the necessary tool chains and SDKs installed or they are
    not supported on the development PC. You can choose from a set of supported
    devices, such as S60 3rd Edition or S60 5th Edition devices.

    \note Remote Compiler is an experimental component that you must install
    separately from the package that is included in the Nokia Qt SDK.

    \list 1

        \o In the Nokia Qt SDK installation directory, double-click
        SDKMaintenanceTool.exe to install \gui {Experimental APIs}.

        \o In Qt Creator, choose \gui {Tools > Options > Projects > Remote Compiler}
        to log on to Forum Nokia.

        \image remotecompiler-fn-logon.png "Remote Compiler options"

        \o Choose \gui {Projects}.

        \o Click
        \inlineimage qtcreator-qt4-addbutton.png "Add Target button"
        and select \gui {Remote Compiler} to add Remote Compiler as a target.

        \o Click \gui Add to add mobile device platforms as build configurations.

        \o Click the \gui {Target Selector} and select a build configuration.

        \o Choose \gui {Build > Build All}.

    \endlist

    The installation package is generated in the \gui {Build directory} on
    the development PC.

    For more information about Remote Compiler, choose \gui {Help > Contents >
    Remote Compiler}. The document is added during the installation of experimental
    APIs.

*/


/*!
    \contentspage index.html
    \previouspage creator-building-targets.html
    \page creator-build-settings.html
    \nextpage creator-run-settings.html

    \title Specifying Build Settings

    You specify build settings in the \gui Projects mode.

    \image qtcreator-projectpane.png

    To add a new build configuration, click \gui Add and select the type of
    configuration you would like to add. You can add as many build
    configurations as you need.

    To delete the build configuration currently selected, click \gui Remove.

    \section1 Editing Build Configurations

    To edit a build configuration:
    \list 1
        \o Select the build configuration you want to edit in
           \gui{Edit Build Configuration}.
        \o In section \gui General, you can specify:
        \list
            \o The \l{glossary-project-qt}{Qt version} you want to use to
               build your project. For more information, see
               \l{Selecting the Qt version}.
            \o The tool chain required to build the project.
            \o By default, projects are built in a separate directory
               from the source directory, as \l{glossary-shadow-build}{shadow builds}.
               This keeps the files generated for each target platform separate.

               \note Shadow building is not supported by the Symbian build system.
               Also, shadow building on Windows is not supported for Maemo.
               If you only build for one target platform, you can deselect
               the \gui{Shadow Build} checkbox.
        \endlist
    \endlist

    \section1 Build Steps

    The build system of Qt Creator is built on qmake and make. In
    \gui{Build Steps} you can change the settings for qmake and make. Qt
    Creator runs the make command using the Qt version defined for the current
    build configuration.

    \image qtcreator-build-steps.png "Build steps"

    \section1 Clean Steps

    You can use the cleaning process to remove intermediate files. This process
    might help you to fix obscure issues during the process of building a
    project.

    \image qtcreator-clean-steps.png "Clean steps"

    You can define the cleaning steps for your builds in the \gui{Clean Steps}:
    \list
        \o To add a clean step using make or a custom process, click
           \gui{Add clean step} and select the type of step you want to add.

           By default, custom steps are disabled. Activate custom steps by
           checking the \gui{Enable Custom Process Step} check-box.
        \o To remove a clean step, click \gui{Remove clean step} and select the
           step you want to remove.
        \o To change the order of steps, click
           \inlineimage qtcreator-movestep.png
           .
    \endlist

    \section1 Build Environment

    You can specify the environment you want to use for building in the
    \bold{Build Environment} section. By default, the environment in which Qt
    Creator was started is used and modified to include the Qt version.
    Depending on the selected Qt version, Qt Creator automatically sets the
    necessary environment variables. You can edit existing environment
    variables or add, reset and unset new variables based on your project
    requirements.

*/


/*!
    \contentspage index.html
    \previouspage creator-build-settings.html
    \page creator-run-settings.html
    \nextpage creator-editor-settings.html

    \title Specifying Run Settings

    Qt Creator automatically creates run configurations for your project.
    To view and modify the settings, select \gui {Projects > Run}.

    The settings to specify depend on the type of the project: qmake project
    or Qt Quick project.

    Click \gui Add to add run settings for a project and \gui Remove to remove
    the current settings.

    \section1 Specifying Run Settings for qmake Projects

    The run configurations for qmake projects derive their executable from the parsed .pro
    files.

    \section2 Specifying Run Settings for Desktop Targets

    You can specify command line arguments to be passed to the executable
    and the working directory to use. The working directory defaults to
    the directory of the build result.

    For console applications, check the \gui{Run in Terminal} check box.
    If you need to run with special environment variables set up, you
    also do it in the run configuration settings.

    \image qtcreator-pprunsettings.png

    You can also create custom executable run configurations where you
    can set the executable to be run. For more information, see
    \l{Specifying a Custom Executable to Run}.

    \section2 Specifying Run Settings for Symbian Devices

    Qt Creator automatically detects Symbian devices that are connected to
    the development PC with an USB cable.
    If only one device is detected, the application is deployed
    and run on it. If multiple devices are connected to the PC,
    make sure that the correct device is selected in the
    \gui {Symbian Device} run settings for your project.

    You can also pass command line arguments to your application on the device.
    Press the \gui{Device info button} to get more information about the selected
    device, such as the CPU type and the running TRK version.

    \image qtcreator-symbian-run-settings.png "Run settings for Symbian devices"

    \section2 Specifying Run Settings for Maemo Devices

    To run an application on a Maemo device, create and select
    a device configuration in the Maemo run settings for your project.
    You can also pass command line arguments to your application.

    \image qtcreator-screenshot-run-settings.png "Run settings for Maemo devices"

    \section1 Specifying a Custom Executable to Run

    If you use cmake or the generic project type in Qt Creator, or want
    to run a custom desktop executable, create a \gui {Custom Executable}
    run configuration for your project.

    Specify the executable to run, command line arguments, working directory,
    and environment variables to use.

    \image qmldesigner-run-custom-exe.png "Run settings for custom executables"

    \section1 Specifying Run Settings for Qt Quick Projects

    Select run settings in the \gui {Run configuration} field. The settings
    are specified automatically and, you mostly need to change them if you
    develop applications that use both C++ and QML:

    \list

        \o \gui {QML Viewer} is the path to the \QQV executable.
        Qt Creator ships with a specific version of \QQV and imported
        modules, which is used by default. If you develop applications
        that use both C++ and QML, you must select the \QQV version
        shipped with your Qt version here.

        \o \gui {QML Viewer arguments} sets arguments for running \QQV.
        The \c{-I <directory>} argument searches for C++ or QML plugins from
        the project folder. For a list of available arguments, enter \c {qml --help}
        on the command line.

        \o \gui {Main QML file} is the Qt Quick project file.

        \o \gui {Debugging address} is the IP address to access \QQV.

        \o \gui {Debugging port} is the port to access \QQV. You can use any
        free port in the registered port range.

    \endlist

    \image qmldesigner-run-settings.png "Run settings for Qt Quick projects"

*/


/*!
    \contentspage index.html
    \previouspage creator-run-settings.html
    \page creator-editor-settings.html
    \nextpage creator-build-dependencies.html

    \title Specifying Editor Settings

    To define the default file encoding, select the desired encoding in \gui Projects >
    \gui{Editor Settings}. By default, the Qt Creator uses the file encoding
    used by your system.

    \image qtcreator-editor-settings.png "Editor Settings view"

*/


/*!
    \contentspage index.html
    \previouspage creator-editor-settings.html
    \page creator-build-dependencies.html
    \nextpage creator-debugging.html

    \title Specifying Dependencies

    If you have multiple projects loaded in your session, you can define the
    dependencies between them. Inter-project dependencies affect the build
    order of your projects.

    \note Inter-project dependencies are unrelated inside a qmake
    project.

    \image qtcreator-build-dependencies.png "Dependencies view"

    To define the dependencies between projects:
    \list 1
        \o In \gui Projects, select a project.
        \o Click \gui Dependencies.
        \o Select projects as dependencies.
    \endlist

*/


/*!
    \contentspage index.html
    \previouspage creator-quick-tour.html
    \page creator-getting-started.html
    \nextpage creator-build-example-application.html

    \title Getting Started

    This section contains examples that illustrate how to use Qt Creator and the
    integrated design tools, \QD and \QMLD, to create, build, and run simple
    applications:

    \list
        \o \l{Building and Running an Example Application}
        \o \l{Creating a Qt C++ Application}
        \o \l{Creating a Mobile Application with Nokia Qt SDK}
        \o \l{Creating a Qt Quick Application}
    \endlist

*/


/*!
    \contentspage index.html
    \previouspage creator-writing-program.html
    \page creator-mobile-example.html
    \nextpage creator-qml-application.html

    \title Creating a Mobile Application with Nokia Qt SDK

    \note To complete this tutorial, you must install Nokia Qt SDK.
    The installation program installs and configures the necessary tool chains
    for mobile application development.

    This tutorial describes how to use Qt Creator to create a small Qt
    application, Battery Indicator, that uses the System Information
    Mobility API to fetch battery information from the device.

    \image qtcreator-batteryindicator-screenshot.png

    \section1 Creating the Battery Indicator Project

    \note Create the project with the \gui{Help} mode active so that you can follow
    these instructions while you work.

    \list 1

        \o Select \gui{File > New File or Project > Qt C++ Project > Mobile Qt
        Application > Choose}.

        \image qtcreator-new-mobile-project.png "New File or Project dialog"

        The \gui{Introduction and Project Location} dialog opens.

        \image qtcreator-mobile-intro-and-location.png "Introduction and Project Location dialog"

        \o In the \gui{Name} field, type \bold {BatteryIndicator}.

        \o In the \gui {Create in} field, enter the path for the project files. For example,
        \c {C:\Qt\examples}, and then click \gui{Next}.

        The \gui{Select Required Qt Versions} dialog opens.

        \image qtcreator-mobile-project-qt-versions.png "Select Required Qt Versions dialog"

        \o Select \gui Maemo, \gui {Qt Simulator}, and \gui {Symbian Device} targets,
        and click \gui{Next}.

        \note Targets are listed if you installed the appropriate development
        environment, for example, as part of the Nokia Qt SDK.

        The \gui{Class Information} dialog opens.

        \image qtcreator-mobile-class-info.png "Class Information dialog"

        \o In the \gui{Class Name} field, type \bold {BatteryIndicator} as the class name.

        \o In the \gui{Base Class} list, select \bold {QDialog} as the base class type.

        \note The \gui{Header File}, \gui{Source File} and \gui{Form File} fields are
        automatically updated to match the name of the class.

        \o Click \gui{Next}.

        The \gui{Project Management} dialog opens.

        \image qtcreator-mobile-project-summary.png "Project Management dialog"

        \o Review the project settings, and click \gui{Finish} to create the project.

    \endlist

    The BatteryIndicator project now contains the following files:

    \list

        \o batteryindicator.h
        \o batteryindicator.cpp
        \o main.cpp
        \o batteryindicator.ui
        \o BatteryIndicator.pro

    \endlist

    \image qtcreator-mobile-project-contents.png "Project contents"

    The files come with the necessary boiler plate code that you must
    modify, as described in the following sections. You do not need
    to change the main.cpp file.

    \section1 Declaring the Qt Mobility API

    The \gui New wizard automatically adds information to the .pro file
    that you need when you use the Qt Mobility APIs or develop applications
    for Symbian devices. You must modify the information to declare the
    Qt Mobility APIs that you use.

    This example uses the System Info API, so you must declare it, as
    illustrated by the following code snippet:

    \code

    CONFIG += mobility
    MOBILITY = systeminfo

    \endcode

    Each Mobility API has its corresponding value that you have to add
    as a value of MOBILITY to use the API. For a list of the APIs and the
    corresponding values that you can assign to MOBILITY, see the
    \l {http://doc.qt.nokia.com/qtmobility-1.0/quickstart.html}{Quickstart Example}.

    The following code snippet shows information that is needed for
    applications developed for Symbian device. Qt Creator generated
    the UID for testing the application on a device. You only need
    to change the UID and capabilities if you deliver the application
    for public use and need to have it Symbian Signed.

    \code

    symbian {
        TARGET.UID3 = 0xecbd72d7
        # TARGET.CAPABILITY +=
        TARGET.EPOCSTACKSIZE = 0x14000
        TARGET.EPOCHEAPSIZE = 0x020000 0x800000
    }

    \endcode

    \section1 Designing the User Interface

    \list 1

        \o In the \gui{Editor} mode, double-click the batteryindicator.ui
        file in the \gui{Projects} view to launch the integrated \QD.

        \o Drag and drop a \gui{Progress Bar} (\l{http://doc.qt.nokia.com/4.7-snapshot/qprogressbar.html}{QProgressBar})
        widget to the form.

        \image qtcreator-mobile-project-widgets.png "Adding widgets to the UI"

        \o In the \gui Properties pane, change the \gui objectName to
        \bold batteryLevelBar.

        \o Right-click the \gui BatteryIndicator object and select
        \gui {Lay Out > Lay Out Horizontally} to ensure that the battery
        indicator widget size is adjusted correctly on Maemo devices.

        To adjust widget size correctly on Qt Simulator, remove the condition
        from the main.cpp file (displayed in the following code snippet) and just
        leave the \c {w.showMaximized();} line:

        \snippet examples/batteryindicator/main.cpp 0


    \endlist

    \section1 Completing the Header File

    The batteryindicator.h file contains some of the necessary #includes, a
    constructor, a destructor, and the \c{Ui} object. You must include
    the System Info header file, add a shortcut to the mobility name
    space, and add a private function to update the battery level value in
    the indicator when the battery power level changes.

    \list 1

        \o In the \gui{Projects} view, double-click the \c{batteryindicator.h} file
        to open it for editing.

        \o Include the System Info header file, as illustrated by the following
        code snippet:

        \snippet examples/batteryindicator/batteryindicator.h 1

        \o Add a shortcut to the mobility name space, as illustrated by the
        following code snippet:

        \snippet examples/batteryindicator/batteryindicator.h 2

        \o Declare a private function in the \c{private} section, after the
        \c{Ui::BatteryIndicator} function, as illustrated by the following code
        snippet:

        \snippet examples/batteryindicator/batteryindicator.h 3

    \endlist

    \section1 Completing the Source File

    Now that the header file is complete, move on to the source file,
    batteryindicator.cpp.

    \list 1

        \o In the \gui{Projects} view, double-click the batteryindicator.cpp file
        to open it for editing.

        \o Create a QSystemDeviceInfo object and set its value. Then connect the signal
        that indicates that battery level changed to the \c setValue
        slot of the progress bar. This is illustrated by the following code snippet:

        \snippet examples/batteryindicator/batteryindicator.cpp 1

        \o Use the constructor to set initial values and make sure that the
         created object is in a defined state, as illustrated by the following
         code snippet:

         \snippet examples/batteryindicator/batteryindicator.cpp 2

    \endlist

    \section1 Compiling and Running Your Program

    Now that you have all the necessary code, select \gui {Qt Simulator}
    as the target and click the
    \inlineimage qtcreator-run.png
    button to build your program and run it in the Qt Simulator.

    In Qt Simulator, run the runOutOfBattery.qs example script
    to see the value change in the Battery Indicator application.
    Select \gui {Scripting > examples > runOutOfBattery.qs > Run}.

    \image qtcreator-mobile-simulated.png "Mobile example in Qt Simulator"

    \section1 Testing on a Symbian Device

    You also need to test the application on real devices. Before you can
    start testing on Symbian devices, you must connect them to the development
    PC by using an USB cable and install the necessary software on them.

    \list 1

        \o Install Qt 4.6.2 libraries, the Qt mobile libraries, and the TRK
        debugging application on the device. For more information,
        see \l{Setting Up Development Environment for Symbian}.

        \o Start TRK on the device.

        \o Click the \gui {Target Selector} and select \gui {Symbian Device}.

        \o Click \gui Run to build the application for the Symbian device.

    \endlist

    \section1 Testing on the Maemo Emulator

    The Maemo emulator emulates the Nokia N900 device environment. You can test
    applications in conditions practically identical to running the application
    on a Nokia N900 device with the software update release 1.2 (V10.2010.19-1).

    For more information, see \l{Using the Maemo Emulator}.

*/

/*!
    \contentspage index.html
    \previouspage creator-getting-started.html
    \page creator-build-example-application.html
    \nextpage creator-writing-program.html

    \title Building and Running an Example Application

    You can test that your installation is successful by opening an existing
    example application project.

    \list 1

        \o On the \gui Welcome page, select \gui {Choose an example... >
        Animation Framework > Animated Tiles}.

        \image qtcreator-gs-build-example-open.png "Selecting an example"

        \o Select targets for the project. Select at least Qt Simulator
        and one of the mobile targets, Maemo or Symbian Device, depending on
        the device you develop for.

        \image qtcreator-gs-build-example-targets.png "Selecting targets"

        \note You can add targets later in the \gui Projects mode.

        \o To test the application in Qt Simulator, click the \gui {Target
        Selector} and select \gui {Qt Simulator}.

        \image {qtcreator-gs-build-example-select-qs.png} "Selecting Qt Simulator as target"

        \o Click
        \inlineimage{qtcreator-run.png}
        to build the application and run it in Qt Simulator.

        \o To see the compilation progress, press \key{Alt+4} to open the
        \gui Compile Output pane.

        The \gui Build progress bar on the toolbar turns green when the project
        is successfully built. The application opens in Qt Simulator.

        \image {qt-simulator.png} "Qt Simulator"

        \o Change the settings in the
        \gui View pane, for example, to toggle the orientation by clicking
        \gui {Rotate Device}, or choose from the various Symbian and Maemo
        configurations by clicking \gui {Device}. You can also simulate various
        mobile functions and create your own scripts.

        \o To test the application on a Symbian device install Qt 4.6.2
        and the TRK debugging application on the device. For more information,
        see \l{Setting Up Development Environment for Symbian}.

        \o Click the \gui {Target Selector} and select \gui {Symbian Device}.

        \o Click \gui Run to build the application for the Symbian device.

    \endlist

*/


/*!
    \contentspage index.html
    \previouspage creator-mobile-example.html
    \page creator-qml-application.html
    \nextpage creator-project-managing.html

    \title Creating a Qt Quick Application

    \note This tutorial assumes that you are familiar with the \l {http://doc.qt.nokia.com/4.7-snapshot/declarativeui.html}
    {QML declarative language}.

    This tutorial describes how to use Qt Creator to create a small
    Qt Quick application, Hello World.

    \image qmldesigner-helloworld-edited.png "Hello World"

    \section1 Creating the Hello World Project

    \list 1

        \o Select \gui{File > New File or Project > Qt Quick Project > Qt QML Application > Choose}.

        \image qmldesigner-new-project.png "New File or Project dialog"

        The \gui{Introduction and Project Location} dialog opens.

        \image qmldesigner-new-project-location.png "Introduction and Project Location dialog"

        \o In the \gui{Name} field, type \bold {HelloWorld}.

        \o In the \gui {Create in} field, enter the path for the project files. For example,
        \c {C:\Qt\examples}, and then click \gui{Next}.

        The \gui{Project Management} dialog opens.

        \image qmldesigner-new-project-summary.png "Project Management dialog"

        \o Review the project settings, and click \gui{Finish} to create the project.

    \endlist

    The HelloWorld project now contains the following files:

    \list
        \o HelloWorld.qmlproject
        \o HelloWorld.qml
    \endlist

    The \gui Projects pane in the \gui Sidebar displays the project files:

    \image qmldesigner-new-project-contents.png "HelloWorld project contents"

    The .qmlproject file defines that all QML, JavaScript, and image files in
    the project folder belong to the project.

    The .qml file contains the following example code that specifies a rectangle
    and a label that contains
    the text \bold {Hello World}.

    \code

    import Qt 4.7

    Rectangle {
        width: 200
        height: 200
        Text {
            x: 66
            y: 93
            text: "Hello World"
        }
    }

    \endcode

    Your application is now ready.

    \section1 Running the Application

    Press \key {Ctrl+R} to run the application in the QML Viewer.



    \image qmldesigner-helloworld.png "Hello World"

    \section1 Changing Hello World Properties

    To experiment with QML and to try some of the code editor features, change the
    properties of the rectangle and text. Move the cursor on \gui Rectangle and
    press \key F1 to get help on the available properties. Try adding a \gui color
    property to the \gui Rectangle. When you start to type,
    the code completion feature of the code editor suggests properties, IDs, and
    code snippets to complete the code. Select an item in the list and press
    \key Tab or \key Enter to complete the code.

    The code editor checks the code syntax and underlines syntax errors.
    Move the cursor over an error to display detailed information about it.

    The following code illustrates how to set the backround color
    to light steel blue and the text color to white:

    \code

    import Qt 4.7

    Rectangle {
        width: 200
        height: 200
        color: "lightsteelblue"
        Text {
            x: 66
            y: 93
            text: "Hello World"
            color: "white"
        }
    }

    \endcode

    \image qmldesigner-helloworld-edited.png "Hello World in blue and white"

*/


/*!
    \contentspage index.html
    \previouspage creator-build-example-application.html
    \page creator-writing-program.html
    \nextpage creator-mobile-example.html

    \title Creating a Qt C++ Application

    This tutorial describes how to use Qt Creator
    to create a small Qt application, Text Finder. It is a simplified version of the
    QtUiTools \l{http://doc.qt.nokia.com/4.7-snapshot/uitools-textfinder.html}{Text Finder}
    example.

    \image qtcreator-textfinder-screenshot.png

    \section1 Creating the Text Finder Project

    \note Create the project with two instances of Qt Creator open and the \gui{Help} mode
    active in one of them so that you can follow
    these instructions while you work.

    \list 1

        \o Select \gui{File > New File or Project > Qt C++ Project > Qt Gui
        Application > Choose}.

           \image qtcreator-new-project.png "New File or Project dialog"

        The \gui{Introduction and Project Location} dialog opens.

        \image qtcreator-intro-and-location.png "Introduction and Project Location dialog"

        \o In the \gui{Name} field, type \bold {TextFinder}.


        \o In the \gui {Create in} field, enter the path for the project files. For example,
        \c {C:\Qt\examples}, and then click \gui{Next}.

        The target setting dialog opens.

        \image qtcreator-new-project-qt-versions.png "Target setting dialog"

        \o Select the Qt versions to use as build targets for your project, and click
        \gui{Next}.

        \note If you have only one Qt version installed, this dialog is skipped.

        The \gui{Class Information} dialog opens.

        \image qtcreator-class-info.png "Class Information dialog"

        \o In the \gui{Class Name} field, type \bold {TextFinder} as the class name.

        \o In the \gui{Base Class} list, select \bold {QWidget} as the base class type.

           \note The \gui{Header File}, \gui{Source File} and
           \gui{Form File} fields are automatically updated to match the name of the
           class.

        \o Click \gui{Next}.

        The \gui{Project Management} dialog opens.

        \image qtcreator-new-project-summary.png "Project Management dialog"

        \o Review the project settings, and click \gui{Finish} to create the project.


    \endlist



    The TextFinder project now contains the following files:

    \list
        \o textfinder.h
        \o textfinder.cpp
        \o main.cpp
        \o textfinder.ui
        \o textfinder.pro
    \endlist

    \image qtcreator-textfinder-contents.png "TextFinder project contents"

    The .h and .cpp files come with the necessary boiler plate code.
    The .pro file is complete.

    \section1 Filling in the Missing Pieces

    Begin by designing the user interface and then move on to filling
    in the missing code. Finally, add the find functionality.

    \section2 Designing the User Interface

    \image qtcreator-textfinder-ui.png "Text Finder UI"

    \list 1

    \o In the \gui{Editor} mode, double-click the textfinder.ui file in the \gui{Projects}
    view to launch the integrated \QD.

    \o Drag and drop the following widgets to the form:

    \list
    \o \gui{Label} (\l{http://doc.qt.nokia.com/4.7-snapshot/qlabel.html}{QLabel})
    \o \gui{Line Edit} (\l{http://doc.qt.nokia.com/4.7-snapshot/qlineedit.html}{QLineEdit})
    \o \gui{Push Button} (\l{http://doc.qt.nokia.com/4.7-snapshot/qpushbutton.html}{QPushButton})

    \endlist

    \image qtcreator-textfinder-ui-widgets.png "Adding widgets to Text Finder UI"

    \note To easily locate the widgets, use the search box at the top of the
    \gui Sidebar. For example, to find the \gui Label widget, start typing
    the word \bold label.

    \image qtcreator-texfinder-filter.png "Filter field"

    \o Double-click the \gui{Label} widget and enter the text \bold{Keyword}.

    \o Double-click the \gui{Push Button} widget and enter the text \bold{Find}.

    \o In the \gui Properties pane, change the \gui objectName to \bold findButton.

    \image qtcreator-textfinder-objectname.png "Changing object names"

    \o Press \key {Ctrl+A} to select the widgets and click \gui{Lay out Horizontally}
    (or press \gui{Ctrl+H}) to apply a horizontal layout
    (\l{http://doc.qt.nokia.com/4.7-snapshot/qhboxlayout.html}{QHBoxLayout}).

    \image qtcreator-texfinder-ui-horizontal-layout.png "Applying horizontal layout"

    \o Drag and drop a \gui{Text Edit} widget (\l{http://doc.qt.nokia.com/4.7-snapshot/qtextedit.html}{QTextEdit})
    to the form.

    \o Select the screen area and click \gui{Lay out Vertically} (or press \gui{Ctrl+L})
    to apply a vertical layout (\l{http://doc.qt.nokia.com/4.7-snapshot/qvboxlayout.html}{QVBoxLayout}).

    \image qtcreator-textfinder-ui.png "Text Finder UI"

    Applying the horizontal and vertical layouts ensures that the application UI scales to different
    screen sizes.

    \o To call a find function when users press the \gui Find button, you use the Qt signals
    and slots mechanism. A signal is emitted when a particular event occurs and a slot is
    a function that is called in response to a particular signal. Qt widgets have predefined
    signals and slots that you can use directly from \QD. To add a slot for the find function:

        \list

            \o Right-click the \gui Find button to open a context-menu.
            \o Select \gui {Go to Slot > clicked()}, and then select \gui OK.

            A private slot, \c{on_findButton_clicked()}, is added to the header file,
            textfinder.h and a private function, \c{TextFinder::on_findButton_clicked()},
            is added to the source file, textfinder.cpp.

        \endlist

    \o Press \gui{Ctrl+S} to save your changes.

    \endlist

    For more information about designing forms with \QD, see the
    \l{http://doc.qt.nokia.com/4.7-snapshot/designer-manual.html}{Qt Designer Manual}.

    \section2 Completing the Header File

    The textfinder.h file already has the necessary #includes, a
    constructor, a destructor, and the \c{Ui} object. You need to add a private
    function, \c{loadTextFile()}, to read and display the
    contents of the input text file in the
    \l{http://doc.qt.nokia.com/4.7-snapshot/qtextedit.html}{QTextEdit}.

    \list 1

    \o In the \gui{Projects} pane in the \gui {Edit view}, double-click the \c{textfinder.h} file
    to open it for editing.

    \o Add a private function
    to the \c{private} section, after the \c{Ui::TextFinder} pointer, as
    illustrated by the following code snippet:

    \snippet examples/textfinder/textfinder.h 0

    \endlist

    \section2 Completing the Source File

    Now that the header file is complete, move on to the source file,
   textfinder.cpp.

    \list 1

    \o In the \gui{Projects} pane in the \gui Edit view, double-click the textfinder.cpp file
    to open it for editing.

    \o Add code to load a text file using
    \l{http://doc.qt.nokia.com/4.7-snapshot/qfile.html}{QFile}, read it with
    \l{http://doc.qt.nokia.com/4.7-snapshot/qtextstream.html}{QTextStream}, and
    then display it on \c{textEdit} with
    \l{http://doc.qt.nokia.com/4.7-snapshot/qtextedit.html#plainText-prop}{setPlainText()}.
    This is illustrated by the following code snippet:

    \snippet examples/textfinder/textfinder.cpp 0

    \o To use \l{http://doc.qt.nokia.com/4.7-snapshot/qfile.html}{QFile} and
    \l{http://doc.qt.nokia.com/4.7-snapshot/qtextstream.html}{QTextStream}, add the
    following #includes to textfinder.cpp:

    \snippet examples/textfinder/textfinder.cpp 1

    \o For the \c{on_findButton_clicked()} slot, add code to extract the search string and
    use the \l{http://doc.qt.nokia.com/4.7-snapshot/qtextedit.html#find}{find()} function
    to look for the search string within the text file. This is illustrated by
    the following code snippet:

    \snippet examples/textfinder/textfinder.cpp 2

    \o Once both of these functions are complete, add a line to call \c{loadTextFile()} in
    the constructor, as illustrated by the following code snippet:

    \snippet examples/textfinder/textfinder.cpp 3

    \endlist

    The \c{on_findButton_clicked()} slot is called automatically in
    the uic generated ui_textfinder.h file by this line of code:

    \code
    QMetaObject::connectSlotsByName(TextFinder);
    \endcode

    \section2 Creating a Resource File

    You need a resource file (.qrc) within which you embed the input
    text file. The input file can be any .txt file with a paragraph of text.
    Create a text file called input.txt and store it in the textfinder
    folder.

    To add a resource file:
    \list 1
        \o Select \gui{File > New File or Project > Qt > Qt Resource File > Choose}.
    \image qtcreator-add-resource-wizard.png "New File or Project dialog"

    The \gui {Choose the Location} dialog opens.

        \image qtcreator-add-resource-wizard2.png "Choose the Location dialog"

        \o In the \gui{Name} field, enter \bold{textfinder}.
        \o In the \gui{Path} field, enter \c{C:\Qt\examples\TextFinder},
        and click \gui{Next}.

        The \gui{Project Management} dialog opens.

        \image qtcreator-add-resource-wizard3.png "Project Management dialog"


        \o In the \gui{Add to project} field, select \bold{TextFinder.pro}
        and click \gui{Finish} to open the file in the code editor.

        \o Select \gui{Add > Add Prefix}.
        \o In the \gui{Prefix} field, replace the default prefix with a slash (/).
        \o Select \gui{Add > Add Files}, to locate and add input.txt.

        \image qtcreator-add-resource.png "Editing resource files"

    \endlist

    \section1 Compiling and Running Your Program

    Now that you have all the necessary files, click the \inlineimage qtcreator-run.png
    button to compile and run your program.

*/


/*!
    \contentspage index.html
    \previouspage creator-maemo-emulator.html
    \page creator-version-control.html
    \nextpage creator-help.html

    \title Using Version Control Systems

    Version control systems supported by Qt Creator are:
    \table
        \header
            \i \bold{Version Control System}
            \i \bold{Address}
            \i \bold{Notes}
        \row
            \i  \bold{Git}
            \i  \l{http://git-scm.com/}
            \i
        \row
            \i  \bold{Subversion}
            \i  \l{http://subversion.tigris.org/}
            \i
        \row
            \i  \bold{Perforce}
            \i  \l{http://www.perforce.com}
            \i  Server version 2006.1 and later
        \row
            \i  \bold{CVS}
            \i  \l{http://www.cvshome.org}
            \i
        \row
            \i  \bold{Mercurial}
            \i  \l{http://mercurial.selenic.com/}
            \i  Qt Creator 2.0 and later
    \endtable


    \section1 Setting Up Version Control Systems

    Qt Creator uses the version control system's command line clients to access
    your repositories. To allow access, make sure that the command line clients
    can be located using the \c{PATH} environment variable or specify the path to
    the command line client executables in \gui{Tools} > \gui{Options...} >
    \gui {Version Control}.

    After you set up the version control system, use the command line to check
    that everything works (for example, use the status command). If no issues arise,
    you should be ready to use the system also from Qt Creator.

    \section1 Setting Up Common Options

    Select \gui{Tools} > \gui{Options...} > \gui{Version Control} > \gui{Common}
    to specify settings for submit messages:
    \list
       \o   \gui{Submit message check script} is a script or program that
             can be used to perform checks on the submit message before
             submitting. The submit message is passed in as the script's first
             parameter. If there is an error, the script should output a
             message on standard error and return a non-zero exit code.

       \o    \gui{User/alias configuration file} takes a file in mailmap format
             that lists user names and aliases. For example:

             \code
             Jon Doe <Jon.Doe@company.com>
             Hans Mustermann <Hans.Mustermann@company.com> hm <info@company.com>
             \endcode

             \note The second line above specifies the alias \e{hm} and the
             corresponding email address for \e{Hans Mustermann}. If the
             user/alias configuration file is present, the submit editor
             displays a context menu with \gui{Insert name...} that pops up a
             dialog letting the user select a name.

       \o    \gui{User fields configuration file} is a simple text file
             consisting of lines specifying submit message fields that take
             user names, for example:

             \code
             Reviewed-by:
             Signed-off-by:
             \endcode
    \endlist

    The fields above appear below the submit message. They provide completion
    for the aliases/public user names specified in the
    \e{User/alias configuration file} as well as a button that opens the
    aforementioned user name dialog.

    \section1 Creating VCS Repositories for New Projects

    Qt Creator allows for creating VCS repositories for version
    control systems that support local repository creation, such as
    Git or Mercurial.
    When creating a new project by selecting \gui File >
    \gui{New File or Project...}, you can choose a version
    control system in the final wizard page.

    \section1 Using Version Control Systems

    The \gui{Tools} menu contains a sub-menu for each supported version
    control system.

    The \gui{Version Control} output pane displays the commands
    that are executed, a timestamp, and the relevant output.
    Select \gui {Window > Output Panes > Version Control} to open
    the pane.


    \image qtcreator-vcs-pane.png


    \section2 Adding Files

    When you create a new file or a new project, the wizard displays a page
    asking whether the files should be added to a version control system.
    This happens when the parent directory or the project is already
    under version control and the system supports the concept of adding files,
    for example, Perforce and Subversion. Alternatively, you can
    add files later by using the version control tool menus.

    With Git, there is no concept of adding files. Instead, all modified
    files must be staged for a commit.


    \section2 Viewing Diff Output

    All version control systems provide menu options to \e{diff} the current
    file or project: to compare it with the latest version stored in the
    repository and to display the differences. In Qt Creator, a diff is
    displayed in a read-only editor. If the file is accessible, you can
    double-click on a selected diff chunk and Qt Creator opens an editor
    displaying the file, scrolled to the line in question.

    \image qtcreator-vcs-diff.png


    \section2 Viewing Versioning History and Change Details

    Display the versioning history of a file by selecting \gui{Log}
    (for Git and Mercurial) or \gui{Filelog} (for CVS, Perforce, and
    Subversion). Typically, the log output contains the date, the commit
    message, and a change or revision identifier. Click on the identifier to
    display a description of the change including the diff.
    Right-clicking on an identifier brings up a context menu that lets you
    show annotation views of previous versions (see \l{Annotating Files}).

    \image qtcreator-vcs-log.png


    \section2 Annotating Files

    Annotation views are obtained by selecting \gui{Annotate} or \gui{Blame}.
    Selecting \gui{Annotate} or \gui{Blame} displays the lines of the file
    prepended by the change identifier they originate from. Clicking on the
    change identifier shows a detailed description of the change.

    To show the annotation of a previous version, right-click on the
    version identifier at the beginning of a line and choose one of the
    revisions shown at the bottom of the context menu. This allows you to
    navigate through the history of the file and obtain previous versions of
    it. It also works for Git and Mercurial using SHA's.

    The same context menu is available when right-clicking on a version
    identifier in the file log view of a single file.


    \section2 Committing Changes

    Once you have finished making changes, submit them to the version control
    system by choosing \gui{Commit} or \gui{Submit}. Qt Creator displays a
    commit page containing a text editor where you can enter your commit
    message and a checkable list of modified files to be included.

    \image qtcreator-vcs-commit.png

    When you have finished filling out the commit page information, click on
    \gui{Commit} to start committing.

    The \gui{Diff Selected Files} button brings up a diff view of the
    files selected in the file list. Since the commit page is just another
    editor, you can go back to it by closing the diff view. You can also check
    a diff view from the editor combo box showing the \gui{Opened files}.


    \section2 Reverting Changes

    To discard local changes to a file or project, use the \gui Revert
    function or the \gui {Undo Changes/Undo Repository Changes} function
    (for Git). The changes discarded depend on the version control system.

    For example, in Perforce, select \gui{Revert File/Revert Project}
    to discard changes made to open files, reverting them to the
    revisions last synchronized from the repository. Select
    \gui{Revert Unchanged} to revert files if their contents or file
    type have not changed after they were opened for editing.

    \section2 Using Additional Git Functions

    The \gui Git sub-menu contains the following additional items:

    \table

        \row
            \i  \gui {Apply Patch/Apply Patch...}
            \i  Apply changes to a file or project from a diff file. You can
                either apply a patch file that is open in Qt Creator or select
                the patch file to apply from the file system.
        \row
            \i  \gui{Stash Snapshot...}
            \i  Save a snapshot of your current
                work under a name for later reference. For example, if you
                want to try out something and find out later that it does not work,
                you can discard it and return to the state of the snapshot.
        \row
            \i  \gui{Stash}
            \i  Stash local changes prior to executing a \gui{Pull}.
        \row
            \i  \gui{Stash Pop}
            \i  Remove a single stashed state from the stash list and apply it on
                top of the current working tree state.
        \row
            \i  \gui{Pull}
            \i  Pull changes from the remote repository. If there are locally
                modified files, you are prompted to stash those changes.
                The \gui Git options page contains an option to do
                a rebase operation while pulling.

        \row
            \i  \gui{Clean repository.../Clean project...}
            \i  Collect all files that are not under version control
                with the exception of patches and project files
                and show them as a checkable list in a dialog
                prompting for deletion. This lets you completely clean a build.

        \row
            \i  \gui{Branches...}
            \i  Displays the branch dialog showing the local branches at the
                top and remote branches at the bottom. To switch to the local
                branch, double-click on it. Double-clicking on a remote
                branch first creates a local branch with the same name that
                tracks the remote branch, and then switches to it.

                \image qtcreator-vcs-gitbranch.png


        \row
            \i  \gui{Stashes...}
            \i  Displays a dialog showing the stashes created by
                \gui{Stash snapshots...} with options to restore,
                display or delete them.
        \row
            \i  \gui {Stage File for Commit}
            \i  Mark new or modified files for committing to the repository.
                To undo this function, select \gui {Unstage File from Commit}.
        \row
            \i  \gui{Show Commit...}
            \i  Select a commit to view. Enter the SHA of the commit
                in the \gui Change field.
    \endtable

    \section2 Using Additional Mercurial Functions

    The \gui Mercurial sub-menu contains the following additional items:

    \table
        \row
            \i  \gui{Import}
            \i  Apply changes from a patch file.
        \row
            \i  \gui{Incoming}
            \i  Monitor the status of a remote repository by listing
                the changes that will be pulled.
        \row
            \i  \gui{Outgoing}
            \i  Monitor the status of a remote repository by listing
                the changes that will be pushed.
        \row
            \i  \gui{Pull}
            \i  Pull changes from the remote repository.
        \row
            \i  \gui{Update}
            \i  Look at an earlier version of the code.
    \endtable

    \section2 Using Additional Perforce Functions

    When you start Qt Creator, it looks for the executable specified
    in the \gui{P4 command} field in \gui{Tools > Options... > Version
    Control > Perforce}. If you do not use Perforce and want to turn
    off the check, clear this field.

    The \gui Perforce sub-menu contains the following additional items:

    \table
        \row
            \i  \gui{Describe...}
            \i  View information about changelists and the files in them.
        \row
            \i  \gui{Edit File}
            \i  Open a file for editing.
        \row
            \i  \gui{Opened}
            \i  List files that are open for editing.
        \row
            \i  \gui{Pending Changes...}
            \i  Group files for commit.
        \row
            \i  \gui{Update All/Update Current Project}
            \i  Fetch the current version of the current project or all
            projects from the repository.

    \endtable


    \section2 Using Additional Subversion Functions

    The \gui Subversion sub-menu contains the following additional items:

    \table
        \row
            \i  \gui{Describe...}
            \i  Display commit log messages for a revision.
        \row
            \i  \gui{Update Project/Update Repository}
            \i  Update your working copy.
    \endtable



*/


/*!
    \contentspage index.html
    \previouspage creator-editor-refactoring.html
    \page creator-editor-locator.html
    \nextpage creator-editor-codepasting.html

    \title Searching With the Locator

    The locator provides one of the easiest ways in Qt Creator to browse
    through projects, files, classes, methods, documentation and file systems.
    You can find the locator in the bottom left of the Qt Creator window.

    To activate the locator, press \key Ctrl+K (\key Cmd+K on Mac OS
    X) or select \gui Tools > \gui Locate....

    \image qtcreator-locator.png

    To edit the currently open project's main.cpp file using the locator:
    \list 1
        \o Activate the locator by pressing \key Ctrl+K.
        \o Enter \tt{main.cpp}.

           \image qtcreator-locator-open.png
        \o Press \key Return.

           The main.cpp file opens in the editor.
    \endlist

    It is also possible to enter only a part of a search string.
    As you type, the locator shows the occurrences of that string regardless
    of where in the name of an component it appears.

    To narrow down the search results, you can use the following wildcard
    characters:
    \list
        \o To match any number of any or no characters, enter \bold{*}.
        \o To match a single instance of any character, enter \bold{?}.
    \endlist

    \section1 Using the Locator Filters

    The locator allows you to browse not only files, but any items
    defined by \bold{locator filters}. By default, the locator contains
    filters which locate:
    \list
        \o  Any open document
        \o  Files anywhere on your file system
        \o  Files belonging to your project, such as source, header resource,
            and .ui files
        \o  Class and method definitions in your project or anywhere referenced
            from your project
        \o  Help topics, including Qt documentation
        \o  Specific line in the document displayed in your editor
    \endlist

    To use a specific locator filter, type the assigned prefix followed by
    \key Space. The prefix is usually a single character.

    For example, to locate symbols matching
    \l{http://doc.qt.nokia.com/4.7-snapshot/qdatastream.html}{QDataStream:}
    \list 1
        \o Activate the locator.
        \o Enter \tt{\bold{: QDataStream}} (: (colon) followed by a
           \key Space and the symbol name (QDataStream)).

           The locator lists the results.

           \image qtcreator-navigate-popup.png
    \endlist

    By default the following filters are enabled and you do not need to use
    their prefixes explicitly:
    \list
        \o Going to a line in the current file (l).
        \o Going to an open file (o).
        \o Going to a file in any open project (a).
    \endlist

    \section2 Using the Default Locator Filters

    The following locator filters are available by default:

    \table
        \header
            \o  Function
            \o  Enter in locator
            \o  Example
        \row
            \o  Go to a line in the current file.
            \o  \tt{\bold{l \e{Line number}}}
            \o  \image qtcreator-locator-line.png
        \row
            \o  Go to a symbol definition.
            \o  \tt{\bold{: \e{Symbol name}}}
            \o  \image qtcreator-locator-symbols.png
        \row
            \o  Go to a help topic.
            \o  \tt{\bold{? \e{Help topic}}}
            \o  \image qtcreator-locator-help.png
        \row
            \o  Go to an open file.
            \o  \tt{\bold{o \e{File name}}}
            \o  \image qtcreator-locator-opendocs.png
        \row
            \o  Go to a file in the file system (browse the file system).
            \o  \tt{\bold{f \e{File name}}}
            \o  \image qtcreator-locator-filesystem.png
        \row
            \o  Go to a file in any project currently open.
            \o  \tt{\bold{a \e{File name}}}
            \o  \image qtcreator-locator-files.png
        \row
            \o  Go to a file in the current project.
            \o  \tt{\bold{p \e{File name}}}
            \o  \image qtcreator-locator-current-project.png
        \row
            \o  Go to a class definition.
            \o  \tt{\bold{c \e{Class name}}}
            \o  \image qtcreator-locator-classes.png
        \row
            \o  Go to a method definition.
            \o  \tt{\bold{m \e{Method name}}}
            \o  \image qtcreator-locator-methods.png
    \endtable

    \section2 Creating Locator Filters

    To quickly access files not directly mentioned in your project, you can
    create your own locator filters. That way you can locate files in a
    directory structure you have defined.

    To create a locator filter:
    \list 1
        \o In the locator, click \inlineimage qtcreator-locator-magnify.png
           and select \gui Configure....

           \image qtcreator-locator-customize.png

        \o In the \gui{Options...} window click \gui Add.
        \o In the \gui{Filters} dialog:
        \list
            \o Name your filter.
            \o Select at least one directory. The locator searches directories
               recursively.
            \o Define the file pattern as a comma separated list. For example,
               to search all .h and .cpp files, enter \bold{*.h,*.cpp}
            \o Specify the prefix string.

               To show only results matching this filter, select
               \gui{Limit to prefix}.

               \image qtcreator-navigate-customfilter.png
        \endlist
        \o Click OK.
    \endlist

    \section3 Configuring the Locator Cache

    The locator searches the files matching your file pattern in the
    directories you have selected and caches that information. The cache for
    all default filters is updated as you write your code. The filters you have
    created Qt Creator by default updates once an hour.

    To update the cached information manually, click
    \inlineimage qtcreator-locator-magnify.png
    and select \gui Refresh.

    To set a new cache update time:
    \list 1
        \o Select \gui Tools > \gui Options... > \gui Locator.
        \o In \gui{Refresh interval} define new time in minutes.
    \endlist

*/


/*!
    \contentspage index.html
    \previouspage creator-developing-symbian.html
    \page creator-project-managing-sessions.html
    \nextpage creator-editor-using.html

    \title Managing Sessions

    In Qt Creator, a session is a collection of:

    \list
        \o Open projects with their dependencies
        \o Open editors
        \o Breakpoints and watches
        \o Bookmarks
    \endlist

    When you launch Qt Creator, a list of existing sessions is displayed on the
    \gui{Welcome screen}.

    \image qtcreator-welcome-session.png

    To switch between sessions, select the session from sessions listed in
    \gui File > \gui Session. If you do not create or select a session,
    Qt Creator always uses the default session.

    To create a new session or remove existing sessions, select \gui File >
    \gui Sessions > \gui{Session Manager}.

    \image qtcreator-session-manager.png
*/


/*!
    \contentspage index.html
    \previouspage creator-build-dependencies.html
    \page creator-debugging.html
    \nextpage creator-debugging-example.html

    \title Debugging

    Qt Creator does not include a debugger. It provides a debugger plugin that acts
    as an interface between the Qt Creator core and external native debuggers
    such as the GNU Symbolic Debugger (gdb), the Microsoft Console Debugger (CDB),
    and an internal Java Script debugger. You can use the native debuggers to
    debug the C++ language.

    \image qtcreator-debugger-views.png "Native debugger views"

    Qt Creator includes a QML inspector plugin that you can use to debug QML.

    \image qmldesigner-inspector.png "QML inspector views"

    When you start debugging, the appropriate tool is automatically selected depending
    on the type of the project. If you only develop one kind of projects, you can turn
    off this automation in \gui {Tools > Options... > Debugger > General}. Deselect the
    \gui {Change debugger language automatically} check box.

    The choice of language also determines the contents of the \gui Debug menu.
    The \gui {Start Debugging > Start Debugging} command starts debugging by using the
    tool appropriate for the project type. The availability of the other commands depends
    on whether \gui C++ or \gui QML is selected in \gui {Debug > Language}.

    You can create Qt Quick projects that contain C++ plugins or Qt projects that contain
    QML content. While debugging such projects, you can switch between the native
    debuggers and the QML inspector during debugging.

    To switch between debugged languages, select \gui {Debug > Language > C++} or
    \gui QML. You can also press \key {Ctrl+L, 1} to switch to the native debugger and
    \key {Ctrl+L, 2} to switch to the QML inspector.

*/

/*!
    \contentspage index.html
    \previouspage creator-debugging-helpers.html
    \page creator-debugging-qml.html
    \nextpage creator-qml-inspector.html

    \title Debugging Qt Quick Applications

    In the \gui Debug mode you can use the QML inspector plugin to:

    \list

        \o View the status of the application when it is executed.

        \o View debug output.

        \o Write JavaScript expressions and evaluate them.

        \o Modify the values of properties.

        \o Watch the values of expressions.


    \note You can press \key {Ctr+Alt+R} or select \gui {Tools > Qt Quick > Preview}
    to view QML files that do not belong to projects in \QQV. However,
    you can only debug QML files that belong to open projects, because the QML
    inspector plugin needs information about the project.

    \endlist

    \section1 Modes of Operation

    When a Qt Quick project is active and you select \gui {Debug > Start Debugging >
    Start Debugging} the application is started in \QQV and inspected by
    the QML inspector.

    If the Qt Quick project includes C++ plugins, select
    \gui {Debug > Start Debugging > Start Debugging C++ and QML Simultaneously}.
    \QQV is started, the native debugger is attached to it, and
    the application is inspected by the QML inspector.

    \note This command is available only if \gui QML is selected in
    \gui {Debug > Language (QML)}.

    To debug a Qt project that contains QML content, select
    \gui {Debug > Start Debugging > Start Debugging C++ and QML Simultaneously}.
    The application is started under the control of the native debugger, attached
    to \QQV, and inspected by the QML inspector.

    You must use the native debugger to set breakpoints to C++ code and to examine
    the state of the interrupted Qt application. When a C++ program is interrupted,
    for example when a breakpoint is hit, you cannot use the QML inspector.

*/


/*!
    \contentspage index.html
    \previouspage creator-debugging-qml.html
    \page creator-qml-inspector.html
    \nextpage creator-maemo-emulator.html

    \title Using the QML Inspector

    In \gui Debug mode, you can use several views to interact with the
    application you are debugging. Frequently used views are shown by
    default and rarely used ones are hidden. To change the default settings,
    select \gui Debug > \gui Views, and then select views to display
    or hide. You can also lock views. The position of views is saved for future
    sessions.

    \image qmldesigner-inspector.png "QML inspector views"

    \section1 Starting the QML Inspector

    To start an active application under the control of the QML inspector, select
    \gui {Debug > Start Debugging > Start Debugging}, or press \key{F5}.

    The application is run in \QQV. It behaves and performs as usual.
    You can view the status of the application when it is executed and the debug
    output in the \gui {Application Output} view.

    \image qmldesigner-application-output.png "Application Output view"

    \section1 Starting Simultaneous QML and C++ Debugging

    To debug a Qt Quick project that includes C++ plugins, select
    \gui {Debug > Start Debugging > Start Debugging C++ and QML Simultaneously}.

    \note This command is available only if \gui QML is selected in
    \gui {Debug > Language (QML)}.

    \image qmldesigner-debugging-simultaneous.png "Start Simultaneous QML and C++ Debugging view"

    Usually, the settings for \QQV are specified automatically and you do
    not need to change them:

    \list

        \o \gui {Debugging address} is the IP address to access \QQV.

        \o \gui {Debugging port} is the port to access \QQV. You can use any
        free port in the registered port range.

        \o \gui {Viewer path} is the path to \QQV executable.

        \o \gui {Viewer arguments} sets arguments for running \QQV.
        The \c{-I <directory>} argument searches for C++ or QML plugins from
        the project folder. For a list of available arguments, enter \c {qml --help}
        on the command line.

    \endlist

    \QQV is started, the native debugger is attached to it, and
    the application is inspected by the QML inspector.

    \section1 Viewing and Modifying Values of Properties

    The \gui {Properties and Watchers} view lists the JavaScript expressions
    in the project and their properties and values. The properties are grouped
    by type, but you can also view them in one long list.
    Right-click the list of properties to open a context-menu and then click
    \gui {Group by Item Type} to change the way in which the properties are
    sorted.

    If an item does not have an ID, you cannot change the values of its
    properties. The item type is enclosed in angle brackets and the value
    is grayed.

    Double-click an item to move to the place in code where it is declared.

    You can change the values of properties and see the results in \QQV.

    If the QML inspector cannot retrieve the value for an item or a property for
    inspection, the item or property is grayed in the view. Right-click the item list
    to open a context menu, and then click \gui {Show Uninspectable Items} to hide
    or show the items that cannot be inspected.

    \section1 Watching Expressions

    In the \gui {Properties and Watchers} view, you can specify that an expression is
    watched. Right-click a property and then click \gui {Watch Expression}.
    The \gui Name and \gui Value of the expression are displayed at the bottom
    of the view.

    \image qmldesigner-inspector-watchers.png "Watched expressions"

    You can add JavaScript expressions to object instances to evaluate them.
    Right-click the list of items and select \gui {Add Watch Expression}. Enter
    the expression to evaluate and click \gui OK.

    \image qmldesigner-inspector-add-watch.png "Add Watch Expression dialog"

    To stop watching a expression, right-click it and select \gui {Stop Watching}.

    The QML inspector cannot show the values for some items, such as composite objects
    or complicated item that you cannot change. These items cannot be watched.
    To show them, right-click the properties list, and then select
    \gui {Show Unwatchable Properties}.

    \section1 Executing JavaScript

    In the \gui {Script Console} view, you can write JavaScript expressions, see
    how they are executed, and evaluate them during runtime.

    You can also test the C++ code without rebuilding the whole application.

    \section1 Viewing Connections to \QQV

    The \gui Output view displays the status of the connection between the QML
    inspector and \QQV.

    You specify the connection in the \gui {Run Settings} in the \gui Projects mode.
    For more information, see \l{Specifying Run Settings for Qt Quick Projects}.

    If the connection does not work, check the values of the \gui {Debugging address}
    and \gui {Debugging port} fields. Check that the default port number is not reserved
    by another application or another instance of \QQV that was not shut
    down properly. You can specify any free port number in the registered port range
    (1024-49151).

*/


/*!
    \contentspage index.html
    \previouspage creator-debugging.html
    \page creator-debugging-cpp.html
    \nextpage creator-debugging-example.html
    
    You can use the Qt Creator \gui Debug mode to inspect the state of your
    Qt projects while debugging.

    \image qtcreator-debugger-views.png "Native debugger views"

    In the \gui Debug mode you can interact with the debugger in several ways, including
    the following:

    \list
        \o Go through a program line-by-line or instruction-by-instruction.
        \o Interrupt running programs.
        \o Set breakpoints.
        \o Examine the contents of the call stack.
        \o Examine and modify registers and memory contents of
           the debugged program.
        \o Examine and modify registers and memory contents of
           local and global variables.
        \o Examine the list of loaded shared libraries.
        \o Create snapshots of the current state of the debugged program
           and re-examine them later.
    \endlist

    Qt Creator displays the raw information provided by the native debuggers
    in a clear and concise manner with the goal to simplify the debugging process
    as much as possible without losing the power of the native debuggers.

    In addition to the generic IDE functionality provided by stack view, views for
    locals and watchers, registers, and so on, Qt Creator includes
    features to make debugging Qt-based applications easy. The debugger
    plugin understands the internal layout of several Qt classes, for
    example, QString, the Qt containers, and most importantly QObject
    (and classes derived from it), as well as most containers of the C++
    Standard Library and some gcc and Symbian extensions. This
    deeper understanding is used to present objects of such classes in
    a useful way.

    For an example of how to debug applications in the \gui Debug mode, see
    \l{Debugging the Example Application}.

    For more information about the functions available in the \gui Debug mode,
    see \l{Interacting with the Debugger}.

    If you install Qt Creator as part of a Qt SDK, the GNU Symbolic Debugger
    is installed automatically and you should be ready to start debugging after
    you create a new
    project. If you want a special setup, such as using debugging tools for Windows,
    see \l {Setting Up Debugger}.

    \section1 Modes of Operation

    The debugger plugin runs in different operating modes depending on where and
    how the process is started and run. Some of the modes are only available for
    a particular operating system or platform.

    You can launch the debugger in the following modes:

    \list

       \o \bold Plain to debug locally started applications, such as a
        Qt based GUI application.

       \o \bold Terminal to debug locally started processes that need a
       console, typically without a GUI.

       \o \bold Attach to debug local processes started outside Qt Creator.

       \o \bold Remote to debug a process running on a different machine.

       \o \bold Core to debug crashed processes on Unix.

       \o \bold Post-mortem to debug crashed processes on Windows.

       \o \bold TRK to debug processes running on a Symbian device.

    \endlist

    When you click the \gui {Start Debugging} button, the debugger is launched
    in the appropriate operating mode (plain, terminal, or TRK), based on the
    build and run settings for the active project. Select \gui Debug menu options
    to launch the debugger in the other modes.

    \section2 Plain Mode

    To launch the debugger in the plain mode, click the \gui {Start Debugging}
    button for the active project, or choose
    \gui {Debug > Start Debugging > Start and Debug External Application...}
    and specify an executable.

    \section2 Terminal Mode

    To launch the debugger in the terminal mode, select \gui {Projects > Run Settings}
    and select the \gui {Run in Terminal} check box. Then click the
    \gui {Start Debugging} button for the active project.

    \section2 Attach Mode

    To launch the debugger in the attach mode, select
    \gui {Debug > Start Debugging >  Attach to Running External Application...},
    and then select a process by its name or process ID to attach to.

    \section2 Remote Mode

    The remote mode uses a \e{gdbserver} daemon that runs on the remote machine.

    To launch the debugger in the remote mode, select
    \gui {Debug > Start Debugging > Start and Attach to Remote Application...}.

    \section2 Core Mode

    The core mode is available only in Unix. It debugs crashed processes using
    the \e {core} files (crash dumps) that are generated if the setting
    is enabled in the shell.

    To enable the dumping of core files, enter the following command in the
    shell from which the application will be launched:

    \code
    ulimit -c unlimited
    \endcode

    To launch the debugger in the core mode, select
    \gui{Debug > Start Debugging >  Attach to Core...}.

    \section2 Post-Mortem Mode

    The post-mortem mode is available only on Windows, if you have installed
    the debugging tools for Windows.

    The Qt Creator installation program asks you whether you want to
    register Qt Creator as a post-mortem debugger. To change the setting, select
    \gui{Tools > Options...  > Debugger > Common > Use Creator for post-mortem debugging}.

    You can launch the debugger in the post-mortem mode if an application crashes
    on Windows. Click the \gui {Debug in Qt Creator} button in the error message
    that is displayed by the Windows operating system.

    \section2 TRK Mode

    The TRK mode is a special mode available only for Symbian. It
    debugs processes running on a Symbian
    device using the App TRK application that runs on the device.

    To launch the debugger in the TRK mode, open the project, select Symbian as the
    target, and click the \gui {Start Debugging} button.

    For more information on setting up Symbian projects, see
    \l{Setting Up Development Environment for Symbian}.


*/

/*!
    \contentspage index.html
    \previouspage creator-debug-mode.html
    \page creator-debugger-engines.html
    \nextpage creator-debugging-helpers.html

    \title Setting Up Debugger

    Typically, the interaction between Qt Creator and the native debugger is set
    up automatically and you do not need to do anything. However, you might have an
    unsupported gdb version installed, your Linux environment might not have gdb
    installed at all, or you might want to use the debugging tools for Windows.

    \note To use the debugging tools for Windows, you must install them and add the
    Symbol Server provided by Microsoft to the symbol search path of the debugger.
    For more information, see \l{Setting the Symbol Server in Windows}.

    This section explains the
    options you have for debugging C++ code and provides installation notes for the
    supported native debuggers.

    \section1 Supported Native Debugger Versions

    The debugger plugin supports different builds of the gdb debugger, both
    with and without the ability to use Python scripting. The Python enabled
    versions are preferred, but they are not available on Mac and on older
    versions of Linux.
    On Windows, Symbian, and Maemo, only the Python version is supported.

    The non-Python versions use the compiled version of the debugging helpers,
    that you must enable separately. For more information, see
    \l{Debugging Helpers Based on C++}.

    The Python version uses a script version of the debugging helpers
    that does not need any special setup.

    The CDB native debugger has similar funtionality to the non-Python gdb debugger
    engine. Specifically, it also uses compiled C++ code for the debugging
    helper library.

    The following table summarizes the support for debugging C++ code:

    \table
        \header
            \o Platform
            \o Compiler
            \o Native Debugger
            \o Python
            \o Debugger Modes
        \row
            \o Linux
            \o gcc
            \o gdb
            \o Optional
            \o Term, Plain, Attach (with Python, only), Remote
        \row
            \o Unix
            \o gcc
            \o gdb
            \o Yes
            \o Term, Plain, Attach, Remote
        \row
            \o Mac OS
            \o gcc
            \o gdb
            \o No
            \o Term, Plain, Attach
        \row
            \o Windows/MinGW
            \o gcc
            \o gdb
            \o No
            \o Term, Plain, Attach, Remote
        \row
            \o Windows/MSVC
            \o Microsoft Visual C++ Compiler
            \o Debugging Tools for Windows/CDB
            \o Not applicable
            \o Term, Plain, Attach, Post-Mortem
        \row
            \o Symbian
            \o gcc
            \o gdb
            \o Yes
            \o TRK
        \row
            \o Maemo
            \o gcc
            \o gdb
            \o Yes
            \o Remote
    \endtable

    \omit

    \section2 Gdb Adapter Modes

    [Advanced Topic]

    The gdb native debugger used internally by the debugger plugin runs in
    different adapter modes to cope with the variety
    of supported platforms and environments. All gdb adapters inherit from
    AbstractGdbAdapter:

    \list

       \o PlainGdbAdapter debugs locally started GUI processes.
       It is physically split into parts that are relevant only when Python is
       available, parts relevant only when Python is not available, and mixed code.

       \o TermGdbAdapter debugs locally started processes that need a
       console.

       \o AttachGdbAdapter debugs local processes started outside Qt Creator.

       \o CoreGdbAdapter debugs core files generated from crashes.

       \o RemoteGdbAdapter interacts with the gdbserver running on Linux.

       \o TrkGdbAdapter interacts with Symbian devices. The gdb protocol and
       the gdb serial protocol are used between gdb and the adapter. The TRK
       protocol is used between the adapter and AppTRK running on the device.

     \endlist

     \endomit

    \section1 Installing Native Debuggers

    There are various reasons why the debugger plugin may fail to automatically
    pick up a suitable native debugger. The native debugger might be missing
    (which is usually the case for the CDB debugger on Windows which always
    needs to be installed manually by the user) or the installed version is not
    supported.
    Check the table below for the supported versions and other important
    information about installing native debuggers.

    \table
        \header
            \o Native Debugger
            \o Notes
        \row
            \o Gdb
            \o On Linux, install version 6.8, 7.0.1 (version 7.0 is not supported),
            7.1, or later. On Mac OS X, install Apple gdb version 6.3.50-20050815
            (build 1344) or later.

        \row
            \o Debugging tools for Windows
            \o Using this engine requires you to install the
               \e{Debugging tools for Windows}
               \l{http://www.microsoft.com/whdc/devtools/debugging/installx86.Mspx}{32-bit}
               or
               \l{http://www.microsoft.com/whdc/devtools/debugging/install64bit.Mspx}{64-bit}
               package (Version 6.11.1.404 for the 32-bit or the 64-bit version of Qt Creator, respectively),
               which is freely available for download from the
               \l{http://msdn.microsoft.com/en-us/default.aspx}
               {Microsoft Developer Network}.

               \note Visual Studio does not include the Debugging tools needed,
               and therefore, you must install them separately.

               The pre-built \e{Qt SDK for Windows} makes use
               of the library if it is present on the system. When manually building Qt
               Creator using the Microsoft Visual C++ Compiler, the build process checks
               for the required files in \c{"%ProgramFiles%\Debugging Tools for Windows"}.

               It is highly recommended that you add the Symbol Server provided by Microsoft to the symbol
               search path of the debugger. The Symbol Server provides you
               with debugging informaton for the operating system libraries for debugging
               Windows applications. For more information, see
               \l{Setting the Symbol Server in Windows}.

       \row
           \o Debugging tools for Mac OS X
           \o The Qt binary distribution contains both debug and release
              variants of the libraries. But you have to explicitly tell the
              runtime linker that you want to use the debug libraries even if
              your application is compiled as debug as release is the default
              library.

              If you use a qmake based project in Qt Creator,  you can set a
              flag in your run configuration, in \gui Projects mode. In the run
              configuration, select \gui{Use debug version of frameworks}.

              For more detailed information about debugging on the Mac, see:
              \l http://developer.apple.com/mac/library/technotes/tn2004/tn2124.html

        \note The Mac OS X Snow Leopard (10.6) has a bug, that can be worked
              around as described in the link provided below:
              \l http://bugreports.qt.nokia.com/browse/QTBUG-4962.

    \endtable

    \section1 Setting the Symbol Server in Windows

    To obtain debugging information for the operating system libraries for
    debugging Windows applications, add the Symbol Server provided
    by Microsoft to the symbol search path of the debugger:
    \list 1
        \o  Select \gui Tools > \gui{Options...} > \gui Debugger > \gui Cdb.
        \o  In the \gui {Symbol paths} field, open the \gui{Insert...} menu
            and select \gui{Symbol Server...}.
        \o  Select a directory where you want to store the cached information
            and click \gui OK.

            Use a subfolder in a temporary directory, such as
            \c {C:\temp\symbolcache}.
    \endlist

    \note Populating the cache might take a long time on a slow network
    connection.

    \note The first time you start debugging by using the
    Debugging tools for Windows, Qt Creator prompts you to add the Symbol
    Server.

*/

/*!
    \contentspage index.html
    \previouspage creator-debugging-example.html
    \page creator-debug-mode.html
    \nextpage creator-debugger-engines.html

    \title Interacting with the Debugger

    In \gui Debug mode, you can use several views to interact with the
    program you are debugging. Frequently used views are shown by
    default and rarely used ones are hidden. To change the default settings,
    select \gui {Window > Views}, and then select views to display or hide.

    \image qtcreator-debugger-views.png "Debug mode views"

    By default, the views are locked into place in the workspace. Select
    \gui {Window > Views > Locked} to unlock the views. Drag and drop the
    views into new positions on the screen. Drag view borders to resize the
    views. The size and position of views are saved for future sessions.

    \section1 Starting the Debugger

    To start a program under the debugger's control, select \gui{Debug} >
    \gui{Start Debugging} > \gui{Start Debugging}, or press \key{F5}.
    Qt Creator checks whether the compiled program is up-to-date, rebuilding
    it if necessary. The debugger then takes over and starts the program.

    \note Starting a program in the debugger can take a considerable amount of
    time, typically in the range of several seconds to minutes if complex
    features (like QtWebKit) are used.

    Once the program starts running, it behaves and performs as usual.
    You can interrupt a running program by selecting \gui{Debug} >
    \gui {Interrupt}. The program is automatically interrupted as soon as a
    breakpoint is hit.

    Once the program stops, Qt Creator:

    \list
        \o Retrieves data representing the call stack at the program's current
           position.
        \o Retrieves the contents of local variables.
        \o Examines \gui Watchers.
        \o Updates the \gui Registers, \gui Modules, and \gui Disassembler
           views.
    \endlist


    You can use the \gui Debug mode views to examine the data in more detail.

    You can use the following keyboard shortcuts:

    \list

       \o To finish debugging, press \key{Shift+F5}.
       \o  To execute a line of code as a whole, press \key{F10}.
       \o  To step into a function or a sub-function, press \key{F11}.
       \o  To continue running the program, press \key{F5}.

    \endlist

    It is also possible to continue executing the program until the current
    function completes or jump to an arbitrary position in the current function.

    \section2 Stepping into Frameworks in Mac OS

    In Mac OS X, external libraries are usually built into so-called Frameworks,
    which may contain both release and debug versions of the library. When you run
    applications on the Mac OS desktop, the release version of Frameworks is used
    by default. To step into Frameworks, select the \gui {Use debug versions of
    Frameworks} option in the project run settings for \gui Desktop and
    \gui {Qt Simulator} targets.

    \section1 Setting Breakpoints

    A breakpoint represents a position or sets of positions in the code that,
    when executed, interrupts the program being debugged and passes the control
    to you. You can then examine the state of the interrupted program, or
    continue execution either line-by-line or continuously.

    Qt Creator shows breakpoints in the \gui{Breakpoints} view which is enabled
    by default. The \gui{Breakpoints} view is also accessible when the debugger
    and the program being debugged is not running.

    \image qtcreator-debug-breakpoints.png "Breakpoints view"

    Typically, breakpoints are associated with a source code file and line, or
    the start of a function -- both are allowed in Qt Creator.

    The interruption of a program by a breakpoint can be restricted with
    certain conditions.

    To set a breakpoint:

    \list
       \o At a particular line you want the program to stop, click the
          left margin or press \key F9 (\key F8 for Mac OS X).
       \o At a function that you want the program to interrupt, enter the
          function's name in \gui{Set Breakpoint at Function...} located in the
          context menu of the \gui{Breakpoints} view.
    \endlist

    \note You can remove a breakpoint:
    \list
        \o By clicking the breakpoint marker in the text editor.
        \o By selecting the breakpoint in the breakpoint view and pressing
           \key{Delete}.
        \o By selecting \gui{Delete Breakpoint} from the context
           menu in the \gui Breakpoints view.
    \endlist

    You can set and delete breakpoints before the program starts running or
    while it is running under the debugger's control. Breakpoints are saved
    together with a session.


    \section1 Viewing Call Stack Trace

    When the program being debugged is interrupted, Qt Creator displays the
    nested function calls leading to the current position as a call stack
    trace. This stack trace is built up from call stack frames, each
    representing a particular function. For each function, Qt Creator tries
    to retrieve the file name and line number of the corresponding source
    file. This data is shown in the \gui Stack view.

    \image qtcreator-debug-stack.png

    Since the call stack leading to the current position may originate or go
    through code for which no debug information is available, not all stack
    frames have corresponding source locations. Stack frames without
    corresponding source locations are grayed out in the \gui{Stack} view.

    If you click a frame with a known source location, the text editor
    jumps to the corresponding location and updates the \gui{Locals and Watchers}
    view, making it seem like the program was interrupted before entering the
    function.


    \section1 Viewing Threads

    If a multi-threaded program is interrupted, the \gui Thread view or the
    combobox named \gui Thread in the debugger's status bar can be used to
    switch from one thread to another. The \gui Stack view adjusts itself
    accordingly.


    \section1 Viewing Modules and Source Files

    The \gui{Modules} view and \gui{Source Files} views display information
    that the debugger plugin has about modules and source files included in
    the project. The \gui{Modules} view lists the modules in the project and
    symbols within the modules. In addition, it indicates where the module
    was loaded.

    The \gui{Source Files} view lists all the source files included in the project.
    If you cannot step into an instruction, you can check whether the source file is
    actually part of the project, or whether it was compiled
    elsewhere. The view shows the path to each file in the file system.

    By default, the \gui{Modules} view and \gui{Source Files} view are hidden.


    \section1 Viewing Disassembled Code and Register State

    The \gui{Disassembler} view displays disassembled code for the current
    function. The \gui{Registers} view displays the current state of the CPU's
    registers.

    The \gui{Disassembler} view and the \gui{Registers} view are both useful
    for low-level commands for checking single instructions, such as \gui{Step Into}
    and \gui{Step Over}. By default, both \gui{Disassembler} and
    \gui{Registers} view are hidden.

    \section1 Locals and Watchers

    Whenever a program stops under the control of the debugger, it retrieves
    information about the topmost stack frame and displays it in the
    \gui{Locals and Watchers} view. The \gui{Locals and Watchers} view
    typically includes information about parameters of the function in that
    frame as well as the local variables.

    \image qtcreator-watcher.png "Locals and Watchers view"

    Compound variables of struct or class type are displayed as
    expandable in the view. Expand entries to show
    all members. Together with the display of value and type, you can
    examine and traverse the low-level layout of object data.


    \table
        \row
            \i  \bold{Note:}

        \row
            \i  Gdb, and therefore Qt Creator's debugger works for optimized
                builds on Linux and Mac OS X. Optimization can lead to
                re-ordering of instructions or removal of some local variables,
                causing the \gui{Locals and Watchers} view to show unexpected
                data.
        \row
            \i  The debug information provided by gcc does not include enough
                information about the time when a variable is initialized.
                Therefore, Qt Creator can not tell whether the contents of a
                local variable contains "real data", or "initial noise". If a
                QObject appears uninitialized, its value is reported as
                \gui {not in scope}. Not all uninitialized objects, however, can be
                recognized as such.
    \endtable


    The \gui{Locals and Watchers} view also provides access to the most
    powerful feature of the debugger: comprehensive display of data belonging
    to Qt's basic objects.

    To enable Qt's basic objects data display feature:
    \list
       \o  Select \gui Tools > \gui {Options...} > \gui Debugger >
           \gui{Debugging Helper} and check the \gui{Use debugging helper}
           checkbox.
       \o  The \gui{Locals and Watchers} view is reorganized to provide a
           high-level view of the objects.
    \endlist

    For example, in case of QObject, instead of displaying a pointer to some
    private data structure, you see a list of children, signals and slots.

    Similarly, instead of displaying many pointers and integers, Qt Creator's
    debugger displays the contents of a QHash or QMap in an orderly manner.
    Also, the debugger displays access data for QFileInfo and provides
    access to the "real" contents of QVariant.

    You can use the \gui{Locals and Watchers} view to change the contents of
    variables of simple data types, for example, \c int or \c float when the
    program is interrupted. To do so, click the \gui Value column, modify
    the value with the inplace editor, and press \key Enter (or \key Return).

    You can enable tooltips in the main editor displaying this information.
    For more information, see \l{Showing Tooltips in Debug Mode}.

    \note The set of watched items is saved in your session.

*/


/*!
    \contentspage index.html
    \previouspage creator-debugging.html
    \page creator-debugging-example.html
    \nextpage creator-debug-mode.html

    \title Debugging the Example Application

    This section uses the \l{Creating a Qt C++ Application}{TextFinder} example to
    illustrate how to debug applications in the \gui Debug mode. TextFinder
    reads a text file into
    QString and then displays it with QTextEdit.
    To look at the example QString, \c{line}, and see the
    stored data, place a breakpoint and view the QString object
    data, as follows:

    \list 1
        \o Click in between the line number and the window border on the line
        where we invoke \l{http://doc.qt.nokia.com/4.7-snapshot/qtextedit.html#plainText-prop}{setPlainText()}
        to set a breakpoint.

        \image qtcreator-setting-breakpoint1.png

        \o Select \gui{Debug > Start Debugging > Start Debugging} or press \key{F5}.


        \o To view the breakpoint, click the \gui{Breakpoints} tab.

        \image qtcreator-setting-breakpoint2.png

        \o To remove a breakpoint, right-click it and select \gui{Delete Breakpoint}.


        \o To view the contents of \c{line}, go to the \gui{Locals and
    Watchers} view.

        \image qtcreator-watcher.png

    \endlist

    Modify the \c{on_findButton_clicked()} function to move back to
    the start of the document and continue searching once the cursor hits the
    end of the document. Add the following code snippet:

    \code
    void TextFinder::on_findButton_clicked()
    {
        QString searchString = ui->lineEdit->text();

        QTextDocument *document = ui->textEdit->document();
        QTextCursor cursor = ui->textEdit->textCursor();
        cursor = document->find(searchString, cursor,
            QTextDocument::FindWholeWords);
        ui->textEdit->setTextCursor(cursor);

        bool found = cursor.isNull();

        if (!found && previouslyFound) {
            int ret = QMessageBox::question(this, tr("End of Document"),
            tr("I have reached the end of the document. Would you like "
            "me to start searching from the beginning of the document?"),
            QMessageBox::Yes | QMessageBox::No, QMessageBox::Yes);

            if (ret == QMessageBox::Yes) {
                cursor = document->find(searchString,
                    QTextDocument::FindWholeWords);
                ui->textEdit->setTextCursor(cursor);
            } else
                return;
        }
        previouslyFound = found;
    }
    \endcode

    If you compile and run the above code, however, the application does not
    work correctly due to a logic error. To locate this logic error, step
    through the code using the following buttons:

    \image qtcreator-debugging-buttons.png

 */


/*!
    \contentspage index.html
    \previouspage creator-debugger-engines.html
    \page creator-debugging-helpers.html
    \nextpage creator-maemo-emulator.html

    \title Using Debugging Helpers

    Qt Creator is able to show complex data types in a customized,
    user-extensible manner. For this purpose, it takes advantage of
    two technologies, collectively referred to as \e{Debugging Helpers}.

    Using the debugging helpers is not \e essential for debugging
    with Qt Creator, but they enhance the user's ability to quickly
    examine complex data significantly.

    \section1 Debugging Helpers Based on C++

    This is the first and original approach to display complex data
    types. While it has been superseded on most platforms by the more
    robust and more flexible second approch using Python scripting,
    it is the only feasible one on Windows/MSVC, Mac OS, and
    old Linux distributions. Moreover, this approach will automatically
    be chosen as fallback in case the Python based approach fails.

    During debugging with the C++ based debugging helpers,
    Qt Creator dynamically loads a helper library in form of a DLL or a
    shared object into the debugged process.
    The Qt SDK package already contains a prebuilt debugging helper
    library. To create your own debugging helper library, select \gui{Tools} >
    \gui{Options...} > \gui{Qt4} > \gui{Qt Versions}. As the internal data
    structures of Qt can change between versions, the debugging helper
    library is built for each Qt version.


    \section1 Debugging Helpers Based on Python

    On platforms featuring a Python-enabled version of the gdb debugger,
    the data extraction is done by a Python script. This is more robust
    as the script execution is separated from the debugged process. It
    is also easier to extend as the script is less dependend on the
    actual Qt version and does not need compilation.

    To extend the shipped Python based debugging helpers for custom types,
    define one Python function per user defined type in the
    gdb startup file. By default, the following startup file is used:
    \c{~/.gdbinit}. To use another file, select \gui {Tools > Options... > Gdb}
    and specify a filename in the \gui {Gdb startup script} field.

    The function name has to be qdump__NS__Foo, where NS::Foo is the class
    or class template to be examined. Nested namespaces are possible.

    The debugger plugin calls this function whenever you want to
    display an object of this type. The function is passed the following
    parameters:
    \list
       \o  \c d of type \c Dumper
       \o  \c item of type \c Item
    \endlist

    The function has to feed the Dumper object with certain information
    which is used to build up the object and its children's display in the
    \gui{Locals and Watchers} view.


    Example:

    \code
    def qdump__QVector(d, item):
        d_ptr = item.value["d"]
        p_ptr = item.value["p"]
        alloc = d_ptr["alloc"]
        size = d_ptr["size"]

        check(0 <= size and size <= alloc and alloc <= 1000 * 1000 * 1000)
        check(d_ptr["ref"]["_q_value"] > 0)

        innerType = item.value.type.template_argument(0)
        d.putItemCount(size)
        d.putNumChild(size)
        if d.isExpanded(item):
            p = gdb.Value(p_ptr["array"]).cast(innerType.pointer())
            with Children(d, [size, 2000], innerType)
                for i in d.childRange():
                    d.putItem(Item(p.dereference(), item.iname, i))
                    p += 1
    \endcode

    \section2 Item Class

    The Item Python class is a thin wrapper around values corresponding to one
    line in the \gui{Locals and Watchers} view. The Item members are as follows :

    \list

    \o \gui{__init__(self, value, parentiname, iname, name = None)} - A
       constructor. The object's internal name is created by concatenating
       \c parentiname and \c iname. If \c None is passed as \c name, a
       serial number is used.

    \o \gui{value} - An object of type gdb.Value representing the value to
        be displayed.

    \o \gui{iname} - The internal name of the object, constituting a dot-separated
    list of identifiers, corresponding to the position of the object's
    representation in the view.

    \o \gui{name} - An optional name. If given, is used in the
    \gui{name} column of the view. If not, a simple number in brackets
    is used instead.

    \endlist


    \section2 Dumper Class

    For each line in the \gui{Locals and Watchers} view, a string like the
    following needs to be created and channeled to the debugger plugin.
    \code
    "{iname='some internal name',
      addr='object address in memory',
      name='contents of the name column',
      value='contents of the value column',
      type='contents of the type column',
      numchild='number of children',        // zero/nonzero is sufficient
      childtype='default type of children', // optional
      childnumchild='default number of grandchildren', // optional
      children=[              // only needed if item is expanded in view
         {iname='internal name of first child',
          ... },
         {iname='internal name of second child',
          ... },
         ...
      ]}"
    \endcode

    While in theory, you can build up the entire string above manually, it is
    easier to employ the Dumper Python class for that purpose. The Dumper
    Python class contains a complete framework to take care of the \c iname and
    \c addr fields, to handle children of simple types, references, pointers,
    enums, known and unknown structs as well as some convenience methods to
    handle common situations.

    The Dumper members are the following:

    \list

    \o \gui{__init__(self)} - Initializes the output to an empty string and
        empties the child stack.

    \o \gui{put(self, value)} - Low level method to directly append to the
        output string.

    \o \gui{putCommaIfNeeded(self)} - Appends a comma if the current output
        ends in '}', '"' or ']' .

    \o \gui{putField(self, name, value)} - Appends a comma if needed, and a
         name='value' field.

    \o \gui{beginItem(self, name)} - Starts writing a field by writing \c {name='}.

    \o \gui{endItem(self)} - Ends writing a field by writing \c {'}.

    \o \gui{endChildren(self)} - Ends writing a list of children.

    \o \gui{childRange(self)} - Returns the range of children specified in
        the current \c Children scope.

    \o \gui{putItemCount(self, count)} - Appends a field  \c {value='<%d items'}
        to the output.

    \o \gui{putEllipsis(self)} - Appends fields
        \c {'{name="<incomplete>",value="",type="",numchild="0"}'}. This is
        automatically done by \c endChildren if the number of children to
        print is smaller than the number of actual children.

    \o \gui{putName(self, name)} - Appends a \c {name='...'} field.

    \o \gui{putType(self, type)} - Appends a field \c {type='...'} unless the
        \a type coincides with the parent's default child type.

    \o \gui{putNumChild(self, numchild)} - Appends a field \c {numchild='...'}
        unless the \c numchild coincides with the parent's default child numchild
        value.

    \o \gui{putValue(self, value, encoding = None)} - Append a file \c {value='...'},
        optionally followed by a field \c {valueencoding='...'}. The \c value
        needs to be convertible to a string entirely consisting of
        alphanumerical values. The \c encoding parameter can be used to
        specify the encoding in case the real value had to be encoded in some
        way to meet the alphanumerical-only requirement.
        Currently the following encodings are supported:

        \list
            \o 0: unencoded 8 bit data, interpreted as Latin1.

            \o 1: base64 encoded 8 bit data, used for QByteArray,
                double quotes are added.

            \o 2: base64 encoded 16 bit data, used for QString,
                double quotes are added.

            \o 3: base64 encoded 32 bit data,
                double quotes are added.

            \o 4: base64 encoded 16 bit data, without quotes (see 2)

            \o 5: base64 encoded 8 bit data, without quotes (see 1)

            \o 6: %02x encoded 8 bit data (as with \c QByteArray::toHex),
                double quotes are added.

            \o 7: %04x encoded 16 bit data (as with \c QByteArray::toHex),
                double quotes are added.
        \endlist

    \o \gui{putStringValue(self, value)} - Encodes a QString and calls
        \c putValue with the correct \c encoding setting.

    \o \gui{putByteArrayValue(self, value)} - Encodes a QByteArray and calls
        \c putValue with the correct \c encoding setting.

    \o \gui{isExpanded(self, item)} - Checks whether the item with the
        internal name \c item.iname is expanded in the view.

    \o \gui{isExpandedIName(self, iname)} - Checks whether the item with the
        internal name \c iname is expanded in the view.

        \o \gui{putIntItem(self, name, value)} - Equivalent to:
        \code
        self.beginHash()
        self.putName(name)
        self.putValue(value)
        self.putType("int")
        self.putNumChild(0)
        self.endHash()
        \endcode

        \o \gui{putBoolItem(self, name, value)} - Equivalent to:
        \code
        self.beginHash()
        self.putName(name)
        self.putValue(value)
        self.putType("bool")
        self.putNumChild(0)
        self.endHash()
        \endcode

    \o \gui{pushOutput(self)} - Moves the output string to a safe location
        from with it is sent to the debugger plugin even if further operations
        raise an exception.

    \o \gui{putCallItem(self, name, item, func)} -
        Uses gdb to call the function \c func on the value specified by
        \a {item.value} and output the resulting item. This function is
        not available when debugging core dumps and it is not available
        on the Symbian platform due to restrictions imposed by AppTRK.

    \o \gui{putItemHelper(self, item)} - The "master function", handling
        basic types, references, pointers and enums directly, iterates
        over base classes and class members of compound types and calls
        \c qdump__* functions whenever appropriate.

    \o \gui{putItem(self, item)} - Equivalent to:
        \code
        with SubItem(self):
            self.putItemHelper(item)
        \endcode
        Exceptions raised by nested function calls are caught and all
        output produced by \c putItemHelper is replaced by the output of:
        \code
            ...
        except RuntimeError:
            d.put('value="<invalid>",type="<unknown>",numchild="0",')
        \endcode

    \endlist


    \section2 Children and SubItem Class

    Child items might report errors if data is uninitialized or corrupted
    or if the helper code is broken. To gracefully recover from these
    errors, use \c Children and \c SubItem \e{Context Managers} to create
    nested items.

    The \c Children constructor \gui{__init__(self, dumper, numChild = 1,
    childType = None, childNumChild = None)} uses one non-optional argument
    \c dumper to refer to the current \c Dumper object and three optional
    arguments, specifying the number \c numChild of children, with type
    \c childType_ and \c childNumChild_ grandchildren each. If \c numChild_
    is a list of two integers, the first one specifies the actual number
    of children and the second the maximum number of children to print.

    Similarly, using the \c SubItem class helps to protect individual items.

    Example:
    \code
    d.putNumChild(2)
    if d.isExpanded(item):
        with Children(d):
            with SubItem(d):
                d.putName("key")
                d.putItemHelper(Item(key, item.iname, "key"))
            with SubItem(d):
                d.putName("value")
                d.putItemHelper(Item(value, item.iname, "value"))
    \endcode
*/


/*!
    \contentspage index.html
    \previouspage creator-project-qmake.html
    \page creator-project-cmake.html
    \nextpage creator-project-generic.html

    \title Setting Up a CMake Project

    CMake is an alternative to qmake for automating the generation of makefiles.
    It controls the software compilation process by using simple configuration
    files, called CMakeLists.txt files. CMake generates native makefiles and
    workspaces that you can use in the compiler environment of your choice.

    Since Qt Creator 1.1, CMake configuration files are supported.
    Qt Creator 1.3 supports the Microsoft Toolchain if the CMake version
    is at least 2.8.

    \section1 Setting the Path for CMake

    You can set the path for the \c CMake executable in \gui{Tools} >
    \gui{Options...} > \gui{CMake} > \gui{CMake}.

    \image qtcreator-cmakeexecutable.png

    \note Before you open a \c CMake project it is necessary to modify the
    \c{PATH} environment variable to include the bin folders of \c mingw and
    Qt Creator in the SDK.

    For instance, if you have the Qt Creator SDK installed in your C drive,
    use the following command to set the environment variables in
    the command line prompt:
    \code
    set PATH=C:\qtsdk\mingw\bin;C:\qtsdk\qt\bin;
    \endcode
    Then start Qt Creator by typing:
    \code
    C:\qtsdk\bin\qtcreator.exe
    \endcode

    \section1 Opening CMake Projects

    To open a \c CMake project:
    \list 1
        \o  Select \gui{File} > \gui{Open File or Project...}.
        \o  Select the \c{CMakeLists.txt} file from your \c CMake project.
    \endlist

    A wizard guides you through the rest of the process.

    \note If the \c CMake project does not have an in-place build, Qt Creator
    lets you specify the directory in which the project is built
   (\l{glossary-shadow-build}{shadow build}).

    \image qtcreator-cmake-import-wizard1.png

    The screenshot below shows how you can specify command line arguments to
    \c CMake for your project.

    \image qtcreator-cmake-import-wizard2.png

    Normally, there is no need to pass any command line arguments for projects
    that are already built, as \c CMake caches that information.


    \section1 Building CMake Projects

    Qt Creator builds \c CMake projects by running \c make, \c mingw32-make, or
    \c nmake depending on your platform. The build errors and warnings are
    parsed and displayed in the \gui{Build Issues} output pane.

    By default, Qt Creator builds the \bold{all} target. You can specify which
    targets to build in \gui{Project} mode, under \gui{Build Settings}.

    \image qtcreator-cmake-build-settings.png

    Qt Creator supports multiple build configurations. The build
    directory can also be modified after the initial import.

    \section1 Running CMake Projects
    Qt Creator automatically adds \gui{Run Configurations} for all targets
    specified in the \c CMake project file.

    Known issues for the current version can be found
    \l{Known Issues}{here}.


    \section1 Adding External Libraries to a CMake Project

    Through external libraries Qt Creator can support code completion and
    syntax highlighting as if they were part of the current project or the Qt
    library.

    Qt Creator detects the external libraries using the \c FIND_PACKAGE()
    macro. Some libraries come with the CMake installation. You can find those
    in the \bold{Modules} directory of your CMake installation.

    \note If you provide your own libraries, you also need to provide your own
    \c FindFoo.cmake file. For more information, see
    \l{http://vtk.org/Wiki/CMake_FAQ#Writing_FindXXX.cmake_files}{CMake FAQ}.

    Syntax completion and highlighting work once your project successfully
    builds and links against the external library.
*/


/*!
    \contentspage index.html
    \previouspage creator-project-cmake.html
    \page creator-project-generic.html
    \nextpage creator-developing-maemo.html

    \title Setting Up a Generic Project

    Qt Creator supports generic projects, so you can import existing projects
    that do not use qmake or CMake and Qt Creator ignores your build system.

    Generic project support allows you to use Qt Creator as a code editor. You
    can change the way your project is built by modifying the \c make command
    in the \gui{Projects} mode under \gui{Build Settings}.

    When you import a project, Qt Creator creates the following files that
    allow you to specify which files belong to your project and which include
    directories or defines you want to pass to your compile:
    \tt{.files}, \tt{.includes}, and \tt{.config}.


    \section1 Importing a Generic Project

    To import an existing generic project:
    \list 1
        \o Select \gui File > \gui{New File or Project...} >
           \gui{Other Project} > \gui{Import Existing Project}.
        \o In \gui{Import Existing Project}, enter the project name
           and select the location of the project file you want to import.

           Qt Creator automatically generates the following files in the
           project directory:
           \list
               \o \l{Specifying Files}{.files}
               \o \l{Specifying Include Paths}{.includes}
               \o \l{Specifying Defines}{.config}
               \o .creator
           \endlist
    \endlist

    When the project is successfully imported, Qt Creator creates the project
    tree in the sidebar.

    After importing a generic project into Qt Creator, open it by selecting the
    \tt{.creator} file.


    \section1 Working with Generic Project Files

    For a generic project, you have to manually specify which files belong to
    your project and which include directories or defines you want to pass to
    your compiler.


    \section1 Specifying Files

    The list of files for a generic project is specified in the \tt{.files}
    file. When you first create a generic project, Qt Creator adds any
    files it recognizes to your project.

    To add or remove files, edit the \tt{.files} file in Qt Creator.
    Qt Creator recreates your project tree when you save the \tt{.files} file.
    Alternatively, you can add and remove files using the context menu in the
    project tree.

    If you frequently need to update the \tt{.files} file, you can do so
    efficiently by using a script that updates the file for you. If the file
    is modified externally, you have to restart Qt Creator for the changes to
    take effect.

    To update the \tt{.files} on the \gui Git repository use the following
    script:
    \code
    git ls-files *.cpp *.h > MyProject.files
    \endcode

    \section1 Specifying Include Paths

    The include paths are specified in the \tt{.includes} file, one include
    path per line. The paths can be either absolute or relative to the
    \tt{.includes} file.

    \section1 Specifying Defines

    The defines are specified in the \tt{.config} file. The \tt{.config} file is
    a regular C++ file, prepended to all your source files when they are parsed.
    Only use the \tt{.config} file to add lines as in the example below:

    \code
    #define NAME value
    \endcode


    \section1 Creating a Run Configuration

    Qt Creator cannot automatically determine which executable to run.

    In the \gui{Projects} mode under \gui{Run Settings}, define the executable
    file to run:
    \list 1
        \o Click \gui Add and select \gui{Custom Executable}.
        \o Define the configuration name, the location of the executable, any
           additional arguments and the working directory.
    \endlist

*/



/*!

    \contentspage index.html
    \previouspage adding-plugins.html
    \page creator-visual-editor.html
    \nextpage quick-projects.html

    \title Developing Qt Quick Applications

    You can either create Qt Quick projects from scratch or import them to
    Qt Creator. For example, you can import and run the
    \l {http://doc.qt.nokia.com/4.7-snapshot/qdeclarativeexamples.html} {QML examples and demos}
    to learn how to use various aspects of QML.

    You can use the code editor (\l{Using the Editor}{Edit mode}) or the visual editor
    (\l{Using Qt Quick Designer}{Design mode}) to develop Qt Quick applications.
    The following sections describe typical tasks you can do with Qt Creator.

    \list

        \o \l {Creating Qt Quick Projects}
        \o \l {Creating Components}
        \o \l {Creating Screens}
        \o \l {Animating Screens}
        \o \l {Adding User Interaction Methods}
        \o \l {Implementing Application Logic}

    \endlist

    \note The \QMLD visual editor is provided as an experimental plugin that you must
    enable to be able to edit QML files in the \gui Design mode. Enabling the
    visual editor can negatively affect the overall stability of Qt Creator.

    To enable or disable the \QMLD visual editor, select
    \gui {Help > About Plugins... > Qt Quick > QmlDesigner}. You must restart Qt Creator
    to enable or disable the visual editor.

*/


/*!

    \contentspage index.html
    \previouspage creator-visual-editor.html
    \page quick-projects.html
    \nextpage quick-components.html

    \title Creating Qt Quick Projects

    Select \gui {File > New File or Project > Qt Quick Project > Qt QML Application}.

    \image qmldesigner-new-project.png "New File or Project dialog"

    Qt Creator creates the following files:

    \list

    \o .qmlproject project file defines that all QML, JavaScript, and image
    files in the project folder belong to the project. Therefore, you do not
    need to individually list all the files in the project.

    \o .qml file defines an element, such as a component, screen, or the whole
    application UI.

    \endlist

    The \c import statement in the beginning of the .qml file specifies the
    \l {http://doc.qt.nokia.com/4.7-snapshot/qdeclarativemodules.html} {Qt modules}
    to import. Each Qt module contains a set of default elements.
    Specify a version to get the features you want.

    To use JavaScript and image files in the application, copy them to the
    project folder.

    To import a QML project to Qt Creator, select
    \gui {File > New File or Project > Qt Quick Project > Import Existing Qt QML Directory}.

*/


/*!

    \contentspage index.html
    \previouspage quick-projects.html
    \page quick-components.html
    \nextpage quick-screens.html

    \title Creating Components

    A QML component provides a way of defining a new type that you can re-use in other QML
    files. A component is like a black box; it interacts with the outside world
    through properties, signals, and slots, and is generally defined in its own QML file.
    You can import components to screens and applications.

    You can create the following QML components:

    \list

        \o \l{http://doc.qt.nokia.com/4.7-snapshot/qml-borderimage.html}{Border Image}
        uses an image as a border or background.
        \o \l{http://doc.qt.nokia.com/4.7-snapshot/qml-image.html}{Image}
        adds a bitmap to the scene. You can stretch and tile images.
        \o \l{http://doc.qt.nokia.com/4.7-snapshot/qml-item.html}{Item}
        is the most basic of all visual items in QML. Even though it has no visual appearance,
        it defines all the properties that are common across visual items, such as the x and
        y position, width and height, anchoring, and key handling.
        \o \l{http://doc.qt.nokia.com/4.7-snapshot/qml-rectangle.html}{Rectangle}
        adds a rectangle that is painted with a solid fill color and an optional border.
        You can also use the radius property to create rounded rectangles.
        \o \l{http://doc.qt.nokia.com/4.7-snapshot/qml-text.html}{Text}
        adds formatted read-only text.
        \o \l{http://doc.qt.nokia.com/4.7-snapshot/qml-textedit.html}{Text Edit}
        adds a single line of editable formatted text that can be validated.
        \o \l{http://doc.qt.nokia.com/4.7-snapshot/qml-textinput.html}{Text Input}
        adds a single line of editable plain text that can be validated.

    \endlist

*/


/*!

    \contentspage index.html
    \previouspage quick-components.html
    \page quick-screens.html
    \nextpage quick-animations.html

    \title Creating Screens

    You can use predefined QML elements and your own components to create screens.

    You can create the following types of views to organize items provided by
    \l{http://doc.qt.nokia.com/4.7-snapshot/qdeclarativemodels.html}{data models}:

    \list

        \o \l{http://doc.qt.nokia.com/4.7-snapshot/qml-gridview.html}{Grid View}
        \o \l{http://doc.qt.nokia.com/4.7-snapshot/qml-listview.html}{List View}
        \o \l{http://doc.qt.nokia.com/4.7-snapshot/qml-pathview.html}{Path View}

    \endlist

    In the code editor, write the code to use the data models.

    Use states and transitions
    to navigate between screens.

    QML states typically describe user interface configurations, such as the UI elements,
    their properties and behavior and the available actions. For example, you can use
    states to create two screens.

*/


/*!

    \contentspage index.html
    \previouspage quick-screens.html
    \page quick-animations.html
    \nextpage quick-user-interaction.html

    \title Animating Screens

    To make movement between states smooth, you can specify transitions.
    You can use different types of animated transitions. For example, you can animate changes
    to property values and colors. You can use rotation animation to control the direction of
    rotation. For more information, see
    \l{http://doc.qt.nokia.com/4.7-snapshot/qdeclarativeanimation.html}{QML Animation}.

    You can use the \c ParallelAnimation element to start several animations at the same time.
    Or use the \c SequentialAnimation element to run them one after another.

    You can use the code editor to specify transitions. For more information, see
    \l{http://doc.qt.nokia.com/4.7-snapshot/qml-transition.html}{QML Transition Element}.

*/



/*!

    \contentspage index.html
    \previouspage quick-animations.html
    \page quick-user-interaction.html
    \nextpage quick-application-logic.html

    \title Adding User Interaction Methods

    You can add the following basic interaction methods to scenes:

    \list

        \o \l{http://doc.qt.nokia.com/4.7-snapshot/qml-flickable.html}{Flickable}
        items can be flicked horizontally or vertically.
        \o \l{http://doc.qt.nokia.com/4.7-snapshot/qml-flipable.html}{Flipable}
        items can be flipped between their front and back sides by using rotation,
        state, and transition.
        \o \l{http://doc.qt.nokia.com/4.7-snapshot/qml-focusscope.html}{Focus Scope}
        assists in keyboard focus handling when building reusable QML components.
        \o \l{http://doc.qt.nokia.com/4.7-snapshot/qml-mousearea.html}{Mouse Area}
        enables simple mouse handling.

    \endlist

*/


/*!

    \contentspage index.html
    \previouspage quick-user-interaction.html
    \page quick-application-logic.html
    \nextpage creator-building-running.html

    \title Implementing Application Logic

    A user interface is only a part of an application, and not really useful by itself.
    You can use Qt or JavaScript to implement the application logic. For more information on
    using JavaScript, see
    \l {http://doc.qt.nokia.com/4.7-snapshot/qdeclarativejavascript.html} {Integrating JavaScript}.

    For an example of how to use JavaScript to develop a game, see the
    \l {http://doc.qt.nokia.com/4.7-snapshot/qml-advtutorial.html} {QML Advanced Tutorial}.

 */


/*!
<<<<<<< HEAD

    \contentspage index.html
    \previouspage creator-project-generic.html
    \page creator-developing-maemo.html
    \nextpage creator-developing-symbian.html

    \title Setting Up Development Environment for Maemo

    Maemo is a software platform developed by Nokia for smartphones and
    Internet Tablets. The Maemo SDK provides an open development environment
    for different applications on top of the Maemo platform. The necessary
    tools from the Maemo SDK are also included in the Nokia Qt SDK.
    The whole tool chain that you need to create, build, debug, run, and deploy
    Maemo applictions is installed and configured when you install the Nokia
    Qt SDK.

    Maemo 5 is based on the Linux 2.6 operating system. For more
    information about the Maemo platform, see
    \l{http://maemo.org/intro/platform/}{Software Platform} on the Maemo web site.


    \section1 Hardware and Software Requirements

    To build and run Qt applications for Maemo, you need the following:
    \list
       \o  Nokia N900 device with software update release 1.2 (V10.2010.19-1)
       or later installed.
       \o  MADDE cross-platform Maemo development
           tool (installed as part of the Nokia Qt SDK).

           For more information about MADDE pertaining to its
           installation, configuration, and deployment on the device, see
          \l{http://wiki.maemo.org/MADDE}{Introduction to MADDE}.

       \o Nokia USB drivers.

       Only needed if you develop on Windows and if you use a USB connection
       to run applications on the device. The drivers are
       installed as part of the Nokia Qt SDK. You can also download them from
       \l{https://garage.maemo.org/frs/?group_id=801&release_id=2655}{PC Connectivity}
       on the Maemo web site. Download and install the latest
       PC_Connectivity_<version>.exe (at the time of writing,
       PC_Connectivity_0.9.4.exe).

    \endlist

     The Qt Creator/MADDE integration is supported on the following platforms:
    \list
       \o  Linux (32 bit and 64 bit)
       \o  Windows (32 bit and 64 bit)
       \omit \o  Mac OS 10.5 Leopard, or higher \endomit
    \endlist

    \note The only supported build system for Maemo in Qt
    Creator is qmake.

    \section1 Setting Up the Nokia N900

    You can connect your device to your development PC using either a USB or
    WLAN connection.

    For the device, you need to use a tool called Mad Developer to create the
    device-side end point for USB and WLAN connections. It provides no
    diagnostics functions but is essential for creating connections between the
    device and your development PC.

    To use a WLAN connection, you must activate WLAN on the device and connect
    it to the same WLAN as the development PC. The network address is displayed
    in the Mad Developer.

    To use an USB connection, you need to set up the Nokia N900 as a network device
    on the development PC.

    \note If you plan to connect your development PC to the Nokia N900 only over WLAN, you can
    ignore the USB-specific parts in the following sections.

    \section2 Installing and Configuring Mad Developer

    Install Mad Developer on a device and configure
    a connection between the development PC and the device.

    To install and configure Mad Developer:

     \list 1
         \o On the Nokia N900, select \gui{Download} > \gui{Development} > \gui{mad-developer}
         to install the Mad Developer software package.
         \o Click \gui {Mad Developer} to start the Mad Developer application.

         \o To use a WLAN connection, activate WLAN on the device and connect
         to the same network as the development PC. You can see the network
         address in the \gui wlan0 field.

         \o To use an USB connection:

         \list a

         \o If you are using Microsoft Windows as development host, you must
         change the driver loaded for instantiating the connection.
         In the Mad Developer, select \gui{Manage USB} and select \gui{Load g_ether}.

         \o To set up the USB settings, click \gui Edit on the \gui usb0 row and
         confirm by clicking \gui Configure.

          \note By default, you do not need to make changes. The \gui usb0 row
          displays the IP address 192.168.2.15.

          \endlist

       \o Select \gui{Developer Password} to generate a password for a freshly
          created user called \bold developer. The password stays valid for as long
          as the password generation dialog is open. You enter the password when
          you configure the connection in Qt Creator.

          \image qtcreator-mad-developer-screenshot.png
    \endlist

    \section1 Installing Qt Mobility APIs

    To develop applications that use the Qt Mobility APIs, you must install the
    APIs on the devices. The APIs are not available in the Nokia N900 package
    manager, and therefore, you must install them from the command line as the
    root user. To become the root user you must first install \c rootsh from the
    application manager.

    \list 1

        \o On the device, install \c rootsh from the \gui {Application Manager}.

        \o In \gui Programs, select \c {X Terminal} to open a terminal window.

        \o To switch to the root user, enter the following command:
        \c{sudo gainroot}

        \o To install Qt Mobility libraries, enter the following command:
        \c{apt-get install libqtm-*}

        \o To confirm the installation, enter: \c Y

        \o Close the terminal.

    \endlist

    \section1 Setting Up Network Connectivity on Development PC

    Use the network configuration tools on your platform to specify the
    connection to the device on the development PC. You need to do this
    only if you use an USB connection.

    \section2 Linux

    The device uses the IP address 192.168.2.15 with the subnet 255.255.255.0
    for its USB connection by default, so you can create the network interface
    with a different address inside the same subnet too.

    \note If you have changed the IP address of the device when configuring
    Mad Developer, you need to reflect those changes in your development PC USB
    network settings.

    Run the following command in a shell as root user:
                  \c{ifconfig usb0 192.168.2.14 up}

    \section2 Windows

    When you connect the device to your Windows PC, Windows tries to install a
    driver for the Linux USB Ethernet connection. In the
    \gui{Found New Hardware Wizard}, select \gui{No, not this time} in the
    first dialog and \gui{Install the software automatically} in the second
    dialog.

    To specify a network connection:

    \list 1

    \o Open the Network Connections window.

    \o Select the Linux USB Ethernet
    connection that is displayed as a new Local Area Connection.

    \o Edit the \gui {Internet Protocol Version 4 (TCP/IPv4)} properties
    to specify the IP address for the connection.
    In the \gui {Use the following IP address} field, enter the following values:
    \list
       \o  \gui {IP Address}: \bold {192.168.2.14}
       \o  \gui SubnetMask: \bold {255.255.255.0}
       \o  \gui {Default gateway}: leave this field empty
    \endlist

    \endlist

    Depending on
    your version of Microsoft Windows you may have to unplug and re-plug the
    Nokia N900 to reload the driver with its configuration accordingly.

    \section1 Setting Up MADDE

    If you install Nokia Qt SDK, the MADDE package is installed and
    configured automatically on your development PC and you can omit this task.

    \list 1

    \o Download the MADDE installer file for your platform from the
    \l{http://wiki.maemo.org/MADDE}{MADDE} site.

    \o Execute the installer and follow the instructions.

    \o To see which targets are available, run \c{mad-admin list targets}.

    \o To install the target that starts with the string \bold fremantle, use the command:
    \c{mad-admin create fremantle-qt-xxx}

    \o In Qt Creator, register the MADDE tool chain:

       \image qtcreator-screenshot-toolchain.png

        \list a

            \o Select \gui Tools > \gui Options... > \gui Qt4 > \gui{Qt Versions}.

            \o Click \inlineimage qtcreator-windows-add.png,
            to add a new Qt version.

            The \gui{qmake Location} is the qmake
            executable in \c{<MADDE dir>/targets/<fremantle target>/bin}.

        \endlist

    \endlist

    When you have installed the target, you have a toolchain and a sysroot
    environment for cross-compiling.

    \section1 Configuring Connections in Qt Creator

    To be able to run and debug applications on the Maemo emulator and
    devices, you must set up a connection to the emulator and the device in the
    Qt Creator build and run settings. If you install Nokia Qt SDK, the
    necessary software is installed and configured automatically and you
    only need to configure a connection to the device.

    By default, you create the connection as the \e developer user. This
    protects real user data on the device from getting corrupted during
    testing. If you write applications that use Mobility APIs, you might want
    to test them with real user data. To create a connection as a user, specify
    the \gui Username and \gui Password in Qt Creator. For more information, see
    \l{Testing with User Data}.

    You can protect the connections between Qt Creator and the Maemo emulator
    or a device by using either a password or an SSH key. You must always
    use a password for the initial connection, but can then deploy an SSH
    key and use it for subsequent connections. If you use a password, you
    must generate it in Mad Developer and enter it in Qt Creator every time
    you connect to the Maemo emulator or to a device.

    If you do not have an SSH key, you can create it in Qt Creator.
    Encrypted keys are not supported. For more
    information, see \l{Generating SSH Keys}.

    To configure connections between Qt Creator and the Maemo emulator or
    device:

    \list 1

        \o If you install the Maemo emulator (QEMU) separately, you must
           specify parameters to access it:

            \list a

            \o Start Mad Developer in the emulator.

            \o Click \gui {Developer Password} to generate a password for
            the connection.

            \o In Qt Creator, select \gui {Tools > Options... > Projects >
            Maemo Device Configurations > Add} to add a new configuration.

            \image qtcreator-maemo-emulator-connection.png

            \o In the \gui {Configuration name} field, enter a name for
            the connection.

            \o In the \gui {Device type} field, select \gui {Local simulator}.

            \o In the \gui {Authentication type} field, select \gui Password
            for the initial connection.

            \o In the \gui Password field, enter the password from the Mad
            Developer for the initial connection.

            You can use the default values for the other fields.

            \o Click \gui Test to test the connection.

            \o To avoid having to specify the password every time you connect
            to the Maemo emulator, click \gui {Deploy Key...} and select
            the file that contains your public key.

            \o When you have deployed the key to the device, change the
            configuration to use the SSH key for protection.

            \image qtcreator-maemo-emulator-connection-key.png

            The default location of the private key file is displayed in the
            \gui {Private key file} field.

            \endlist

            If you installed the Nokia Qt SDK, a connection has been configured
            and you only need to specify the password and deploy the SSH key.

        \o  To deploy applications and run them remotely, specify parameters
            for accessing devices:

            \list a

            \o Connect your device to the development PC via an USB cable or
            a WLAN. For an USB connection, you are prompted to select the mode
            to use. Choose \gui{PC suite mode}.

            \note If you experience connection problems due to a USB port issue,
            switch to a different port or use WLAN to connect to the device.

            \o Select \gui Tools > \gui Options... > \gui Projects >
            \gui{Maemo Device Configurations > Add}, and add a new configuration for a
            \gui {Remote device}.

            \image qtcreator-screenshot-devconf.png

            \o In the \gui {Host name} field, enter the IP address from the
            \gui usb0 or \gui wlan0 field in Mad Developer.

            \o Specify the other settings in the same way as for a Maemo emulator
            connection.

            \o Click \gui Test to test the connection.

            \o Click \gui OK to close the dialog.

            \endlist

         \o To specify build and run settings:

            \list a

                \o Open a project for an application you want to develop for your
                Nokia N900.

                \o Click \gui Projects to open the projects mode.

                \o In the \gui{Build Settings} section, choose the MADDE Qt version.

                 \image qtcreator-screenshot-build-settings.png

                 \o In the \gui{Run Settings} section, click \gui Add to add a new
                 run configuration.

                 \o Set a name and select the device configuration.

                 \image qtcreator-screenshot-run-settings.png

                 \note You can either add separate run settings for both the Maemo
                  emulator connection and the device connection or select the
                  \gui {Device configuration} before you run the application.

             \endlist

         \endlist

    \section2 Testing with User Data

    To run your application as the default user, you must first assign a password
    for the user account and then create the connection to the device as the
    user:

    \list 1

        \o On the device, in \gui Programs, select \c {X Terminal} to open a
        terminal window.

        \o To switch to the root user, enter the following command:
        \c{sudo gainroot}

        \o To specify the password, enter the following command:
        \c {passwd user}

        \o In Qt Creator, Select \gui Tools > \gui Options... > \gui Projects >
        \gui{Maemo Device Configurations}.

        \o Specify the username \c user and the password in the device configuration.

    \endlist

         \section2 Generating SSH Keys

         If you do not have an SSH public and private key pair, you can generate it
         in Qt Creator. You can specify key length and the key algorithm, RSA or DSA.
         If you only use the keys to protect connections to the Maemo emulator or
         device, you can use the default values.

         \list 1

             \o Select \gui {Tools > Options... > Projects > Maemo Device Configurations
             > Generate SSH Key...}.

             \o Click \gui {Generate SSH Key}.

             \image qtcreator-ssh-key-configuration.png "SSH Key Configuration dialog"

             \o Click \gui {Save Public Key...} to select the location to save the
             public key.

             \o Click \gui {Save Private Key...} to specify the location to save the
             private key.

             \o Click \gui Close to close the dialog.

         \endlist

    \section1 Troubleshooting

    The addresses used in this example might be reserved by some other application
    in your network. If you cannot establish a connection, try the following optional
    configurations:

    \table

        \header
            \o usb0 in Mad Developer on Device
            \o USB Network on Development PC
            \o Host Name in Qt Creator Build Settings

        \row
            \o 172.30.7.15 255.255.255.0
            \o 172.30.7.14 255.255.255.0
            \o 172.30.7.15

        \row
            \o 10.133.133.15
            \o 10.133.133.14
            \o 10.133.133.15

        \row
            \o 192.168.133.15
            \o 192.168.133.14
            \o 192.168.133.15

            \note You cannot use the value localhost for connections to a device.

        \endtable

    \note VPN connections might block the device connection.

*/


/*!
=======
>>>>>>> b7af9e06
    \contentspage index.html
    \previouspage creator-debugging-helpers.html
    \page creator-maemo-emulator.html
    \nextpage creator-version-control.html

    \title Using the Maemo Emulator

    The Maemo emulator emulates the Nokia N900 device environment. You can test
    applications in conditions practically identical to running the application
    on a Nokia N900 device with software update release 1.2 (V10.2010.19-1).
    You can test user interaction by using the keypad and
    touch emulation.

    To test the application UI, user interaction with the application, and
    functionality that uses the mobility APIs, use the Qt Simulator,
    instead. For more information, see the
    \l{http://doc.qt.nokia.com/qt-simulator-beta/index.html}{Qt Simulator Manual}.

    The Maemo emulator is installed and configured as part of the Nokia Qt SDK
    package. You can also install and configure the MADDE environment and
    Maemo emulator separately. For more information, see
    \l{Setting Up Development Environment for Maemo}.

    \section1 Starting the Maemo Emulator

    The \gui {Start Maemo Emulator} button is visible if you have a project
    open in Qt Creator for which you have added the Maemo build target
    and if you have configured a connection between Qt Creator and the Maemo
    Emulator.

    To start the Maemo emulator:

    \list 1

    \o Click
    \inlineimage qtcreator-maemo-emulator-button.png "Start Maemo Emulator button"
    .

    \o Select \gui {Mad Developer} on the Maemo emulator, to start the Mad Developer
    application

    \o If you have not deployed an SSH key to protect the connection between
    Qt Creator and the Maemo emulator, select \gui {Developer Password} to generate
    a password.

    \o In Qt Creator, enter the password in the connection settings:
    \gui {Tools > Options... > Projects > Maemo Device Configurations}.

    \endlist

    Test your application on the Maemo emulator as on a device. For a list of
    keyboard shortcuts that you can use to emulate Nokia N900 keys and functions, see
    \l {Emulating Nokia N900 Keys}.

    \section1 Emulating Nokia N900 Keys

    The following table summarizes the keyboard shortcuts that you can use
    to emulate Nokia N900 keys and functions.

    \table
        \header
            \o Nokia N900 Key
            \o Keyboard Shortcut
        \row
            \o \list
                \o Alphabet keys
                \o Comma (,)
                \o Period (.)
                \o Space
                \o Arrow keys
                \o Enter
                \o Backspace
               \endlist
            \o Respective keys on the development PC keyboard.
        \row
            \o Shift
            \o Left Shift key
        \row
            \o Ctrl
            \o Left Ctrl key
        \row
            \o Mode
            \o Left Alt key
        \row
            \o Power
            \o Esc
        \row
            \o Keypad slider open and close
            \o F1
        \row
            \o Keypad lock
            \o F2
        \row
            \o Camera lens open and close
            \o F3
        \row
            \o Camera focus
            \o F4
        \row
            \o Camera take picture
            \o F5
            \note The actual camera functionality is not emulated.
        \row
            \o Stereo headphones connect and disconnect
            \o F6
        \row
            \o Volume down
            \o F7
        \row
            \o Volume up
            \o F8
        \row
            \o Accelerometer x axis, negative
            \o 1
        \row
            \o Accelerometer x axis, positive
            \o 2
        \row
            \o Accelerometer z axis, negative
            \o 4
        \row
            \o Accelerometer z axis, positive
            \o 5
        \row
            \o Accelerometer y axis, negative
            \o 7
        \row
            \o Accelerometer y axis, positive
            \o 8

    \endtable


*/


/*!
    \contentspage index.html
<<<<<<< HEAD
    \previouspage creator-developing-maemo.html
    \page creator-developing-symbian.html
    \nextpage creator-project-managing-sessions.html

    \title Setting Up Development Environment for Symbian

    \section1 Hardware and Software Requirements

    Windows is the only development platform for the Symbian target
    supported at the moment.

    For deploying and running applications on the device, you need the
    following:
    \list
        \o The Nokia USB drivers that come with \e{PC Suite} or \e{Ovi Suite}
        \o The \l{http://tools.ext.nokia.com/trk/}{App TRK} application for
           your device
        \o The \e{qt_installer.sis} package installed on the device, that is
         delivered with the Qt SDK
         \o \e {Qt Mobility APIs} installed on the device, if you use them in
         applications
    \endlist

    To run your applications in the Symbian emulator, you also need
    to install Carbide.c++ v2.0.0 or higher.

    \section1 Installing Required Applications on Devices

    The Nokia Qt SDK installation program creates shortcuts for installing
    the required applications on Symbian devices (you can also use any of
    the standard methods for installing applications on devices):

    \list 1

        \o Connect the device to the development PC with an USB cable in
        PC Suite Mode. If you have not previously used the device with Ovi Suite
        or PC Suite, all the necessary drivers are installed automatically.
        This takes approximately one minute.

        \o Choose \gui {Start > Nokia Qt SDK > Symbian > Install Qt to Symbian
        device} and follow the instructions on the screen to install Qt 4.6.2
        libraries on the device.

        \o Choose \gui {Start > Nokia Qt SDK > Symbian > Install QtMobility to Symbian
        device} and follow the instructions on the screen to install Qt
        mobility libraries on the device.

        \o Choose \gui {Start > Nokia Qt SDK > Symbian > Install TRK to Symbian
        device} and follow the instructions on the screen to install the TRK
        debugging application for S60 5th Edition devices on the device.

        \o Start TRK on the device.

    \endlist

    \note If errors occur during the installation, copy the .sis files from
    \c {<NokiaQtSDK_install_path>\Symbian\sis} to the device using USB storage
    mode. Then install them from the file manager on the device.

    \section1 Adding Symbian Platform SDKs

    Nokia Qt SDK contains all the tools you need for developing Qt applications for
    Symbian devices. To use Symbian APIs directly in your applications, you can
    install additional Symbian Platform SDKs:

    \list
        \o \l{http://www.forum.nokia.com/main/resources/tools_and_sdks/S60SDK/}
           {S60 Platform SDK 3rd Edition FP1 or higher}.
        \o Either the GCCE ARM Toolchain that is included in the Symbian
           SDKs, or RVCT 2.2 [build 686] or later (which is not available free
           of charge)(Your environment needs to find the compiler in the PATH).
        \o Qt for Symbian 4.6.2 or later, installed into the Symbian SDKs you want
           to use.

    \endlist

    \section2 Setting Up Qt Creator

    When you run Qt Creator after installing the Symbian SDK and Qt for
    Symbian, the installed SDKs and their corresponding Qt versions are
    automatically detected. For each detected Symbian SDK with Qt, a special entry
    is made in the Qt version management settings in \gui{Tools} >
    \gui{Options...} > \gui{Qt4} > \gui{Qt Versions}.

    \note If you manually add a Qt version for Symbian, you must
    also manually specify the Symbian SDK to use for this version.

    \image qtcreator-qt4-qtversions-win-symbian.png

    If you want to run your applications in the Symbian emulator, you need to
    point Qt Creator to the Metrowerks Compiler that you want to use, by
    setting the \gui{Carbide directory} of the Qt version to the corresponding
    Carbide.c++ installation directory.

    You can check which Symbian SDKs and corresponding Qt versions are found in the
    \gui{Tools} > \gui{Options...} > \gui{Qt4} > \gui{S60 SDKs} preference
    page.

    \image qtcreator-qt4-s60sdks.png



*/

/*!
    \contentspage index.html
=======
>>>>>>> b7af9e06
    \previouspage creator-usability.html
    \page adding-plugins.html
    \nextpage creator-visual-editor.html

    \title Adding Qt Designer Plugins

     You can use Qt APIs to create plugins that extend Qt applications.
     This allows you to add your own widgets to \QD.
     The most flexible way to include a plugin with an application is to compile it
     into a dynamic library that is shipped separately, and detected and loaded at runtime.

     The applications can detect plugins that are stored in the standard plugin
     subdirectories. For more information on how to create and locate plugins and to
     change the default plugin path, see \l{How to Create Qt Plugins}.

     For more information about how to create plugins for \QD, see
     \l{http://doc.qt.nokia.com/4.7-snapshot/designer-using-custom-widgets.html}{Creating and Using Components for Qt Designer}.

    \section1 Locating Qt Designer Plugins

     \QD fetches plugins from the standard locations and loads the plugins
     that match its build key. \QD is delivered both as a standalone application
     and as part of the SDK, where it is integrated into Qt Creator.
     The correct folder to place the plugins depends on
     which one you use.

     The integrated \QD fetches plugins from the \c {%SDK%\bin\designer} folder on Windows
     and Linux. For information about how to configure plugins on Mac OS, see
     \l{Configuring Qt Designer Plugins on Mac OS}.

     To check which plugins
     were loaded successfully and which failed, choose \gui{Tools > Form Editor >
     About Qt Designer Plugins}.

     The standalone \QD is part of the Qt library used for building projects,
     located under \c {%SDK%\qt}. Therefore, it fetches plugins from the following folder:
     \c {%SDK%\qt\plugins\designer}. To check which plugins were loaded successfully and which
     failed, choose \gui{Help > About Plugins}.

     \section2 Configuring Qt Designer Plugins on Mac OS

     On the Mac, a GUI application must be built and run from a bundle. A bundle is a
     directory structure that appears as a single entity when viewed in the Finder.
     A bundle for an application typcially contains the executable and all the resources
     it needs.

     Qt Creator uses its own set of Qt Libraries located in the bundle, and therefore,
     you need to configure the \QD plugins that you want to use with Qt Creator.
     Fore more information about how to deploy applications on Mac OS, see
     \l{http://doc.qt.nokia.com/4.6/deployment-mac.html}{Deploying an Application on Mac OS X}.

     The following example illustrates how to configure version 5.2.1 of the
     \l{http://qwt.sourceforge.net/}{Qwt - Qt Widgets for Technical Applications} library
     for use with Qt Creator:

     \list 1

    \o To check the paths used in the Qwt library, enter the following \c otool command:

    \snippet examples/doc_src_plugins.qdoc 0

    The output for Qwt 5.2.1 indicates that the plugin uses Qt core libraries (QtDesigner,
    QtScript, QtXml, QtGui and QtCore) and libqwt.5.dylib:

    \snippet examples/doc_src_plugins.qdoc 1


     \o You must copy the \QD plugin and the Qwt library files to the following locations:

                 \list
                 \o \c {libqwt_designer_plugin.dylib} to \c {QtCreator.app/Contents/MacOS/designer}
                 \o \c {libqwt.*.dylib} to \c {QtCreator.app/Contents/Frameworks}
                 \endlist

    Enter the following commands:

    \snippet examples/doc_src_plugins.qdoc 4

    \o Enter the following \c otool command to check the libraries that are used by the
    Qwt library:

    \snippet examples/doc_src_plugins.qdoc 2

    The command returns the following output:

    \snippet examples/doc_src_plugins.qdoc 3

    \o Enter the following \c install_name_tool command to fix the references of the
    libraries:

    \snippet examples/doc_src_plugins.qdoc 5

    \endlist


     \section1 Matching Build Keys

     The Qt Creator that is included in pre-built SDK packages on Windows is built with the
     Microsoft Visual Studio compiler, whereas the version of Qt shipped for building applications
     is configured and built to use the MinGW/g++ compiler. Plugins built by using this version of
     Qt cannot be loaded by Qt Creator because the build-keys do not match. The plugins can only be
     used in the standalone version of \QD. Choose \gui{Help > About Qt Creator} to check
     the Qt version Qt Creator was built with.

     To use \QD plugins that were built for the shipped Qt version, make sure that
     Qt Creator is built with the same compiler by either recompiling Qt Creator using MinGW or
     recompiling Qt with Microsoft Visual Studio, depending on which configuration you want to
     use for your applications.

*/


/*!
    \contentspage index.html
    \previouspage creator-design-mode.html
    \page creator-usability.html
    \nextpage adding-plugins.html

    \title Optimizing Applications for Mobile Devices

    Before starting application development, analyze and define the requirements, scope, and
    functionality of the application to ensure efficient functionality and a smooth user
    experience. Design the application for a single purpose and analyze how it can best serve
    its users. Mobile devices have been designed for use when mobile. Keep the characteristics
    of mobile devices in mind when you create applications for them.

    The following guidelines help you design and develop usable applications for mobile devices
    with varying characteristics, such as screen size and support for input methods:

    \list

        \o Know your users

        Find out who will use the application, what they will use it for,
        and which mobile devices they have. Then design the application to fit a specific context
        of use.

        \o Design for small screens

        The screen size of mobile devices is significantly smaller
        than that available on desktop devices. Carefully consider what is the most relevant
        content to present on the application UI, as it might not be reasonable to try and fit as
        much content into the screen as you might have in a desktop application.

       \o Design for multiple screen sizes

       Relate the position and size of each control to the
       dimensions of the display. This enables the same set of information to be presented on the
       screen in all resolutions; higher resolution devices just display finer graphics.

       \o Design for changing screen orientation

       Some devices support screen rotation. On these
       devices, applications can be displayed in portrait or landscape orientation. Account for
       orientation and dynamically adjust the display when the screen is rotated.

       \o Design intuitive ways of moving within applications

       Mobile devices lack a mouse and
       full-size keyboard, so users must use the touch screen or five way navigation pad to move within
       applications. In addition, many users control the devices with one hand. To create an optimized user
       experience, allow users to access information with one click; do not make them scroll and type.

       \o Design for limited input methods

       Applications collect information from users on the task
       at hand. In addition to touch screen input, some devices contain physical keys such
       as a five way navigation pad, a keypad, and a keyboard. Users enter information by using screen
       controls, such as lists, check boxes, radio buttons, and text fields.

       \o Keep response times short

       Latency can cause delays in user interaction. If users perceive
       an application as being slow, they are likely to get frustrated and stop using it.

       \o Save battery time

       Mobile devices are not constantly connected to a power source but run on
       battery power. Optimize power consumption to keep the total consumption at an acceptable
       level and to prevent users from running out of battery time.

       \o Consider network issues

       If users do not have a flat-rate data plan or WLAN support, mobile
       network connections cost them money. Also, when users move around with the devices, the networks
       available for connections constantly change.

       \o Remember the processing limits of the device

       The memory available on devices is limited
       and you should use it carefully. Although all mobile devices have common functionality,
       each device is individual in terms of both the resources available and extra features.
       Therefore, you must consider the constraints of all the target devices.

       \endlist

       For more information about user experience techniques for mobile devices, see the
       \l{http://library.forum.nokia.com/topic/Design_and_User_Experience_Library/GUID-A8DF3EB8-E97C-4DA0-95F6-F464ECC995BC_cover.html}{Design and User Experience Library}
       on Forum Nokia.

 */


/*!
    \contentspage index.html
    \previouspage creator-help.html
    \page creator-tips.html
    \nextpage creator-keyboard-shortcuts.html

    \title Tips and Tricks


    \section1 Switching Between Modes

    Qt Creator uses different modes for different purposes. You can quickly
    switch between these modes with the following keyboard shortcuts:
    \list
        \o \gui Welcome mode \key Ctrl+1
        \o \gui Edit mode \key Ctrl+2
        \o \gui Design mode \key Ctrl+3
        \o \gui Debug mode \key Ctrl+4
        \o \gui Projects mode \key Ctrl+5
        \o \gui Help mode \key Ctrl+6
    \endlist


    For more information about Qt Creator modes, see \l {Qt Creator Modes}.



    \section1 Moving Between Open Files

    To quickly move between currently open files, press
    \key Ctrl+Tab.

    To move forward in the location history, press \key {Alt+Right}
    (\key {Cmd+Opt+Right} on Mac OS). To move backward, press \key {Alt+Left}
    (\key {Cmd+Opt+Left} on Mac OS). For example, if you use the \gui Locator
    to jump to a symbol in the same file, you can jump back to your original
    location in that file by pressing \key {Alt+Left}.


    \section1 Moving To the Edit Mode

    To move to the \gui Edit mode and currently active file, press
    \key Esc.

    If you already are in the \gui Edit mode:
    \list
        \o The first press moves focus to the editor
        \o The second press closes secondary windows
    \endlist

    \section1 Using the Filter in Options Dialog

    To find specific settings you require in \gui{Tools} > \gui{Options...}
    use the filter located at the top left of the \gui Options dialog box.

    \section1 Opening Output Panes

    The output panes provide a list of errors and warnings encountered during
    a build, detailed output from the compiler, status of a program when it is
    executed and debug output, as well as search results.

    To open output panes, use the following shortcuts:

    \list

        \o \gui{Build Issues} pane Alt+1 (Cmd+1 on Mac OS X)

        \o \gui{Search Results} pane Alt+2 (Cmd+2 on Mac OS X)

        \o \gui{Application Output} pane Alt+3 (Cmd+3 on Mac OS X)

        \o \gui{Compile Output} pane Alt+4 (Cmd+4 on Mac OS X)

    \endlist

    For more information about output panes, see \l{Viewing Output}.


    \section1 Using Keyboard Shortcuts

    Qt Creator provides \l{Keyboard Shortcuts}{many useful keyboard shortcuts}.
    You can see the keyboard shortcut for a menu command in the menu
    or the tooltip for a button.

    To customize, import or export keyboard shortcuts, select \gui Tools >
    \gui Options... > \gui Environment > \gui Keyboard.


    \section1 Running Qt Creator From Command Line

    You can launch Qt Creator from command line using the name of an
    existing session or \c .pro file by giving the name as the command
    argument.

    For example, running \tt{qtcreator somesession}, launches Qt Creator and
    loads session somesession.

    \note Make sure Qt Creator is included in the PATH environment variable.
    This can be done by typing the following in the command line:
    \code
    set PATH=c:\qtsdk\mingw\bin;c:\qtsdk\qt\bin;%PATH%
    \endcode


    \section1 Showing and Hiding the Sidebar

    To toggle the sidebar in the \gui Edit and \gui Debug modes, click
    \inlineimage qtcreator-togglebutton.png
    or press \key Alt+0 (\key Cmd+0 on Mac OS X).

    For more information on using the sidebar, see \l {Browsing Project Contents}.



    \section1 Moving To Symbols

    To move straight to a symbol used in a project, select the symbol in the
    \gui Editor toolbar drop-down menu. For more information on the editor toolbar,
    see \l {Using the Editor Toolbar}.

    To jump to a symbol in the current file, press \key {Ctrl+K} to open the
    \gui Locator, enter a period (.), and start typing the symbol name. Then
    select the symbol in the list. For more information on using the locator,
    see \l{Searching With the Locator}.

    Press \key Ctrl (\key Cmd on Mac OS) and click a symbol to move directly to
    the definition or the declaration of the symbol. You can also move the cursor
    on the symbol and press \key {F2}. For more information, see
    \l{Moving to Symbol Definition or Declaration}.



    \section1 Displaying Signals and Slots

    If an instance of a class is derived from QObject, and you would like to
    find all other objects connected to one of your object's slots using
    Qt's signals and slots mechanism, select \gui Tools > \gui Options...
    > \gui{Debugger} > \gui{Debugging Helper} > \gui{Use Debugging Helper}.

    In the \gui{Locals and Watchers} view, expand the object's entry and open
    the slot in the \e slots subitem. The objects connected to this slot are
    shown as children of the slot. This method works with signals too.

    For more information about the \gui{Locals and Watchers} view, see
    \l{Locals and Watchers}.


    \section1 Displaying Low Level Data

    If special debugging of Qt objects fails due to data corruption within the
    debugged objects, you can switch off the debugging helpers. When debugging
    helpers are switched off low-level structures become visible.

    To switch off the debugging helpers:
    \list 1
        \o Select \gui Tools > \gui Options... > \gui Debugger >
           \gui{Debugging Helper}.
        \o Uncheck the \gui{Use debugging helper} checkbox.
    \endlist

    \section1 Showing Tooltips in Debug Mode

    To inspect the value of variables from the editor, you can turn
    on tooltips. Tooltips are hidden by default for performance reasons.

    \list 1
        \o Select \gui Tools > \gui Options... > \gui Debugger > \gui General.
        \o Select the \gui {Use tooltips in main editor while debugging} check box.
    \endlist

    \section1 Locating Files

    The \gui Locator provides one of the easiest ways in Qt Creator to browse
    through projects, files, classes, methods, documentation and file systems.
    To quickly access files not directly mentioned in your project, you can
    create your own locator filters. That way you can locate files in a
    directory structure you have defined.

    To create locator filters, select \gui {Tools > Options... > Locator > Add}.

    For more information, see \l{Creating Locator Filters}.

    \section1 Adding a License Header Template for C++ Code

    A file containing a license header for C++ can be specified under
    \gui{Tools > Options... > C++ > License Template}. It may contain special
    placeholders enclosed in \c{%%} that are replaced when generating a
    new file:

    \list 1
        \o \c %YEAR%: Year
        \o \c %DATE%: Date
        \o \c %USER%: User name
        \o \c %FILENAME%: File name
        \o \c %CLASS%: Class name (if applicable)
        \o \c %$VARIABLE%: Contents of environment variable \c{VARIABLE}.
    \endlist

*/


/*!
    \contentspage index.html
    \previouspage creator-tips.html
    \page creator-keyboard-shortcuts.html
    \nextpage creator-known-issues.html

    \title Keyboard Shortcuts

    Qt Creator provides various keyboard shortcuts to speed up your development
    process.


    \section1 Configuring Keyboard Shortcuts

    To customize a keyboard shortcut:
    \list 1
        \o Select \gui Tools > \gui Options... > \gui Environment >
           \gui Keyboard.
        \o Select an action from the list.
        \o In \gui{Key Sequence} enter the shortcut key you want to associate
           with the selected action.
    \endlist

    Qt Creator allows you to use different keyboard shortcut mapping schemes:
    \list
        \o To import a keyboard shortcut mapping scheme, click \gui Import
           and select the kms file containing keyboard shortcut mapping scheme
           you want to import.
        \o To export the current keyboard shortcut mapping scheme, click
           \gui Export and select the location where you want to save the
           exported kms file.
    \endlist


    \section1 Default Keyboard Shortcuts

    The following tables list the default keyboard shortcuts. They are
    categorized by actions.


    \section2 General Keyboard Shortcuts

    \table
        \header
            \o Action
            \o Keyboard shortcut
        \row
            \o Open file or project
            \o Ctrl+O
        \row
            \o New file or project
            \o Ctrl+N
        \row
            \o Open in external editor
            \o Alt+V, Alt+I
        \row
            \o Cut
            \o Ctrl+X
        \row
            \o Copy
            \o Ctrl+C
        \row
            \o Paste
            \o Ctrl+V
        \row
            \o Redo
            \o Ctrl+Y
        \row
            \o Save
            \o Ctrl+S
        \row
            \o Save all
            \o Ctrl+A
        \row
            \o Close window
            \o Ctrl+W
        \row
            \o Close all
            \o Ctrl+Shift+W
        \row
            \o Go back
            \o Alt+Left
        \row
            \o Go forward
            \o Alt+Right
        \row
            \o Go to line
            \o Ctrl+L
        \row
            \o Next open document in history
            \o Ctrl+Shift+Tab
        \row
            \o Goto other split
            \o Ctrl+E, O
        \row
            \o Previous open document in history
            \o Ctrl+Tab
        \row
            \o Activate \gui Locator
            \o Ctrl+K
        \row
            \o Switch to \gui Welcome mode
            \o Ctrl+1
        \row
            \o Switch to \gui Edit mode
            \o Ctrl+2
        \row
            \o Switch to \gui Design mode
            \o Ctrl+3
        \row
            \o Switch to \gui Debug mode
            \o Ctrl+4
        \row
            \o Switch to \gui Projects mode
            \o Ctrl+5
        \row
            \o Switch to \gui Help mode
            \o Ctrl+6
        \row
            \o Toggle \gui{Build Issues} pane
            \o Alt+1 (Cmd+1 on Mac OS X)
        \row
            \o Toggle \gui{Search Results} pane
            \o Alt+2 (Cmd+2 on Mac OS X)
        \row
            \o Toggle \gui{Application Output} pane
            \o Alt+3 (Cmd+3 on Mac OS X)
        \row
            \o Toggle \gui{Compile Output} pane
            \o Alt+4 (Cmd+4 on Mac OS X)
        \row
            \o Activate \gui Bookmarks pane
            \o Alt+M
        \row
            \o Activate \gui{File System} pane
            \o Alt+Y
        \row
            \o Activate \gui{Open Documents} pane
            \o Alt+O
        \row
            \o Activate \gui Projects pane
            \o Alt+X
        \row
            \o Full screen
            \o Ctrl+Shift+F11
        \row
            \o Toggle the sidebar
            \o Alt+0 (Cmd+0 on Mac OS X)
        \row
            \o Undo
            \o Ctrl+Z
        \row
            \o Move to \gui Edit mode

               In \gui Edit mode:
               \list
                \o The first press moves focus to the editor
                \o The second press closes secondary windows
               \endlist
            \o Esc
    \endtable


    \section2 Editing Keyboard Shortcuts

    \table
        \header
            \o Action
            \o Keyboard shortcut
        \row
            \o Auto-indent selection
            \o Ctrl+I
        \row
            \o Collapse
            \o Ctrl+<
        \row
            \o Expand
            \o Ctrl+>
        \row
            \o Trigger a completion in this scope
            \o Ctrl+Space
        \row
            \o Copy line down
            \o Ctrl+Alt+Down
        \row
            \o Copy line up
            \o Ctrl+Alt+Up
        \row
            \o Cut line
            \o Shift+Del
        \row
            \o Join lines
            \o Ctrl+J
        \row
            \o Decrease font size
            \o Ctrl+- (Ctrl+Roll mouse wheel down)
        \row
            \o Increase font size
            \o Ctrl++ (Ctrl+Roll mouse wheel up)
        \row
            \o Toggle Vim-style editing
            \o Alt+V, Alt+V
        \row
            \o Split
            \o Ctrl+E, 2
        \row
            \o Split side by side
            \o Ctrl+E, 3
        \row
            \o Remove all splits
            \o Ctrl+E, 1
        \row
            \o Remove current split
            \o Ctrl+E, 0
        \row
            \o Select all
            \o Ctrl+A
        \row
            \o Go to block end
            \o Ctrl+]
        \row
            \o Go to block start
            \o Ctrl+[
        \row
            \o Go to block end with selection
            \o Ctrl+}
        \row
            \o Go to block start with selection
            \o Ctrl+{
        \row
            \o Move current line down
            \o Ctrl+Shift+Down
        \row
            \o Move current line up
            \o Ctrl+Shift+Up
        \row
            \o Trigger a quick fix in this scope
            \o Alt+Return
        \row
            \o Rewrap paragraph
            \o Ctrl+E, R
        \row
            \o Select the current block

               The second press extends the selection to the parent block
            \o Ctrl+U
        \row
            \o Enable text wrapping
            \o Ctrl+E, Ctrl+W
        \row
            \o Toggle comment for selection
            \o Ctrl+/
        \row
            \o Visualize whitespace
            \o Ctrl+E, Ctrl+V
        \row
            \o Delete
            \o Del
        \row
            \o Adjust size
            \o Ctrl+J
        \row
            \o Lay out in a grid
            \o Ctrl+G
        \row
            \o Lay out horizontally
            \o Ctrl+H
        \row
            \o Lay out vertically
            \o Ctrl+L
        \row
            \o Preview
            \o Ctrl+Alt+R
        \row
            \o Edit signals and slots
            \o F4
        \row
            \o Edit widgets
            \o F3
        \row
            \o Toggle bookmark
            \o Ctrl+M
        \row
            \o Go to next bookmark
            \o Ctrl+.
        \row
            \o Go to previous bookmark
            \o Ctrl+,
        \row
            \o Fetch snippet
            \o Alt+C, Alt+F
        \row
            \o Paste snippet
            \o Alt+C, Alt+P
        \row
            \o Find usages
            \o Ctrl+Shift+U
        \row
            \o Follow symbol under cursor

               Works with namespaces, classes, methods, variables, include
               statements and macros
            \o F2
        \row
            \o Rename symbol under cursor
            \o Ctrl+Shift+R
        \row
            \o Switch between method declaration and definition
            \o Shift+F2
        \row
            \o Switch between header and source file
            \o F4
    \endtable

    \section2 Debugging Keyboard Shortcuts

    \table
        \header
            \o Action
            \o Keyboard shortcut
        \row
            \o Start debugging
            \o F5
        \row
            \o Stop or interrupt debugger
            \o Shift+F5
        \row
            \o Reset debugger
            \o Ctrl+Shift+F5
        \row
            \o Step over
            \o F10
        \row
            \o Step into
            \o F11
        \row
            \o Step out
            \o Shift+F11
        \row
            \o Toggle breakpoint
            \o F9
    \endtable


    \section2 Project Keyboard Shortcuts

    \table
        \header
            \o Action
            \o Keyboard shortcut
        \row
            \o Build project
            \o Ctrl+B
        \row
            \o Build all
            \o Ctrl+Shift+B
        \row
            \o New project
            \o Ctrl+Shift+N
        \row
            \o Run
            \o Ctrl+R
    \endtable


    \section2 Help Keyboard Shortcuts

    \table
        \header
            \o Action
            \o Keyboard shortcut
        \row
            \o View context-sensitive help
            \o F1
        \row
            \o Activate contents in \gui Help mode
            \o Ctrl+T
        \row
            \o Add bookmark in \gui Help mode
            \o Ctrl+M
        \row
            \o Activate index in \gui Help mode
            \o Ctrl+I
        \row
            \o Reset font size in \gui Help mode
            \o Ctrl+0
        \row
            \o Activate search in \gui Help mode
            \o Ctrl+S
    \endtable


    \section2 Version Control Keyboard Shortcuts

    \table
        \header
            \o {1,2} Action
            \o {5,1} Version control system
        \header
            \o CVS
            \o Git
            \o Perforce
            \o Subversion
            \o Mercurial
        \row
            \o Add
            \o Alt+C, Alt+A
            \o Alt+G, Alt+A
            \o
            \o Alt+S, Alt+A
            \o
        \row
            \o Commit
            \o Alt+C, Alt+C
            \o Alt+G, Alt+C
            \o
            \o
            \o Alt+H, Alt+C
        \row
            \o Diff
            \o Alt+C, Alt+D
            \o Alt+G, Alt+D
            \o
            \o Alt+S, Alt+D
            \o Alt+H, Alt+D
        \row
            \o Diff project
            \o
            \o Alt+G, Alt+Shift+D
            \o Alt+P, Alt+D
            \o
            \o
        \row
            \o Blame
            \o
            \o Alt+G, Alt+B
            \o
            \o
            \o
        \row
            \o Log
            \o
            \o Alt+G, Alt+L
            \o Alt+P, Alt+F
            \o
            \o Alt+H, Alt+L
        \row
            \o Log project
            \o
            \o Alt+G, Alt+K
            \o
            \o
            \o
        \row
            \o Status
            \o
            \o Alt+G, Alt+S
            \o
            \o
            \o Alt+H, Alt+S
        \row
            \o Undo changes
            \o
            \o Alt+G, Alt+U
            \o
            \o
            \o
        \row
            \o Diff project
            \o
            \o Alt+G, Alt+Shift+D
            \o Alt+P, Alt+D
            \o
            \o
        \row
            \o Edit
            \o
            \o
            \o Alt+P, Alt+E
            \o
            \o
        \row
            \o Opened
            \o
            \o
            \o Alt+P, Alt+O
            \o
            \o
        \row
            \o Revert
            \o
            \o
            \o Alt+P, Alt+R
            \o
            \o
        \row
            \o Submit
            \o
            \o
            \o Alt+P, Alt+S
            \o
            \o
    \endtable
*/


/*!
    \contentspage index.html
    \previouspage creator-known-issues.html
    \page creator-glossary.html
    \nextpage creator-acknowledgements.html

    \title Glossary

    \table
        \header
            \o  Term
            \o  Meaning

        \row
            \o
                \raw HTML
                Qt&nbsp;in&nbsp;PATH
                \endraw
                \target glossary-system-qt
            \o  This is the Qt
                version for the \c qmake command found in your \c PATH
                environment variable.
                This is likely to be the system's Qt version.


        \row
            \o
                \raw HTML
                Project&nbsp;Qt
                \endraw
                \target glossary-project-qt
            \o  The version of Qt configured in the \gui{Projects} mode, \gui {Build
                Settings}, \gui {Qt Version} field. This is the Qt version that
                is actually used by a particular project.

        \row
            \o
                \raw HTML
                Shadow&nbsp;build
                \endraw
                \target glossary-shadow-build
            \o  Shadow building means building a project in a separate
                directory, the \e{build directory}. The build directory is
                different from the source directory. One of the benefits of
                shadow building is that it keeps your source directory clean.
                Shadow building is the best practice if you need many build
                configurations for a single set of source.
    \endtable

*/


/*!
    \contentspage index.html
    \previouspage creator-keyboard-shortcuts.html
    \page creator-known-issues.html
    \nextpage creator-glossary.html

    \title Known Issues

    This section lists known issues in Qt Creator version 2.0.0.
    The development team is aware of them, and therefore, you do not need to
    report them as bugs.

    For a list of fixed issues and added features, see the changelog file in
    the \c{qtcreator\dist} folder or the \l{http://bugreports.qt.nokia.com}{Qt Bug Tracker}.

    \section1 General

    \list

        \o Qt Creator uses SQLite for storing some of its settings. SQLite is
           known to have problems with certain NFS servers (most notably the
           nfs-user-server 2.2beta), since they can lock up the application
           when it tries to lock the database. If your home directory is on an
           NFS share and you encounter this issue, one option would be to
           switch to the nfs-kernel-server, or create a symlink so that the
           settings are stored locally.

    \endlist

    \section1 Editing

    \list

        \o Code completion does not support typedefs for nested classes.

    \endlist

    \section1 Projects

    \list
        \o Paths or file names containing spaces or special characters, e.g.,
           colons, dollar signs, hash marks etc. may cause problems. This
           is because some of the tools Qt Creator uses in the background have
           restrictions on the characters allowed in file and directory names.
           To be on the safe side, we recommend creating projects and project
           items with names consisting of plain characters, numbers,
           underscores, and hyphens.

        \o There is no IDE support for adding/removing sub-projects. Project
           hierarchies (SUBDIRS template) have to be created manually.

        \o Creating new \c CMake projects with Qt Creator is not supported.

        \o Building and packaging sub-projects is not supported for Maemo devices.

        \o You must create projects for Maemo targets on the same partition where
        you installed Nokia Qt SDK, Qt Creator, and MADDE.

    \endlist

    \section1 Debugging

    \list

        \o When debugging executables created by the GNU Compiler version 4.5.0
           (all platforms), some data types will not be displayed in the
           \gui{Locals and Watchers} view due to missing debug information.

        \o On Windows, debugging a MinGW-built console application (with \gui{Run in terminal}
           checked) using gdb does not work due to a bug in gdb related to attaching to
           stopped processes (see \l{http://bugreports.qt.nokia.com/browse/QTCREATORBUG-1020}).

        \o Gdb on Windows may not work if the 'Embassy \reg Security Center' software
           by 'Wave \reg Systems' is installed and active (causing crashes in \c{vxvault.dll)}).

        \o Gdb may take long to load debugging symbols, especially from large
           libraries like \c libQtWebKit. Starting the debugging module can
           take up to several minutes without visible progress.

        \o Setting breakpoints in code that is compiled into the binary more
           than once does not work.

        \o Setting breakpoints in files that do not have unique absolute
           paths may fail. For example, remounting parts of a file system
           using the --bind mount option.

    \endlist

*/


/*!
    \contentspage index.html
    \previouspage creator-glossary.html
    \page creator-acknowledgements.html

    \title Acknowledgements

    \section1 Third-party Components

    Qt Creator contains the following third-party components:

    \list
    \o  \bold{Open Source front-end for C++ (license MIT)}, enhanced for use in
        Qt Creator.\br
        Roberto Raggi <roberto.raggi@gmail.com>\br
        QtCreator/src/shared/cplusplus\br\br

    \o  \bold{Botan, a C++ crypto library. Version 1.8.8}\br
        \list
        \o  Copyright (C) 1999-2004 The Botan Project. All rights reserved.
        \o  Copyright (C) 1999-2009 Jack Lloyd
        \o  2001 Peter J Jones
        \o  2004-2007 Justin Karneges
        \o  2005 Matthew Gregan
        \o  2005-2006 Matt Johnston
        \o  2006 Luca Piccarreta
        \o  2007 Yves Jerschow
        \o  2007-2008 FlexSecure GmbH
        \o  2007-2008 Technische Universitat Darmstadt
        \o  2007-2008 Falko Strenzke
        \o  2007-2008 Martin Doering
        \o  2007 Manuel Hartl
        \o  2007 Christoph Ludwig
        \o  2007 Patrick Sona
        \endlist
        All rights reserved.\br\br

        Redistribution and use in source and binary forms, with or without
        modification, are permitted provided that the following conditions are
        met:\br\br

        1. Redistributions of source code must retain the above copyright
        notice, this list of conditions, and the following disclaimer.\br\br

        2. Redistributions in binary form must reproduce the above copyright
        notice, this list of conditions, and the following disclaimer in the
        documentation and/or other materials provided with the distribution.\br
        \br

        THIS SOFTWARE IS PROVIDED BY THE AUTHOR(S) "AS IS" AND ANY EXPRESS OR
        IMPLIED WARRANTIES, INCLUDING, BUT NOT LIMITED TO, THE IMPLIED
        WARRANTIES OF MERCHANTABILITY AND FITNESS FOR A PARTICULAR PURPOSE,
        ARE DISCLAIMED. IN NO EVENT SHALL THE AUTHOR(S) OR CONTRIBUTOR(S) BE
        LIABLE FOR ANY DIRECT, INDIRECT, INCIDENTAL, SPECIAL, EXEMPLARY, OR
        CONSEQUENTIAL DAMAGES (INCLUDING, BUT NOT LIMITED TO, PROCUREMENT OF
        SUBSTITUTE GOODS OR SERVICES; LOSS OF USE, DATA, OR PROFITS; OR
        BUSINESS INTERRUPTION) HOWEVER CAUSED AND ON ANY THEORY OF LIABILITY,
        WHETHER IN CONTRACT, STRICT LIABILITY, OR TORT (INCLUDING NEGLIGENCE
        OR OTHERWISE) ARISING IN ANY WAY OUT OF THE USE OF THIS SOFTWARE, EVEN
        IF ADVISED OF THE POSSIBILITY OF SUCH DAMAGE.\br\br
        The source code of Botan C++ crypto library can be found
        here:
        \list
        \o QtCreator/src/libs/3rdparty
        \o \l{http://qt.gitorious.org/qt-creator/qt-creator/trees/master/src/libs/3rdparty}
        \endlist
     \endlist
*/<|MERGE_RESOLUTION|>--- conflicted
+++ resolved
@@ -87,9 +87,6 @@
                 \o \l{Specifying Editor Settings}
                 \o \l{Specifying Dependencies}
             \endlist
-       \o \l{Developing Qt Quick Applications}
-       \o \l{Optimizing Applications for Mobile Devices}
-       \o \l{Using the Maemo Emulator}
 
        \o \l{Debugging}
             \list
@@ -183,7 +180,7 @@
         \o Provide you with context-sensitive help on classes, functions, and symbols
 
         \o Rename symbols in an intelligent way, so that other symbols with the same name
-           that belong to other scopes are not renamed
+         that belong to other scopes are not renamed
 
         \o Show you the locations in code where a function is declared or called
 
@@ -918,8 +915,8 @@
 
     Qt Creator understands the code as code, not just as plain text. This
     allows it to help you to write well formatted code and to anticipate
-    what you are going to write and complete the code. The code completion
-    differs somewhat depending on whether you write Qt code or QML code.
+    what you are going to write and complete the code.
+    The code completion differs somewhat depending on whether you write Qt code or QML code.
 
     \section2 Completing Qt Code
 
@@ -1032,10 +1029,10 @@
     \section1 Using Update Code Model
 
     To refresh the internal information in Qt Creator pertaining to your code,
-    select \gui{Tools} > \gui{C++} > \gui{Update code model}.
+    select \gui{Tools} > \gui{C++} > \gui{Update Code Model}.
 
     \note In Qt Creator indexing updates the code automatically. Use
-    \gui{Update code model} only as an emergency command.
+    \gui{Update Code Model} only as an emergency command.
 
 */
 
@@ -1092,7 +1089,7 @@
 
     In the \gui{FakeVim} mode, you can run the main editor in a manner similar
     to the Vim editor. To run the editor in the \gui{FakeVim} mode, select
-    \gui{Edit} > \gui{Advanced} > \gui{Use vim-style editing} or press
+    \gui{Edit} > \gui{Advanced} > \gui{Use Vim-style Editing} or press
     \key{Alt+V,Alt+V}.
 
     In the \gui{FakeVim} mode, most keystrokes in the main editor will be
@@ -1473,6 +1470,7 @@
         \o In the \gui {Rename id} field, enter the new ID.
 
    \endlist
+
 */
 
 /*!
@@ -1974,17 +1972,7 @@
            \gui{Qt Versions}.
         \o Qt Creator automatically sets the correct environment variables for
            compilation. Select the internal version number of the installed
-           Microsoft Visual C++ tool chains using the \gui MSVC drop-down
-           box:
-           \list
-               \o \bold 7.1 for Visual Studio 2003
-               \o \bold 8.0 for Visual Studio 2005
-               \o \bold 9.0 for Visual Studio 2008
-           \endlist
-
-           \note If you are using the
-           \bold{Windows SDK for Windows Server 2008}, Qt Creator identifies
-           it as version 9.0.
+           Microsoft Visual C++ tool chain in the \gui Toolchain list.
 
            \image qtcreator-qt4-qtversions-win-msvc.png
     \endlist
@@ -2082,7 +2070,8 @@
     .
 
     You can select the targets and click the \gui Run button to build and
-    run the applications on the targets.
+    run the applications on the targets. You can click the \gui {Build All}
+    button to build all open projects, one after another.
 
      \section1 Setting Up a Project
 
@@ -2289,7 +2278,7 @@
     {Complete Guide to Symbian Signed}.
 
     When you have your own certificate and private key, you can specify them in
-    the \gui{Create sis Package} step in your build configuration.
+    the \gui{Create SIS Package} step in your build configuration.
 
     \image qtcreator-qt4-symbian-signing.png
 
@@ -2512,9 +2501,8 @@
            \gui{Add clean step} and select the type of step you want to add.
 
            By default, custom steps are disabled. Activate custom steps by
-           checking the \gui{Enable Custom Process Step} check-box.
-        \o To remove a clean step, click \gui{Remove clean step} and select the
-           step you want to remove.
+           checking the \gui{Enable custom process step} check-box.
+        \o To remove a clean step, click \gui{Remove Item}.
         \o To change the order of steps, click
            \inlineimage qtcreator-movestep.png
            .
@@ -2690,8 +2678,8 @@
 
     \title Getting Started
 
-    This section contains examples that illustrate how to use Qt Creator and the
-    integrated design tools, \QD and \QMLD, to create, build, and run simple
+    This section contains examples that illustrate how to use Qt Creator
+    to create, build, and run simple
     applications:
 
     \list
@@ -3649,7 +3637,7 @@
                 a rebase operation while pulling.
 
         \row
-            \i  \gui{Clean repository.../Clean project...}
+            \i  \gui{Clean Repository.../Clean Project...}
             \i  Collect all files that are not under version control
                 with the exception of patches and project files
                 and show them as a checkable list in a dialog
@@ -3669,7 +3657,7 @@
         \row
             \i  \gui{Stashes...}
             \i  Displays a dialog showing the stashes created by
-                \gui{Stash snapshots...} with options to restore,
+                \gui{Stash Snapshot...} with options to restore,
                 display or delete them.
         \row
             \i  \gui {Stage File for Commit}
@@ -3887,12 +3875,12 @@
     To create a locator filter:
     \list 1
         \o In the locator, click \inlineimage qtcreator-locator-magnify.png
-           and select \gui Configure....
+           and select \gui Configure.... to open the \gui Locator options.
 
            \image qtcreator-locator-customize.png
 
-        \o In the \gui{Options...} window click \gui Add.
-        \o In the \gui{Filters} dialog:
+        \o Click \gui Add.
+        \o In the \gui{Filter Configuration} dialog:
         \list
             \o Name your filter.
             \o Select at least one directory. The locator searches directories
@@ -3913,8 +3901,8 @@
 
     The locator searches the files matching your file pattern in the
     directories you have selected and caches that information. The cache for
-    all default filters is updated as you write your code. The filters you have
-    created Qt Creator by default updates once an hour.
+    all default filters is updated as you write your code. By default,
+    Qt Creator updates the filters created by you once an hour.
 
     To update the cached information manually, click
     \inlineimage qtcreator-locator-magnify.png
@@ -3923,7 +3911,7 @@
     To set a new cache update time:
     \list 1
         \o Select \gui Tools > \gui Options... > \gui Locator.
-        \o In \gui{Refresh interval} define new time in minutes.
+        \o In \gui{Refresh interval}, define new time in minutes.
     \endlist
 
 */
@@ -3937,7 +3925,9 @@
 
     \title Managing Sessions
 
-    In Qt Creator, a session is a collection of:
+    When you exit Qt Creator, a snapshot of your current workspace is stored
+    as a session.
+    A session is a collection of:
 
     \list
         \o Open projects with their dependencies
@@ -3946,19 +3936,25 @@
         \o Bookmarks
     \endlist
 
+    If you work on a project and need to switch to another project for a
+    while, you can save your workspace as a session. This makes it easier
+    to return to working on the first project later.
+
+    To create a new session or remove existing sessions, select \gui File >
+    \gui Sessions > \gui{Session Manager}.
+
+    \image qtcreator-session-manager.png
+
+    To switch between sessions, choose
+    \gui File > \gui Session. If you do not create or select a session,
+    Qt Creator always uses the default session, which was created the
+    last time you exited Qt Creator.
+
     When you launch Qt Creator, a list of existing sessions is displayed on the
     \gui{Welcome screen}.
 
     \image qtcreator-welcome-session.png
 
-    To switch between sessions, select the session from sessions listed in
-    \gui File > \gui Session. If you do not create or select a session,
-    Qt Creator always uses the default session.
-
-    To create a new session or remove existing sessions, select \gui File >
-    \gui Sessions > \gui{Session Manager}.
-
-    \image qtcreator-session-manager.png
 */
 
 
@@ -3976,222 +3972,6 @@
     and an internal Java Script debugger. You can use the native debuggers to
     debug the C++ language.
 
-    \image qtcreator-debugger-views.png "Native debugger views"
-
-    Qt Creator includes a QML inspector plugin that you can use to debug QML.
-
-    \image qmldesigner-inspector.png "QML inspector views"
-
-    When you start debugging, the appropriate tool is automatically selected depending
-    on the type of the project. If you only develop one kind of projects, you can turn
-    off this automation in \gui {Tools > Options... > Debugger > General}. Deselect the
-    \gui {Change debugger language automatically} check box.
-
-    The choice of language also determines the contents of the \gui Debug menu.
-    The \gui {Start Debugging > Start Debugging} command starts debugging by using the
-    tool appropriate for the project type. The availability of the other commands depends
-    on whether \gui C++ or \gui QML is selected in \gui {Debug > Language}.
-
-    You can create Qt Quick projects that contain C++ plugins or Qt projects that contain
-    QML content. While debugging such projects, you can switch between the native
-    debuggers and the QML inspector during debugging.
-
-    To switch between debugged languages, select \gui {Debug > Language > C++} or
-    \gui QML. You can also press \key {Ctrl+L, 1} to switch to the native debugger and
-    \key {Ctrl+L, 2} to switch to the QML inspector.
-
-*/
-
-/*!
-    \contentspage index.html
-    \previouspage creator-debugging-helpers.html
-    \page creator-debugging-qml.html
-    \nextpage creator-qml-inspector.html
-
-    \title Debugging Qt Quick Applications
-
-    In the \gui Debug mode you can use the QML inspector plugin to:
-
-    \list
-
-        \o View the status of the application when it is executed.
-
-        \o View debug output.
-
-        \o Write JavaScript expressions and evaluate them.
-
-        \o Modify the values of properties.
-
-        \o Watch the values of expressions.
-
-
-    \note You can press \key {Ctr+Alt+R} or select \gui {Tools > Qt Quick > Preview}
-    to view QML files that do not belong to projects in \QQV. However,
-    you can only debug QML files that belong to open projects, because the QML
-    inspector plugin needs information about the project.
-
-    \endlist
-
-    \section1 Modes of Operation
-
-    When a Qt Quick project is active and you select \gui {Debug > Start Debugging >
-    Start Debugging} the application is started in \QQV and inspected by
-    the QML inspector.
-
-    If the Qt Quick project includes C++ plugins, select
-    \gui {Debug > Start Debugging > Start Debugging C++ and QML Simultaneously}.
-    \QQV is started, the native debugger is attached to it, and
-    the application is inspected by the QML inspector.
-
-    \note This command is available only if \gui QML is selected in
-    \gui {Debug > Language (QML)}.
-
-    To debug a Qt project that contains QML content, select
-    \gui {Debug > Start Debugging > Start Debugging C++ and QML Simultaneously}.
-    The application is started under the control of the native debugger, attached
-    to \QQV, and inspected by the QML inspector.
-
-    You must use the native debugger to set breakpoints to C++ code and to examine
-    the state of the interrupted Qt application. When a C++ program is interrupted,
-    for example when a breakpoint is hit, you cannot use the QML inspector.
-
-*/
-
-
-/*!
-    \contentspage index.html
-    \previouspage creator-debugging-qml.html
-    \page creator-qml-inspector.html
-    \nextpage creator-maemo-emulator.html
-
-    \title Using the QML Inspector
-
-    In \gui Debug mode, you can use several views to interact with the
-    application you are debugging. Frequently used views are shown by
-    default and rarely used ones are hidden. To change the default settings,
-    select \gui Debug > \gui Views, and then select views to display
-    or hide. You can also lock views. The position of views is saved for future
-    sessions.
-
-    \image qmldesigner-inspector.png "QML inspector views"
-
-    \section1 Starting the QML Inspector
-
-    To start an active application under the control of the QML inspector, select
-    \gui {Debug > Start Debugging > Start Debugging}, or press \key{F5}.
-
-    The application is run in \QQV. It behaves and performs as usual.
-    You can view the status of the application when it is executed and the debug
-    output in the \gui {Application Output} view.
-
-    \image qmldesigner-application-output.png "Application Output view"
-
-    \section1 Starting Simultaneous QML and C++ Debugging
-
-    To debug a Qt Quick project that includes C++ plugins, select
-    \gui {Debug > Start Debugging > Start Debugging C++ and QML Simultaneously}.
-
-    \note This command is available only if \gui QML is selected in
-    \gui {Debug > Language (QML)}.
-
-    \image qmldesigner-debugging-simultaneous.png "Start Simultaneous QML and C++ Debugging view"
-
-    Usually, the settings for \QQV are specified automatically and you do
-    not need to change them:
-
-    \list
-
-        \o \gui {Debugging address} is the IP address to access \QQV.
-
-        \o \gui {Debugging port} is the port to access \QQV. You can use any
-        free port in the registered port range.
-
-        \o \gui {Viewer path} is the path to \QQV executable.
-
-        \o \gui {Viewer arguments} sets arguments for running \QQV.
-        The \c{-I <directory>} argument searches for C++ or QML plugins from
-        the project folder. For a list of available arguments, enter \c {qml --help}
-        on the command line.
-
-    \endlist
-
-    \QQV is started, the native debugger is attached to it, and
-    the application is inspected by the QML inspector.
-
-    \section1 Viewing and Modifying Values of Properties
-
-    The \gui {Properties and Watchers} view lists the JavaScript expressions
-    in the project and their properties and values. The properties are grouped
-    by type, but you can also view them in one long list.
-    Right-click the list of properties to open a context-menu and then click
-    \gui {Group by Item Type} to change the way in which the properties are
-    sorted.
-
-    If an item does not have an ID, you cannot change the values of its
-    properties. The item type is enclosed in angle brackets and the value
-    is grayed.
-
-    Double-click an item to move to the place in code where it is declared.
-
-    You can change the values of properties and see the results in \QQV.
-
-    If the QML inspector cannot retrieve the value for an item or a property for
-    inspection, the item or property is grayed in the view. Right-click the item list
-    to open a context menu, and then click \gui {Show Uninspectable Items} to hide
-    or show the items that cannot be inspected.
-
-    \section1 Watching Expressions
-
-    In the \gui {Properties and Watchers} view, you can specify that an expression is
-    watched. Right-click a property and then click \gui {Watch Expression}.
-    The \gui Name and \gui Value of the expression are displayed at the bottom
-    of the view.
-
-    \image qmldesigner-inspector-watchers.png "Watched expressions"
-
-    You can add JavaScript expressions to object instances to evaluate them.
-    Right-click the list of items and select \gui {Add Watch Expression}. Enter
-    the expression to evaluate and click \gui OK.
-
-    \image qmldesigner-inspector-add-watch.png "Add Watch Expression dialog"
-
-    To stop watching a expression, right-click it and select \gui {Stop Watching}.
-
-    The QML inspector cannot show the values for some items, such as composite objects
-    or complicated item that you cannot change. These items cannot be watched.
-    To show them, right-click the properties list, and then select
-    \gui {Show Unwatchable Properties}.
-
-    \section1 Executing JavaScript
-
-    In the \gui {Script Console} view, you can write JavaScript expressions, see
-    how they are executed, and evaluate them during runtime.
-
-    You can also test the C++ code without rebuilding the whole application.
-
-    \section1 Viewing Connections to \QQV
-
-    The \gui Output view displays the status of the connection between the QML
-    inspector and \QQV.
-
-    You specify the connection in the \gui {Run Settings} in the \gui Projects mode.
-    For more information, see \l{Specifying Run Settings for Qt Quick Projects}.
-
-    If the connection does not work, check the values of the \gui {Debugging address}
-    and \gui {Debugging port} fields. Check that the default port number is not reserved
-    by another application or another instance of \QQV that was not shut
-    down properly. You can specify any free port number in the registered port range
-    (1024-49151).
-
-*/
-
-
-/*!
-    \contentspage index.html
-    \previouspage creator-debugging.html
-    \page creator-debugging-cpp.html
-    \nextpage creator-debugging-example.html
-    
     You can use the Qt Creator \gui Debug mode to inspect the state of your
     Qt projects while debugging.
 
@@ -4283,7 +4063,7 @@
     \section2 Terminal Mode
 
     To launch the debugger in the terminal mode, select \gui {Projects > Run Settings}
-    and select the \gui {Run in Terminal} check box. Then click the
+    and select the \gui {Run in terminal} check box. Then click the
     \gui {Start Debugging} button for the active project.
 
     \section2 Attach Mode
@@ -4779,7 +4559,7 @@
     To enable Qt's basic objects data display feature:
     \list
        \o  Select \gui Tools > \gui {Options...} > \gui Debugger >
-           \gui{Debugging Helper} and check the \gui{Use debugging helper}
+           \gui{Debugging Helper} and check the \gui{Use Debugging Helper}
            checkbox.
        \o  The \gui{Locals and Watchers} view is reorganized to provide a
            high-level view of the objects.
@@ -5170,18 +4950,17 @@
 
     \section2 Children and SubItem Class
 
-    Child items might report errors if data is uninitialized or corrupted
-    or if the helper code is broken. To gracefully recover from these
-    errors, use \c Children and \c SubItem \e{Context Managers} to create
-    nested items.
+    The attempt to create child items might lead to errors if data is
+    uninitialized or corrupted. To gracefully recover in such situations,
+    use \c Children and \c SubItem \e{Context Managers} to create the nested items.
 
     The \c Children constructor \gui{__init__(self, dumper, numChild = 1,
-    childType = None, childNumChild = None)} uses one non-optional argument
-    \c dumper to refer to the current \c Dumper object and three optional
-    arguments, specifying the number \c numChild of children, with type
-    \c childType_ and \c childNumChild_ grandchildren each. If \c numChild_
-    is a list of two integers, the first one specifies the actual number
-    of children and the second the maximum number of children to print.
+    childType = None, childNumChild = None)} uses one mandatory argument and three
+    optional arguments.  The mandatory argument refers to the current \c Dumper
+    object.  The optional arguments can be used to specify the number \c numChild
+    of children, with type \c childType_ and \c childNumChild_ grandchildren each.
+    If \c numChild_ is a list of two integers, the first one specifies the actual
+    number of children and the second the maximum number of children to print.
 
     Similarly, using the \c SubItem class helps to protect individual items.
 
@@ -5220,7 +4999,7 @@
     \section1 Setting the Path for CMake
 
     You can set the path for the \c CMake executable in \gui{Tools} >
-    \gui{Options...} > \gui{CMake} > \gui{CMake}.
+    \gui{Options... > Projects > CMake}.
 
     \image qtcreator-cmakeexecutable.png
 
@@ -5643,464 +5422,6 @@
 
 
 /*!
-<<<<<<< HEAD
-
-    \contentspage index.html
-    \previouspage creator-project-generic.html
-    \page creator-developing-maemo.html
-    \nextpage creator-developing-symbian.html
-
-    \title Setting Up Development Environment for Maemo
-
-    Maemo is a software platform developed by Nokia for smartphones and
-    Internet Tablets. The Maemo SDK provides an open development environment
-    for different applications on top of the Maemo platform. The necessary
-    tools from the Maemo SDK are also included in the Nokia Qt SDK.
-    The whole tool chain that you need to create, build, debug, run, and deploy
-    Maemo applictions is installed and configured when you install the Nokia
-    Qt SDK.
-
-    Maemo 5 is based on the Linux 2.6 operating system. For more
-    information about the Maemo platform, see
-    \l{http://maemo.org/intro/platform/}{Software Platform} on the Maemo web site.
-
-
-    \section1 Hardware and Software Requirements
-
-    To build and run Qt applications for Maemo, you need the following:
-    \list
-       \o  Nokia N900 device with software update release 1.2 (V10.2010.19-1)
-       or later installed.
-       \o  MADDE cross-platform Maemo development
-           tool (installed as part of the Nokia Qt SDK).
-
-           For more information about MADDE pertaining to its
-           installation, configuration, and deployment on the device, see
-          \l{http://wiki.maemo.org/MADDE}{Introduction to MADDE}.
-
-       \o Nokia USB drivers.
-
-       Only needed if you develop on Windows and if you use a USB connection
-       to run applications on the device. The drivers are
-       installed as part of the Nokia Qt SDK. You can also download them from
-       \l{https://garage.maemo.org/frs/?group_id=801&release_id=2655}{PC Connectivity}
-       on the Maemo web site. Download and install the latest
-       PC_Connectivity_<version>.exe (at the time of writing,
-       PC_Connectivity_0.9.4.exe).
-
-    \endlist
-
-     The Qt Creator/MADDE integration is supported on the following platforms:
-    \list
-       \o  Linux (32 bit and 64 bit)
-       \o  Windows (32 bit and 64 bit)
-       \omit \o  Mac OS 10.5 Leopard, or higher \endomit
-    \endlist
-
-    \note The only supported build system for Maemo in Qt
-    Creator is qmake.
-
-    \section1 Setting Up the Nokia N900
-
-    You can connect your device to your development PC using either a USB or
-    WLAN connection.
-
-    For the device, you need to use a tool called Mad Developer to create the
-    device-side end point for USB and WLAN connections. It provides no
-    diagnostics functions but is essential for creating connections between the
-    device and your development PC.
-
-    To use a WLAN connection, you must activate WLAN on the device and connect
-    it to the same WLAN as the development PC. The network address is displayed
-    in the Mad Developer.
-
-    To use an USB connection, you need to set up the Nokia N900 as a network device
-    on the development PC.
-
-    \note If you plan to connect your development PC to the Nokia N900 only over WLAN, you can
-    ignore the USB-specific parts in the following sections.
-
-    \section2 Installing and Configuring Mad Developer
-
-    Install Mad Developer on a device and configure
-    a connection between the development PC and the device.
-
-    To install and configure Mad Developer:
-
-     \list 1
-         \o On the Nokia N900, select \gui{Download} > \gui{Development} > \gui{mad-developer}
-         to install the Mad Developer software package.
-         \o Click \gui {Mad Developer} to start the Mad Developer application.
-
-         \o To use a WLAN connection, activate WLAN on the device and connect
-         to the same network as the development PC. You can see the network
-         address in the \gui wlan0 field.
-
-         \o To use an USB connection:
-
-         \list a
-
-         \o If you are using Microsoft Windows as development host, you must
-         change the driver loaded for instantiating the connection.
-         In the Mad Developer, select \gui{Manage USB} and select \gui{Load g_ether}.
-
-         \o To set up the USB settings, click \gui Edit on the \gui usb0 row and
-         confirm by clicking \gui Configure.
-
-          \note By default, you do not need to make changes. The \gui usb0 row
-          displays the IP address 192.168.2.15.
-
-          \endlist
-
-       \o Select \gui{Developer Password} to generate a password for a freshly
-          created user called \bold developer. The password stays valid for as long
-          as the password generation dialog is open. You enter the password when
-          you configure the connection in Qt Creator.
-
-          \image qtcreator-mad-developer-screenshot.png
-    \endlist
-
-    \section1 Installing Qt Mobility APIs
-
-    To develop applications that use the Qt Mobility APIs, you must install the
-    APIs on the devices. The APIs are not available in the Nokia N900 package
-    manager, and therefore, you must install them from the command line as the
-    root user. To become the root user you must first install \c rootsh from the
-    application manager.
-
-    \list 1
-
-        \o On the device, install \c rootsh from the \gui {Application Manager}.
-
-        \o In \gui Programs, select \c {X Terminal} to open a terminal window.
-
-        \o To switch to the root user, enter the following command:
-        \c{sudo gainroot}
-
-        \o To install Qt Mobility libraries, enter the following command:
-        \c{apt-get install libqtm-*}
-
-        \o To confirm the installation, enter: \c Y
-
-        \o Close the terminal.
-
-    \endlist
-
-    \section1 Setting Up Network Connectivity on Development PC
-
-    Use the network configuration tools on your platform to specify the
-    connection to the device on the development PC. You need to do this
-    only if you use an USB connection.
-
-    \section2 Linux
-
-    The device uses the IP address 192.168.2.15 with the subnet 255.255.255.0
-    for its USB connection by default, so you can create the network interface
-    with a different address inside the same subnet too.
-
-    \note If you have changed the IP address of the device when configuring
-    Mad Developer, you need to reflect those changes in your development PC USB
-    network settings.
-
-    Run the following command in a shell as root user:
-                  \c{ifconfig usb0 192.168.2.14 up}
-
-    \section2 Windows
-
-    When you connect the device to your Windows PC, Windows tries to install a
-    driver for the Linux USB Ethernet connection. In the
-    \gui{Found New Hardware Wizard}, select \gui{No, not this time} in the
-    first dialog and \gui{Install the software automatically} in the second
-    dialog.
-
-    To specify a network connection:
-
-    \list 1
-
-    \o Open the Network Connections window.
-
-    \o Select the Linux USB Ethernet
-    connection that is displayed as a new Local Area Connection.
-
-    \o Edit the \gui {Internet Protocol Version 4 (TCP/IPv4)} properties
-    to specify the IP address for the connection.
-    In the \gui {Use the following IP address} field, enter the following values:
-    \list
-       \o  \gui {IP Address}: \bold {192.168.2.14}
-       \o  \gui SubnetMask: \bold {255.255.255.0}
-       \o  \gui {Default gateway}: leave this field empty
-    \endlist
-
-    \endlist
-
-    Depending on
-    your version of Microsoft Windows you may have to unplug and re-plug the
-    Nokia N900 to reload the driver with its configuration accordingly.
-
-    \section1 Setting Up MADDE
-
-    If you install Nokia Qt SDK, the MADDE package is installed and
-    configured automatically on your development PC and you can omit this task.
-
-    \list 1
-
-    \o Download the MADDE installer file for your platform from the
-    \l{http://wiki.maemo.org/MADDE}{MADDE} site.
-
-    \o Execute the installer and follow the instructions.
-
-    \o To see which targets are available, run \c{mad-admin list targets}.
-
-    \o To install the target that starts with the string \bold fremantle, use the command:
-    \c{mad-admin create fremantle-qt-xxx}
-
-    \o In Qt Creator, register the MADDE tool chain:
-
-       \image qtcreator-screenshot-toolchain.png
-
-        \list a
-
-            \o Select \gui Tools > \gui Options... > \gui Qt4 > \gui{Qt Versions}.
-
-            \o Click \inlineimage qtcreator-windows-add.png,
-            to add a new Qt version.
-
-            The \gui{qmake Location} is the qmake
-            executable in \c{<MADDE dir>/targets/<fremantle target>/bin}.
-
-        \endlist
-
-    \endlist
-
-    When you have installed the target, you have a toolchain and a sysroot
-    environment for cross-compiling.
-
-    \section1 Configuring Connections in Qt Creator
-
-    To be able to run and debug applications on the Maemo emulator and
-    devices, you must set up a connection to the emulator and the device in the
-    Qt Creator build and run settings. If you install Nokia Qt SDK, the
-    necessary software is installed and configured automatically and you
-    only need to configure a connection to the device.
-
-    By default, you create the connection as the \e developer user. This
-    protects real user data on the device from getting corrupted during
-    testing. If you write applications that use Mobility APIs, you might want
-    to test them with real user data. To create a connection as a user, specify
-    the \gui Username and \gui Password in Qt Creator. For more information, see
-    \l{Testing with User Data}.
-
-    You can protect the connections between Qt Creator and the Maemo emulator
-    or a device by using either a password or an SSH key. You must always
-    use a password for the initial connection, but can then deploy an SSH
-    key and use it for subsequent connections. If you use a password, you
-    must generate it in Mad Developer and enter it in Qt Creator every time
-    you connect to the Maemo emulator or to a device.
-
-    If you do not have an SSH key, you can create it in Qt Creator.
-    Encrypted keys are not supported. For more
-    information, see \l{Generating SSH Keys}.
-
-    To configure connections between Qt Creator and the Maemo emulator or
-    device:
-
-    \list 1
-
-        \o If you install the Maemo emulator (QEMU) separately, you must
-           specify parameters to access it:
-
-            \list a
-
-            \o Start Mad Developer in the emulator.
-
-            \o Click \gui {Developer Password} to generate a password for
-            the connection.
-
-            \o In Qt Creator, select \gui {Tools > Options... > Projects >
-            Maemo Device Configurations > Add} to add a new configuration.
-
-            \image qtcreator-maemo-emulator-connection.png
-
-            \o In the \gui {Configuration name} field, enter a name for
-            the connection.
-
-            \o In the \gui {Device type} field, select \gui {Local simulator}.
-
-            \o In the \gui {Authentication type} field, select \gui Password
-            for the initial connection.
-
-            \o In the \gui Password field, enter the password from the Mad
-            Developer for the initial connection.
-
-            You can use the default values for the other fields.
-
-            \o Click \gui Test to test the connection.
-
-            \o To avoid having to specify the password every time you connect
-            to the Maemo emulator, click \gui {Deploy Key...} and select
-            the file that contains your public key.
-
-            \o When you have deployed the key to the device, change the
-            configuration to use the SSH key for protection.
-
-            \image qtcreator-maemo-emulator-connection-key.png
-
-            The default location of the private key file is displayed in the
-            \gui {Private key file} field.
-
-            \endlist
-
-            If you installed the Nokia Qt SDK, a connection has been configured
-            and you only need to specify the password and deploy the SSH key.
-
-        \o  To deploy applications and run them remotely, specify parameters
-            for accessing devices:
-
-            \list a
-
-            \o Connect your device to the development PC via an USB cable or
-            a WLAN. For an USB connection, you are prompted to select the mode
-            to use. Choose \gui{PC suite mode}.
-
-            \note If you experience connection problems due to a USB port issue,
-            switch to a different port or use WLAN to connect to the device.
-
-            \o Select \gui Tools > \gui Options... > \gui Projects >
-            \gui{Maemo Device Configurations > Add}, and add a new configuration for a
-            \gui {Remote device}.
-
-            \image qtcreator-screenshot-devconf.png
-
-            \o In the \gui {Host name} field, enter the IP address from the
-            \gui usb0 or \gui wlan0 field in Mad Developer.
-
-            \o Specify the other settings in the same way as for a Maemo emulator
-            connection.
-
-            \o Click \gui Test to test the connection.
-
-            \o Click \gui OK to close the dialog.
-
-            \endlist
-
-         \o To specify build and run settings:
-
-            \list a
-
-                \o Open a project for an application you want to develop for your
-                Nokia N900.
-
-                \o Click \gui Projects to open the projects mode.
-
-                \o In the \gui{Build Settings} section, choose the MADDE Qt version.
-
-                 \image qtcreator-screenshot-build-settings.png
-
-                 \o In the \gui{Run Settings} section, click \gui Add to add a new
-                 run configuration.
-
-                 \o Set a name and select the device configuration.
-
-                 \image qtcreator-screenshot-run-settings.png
-
-                 \note You can either add separate run settings for both the Maemo
-                  emulator connection and the device connection or select the
-                  \gui {Device configuration} before you run the application.
-
-             \endlist
-
-         \endlist
-
-    \section2 Testing with User Data
-
-    To run your application as the default user, you must first assign a password
-    for the user account and then create the connection to the device as the
-    user:
-
-    \list 1
-
-        \o On the device, in \gui Programs, select \c {X Terminal} to open a
-        terminal window.
-
-        \o To switch to the root user, enter the following command:
-        \c{sudo gainroot}
-
-        \o To specify the password, enter the following command:
-        \c {passwd user}
-
-        \o In Qt Creator, Select \gui Tools > \gui Options... > \gui Projects >
-        \gui{Maemo Device Configurations}.
-
-        \o Specify the username \c user and the password in the device configuration.
-
-    \endlist
-
-         \section2 Generating SSH Keys
-
-         If you do not have an SSH public and private key pair, you can generate it
-         in Qt Creator. You can specify key length and the key algorithm, RSA or DSA.
-         If you only use the keys to protect connections to the Maemo emulator or
-         device, you can use the default values.
-
-         \list 1
-
-             \o Select \gui {Tools > Options... > Projects > Maemo Device Configurations
-             > Generate SSH Key...}.
-
-             \o Click \gui {Generate SSH Key}.
-
-             \image qtcreator-ssh-key-configuration.png "SSH Key Configuration dialog"
-
-             \o Click \gui {Save Public Key...} to select the location to save the
-             public key.
-
-             \o Click \gui {Save Private Key...} to specify the location to save the
-             private key.
-
-             \o Click \gui Close to close the dialog.
-
-         \endlist
-
-    \section1 Troubleshooting
-
-    The addresses used in this example might be reserved by some other application
-    in your network. If you cannot establish a connection, try the following optional
-    configurations:
-
-    \table
-
-        \header
-            \o usb0 in Mad Developer on Device
-            \o USB Network on Development PC
-            \o Host Name in Qt Creator Build Settings
-
-        \row
-            \o 172.30.7.15 255.255.255.0
-            \o 172.30.7.14 255.255.255.0
-            \o 172.30.7.15
-
-        \row
-            \o 10.133.133.15
-            \o 10.133.133.14
-            \o 10.133.133.15
-
-        \row
-            \o 192.168.133.15
-            \o 192.168.133.14
-            \o 192.168.133.15
-
-            \note You cannot use the value localhost for connections to a device.
-
-        \endtable
-
-    \note VPN connections might block the device connection.
-
-*/
-
-
-/*!
-=======
->>>>>>> b7af9e06
     \contentspage index.html
     \previouspage creator-debugging-helpers.html
     \page creator-maemo-emulator.html
@@ -6239,115 +5560,6 @@
 
 /*!
     \contentspage index.html
-<<<<<<< HEAD
-    \previouspage creator-developing-maemo.html
-    \page creator-developing-symbian.html
-    \nextpage creator-project-managing-sessions.html
-
-    \title Setting Up Development Environment for Symbian
-
-    \section1 Hardware and Software Requirements
-
-    Windows is the only development platform for the Symbian target
-    supported at the moment.
-
-    For deploying and running applications on the device, you need the
-    following:
-    \list
-        \o The Nokia USB drivers that come with \e{PC Suite} or \e{Ovi Suite}
-        \o The \l{http://tools.ext.nokia.com/trk/}{App TRK} application for
-           your device
-        \o The \e{qt_installer.sis} package installed on the device, that is
-         delivered with the Qt SDK
-         \o \e {Qt Mobility APIs} installed on the device, if you use them in
-         applications
-    \endlist
-
-    To run your applications in the Symbian emulator, you also need
-    to install Carbide.c++ v2.0.0 or higher.
-
-    \section1 Installing Required Applications on Devices
-
-    The Nokia Qt SDK installation program creates shortcuts for installing
-    the required applications on Symbian devices (you can also use any of
-    the standard methods for installing applications on devices):
-
-    \list 1
-
-        \o Connect the device to the development PC with an USB cable in
-        PC Suite Mode. If you have not previously used the device with Ovi Suite
-        or PC Suite, all the necessary drivers are installed automatically.
-        This takes approximately one minute.
-
-        \o Choose \gui {Start > Nokia Qt SDK > Symbian > Install Qt to Symbian
-        device} and follow the instructions on the screen to install Qt 4.6.2
-        libraries on the device.
-
-        \o Choose \gui {Start > Nokia Qt SDK > Symbian > Install QtMobility to Symbian
-        device} and follow the instructions on the screen to install Qt
-        mobility libraries on the device.
-
-        \o Choose \gui {Start > Nokia Qt SDK > Symbian > Install TRK to Symbian
-        device} and follow the instructions on the screen to install the TRK
-        debugging application for S60 5th Edition devices on the device.
-
-        \o Start TRK on the device.
-
-    \endlist
-
-    \note If errors occur during the installation, copy the .sis files from
-    \c {<NokiaQtSDK_install_path>\Symbian\sis} to the device using USB storage
-    mode. Then install them from the file manager on the device.
-
-    \section1 Adding Symbian Platform SDKs
-
-    Nokia Qt SDK contains all the tools you need for developing Qt applications for
-    Symbian devices. To use Symbian APIs directly in your applications, you can
-    install additional Symbian Platform SDKs:
-
-    \list
-        \o \l{http://www.forum.nokia.com/main/resources/tools_and_sdks/S60SDK/}
-           {S60 Platform SDK 3rd Edition FP1 or higher}.
-        \o Either the GCCE ARM Toolchain that is included in the Symbian
-           SDKs, or RVCT 2.2 [build 686] or later (which is not available free
-           of charge)(Your environment needs to find the compiler in the PATH).
-        \o Qt for Symbian 4.6.2 or later, installed into the Symbian SDKs you want
-           to use.
-
-    \endlist
-
-    \section2 Setting Up Qt Creator
-
-    When you run Qt Creator after installing the Symbian SDK and Qt for
-    Symbian, the installed SDKs and their corresponding Qt versions are
-    automatically detected. For each detected Symbian SDK with Qt, a special entry
-    is made in the Qt version management settings in \gui{Tools} >
-    \gui{Options...} > \gui{Qt4} > \gui{Qt Versions}.
-
-    \note If you manually add a Qt version for Symbian, you must
-    also manually specify the Symbian SDK to use for this version.
-
-    \image qtcreator-qt4-qtversions-win-symbian.png
-
-    If you want to run your applications in the Symbian emulator, you need to
-    point Qt Creator to the Metrowerks Compiler that you want to use, by
-    setting the \gui{Carbide directory} of the Qt version to the corresponding
-    Carbide.c++ installation directory.
-
-    You can check which Symbian SDKs and corresponding Qt versions are found in the
-    \gui{Tools} > \gui{Options...} > \gui{Qt4} > \gui{S60 SDKs} preference
-    page.
-
-    \image qtcreator-qt4-s60sdks.png
-
-
-
-*/
-
-/*!
-    \contentspage index.html
-=======
->>>>>>> b7af9e06
     \previouspage creator-usability.html
     \page adding-plugins.html
     \nextpage creator-visual-editor.html
@@ -6708,7 +5920,7 @@
     \list 1
         \o Select \gui Tools > \gui Options... > \gui Debugger >
            \gui{Debugging Helper}.
-        \o Uncheck the \gui{Use debugging helper} checkbox.
+        \o Uncheck the \gui{Use Debugging Helper} checkbox.
     \endlist
 
     \section1 Showing Tooltips in Debug Mode
@@ -7467,5 +6679,32 @@
         \o QtCreator/src/libs/3rdparty
         \o \l{http://qt.gitorious.org/qt-creator/qt-creator/trees/master/src/libs/3rdparty}
         \endlist
+        \br\br
+
+    \o  \bold{NetSieben SSH Library is a Secure Shell client library for C++.
+         Version 1.3.2}\br
+        \list
+        \o \bold{Commercial License:} For organizations who do not want to
+            release the source code for their applications as open source/
+            free software; in other words they do not want to comply with the
+            GNU General Public License (GPL) or Q Public License.
+        \o \bold{Non Commercial / Open Source License:} NetSieben believes in
+            contributing back to the open source community, thus it has released
+            the SSH Library under Q Public License as it is defined by Trolltech
+            AS of Norway. The Open Source License allows the user to use software
+            under an open source / free software license, and distribute it
+            freely. The software can be used at no charge with the condition
+            that if the user uses the SSH Library in an application they wish to
+            redistribute, then the complete source code for your application must
+            be available and freely redistributable under reasonable conditions.
+            For more information on the used QPL License see:
+            QtCreator/src/libs/3rdparty/net7ssh/LICENSE.QPL
+        \endlist\br\br
+        The source code of NetSieben Secure Shell C++ Library can be found
+        here:
+        \list
+        \o QtCreator/src/libs/3rdparty
+        \o \l{http://qt.gitorious.org/qt-creator/qt-creator/trees/master/src/libs/3rdparty}
+        \endlist
      \endlist
 */