/****************************************************************************
**
** Copyright (C) 2010 Nokia Corporation and/or its subsidiary(-ies).
** All rights reserved.
** Contact: Nokia Corporation (qt-info@nokia.com)
**
** This file is part of the documentation of the Qt Toolkit.
**
** $QT_BEGIN_LICENSE:FDL$
** Commercial Usage
** Licensees holding valid Qt Commercial licenses may use this file in
** accordance with the Qt Commercial License Agreement provided with the
** Software or, alternatively, in accordance with the terms contained in a
** written agreement between you and Nokia.
**
** GNU Free Documentation License
** Alternatively, this file may be used under the terms of the GNU Free
** Documentation License version 1.3 as published by the Free Software
** Foundation and appearing in the file included in the packaging of this
** file.
**
** If you have questions regarding the use of this file, please contact
** Nokia at qt-info@nokia.com.
** $QT_END_LICENSE$
**
****************************************************************************/

// **********************************************************************
// NOTE: the sections are not ordered by their logical order to avoid
// reshuffling the file each time the index order changes (i.e., often).
// Run the fixnavi.pl script to adjust the links to the index order.
// **********************************************************************


/*!
    \contentspage{index.html}{Qt Creator}
    \page index.html
    \nextpage creator-overview.html

    \title Qt Creator Manual

    \section1 Version 2.1.81

    Qt Creator provides a cross-platform, complete integrated development
    environment (IDE) for application developers to create applications for
    multiple desktop and mobile device platforms. It is available for Linux,
    Mac OS X and Windows operating systems. For more information, see
    \l{Operating Systems and Supported Platforms}.

    \note Please report bugs and suggestions to the
    \l{http://bugreports.qt.nokia.com}{Qt Bug Tracker}.
    You can also join the Qt Creator mailing list. To subscribe,
    send a message with the word \e subscribe to
    \l{mailto:qt-creator-request@trolltech.com}
    {qt-creator-request@trolltech.com}. For more information about Qt mailing
    lists, visit \l{http://lists.trolltech.com}{http://lists.trolltech.com}.

    \raw HTML
    <img border="0" style="float:right;" src="images/qtcreator-screenshots.png" />
    \endraw

    \list
       \o \l{Introducing Qt Creator}
       \o \l{Operating Systems and Supported Platforms}
       \o \l{Qt Creator User Interface}
       \o \l{Getting Started}
           \list
               \o \l{Building and Running an Example Application}
               \o \l{Creating a Qt C++ Application}
               \o \l{Creating a Mobile Application with Nokia Qt SDK}
               \o \l{Creating a Qt Quick Application}
           \endlist
       \o \l{Managing Projects}
            \list
                \o \l{Creating a Project}
                \o \l{Setting Up a qmake Project}
                \o \l{Adding Libraries to qmake Projects}
                \o \l{Setting Up a CMake Project}
                \o \l{Setting Up a Generic Project}
                \o \l{Setting Up Development Environment for Maemo}
                \o \l{Setting Up Development Environment for Symbian}
                \o \l{Managing Sessions}
                \o \l{Adding New Custom Wizards}
            \endlist
       \o \l{Using the Editor}
            \list
                \o \l{Finding and Replacing}
                \o \l{Refactoring}
                \o \l{Using Qt Quick Toolbars}
                \o \l{Searching With the Locator}
                \o \l{Pasting and Fetching Code Snippets}
                \o \l{Configuring the Editor}
                \o \l{Using FakeVim Mode}
                \o \l{Using an External Editor}
            \endlist
       \o \l{Developing Application UI}
       \list
           \o \l{Optimizing Applications for Mobile Devices}
           \o \l{Adding Qt Designer Plugins}
           \if defined(qtquick)
           \o \l{Developing Qt Quick Applications}
                \list
                    \o \l {Creating Qt Quick Projects}
                    \o \l {Creating Components}
                    \o \l {Creating Screens}
                    \o \l {Animating Screens}
                    \o \l {Adding User Interaction Methods}
                    \o \l {Implementing Application Logic}
                \endlist
           \endif
       \endlist
       \o \l{Building and Running Applications}
            \list
                \o \l{Building for and Running on Multiple Targets}
                \o \l{Specifying Build Settings}
                \o \l{Specifying Run Settings}
                \o \l{Specifying Editor Settings}
                \o \l{Specifying Dependencies}
            \endlist

       \o \l{Debugging}
            \list
                \o \l{Debugging the Example Application}
                \o \l{Interacting with the Debugger}
                \o \l{Setting Up Debugger}
                \o \l{Debugger Modes of Operation}
                \o \l{Using Debugging Helpers}
                \o \l{Debugging Qt Quick Projects}
            \endlist
       \o \l{Using the Maemo Emulator}
       \o \l{Using Version Control Systems}
       \o \l{Creating Task List Files}
       \o \l{Using Command Line Options}
       \o \l{Getting Help}
       \o \l{Tips and Tricks}
       \o \l{Keyboard Shortcuts}
       \o \l{Known Issues}
       \o \l{Glossary}
       \o \l{Acknowledgements}
    \endlist
*/


/*!
    \contentspage index.html
    \previouspage index.html
    \page creator-overview.html
    \nextpage creator-os-supported-platforms.html

  \title Introducing Qt Creator

    Qt Creator is an integrated development environment (IDE) that provides you with
    tools to design and develop complex applications for multiple desktop and mobile
    platforms.

    \image qtcreator-overview.png "Qt Creator overview"

    \section1 Cross-platform Development

    One of the major advantages of Qt Creator is that it allows a team of developers
    to share a project across different development platforms with a common tool
    for development and debugging.

    The recommended way to build a project is to use a version control system.
    Store and edit only project source files and the .pro and .pri files (for qmake)
    or CMakeLists.txt and *.cmake files (for CMake). Do not store
    files generated by the build system or Qt Creator, such as makefiles,
    .pro.user, and object files. Other approaches are possible,
    but we recommend that you do not use network resources, for example.

    Qt Creator allows you to specify separate build settings
    for each development platform. By default, \l{glossary-shadow-build}{shadow builds} are used to
    keep the build specific files separate from the source.

    You can create separate versions of project files to keep platform-dependent
    code separate. You can use qmake
    \l{http://qt.nokia.com/doc/4.7/qmake-tutorial.html#adding-platform-specific-source-files}{scopes}
    to select the file to process depending on which platform qmake is run on.

    Items such as open files, breakpoints, and watches are stored in
    sessions. They are not considered to be part of the
    information shared across platforms.

    Qt Creator is integrated with cross-platform systems for build automation:
    qmake and CMake. In addition, you can import generic projects that do not use qmake
    or CMake, and specify that Qt Creator ignores your build system.

    In addition to Qt libraries, you can link your application to other
    libraries, such as system libraries or your own libraries. Further, your
    own libraries might link to other libraries. To be able to compile your
    project, you must add the libraries to your project. This also enables
    code completion and syntax highlighting for the libraries.
    The procedure of adding a library to a project depends on the the build
    system that you use.

    Qt Creator provides support for building and running Qt applications for
    desktop environment and mobile devices. When you install the Nokia Qt SDK,
    the build and run settings for the Maemo and Symbian targets are set up
    automatically. However, you need to install and configure some additional software
    on the devices.

    \note The only supported build system for mobile applications in Qt
    Creator is qmake.

    Once your mobile application is ready, you can test it in the Qt Simulator.
    You can also connect Maemo and Symbian devices to your development PC and
    debug applications on the devices. After you have tested the application,
    you can deploy it on mobile devices.

    Developing applications for mobile devices is different from developing
    desktop applications. For more information, see
    \l{Optimizing Applications for Mobile Devices}.

    \section1 Projects

    But why do you need projects? To be able to build and run applications,
    Qt Creator needs the same information as a compiler would need. This information
    is specified in the project build and run settings.

    Creating a project allows you to:

        \list

            \o Group files together

            \o Add custom build steps

            \o Include forms and resource files

            \o Specify settings for running applications

        \endlist

    You can either create a project from scratch or import an existing
    project. Qt Creator generates all the necessary files, depending on the type of
    project you create. For example, if you choose to create a graphical user
    interface (GUI) application, Qt Creator generates an empty .ui file
    that you can modify with the integrated \QD.

    Qt Creator is integrated with cross-platform systems for build automation: qmake and
    CMake. In addition, you can import generic projects that do not use qmake or CMake,
    and specify that Qt Creator ignores your build system.

    \section1 Editors

    Qt Creator comes with a code editor and two integrated visual editors for designing
    and building
    graphical user interfaces (GUIs) from Qt widgets.

    \section2 Code Editor

    As an IDE, Qt Creator differs from a text editor in that it knows how to build and run
    applications. It understands the C++ and QML languages as code, not just as plain text. This allows
    it to:

    \list

        \o Enable you to write well formatted code

        \o Anticipate what you are going to write and complete the code

        \o Display inline error and warning messages

        \o Enable you to semantically navigate to classes, functions, and symbols

        \o Provide you with context-sensitive help on classes, functions, and symbols

        \o Rename symbols in an intelligent way, so that other symbols with the same name
         that belong to other scopes are not renamed

        \o Show you the locations in code where a function is declared or called

    \endlist

    \section2 UI Designer

    Qt Creator provides two integrated visual editors, \QD and \QMLD.

    \QD is a tool for designing and building graphical user interfaces (GUIs) from
    Qt widgets. You can compose and customize your widgets or dialogs and test
    them using different styles and resolutions.

    Widgets and forms created with \QD are integrated seamlessly with programmed code,
    using the Qt signals and slots mechanism, that lets you easily assign behavior to
    graphical elements. All properties set in \QD can be changed dynamically within the code.
    Furthermore, features like widget promotion and custom plugins allow you to use your
    own widgets with \QD.

    UIs that use widgets are clearly structured and enforce a platform look and feel,
    which makes them useful for traditional applications. However, they are static, and
    do not fully make use of the large high-resolution screens, touch input, and significant
    graphics power that are becoming common in portable consumer devices, such as mobile
    phones, media players, set-top boxes, and netbooks.

    \QMLD allows you to easily develop animations by using a declarative programming
    language called \l {http://doc.qt.nokia.com/4.7/qtquick.html}{QML}.
    In QML, a user interface is specified as a tree of objects with properties.

    You use a visual editor to create items, screens, and applications, as well as define changes
    in their state, transitions from one state to another, and user actions that change the
    states. \QMLD generates the necessary code for you.

    You can use Qt or JavaScript to implement the application logic.

      \section1 Languages

    You can use the code editor to write code in Qt C++ or in the
    \l {http://doc.qt.nokia.com/4.7/qtquick.html}{QML} declarative
    programming language.

    \section2 QML

    You can use QML to build highly dynamic, custom user interfaces from a rich set
    of QML elements. Qt Quick helps programmers and designers collaborate to build the
    fluid user interfaces that are becoming common in portable consumer devices, such as
    mobile phones, media players, set-top boxes and netbooks.

    QML is an extension to JavaScript, that provides a mechanism to declaratively build
    an object tree of QML elements. QML improves the integration between JavaScript and
    Qt's existing QObject based type system, adds support for automatic property bindings
    and provides network transparency at the language level.

    \section1 Targets

    Qt Creator provides support for building and running Qt applications for
    desktop environment (Windows, Linux, and Mac OS) and mobile devices (Symbian, Maemo,
    and MeeGo). Build settings allow you to quickly switch between build targets.

    When you build an application for a mobile device target with a device
    connected to the development PC, Qt Creator generates an installation package,
    installs in on the device, and executes it.

    You can publish the installation packages on the \l{https://publish.ovi.com/info/}{Ovi Store}.
    For Symbian devices, the packages must be signed.

    \section1 Tools

    Qt Creator is integrated with a set of helpful tools, such as version control
    systems and Qt Simulator.

    \section2 Version Control Systems

    Qt Creator uses the version control system's command line clients to access
    your repositories. The following version control systems are supported:

    \list

        \o Git

        \o Subversion

        \o Perforce

        \o CVS

        \o Mercurial

    \endlist

    The functions available to you in Qt Creator depend on the version control
    system. Basic functions are available for all the supported systems. They include
    comparing files with the latest versions stored in the repository and displaying the
    differences, viewing versioning history and change details, annotating files,
    and committing and reverting changes.

    \section2 Qt Simulator

    You can use the Qt Simulator to test Qt applications that are intended
    for mobile devices in an environment similar to that of the device. You
    can change the information that the device has about its configuration
    and environment.

    The Qt Simulator is installed as part of the Nokia Qt SDK. After it is
    installed, you can select it as a build target in Qt Creator.

    \section1 Debuggers

    Qt Creator does not include a debugger. It provides a debugger plugin that acts
    as an interface between the Qt Creator core and external native debuggers:

    \list

        \o GNU Symbolic Debugger (gdb)

        \o Microsoft Console Debugger (CDB)

        \o internal Java Script debugger

    \endlist

    You can use the Qt Creator \gui Debug mode to inspect the state of your
    application while debugging. You can interact with the debugger in several
    ways, including the following:

    \list
        \o Go through a program line-by-line or instruction-by-instruction.
        \o Interrupt running programs.
        \o Set breakpoints.
        \o Examine the contents of the call stack.
        \o Examine and modify registers and memory contents of
           the debugged program.
        \o Examine and modify registers and memory contents of
           local and global variables.
        \o Examine the list of loaded shared libraries.
        \o Create snapshots of the current state of the debugged program
           and re-examine them later.
    \endlist

    Qt Creator displays the raw information provided by the native debuggers
    in a clear and concise manner with the goal to simplify the debugging process
    as much as possible without losing the power of the native debuggers.

    In addition to the generic IDE functionality provided by stack view, views for
    locals and watchers, registers, and so on, Qt Creator includes
    features to make debugging Qt-based applications easy. The debugger
    plugin understands the internal layout of several Qt classes, for
    example, QString, the Qt containers, and most importantly QObject
    (and classes derived from it), as well as most containers of the C++
    Standard Library and some gcc and Symbian extensions. This
    deeper understanding is used to present objects of such classes in
    a useful way.

    If you install Qt Creator as part of a Qt SDK, the GNU Symbolic Debugger
    is installed automatically and you should be ready to start debugging after
    you create a new project. However, you can change the setup to use debugging
    tools for Windows, for example.

    You can connect mobile devices to your development PC and debug processes
    running on the devices.

*/

/*!
    \contentspage index.html
    \previouspage creator-overview.html
    \page creator-os-supported-platforms.html
    \nextpage creator-quick-tour.html

    \title Operating Systems and Supported Platforms

    \section1 Operating Systems

    Qt Creator is available in binary packages for the following operating
    systems:
    \list
        \o Windows XP Service Pack 2
        \o Windows Vista
        \o (K)Ubuntu Linux 8.04 (32-bit and 64-bit) or later, with the following:
           \list
               \o g++
               \o make
               \o libglib2.0-dev
               \o libSM-dev
               \o libxrender-dev
               \o libfontconfig1-dev
               \o libxext-dev
               \o libfreetype6-dev
               \o libx11-dev
               \o libxcursor-dev
               \o libxfixes-dev
               \o libxft-dev
               \o libxi-dev
               \o libxrandr-dev
               \o If you are using QtOpenGL, libgl-dev and libglu-dev
           \endlist
        \o Mac OS 10.5 or later with the following:
           \list
               \o Xcode tools for your Mac OS X version available from your Mac
                  OS X installation DVDs or at \l http://developer.apple.com.
           \endlist
    \endlist

         \omit  ## Are the Xcode tools still needed separately? \endomit

    \section1 Build Environment

    To build Qt Creator itself from the source, you need:
    \list
        \o Qt 4.7 or later
        \o On Windows, MinGW 4.4 or Microsoft Visual Studio 2008
    \endlist

    \section1 Supported Mobile Device Platforms
    You can develop applications for the following mobile device
    platforms:

    \list

    \o Symbian

    \o Maemo and Maemo Application Development and Debugging Environment (MADDE)

    \endlist

    The following table summarizes operating system support for building
    applications for mobile device platforms.

    \table
        \header
            \o {1,3} Operating system
            \o {3,1} Platform
        \header
            \o Desktop
            \o Symbian
            \o Maemo
        \row
            \o Windows
            \o Yes
            \o Yes
            \o Yes
        \row
            \o Linux
            \o Yes
            \o No
            \o Yes
        \row
            \o Mac OS X
            \o Yes
            \o No
            \o Yes
    \endtable
*/


/*!
    \contentspage index.html
    \previouspage creator-os-supported-platforms.html
    \page creator-quick-tour.html
    \nextpage creator-getting-started.html

    \title Qt Creator User Interface

    \image qtcreator-breakdown.png

    When you start Qt Creator, it opens to the \gui Welcome mode, where you can:

    \list

        \o Open tutorials and example projects

        \o View tips and hints on using Qt Creator

        \o Create and open projects

        \o Send feedback to the development team

        \o Open recent sessions and projects

        \o Read news from the Qt labs

        \o Ask for support

    \endlist

    You can use the mode selector to change to another Qt Creator mode.

    Qt Creator has been localized into several languages. If the system language
    is one of the supported languages, it is automatically selected. To change
    the language, select \gui {Tools > Options > Environment} and select a language
    in the \gui Language field. The change takes effect after you restart Qt Creator.

    \section1 Qt Creator Modes

    The mode selector allows you to quickly switch between tasks such as
    editing project and source files, designing application UIs,
    configuring how projects are built and
    executed, and debugging your applications. To change modes, click the
    icons, or use the \l{keyboard-shortcuts}{corresponding keyboard shortcut}.

    You can use Qt Creator in the following modes:

    \list
        \o \gui{\l{Using the Editor}{Edit}} mode for editing project and source files.
        \o \gui{\l{Developing Application UI}{Design}} mode for designing and developing
           application user interfaces. This mode is available for UI files (.ui or
           .qml).
        \o \gui{\l{Debugging}{Debug}} mode for inspecting the state of your program while
           debugging.
        \o \gui{\l{Managing Projects}{Projects}} mode for configuring project building and
           execution. This mode is available when a project is open.
        \o \gui{\l{Getting Help}{Help}} mode for viewing Qt documentation.
    \endlist

    Certain actions in Qt Creator trigger a mode change. Clicking on
    \gui {Debug} > \gui {Start Debugging} > \gui {Start Debugging}
    automatically switches to \gui {Debug} mode.


    \section1 Browsing Project Contents

    The sidebar is available in the \gui Edit and \gui Debug modes.
    Use the sidebar to browse projects, files, and bookmarks, and to view
    the class hierarchy.
    \image qtcreator-sidebar.png

    You can select the content of the sidebar in the sidebar menu:
    \list
        \o \gui Projects shows a list of projects open in the current
           session.
        \o \gui{Open Documents} shows currently open files.
        \o \gui Bookmarks shows all bookmarks for the current session.
        \o \gui{File System} shows all files in the currently selected
            directory.
        \o \gui {Class View} shows the class hierarchy of the currently
            open projects.
        \o \gui Outline shows the element hierarchy of a QML file.
        \o \gui {Type Hierarchy} shows the base classes of a class. For
            more information, see \l{Viewing Type Hierarchy}.

    \endlist

    You can change the view of the sidebar in the following ways:
    \list
        \o To toggle the sidebar, click \inlineimage qtcreator-togglebutton.png
           or press \key Alt+0 (\key Cmd+0 on Mac OS X).
        \o To split the sidebar, click \inlineimage qtcreator-splitbar.png
           . Select new content to view in the split view.
        \o To close a sidebar view, click
           \inlineimage qtcreator-closesidebar.png
           .
    \endlist

    The additional options in each view are described in the following
    sections.

    \section2 Viewing Project Files

    The sidebar displays projects in a project tree. The project tree contains
    a list of all projects open in the current session. The files for each
    project are grouped according to their file type.

    You can use the project tree in the following ways:
    \list
        \o To bring up a context menu containing the actions most commonly
           needed right-click an item in the project tree.
           For example, through the menu of the project root directory you can,
           among other actions, build, re-build, clean and run the project.
        \o To hide the categories and sort project files alphabetically, click
           \inlineimage qtcreator-filter.png
           and select \gui{Simplify Tree}.
        \o To hide source files which are automatically generated by the build
           system, during a build, click \inlineimage qtcreator-filter.png
           and select \gui{Hide Generated Files}.
        \o To keep the position in the project tree synchronized with the file
           currently opened in the editor, click
           \inlineimage qtcreator-synchronizefocus.png
           .
        \o To see the absolute path of a file, move the mouse pointer over the
           file name.
    \endlist

    \section2 Viewing the File System

    If you cannot see a file in the \gui Projects view, switch to the
    \gui {File System} view, which shows all the files in the file system.

    To keep the position in the tree synchronized with the file
    opened in the editor, click
    \inlineimage qtcreator-synchronizefocus.png
    .

    \section2 Viewing the Class Hierarchy

    The \gui {Class View} shows the class hierarchy of the currently
    open projects. To organize the view by subprojects, click
    \inlineimage qtcreator-show-subprojects.png
    .

    \section2 Viewing QML Elements

    The \gui Outline view shows the element hierarchy in a QML file.

    \list

        \o To see a complete list of all bindings, click
           \inlineimage qtcreator-filter.png
           and select \gui{Show All Bindings}.

        \o To keep the position in the view synchronized with the element
           selected in the editor, click
           \inlineimage qtcreator-synchronizefocus.png
           .

    \endlist

    \section1 Viewing Output

    The task pane in Qt Creator can display one of the following panes:
    \list
       \o  \gui{Build Issues}
       \o  \gui{Search Results}
       \o  \gui{Application Output}
       \o  \gui{Compile Output}
       \o  \gui{General Messages}
       \o  \gui{Version Control}
    \endlist

    Output panes are available in all \l{Qt Creator modes}{modes}.
    Click the name of an output pane to open the pane. To maximize
    an open output pane, click the \gui {Maximize Output Pane} button
    or press \key {Alt+9}.

    To search within the \gui{Application Output} and \gui{Compile Output}
    panes, press \key {Ctrl+F} when the pane is active. Enter search
    criteria in the \gui Find field and click the left and right arrows to
    search down and up in the pane.

    To open the \gui{General Messages} and \gui{Version Control}
    panes, select \gui {Window > Output Panes}.


    \section2 Build Issues

    The \gui{Build Issues} pane provides a list of errors and warnings
    encountered during a build. The pane filters out irrelevant output from
    the build tools and presents the issues in an organized way.

    Right-clicking on a line brings up a context menu with options to copy
    the contents and to show a version control annotation view of the
    line that causes the error message.

    \image qtcreator-build-issues.png

    To view task lists in the \gui{Build Issues} pane, click
    \inlineimage qtcreator-filter.png
    and select \gui{My Tasks}. Entries from a task list file (.tasks) are
    imported to the pane. Press \key F6 and \key Shift+F6 to jump from one issue
    to the next.

    For more information about creating task files, see \l{Creating Task List Files}.

    \section2 Search Results

    The \gui{Search Results} pane displays the results for global searches,
    for example, searching within a current document, files on disk, or all
    projects.

    The figure below shows an example search result for all
    occurrences of \c textfinder within the \c "/TextFinder" directory.

    \image qtcreator-search-pane.png


    \section2 Application Output

    The \gui{Application Output} pane displays the status of a program when
    it is executed, and the debug output.

    The figure below shows an example output from qDebug().

    \image qtcreator-application-output.png


    \section2 Compile Output

    The \gui{Compile Output} pane provides all output from the compiler.
    The \gui{Compile Output} is a more detailed version of information
    displayed in the \gui{Build Issues} pane.

    \image qtcreator-compile-pane.png

    \section1 Navigating with Keyboard

    Qt Creator caters not only to developers who are used to using the mouse,
    but also to developers who are more comfortable with the keyboard. A wide
    range of \l{keyboard-shortcuts}{keyboard} and
    \l{Searching With the Locator}{navigation} shortcuts are available to help
    speed up the process of developing your application.

*/


/*!
    \contentspage index.html
    \previouspage creator-task-lists.html
    \page creator-help.html
    \nextpage creator-tips.html

    \title Getting Help

    Qt Creator comes fully integrated with Qt documentation and
    examples using the Qt Help plugin.
    \list
        \o To view documentation, switch to \gui Help mode.
        \o To obtain context sensitive help, move the text cursor to a Qt class
           or function and press \key F1. The documentation is displayed in a
           pane next to the code editor, or, if there is not enough vertical
           space, in the fullscreen \gui Help mode.

           \image qtcreator-context-sensitive-help.png

        \o To select and configure how the documentation is displayed in the
           \gui Help mode, select \gui Tools > \gui Options... > \gui Help.
    \endlist

    \section1 Finding Information in Qt Documentation

    Qt Creator, Qt SDK, Nokia Qt SDK and other Qt deliverables contain documentation
    as .qch files. All the documentation is accessible in the \gui Help mode.

    To find information in the documentation, select:

    \list

        \o \gui Bookmarks to view a list of pages on which you have added bookmarks.

        \o \gui Contents to see all the documentation installed on the development
        PC and to browse the documentation contents.

        \o \gui Index to find information based on a list of keywords in all the
        installed documents.

        \o \gui {Open Pages} to view a list of currently open documentation pages.

        \o \gui Search to search from all the installed documents.

    \endlist

    \section2 Adding Bookmarks to Help Pages

    You can add bookmarks to useful help pages to easily find them later
    in the \gui Bookmarks view. You can either use the page title as the
    bookmark or change it to any text. You can organize the bookmarks in
    folders in the view.

    \image qtcreator-help-add-bookmark-dlg.png "Add Bookmark dialog"

    To add a bookmark to an open help page:

    \list 1

        \o Click the
        \inlineimage qtcreator-help-add-bookmark.png
        (\gui {Add Bookmark}) button on the toolbar.

        \o In the \gui {Add Bookmark} dialog, click \gui OK to save the
        page title as a bookmark in the \gui Bookmarks folder.

    \endlist

    To import and export bookmarks, select \gui {Tools > Options... > Help >
    General Settings > Import} or \gui Export.

    \section1 Adding External Documentation

    You can display external documentation in the \gui Help mode.
    To augment or replace the documentation that ships with Qt Creator and Qt:
    \list 1
        \o Create a .qch file from your documentation.

           For information on how to prepare your documentation and create a
           .qch file, see
           \l{http://doc.qt.nokia.com/4.7/qthelp-framework.html}{The Qt Help Framework}.
        \o To add the .qch file to Qt Creator, select \gui Tools >
           \gui Options... > \gui Help > \gui Documentation > \gui Add.
    \endlist

    \section1 Detaching the Help Window

    By default, context-sensitive help is opened in a window next to the
    code editor when you press \key F1. If there is not enough vertical
    space, the help opens in the full-screen help mode.

    You can specify that the help always opens in full-screen mode or
    is detached to an external window. Select \gui {Tools > Options... > Help >
    General Settings} and specify settings for displaying context-sensitive help
    in the \gui {On context help} field. To detach the help window, select
    \gui {Always Show Help in External Window}.

    You can select the help page to open upon startup in the \gui {Home Page}
    field.

    \section1 Using Documentation Filters

    You can filter the documents displayed in the \gui Help mode to find
    relevant information faster. Select from a list of filters in the
    \gui {Filtered by} field. The contents of the \gui Index and \gui Contents
    pane in the sidebar change accordingly.

    \image qtcreator-help-filters.png "Help filters"

    You can modify the filters to include external documentation, for example,
    or you can define your own filters. To construct filters, you can use the
    filter attributes that are specified in the documentation. Each document
    contains at least one filter attribute. If several documents contain the
    same filter attribute, such as \c tools, you can use that attribute to
    include all those documents.

    To add filters:

    \list 1

        \o Select \gui {Tools > Options... > Help > Filters > Add}.

        \o Enter a name for the filter and press \gui {OK}.

        \o In \gui Attributes, select the documents that you want to include
        in the filter.

        \image qtcreator-help-filter-attributes.png "Help filter attributes"

        \o Click \gui OK.

        \o In the \gui Help mode, select the filter in the \gui {Filtered by}
        field to see the filtered documentation in the sidebar.

    \endlist

    To modify filters, select a filter in \gui Filters, select the attributes,
    and then click \gui Apply.

    To remove filters, select them in \gui Filters, and click \gui Remove.

*/


/*!
    \contentspage index.html
    \previouspage creator-editor-external.html
    \page creator-design-mode.html
    \nextpage creator-usability.html

    \title Developing Application UI

    You can use the integrated \QD to design and build graphical user interfaces (GUIs) from
    Qt widgets. You can compose and customize your widgets or dialogs and test
    them using different styles and resolutions.

    Widgets and forms created with \QD are integrated seamlessly with programmed code,
    using the Qt signals and slots mechanism, that lets you easily assign behavior to
    graphical elements. All properties set in \QD can be changed dynamically within the code.
    Furthermore, features like widget promotion and custom plugins allow you to use your
    own widgets with \QD.

    UIs that use widgets are clearly structured and enforce a platform look and feel,
    which makes them useful for traditional applications. However, they are static, and
    do not fully make use of the large high-resolution screens, touch input, and significant
    graphics power that are becoming common in portable consumer devices, such as mobile
    phones, media players, set-top boxes, and netbooks.

    You can easily develop animations by using a declarative programming
    language called \l {http://doc.qt.nokia.com/4.7/qtquick.html}{QML}.
    In QML, a user interface is specified as a tree of objects with properties.
    You can edit QML code in the code editor. You
    can use Qt or JavaScript to implement the application logic.

    The integration includes project management and code completion.

    \section1 Using Qt Designer

    Qt Creator automatically opens all .ui files in \QD.

    \image qtcreator-formedit.png

    To change the layout of \QD user interface elements:
    \list 1
        \o Select \gui Tools > \gui{Form Editor} > \gui Views >
           \gui Locked.

           When this option is unchecked, you can change the layout.
        \o Click the header of an element and drag the element to a new
           position.
    \endlist

    To change \QD properties, select \gui Tools > \gui Options... >
    \gui Designer.
    \list
        \o Set the class properties and code generation preferences in \gui
           {Class Generation}.
        \o Set an additional folder for saving templates in \gui{Template
           Paths}.
        \o Set the grid settings and preview preferences in \gui Forms. To
           preview your form with skins, enable \gui{Print/Preview
           Configuration} and select your skin. Otherwise default preview
           settings are used.

           To preview the settings, select \gui Tools > \gui{Form Editor} >
           \gui Preview, or press \key Alt+Shift+R.
        \o To specify embedded device profiles, such as style, font, and screen
           resolution, select \gui{Embedded Design}.
    \endlist

    To switch between forms and code, use \key Shift+F4.

    For more information on \QD, see
    \l{http://doc.qt.nokia.com/4.7/designer-manual.html}{Qt Designer Manual}.

    \section1 Using Qt Quick Designer

    You can edit .qml files in the visual \QMLD editor or in the
    code editor.

    In \gui Projects, double-click a .qml file to open it in the code
    editor. Then select the \gui {Design} mode to edit the file in the
    visual editor.

    \image qmldesigner-visual-editor.png "Visual editor"

    Use the visual editor panes to manage your project:

    \list

    \o \gui {Navigator} pane displays the QML elements in the current QML file.
    You can show and hide items to focus on specific parts of the application.
    To view lists of files or projects, instead, select \gui {File System},
    \gui {Open Documents}, or \gui Projects in the menu.

    \o \gui {Library} pane displays the building blocks that you can use to design
    applications: predefined QML elements, your own QML components, and other
    resources.

    \o \gui {Properties} pane organizes the properties of the selected QML element
    or QML component. You can also change the properties in the code editor.

    \o \gui {State} pane displays the different states of the component. To add
    states, click the empty slot. Then modify the new state in the editor.
    In the code editor, you can see the changes recorded as changes to
    the base state.

    \endlist

    \section1 Element Library

    The \gui {Library} pane contains two tabs: \gui {Items} and \gui {Resources}.
    The \gui Items pane displays the QML elements grouped by type: your own QML
    components, basic elements, interaction elements, views, and widgets.

    \image qmldesigner-qml-components.png "QML Components pane"

    The \gui {Resources} pane displays the images and other files that you copy to
    the project folder.

    \section1 Specifying Element Properties

    The \gui Properties pane displays all the properties of the selected QML element.
    The properties are grouped by type. The top part of the pane displays properties
    that are common to all elements, such as element type, position, size,
    and visibility.

    The bottom part of the pane displays properties that are specific to each element
    type. For example, the following image displays the properties you can set for
    \gui Rectangle and \gui Text elements.

    \image qmldesigner-element-properties.png

    For more information on the properties available for an element, press \key {F1}.

    \section2 Setting Expressions

    You can set Java Script expressions as values of some properties. Click the circle
    icon next to a property to open a context menu, and select \gui {Set Expression}.

    \image qmldesigner-set-expression.png "Element properties context menu"

    For more information on the Java Script environment provided by QML, see
    \l{http://doc.qt.nokia.com/4.7-snapshot/qdeclarativejavascript.html}{Integrating JavaScript}.

    \section2 Setting Anchors and Margins

    The \gui Layout pane allows you to set anchors and margins for elements. To set
    the anchors of an item, click the anchor buttons. You can combine the top/bottom
    and left/right anchors to anchor objects in the corners of the parent element.

    \inlineimage qmldesigner-anchor-buttons.png "Anchor buttons"

    \section2 Building Transformations on Items

    The \gui Advanced pane allows you configure advanced transformations, such as
    rotation, scale, and translation. You can assign any number of transformations
    to an item. Each transformation is applied in order, one at a time.

    For more information on Transform elements, see
    \l {http://doc.qt.nokia.com/4.7/qml-transform.html}{QML Transform Element}.

*/


/*!
    \contentspage index.html
    \previouspage creator-project-wizards.html
    \page creator-editor-using.html
    \nextpage creator-editor-finding.html

    \title Using the Editor

    Qt Creator's code editor is designed to aid you in creating, editing and
    navigating code.  Qt Creator's code editor is fully equipped with syntax
    checking, code completion, context sensitive help and in-line error
    indicators while you are typing.

    \section1 Using the Editor Toolbar

    The editor toolbar is located at the top of the editor view. The editor
    toolbar is context sensitive and shows items relevant to the file currently
    open in the editor.

    \image qtcreator-editortoolbar-symbols.png

    Use the toolbar to navigate between open files and symbols in use.
    To browse forward or backward through your location history, click
           \inlineimage qtcreator-back.png
           and \inlineimage qtcreator-forward.png
           .

    To go to any open file, select it from the \gui{Open files} drop-down menu.
    Right-click the menu title and select \gui {Copy Full Path to Clipboard} to
    copy the path and name of the current file to the clipboard.

    To jump to any symbol used in the current file, select it from the
    \gui Symbols drop-down menu. By default, the symbols are displayed in the
    order in which they appear in the file. Right-click the menu title and select
    \gui {Sort Alphabetically} to arrange the symbols in alphabetic order.

    \section1 Splitting the Editor View

    Split the editor view when you want to work on and view multiple files on
    the same screen.

    \image qtcreator-spliteditorview.png

    You can split the editor view in the following ways:
    \list
        \o To split the editor view into a top and bottom view, select
           \gui Window > \gui Split or press \key{Ctrl+E, 2}.

           Split command creates views below the currently active editor view.
        \o To split the editor view into adjacent views, select
           \gui Window > \gui{Split Side by Side} or press
           \key{Ctrl+E, 3}.

           Side by side split command creates views to the right of the
           currently active editor view.
    \endlist

    To move between split views, select \gui Window >
    \gui{Go to Next Split} or press \key{Ctrl+E, O}.

    To remove a split view, place the cursor within the view you want to
    remove and select \gui Window > \gui{Remove Current Split} or press
    \key{Ctrl+E, 0}. To remove all but the currently selected split view,
    select \gui Window > \gui{Remove All Splits} or press \key{Ctrl+E, 1}.


    \section1 Highlighting and Folding Blocks

    Use block highlighting to visually separate parts of the code that belong
    together. For example, when you place the cursor within the braces,
    the code enclosed in braces is highlighted.

    \image qtcreator-blockhighlighting.png

    To enable block highlighting, select \gui Tools > \gui{Options...} >
    \gui{Text Editor} > \gui Display > \gui{Highlight blocks}.

    Use the folding markers to collapse and expand blocks of code within
    braces. Click the folding marker to collapse or expand a block. In the
    figure above, the folding markers are located between the line number and
    the text pane.

    To show the folding markers, select \gui Tools > \gui{Options...} >
    \gui{Text Editor} > \gui Display > \gui{Display folding markers}. This
    option is enabled by default.

    When the cursor is on a brace, the matching brace is animated
    by default. To turn off the animation and just highlight the block and
    the braces, select \gui {Tools > Options... > Text Editor > Display} and
    deselect \gui {Animate matching parentheses}.


    \section1 Checking Code Syntax

    As you write code Qt Creator checks code syntax. When Qt Creator spots a
    syntax error in your code it underlines it and shows error details when you
    move the mouse pointer over the error.
    \list
        \o Syntax errors are underlined in red.

           In the following figure, a semicolon is missing at the end of the
           line.

           \image qtcreator-syntaxerror.png
        \o Semantic errors and warnings are underlined in olive.

           In the following figure, the type is unknown.

           \image qtcreator-semanticerror.png
    \endlist


    \section1 Completing Code

    Qt Creator understands the code as code, not just as plain text. This
    allows it to help you to write well formatted code and to anticipate
    what you are going to write and complete the code.
    The code completion differs somewhat depending on whether you write Qt code or QML code.

    \section2 Completing Qt Code

    As you write code, Qt Creator provides a list of context-sensitive
    suggestions to the statement currently under your cursor.

    \image qtcreator-codecompletion.png

    To open the list of suggestions at any time, press \key{Ctrl+Space}.
    If only one option is available, Qt Creator inserts it automatically.

    When completion is invoked manually, Qt Creator completes the common prefix
    of the list of suggestions. This is especially useful for classes with
    several similarly named members. To disable this functionality, uncheck
    \gui{Autocomplete common prefix} in the code completion preferences.
    Select \gui Tools > \gui{Options...} > \gui{Text Editor} > \gui Completion.

    By default, code completion considers only the first letter case-sensitive.
    To apply full or no case-sensitivity, select the option in the
    \gui {Case-sensitivity} field.

    The following table lists available types for code completion and icon
    used for each.

    \table
        \header
            \o Icon
            \o Description
        \row
            \i  \inlineimage completion/class.png
            \i  A class
        \row
            \i  \inlineimage completion/enum.png
            \i  An enum
        \row
            \i  \inlineimage completion/enumerator.png
            \i  An enumerator (value of an enum)
        \row
            \i  \inlineimage completion/func.png
            \i  A function
        \row
            \i  \inlineimage completion/func_priv.png
            \i  A private function
        \row
            \i  \inlineimage completion/func_prot.png
            \i  A protected function
        \row
            \i  \inlineimage completion/var.png
            \i  A variable
        \row
            \i  \inlineimage completion/var_priv.png
            \i  A private variable
        \row
            \i  \inlineimage completion/var_prot.png
            \i  A protected variable
        \row
            \i  \inlineimage completion/signal.png
            \i  A signal
        \row
            \i  \inlineimage completion/slot.png
            \i  A slot
        \row
            \i  \inlineimage completion/slot_priv.png
            \i  A private slot
        \row
            \i  \inlineimage completion/slot_prot.png
            \i  A protected slot
        \row
            \i  \inlineimage completion/keyword.png
            \i  A keyword
        \row
            \i  \inlineimage completion/macro.png
            \i  A macro
        \row
            \i  \inlineimage completion/namespace.png
            \i  A namespace
    \endtable

    \section2 Completing QML Code

    As you write QML code, Qt Creator suggests properties, IDs, and code
    snippets to complete the code. The snippets can consist of multiple
    fields that you specify values for. Select an item in the list and press
    \key Tab or \key Enter to complete the code. Press \key Tab to
    move between the fields and specify values for them.

    \image qmldesigner-code-completion.png "Completing QML code"

    \section1 Using Bookmarks

    To insert or delete a bookmark right-click the line number and select
    \gui{Toggle Bookmark} or press \key{Ctrl+M}.

    \image qtcreator-togglebookmark.png

    To go to previous bookmark in the current session, press \key{Ctrl+,}.

    To go to next bookmark in the current session, press \key{Ctrl+.}.


    \section1 Moving to Symbol Definition or Declaration

    In Qt Creator you can move directly to the definition or the declaration of
    a symbol by holding the \key Ctrl and clicking the symbol.

    To enable this moving function, in \gui Tools > \gui{Options...} >
    \gui{Text Editor} > \gui Behavior, select \gui{Enable mouse navigation}.

    You can also select the symbol and press \key F2, or right-click the symbol
    and select \gui {Follow Symbol Under Cursor} to move to its definition or declaration.
    This is supported for namespaces, classes, methods, variables, include statements,
    and macros.

    To switch between the definition and declaration of a symbol, press \key {Shift+F2}
    or right-click the symbol and select \gui {Switch Between Method Declaration/Definition}.

    \section1 Viewing Type Hierarchy

    To view the base classes of a class, right-click the class and select
    \gui {Open Type Hierarchy}  or press \key {Ctrl+Shift+T}.

    \section1 Using Update Code Model

    To refresh the internal information in Qt Creator pertaining to your code,
    select \gui{Tools} > \gui{C++} > \gui{Update Code Model}.

    \note In Qt Creator indexing updates the code automatically. Use
    \gui{Update Code Model} only as an emergency command.

*/


/*!
    \contentspage index.html
    \previouspage creator-editor-locator.html
    \page creator-editor-codepasting.html
    \nextpage creator-editor-options.html

    \title Pasting and Fetching Code Snippets

    In Qt Creator, you can paste snippets of code to a server or fetch
    snippets of code from the server. To paste and fetch snippets of code,
    Qt Creator uses the following:
    \list
        \o \gui{CodePaster}
        \o \gui{Pastebin.Com}
        \o \gui{Pastebin.Ca}
    \endlist

    To configure the server, select \gui{Tools} > \gui{Options...} >
    \gui{Code Pasting}.

    To paste a snippet of code onto the server, select \gui{Tools} >
    \gui{Code Pasting} > \gui{Paste Snippet...} or press \key{Alt+C,Alt+P}.

    To fetch a snippet of code from the server, select \gui{Tools} >
    \gui{Code Pasting} > \gui{Fetch Snippet...} or press \key{Alt+C,Alt+F}.

    \note To use \gui{Pastebin.Com}, configure the domain
    prefix in \gui{Tools} > \gui{Options...} > \gui{Code Pasting} >
    \gui{Pastebin.com}.

    For example, you might ask colleagues to review a change that you plan to
    submit to a version control system. If you use the Git version control system,
    you can create a \e{diff} view by selecting \gui{Tools} > \gui{Git} >
    \gui{Diff Repository}. You can then upload its contents to the server by choosing
    \gui{Tools} > \gui{Code Pasting} > \gui{Paste Snippet...}. The reviewers can retrieve
    the code snippet by selecting \gui{Tools} > \gui{Code Pasting} > \gui{Fetch Snippet...}.
    If they have the project currently opened in Qt Creator, they can apply and test
    the change by choosing \gui{Tools} > \gui{Git} > \gui{Apply Patch}.

*/


/*!
    \contentspage index.html
    \previouspage creator-editor-options.html
    \page creator-editor-fakevim.html
    \nextpage creator-editor-external.html

    \title Using FakeVim Mode

    In the \gui{FakeVim} mode, you can run the main editor in a manner similar
    to the Vim editor. To run the editor in the \gui{FakeVim} mode, select
    \gui{Edit} > \gui{Advanced} > \gui{Use Vim-style Editing} or press
    \key{Alt+V,Alt+V}.

    In the \gui{FakeVim} mode, most keystrokes in the main editor will be
    intercepted and interpreted in a way that resembles Vim. Documentation for
    Vim is not included in Qt Creator. For more information on using Vim,
    see \l{http://www.vim.org/docs.php}{Documentation} on the Vim web site.

    To map commands entered on the \gui{FakeVim} command line to actions of the
    Qt Creator core, select \gui{Tools} > \gui{Options...} > \gui{FakeVim} >
    \gui{Ex Command Mapping}.

    To make changes to the Vim-style settings, select \gui{Tools} >
    \gui{Options...} > \gui FakeVim > \gui{General}.

    To use a Vim-style color scheme, select \gui {Tools > Options... >
    Text Editor > Fonts & Color}. In the \gui {Color Scheme} list, select
    \gui {Vim (dark)}.

    To quit the FakeVim mode, click \gui {Quit FakeVim} or press
    \key{Alt+V,Alt+V}.

    */


/*!
    \contentspage index.html
    \previouspage creator-editor-fakevim.html
    \page creator-editor-external.html
    \nextpage creator-design-mode.html

    \title Using an External Editor

    To open the file you are currently viewing in an external editor, select
    \gui Edit > \gui Advanced > \gui{Open in External Editor}.

    To use the external editor of your choice:
    \list 1
        \o Add the editor path to the \c{PATH} environment variable of your
           operating system.
        \o In Qt Creator select \gui Tools > \gui Options... >
           \gui Environment > \gui General.
        \o In \gui{External editor} enter the name of the application followed
           by \key Space and \tt{\bold %f}. For example, to open the file in
           Smultron, enter \tt{\bold{smultron %f}}.

           To further define how to open the file in the external editor, you
           can use the following variables separated by a space:
           \list
            \o Current line number \tt{\bold %l}
            \o Current column number \tt{\bold %c}
            \o Editor's x position on the screen \tt{\bold %x}
            \o Editor's y position on the screen \tt{\bold %y}
            \o Editor's width in pixels \tt{\bold %w}
            \o Editor's height in pixels \tt{\bold %h}
            \o Editor's width in characters \tt{\bold %W}
            \o Editor's height in characters \tt{\bold %H}
            \o To pass % symbol to the editor \tt{\bold %%}
           \endlist

           \note Not all variables work with all editors.
    \endlist
*/


/*!
    \contentspage index.html
    \previouspage creator-editor-codepasting.html
    \page creator-editor-options.html
    \nextpage creator-editor-fakevim.html

    \title Configuring the Editor

    Qt Creator allows you to configure the text editor to suit your specific
    needs. To configure the editor, select  \gui Tools > \gui{Options...} >
    \gui{Text Editor}.

    \image qtcreator-font-colors.png "Text editor options"

    You can perform the following configuration actions:
    \list
        \o Set the font preferences and apply color schemes for syntax highlighting in
           \gui{Font & Colors}.
        \o Specify definition files for syntax highlighting for other types of files than
             C++ or QML in \gui{Generic Highlighter}.
        \o Set tabs, indentation, the handling of whitespace, and mouse operations in
           \gui Behavior.
        \o Set various display properties, for example,
           \l{Highlighting and folding blocks}{highlighting and folding blocks},
           text wrapping or \l{Moving to symbol definition or declaration}
           {moving to symbol definition or declaration}
           in \gui Display.
        \o Configure \l{Completing Code}{code completion} in \gui Completion.
    \endlist

    \section2 Configuring Fonts

    You can select the font family and size. You can specify a zoom setting in
    percentage for viewing the text. You can also zoom in or out by pressing
    \key {Ctrl++} or \key {Ctrl +-}, or by pressing \key Ctrl and rolling
    the mouse button up or down. To disable the mouse wheel function, select
    \gui {Tools > Options... > Text Editor > Behavior} and deselect the
    \gui {Enable scroll wheel zooming} check box.

    Antialiasing is used by default to make text look smoother and more
    readable on the screen. Deselect the \gui Antialias check box to
    turn off antialiasing.

    \section2 Defining Color Schemes

    You can select one of the predefined color schemes for syntax highlighting
    or create customized color schemes. The color schemes apply to highlighting
    both C++ and QML files and generic files.

    To create a color scheme:

    \list 1

        \o Select \gui {Tools > Options... > Text Editor > Fonts & Color > Copy}.

        \o Enter a name for the color scheme and click \gui OK.

        \o In the \gui Foreground field, specify the color of the selected
        code element.

        \o In the \gui Background field, select the background
        color for the code element.

        The backgound of the \gui Text element determines the background of the
        code editor.

    \endlist

    When you copy code from Qt Creator, it is copied in both plain text and HTML
    format. The latter makes sure that syntax highlighting is preserved when
    pasting to a rich-text editor.

    \section2 Generic Highlighting

    Generic highlighting is based on highlight definition files that are provided by the
    \l{http://kate-editor.org/2005/03/24/writing-a-syntax-highlighting-file/}{Kate Editor}.
    You can download highlight definition files for use with Qt Creator.

    If you have a Unix installation that comes with the Kate Editor, you might already
    have the definition files installed. Typically, the files are in a read-only directory,
    and therefore, you cannot manage them. Qt Creator can try to locate them and use them
    as fallback files, when the primary location does not contain the definition for the
    current file type. You can also specify the directory that contains preinstalled
    highlight definition files as the primary location.

    When you open a file for editing and the editor cannot find the highlight definition
    for it, an alert appears. You can turn off the alerts. You can also specify patterns
    for ignoring files. The editor will not alert you if highlight definitions for the
    ignored files are not found.

    To download highlight definition files:

    \list 1

        \o Select \gui {Tools > Options... > Text Editor > Generic Highlighter}.

        \image qtcreator-generic-highlighter.png "Generic Highlighter options"

        \o In the \gui Location field, specify the path to the primary location for
        highlight definition files.

        \o Click \gui {Download Definitions} to open a list of highlight definition files available for
        download.

        \image qtcreator-manage-definitions.png "Download Definitions dialog"

        \o Select highlight definition files in the list and click \gui{Download Selected
        Definitions}.

        \o Select the \gui {Use fallback location} check box to specify the secondary location
        where the editor will look for highlight definition files.

        \o Click \gui Autodetect to allow Qt Creator to look for highlight definition
        files on your system, or click \gui Browse to locate them in the file system
        yourself.

        \o In the \gui {Ignored file patterns} field, specify file patterns. You will not
        receive alerts if the highlight definitions for the specified files are not found.

        \o Click \gui OK to save your changes.

    \endlist


    \section2 Indenting Code

    \image qtcreator-indentation.png "Text Editor Behavior options"

    When you type code, it is indented automatically according to the selected
    options. Select a block to indent it when you press \key Tab.
    Press \key {Shift+Tab} to decrease the indentation.

    When you press \gui Backspace the indentation is decreased by one level,
    instead of one space, by default.

    By default, the tab-length in code editor is 8 spaces, but you can change
    it. The code editor can also determine whether tabs or spaces are used
    on the previous or next line and copy the style.

    You can determine whether the block indent style includes braces,
    or you can use the GNU indent style. The GNU style places braces on a separate
    line, indented by 2 spaces, except when they open a function definition, where
    they are not indented.

    You can also specify whether continuation lines are aligned with the previous
    code or just indented to the logical depth. You can always use spaces for
    alignment or use spaces or tabs depending on the other options you selected.

    The following code snippet illustrates excluding braces from the indented block:

    \code

    void foobar(bool zoo)
    {
        if (zoo)
        {
            foo();
        }
    }

    \endcode

    The following code snippet illustrates including braces in the indented block:

    \code

    void foobar(bool zoo)
    {
        if (zoo)
            {
            foo();
            }
    }

    \endcode

    The following code snippet illustrates the GNU style:

    \code

    void foobar(bool zoo)
    {
      if (zoo)
        {
          foo();
        }
    }

    \endcode

*/


/*!
    \contentspage index.html
    \previouspage creator-editor-using.html
    \page creator-editor-finding.html
    \nextpage creator-editor-refactoring.html

    \title Finding and Replacing

    To search through the currently open file:
    \list 1
        \o Press \key Ctrl+F or select \gui Edit > \gui Find/Replace >
           \gui{Find/Replace}.
        \o Enter the text you are looking for.

           If the text is found, all occurrences are highlighted as you type.
        \o To go to the next occurrence, click \inlineimage qtcreator-next.png
           , or press \key F3. To go to the previous occurrence click
           \inlineimage qtcreator-previous.png
           , or press \key Shift+F3.
    \endlist

    You can restrict the search in the \gui Find field by selecting one
    or several search criteria:
    \list
        \o To make your search case sensitive, select
           \inlineimage qtcreator-editor-casesensitive.png
           .
        \o To search only whole words, select
           \inlineimage qtcreator-editor-wholewords.png
           .
        \o To search using regular expressions, select
           \inlineimage qtcreator-editor-regularexpressions.png
           .
           Regular expressions used in Qt Creator are modeled on Perl regular
           expressions. For more information on using regular expressions, see
           \l {http://doc.qt.nokia.com/4.7/qregexp.html#details}
           {Detailed Description} in the QRegExp Class Reference.
    \endlist

    \note If you have selected text before selecting \gui Find/Replace, the
    search is conducted within the selection.

    To replace occurrences of the existing text, enter the new text in the
    \gui{Replace with} field.
    \list
        \o To replace the selected occurrence and move to the next one,
           click \inlineimage qtcreator-next.png
           or press \key Ctrl+=.
        \o To replace the selected occurrence and move to the previous one,
           click \inlineimage qtcreator-previous.png
           .
        \o To replace all occurrences in the file, click \gui{Replace All}.
    \endlist

    \section1 Advanced Search

    To search through projects, files on a file system or the currently open
    file:
    \list 1
        \o Press \key Ctrl+Shift+F or select \gui Edit >
           \gui Find/Replace > \gui{Advanced Find} >
           \gui{Open Advanced Find...}.
        \o Select the scope of your search:
           \list
            \o \gui{All Projects} searches files matching the defined file
               pattern in all currently open projects.

               For example, to search for \tt previewer only in \tt .cpp
               and \tt .h files, enter in \gui{File pattern}
               \tt *.cpp,*.h.

               \image qtcreator-search-allprojects.png

            \o \gui{Current Project} searches files matching the defined file
               pattern only in the project you are currently editing.
            \o \gui{Files on File System} recursively searches files matching
               the defined file pattern in the selected directory.
            \o \gui{Current File} searches only the current file.
           \endlist
        \o Enter the text you are looking for and click \gui Search.

           \image qtcreator-searchresults.png

           A list of files containing the searched text is displayed in the
           \gui{Search Results} pane.
           \list
            \o To see all occurrences in a file, double-click the file name in
               the list.
            \o To go to an occurrence, double-click it.
           \endlist
    \endlist
*/


/*!
    \contentspage index.html
    \previouspage creator-editor-finding.html
    \page creator-editor-refactoring.html
    \nextpage qt-quick-toolbars.html

    \title Refactoring

    Code refactoring is the process of changing the code without modifying the
    existing functionality of your application. By refactoring your code you
    can:
    \list
        \o Improve internal quality of your application
        \o Improve performance and extensibility
        \o Improve code readability and maintainability
        \o Simplify code structure
    \endlist

    \section1 Finding Symbols

    To find the use of a specific symbol in your project:
    \list 1
        \o In the editor place the cursor on the symbol and select \gui Tools
           > \gui C++ > \gui{Find Usages} or press
           \key Ctrl+Shift+U.

           Qt Creator looks for the symbol in the following locations:
           \list
            \o Files listed as a part of the project
            \o Files directly used by the project files (for example, generated
               files)
            \o Header files of used frameworks and libraries
           \endlist
        \o The \gui{Search Results} pane opens and shows the location and
           number of instances of the symbol in the current project.

           \image qtcreator-refactoring-find.png
    \endlist

    You can browse the search results in the following ways:
    \list
        \o To go directly to an instance, double-click the instance in the
           \gui{Search Results} pane.
        \o To move between instances, click
           \inlineimage qtcreator-forward.png
           and
           \inlineimage qtcreator-back.png
           in the \gui{Search Results} pane.
        \o To expand and collapse the list of all instances, click
           \inlineimage qtcreator-expand.png
           .
        \o To clear the search results, click \inlineimage qtcreator-clear.png
           .
    \endlist

    \section1 Renaming Symbols

    The functions available for renaming symbols depend on whether you are
    writing C++ or QML code. For QML, you can only rename IDs.

    To rename a specific symbol in a Qt project:
    \list 1
        \o In the editor, place the cursor on the symbol you would like to
           change and select \gui Tools > \gui C++ >
           \gui{Rename Symbol Under Cursor} or press \key Ctrl+Shift+R.

           The \gui{Search Results} pane opens and shows the location and
           number of instances of the symbol in the current project.

           \image qtcreator-refactoring-replace.png
        \o To replace all selected instances, enter the name of the new symbol
           in the \gui{Replace with} text box and click \gui Replace.

           To omit an instance, uncheck the check-box next to the instance.

           \note This action replaces all selected instances of the symbol in
           all files listed in the \gui{Search Results} pane. You cannot
           undo this action.
    \endlist

    \note Renaming local symbols does not open the \gui{Search Results} pane.
    The instances of the symbol are highlighted in code and you can edit the
    symbol. All instances of the local symbol are changed as you type.

    To rename an ID in a Qt Quick project:

    \list 1

        \o Right-click an ID in the QML code and select
        \gui {Rename id}.

        \o In the \gui {Rename id} field, enter the new ID.

   \endlist

*/

/*!
    \contentspage index.html
    \previouspage creator-qml-application.html
    \page creator-project-managing.html
    \nextpage creator-project-creating.html

    \title Managing Projects

    One of the major advantages of Qt Creator is that it allows a team of
    developers to share a project across different development platforms with a common
    tool for development and debugging.

    The following sections describe how to manage projects:

    \list
        \o \l{Creating a Project}
        \o \l{Setting Up a qmake Project}
        \o \l{Adding Libraries to qmake Projects}
        \o \l{Setting Up a CMake Project}
        \o \l{Setting Up a Generic Project}
        \o \l{Setting Up Development Environment for Maemo}
        \o \l{Setting Up Development Environment for Symbian}
        \o \l{Managing Sessions}
        \o \l{Adding New Custom Wizards}
    \endlist

*/


/*!
    \contentspage index.html
    \previouspage creator-project-managing.html
    \page creator-project-creating.html
    \nextpage creator-project-qmake.html

    \title Creating a Project

    You use wizards to create and import several types of projects and files, such
    as Qt GUI or console applications and Qt Quick applications.
    You can use wizards also to add individual files to your projects.

    The wizards prompt you to enter the settings needed
    for that particular type of project and create the necessary files for you.
    To display other types of files in the \gui Projects pane, specify them in
    the project file.

    \image qtcreator-new-project.png

    To change the location of the project directory, and to make changes in
    the build and run settings, select \gui{Tools} > \gui{Options...} >
    \gui{Projects} > \gui{General}.

    \section1 Using Project Wizards

    To create a new project:
    \list 1
        \o Select \gui File > \gui{New File or Project} and select the type of your
           project.

           The contents of the following dialogs depend on the project type.
           Follow the instructions of the wizard.
           This example uses \gui {Qt Gui Application}.

        \o Name the project and set its path. To select the path from a
           directory tree, click \gui Browse.

           Avoid using spaces and special characters in the project name and
           path.

           \image qtcreator-intro-and-location.png

        \o Select the Qt versions to use as build targets for your project, and click
           \gui{Next}.

           \image qtcreator-new-project-qt-versions.png "Target setting dialog"

           \note If you have only one Qt version installed, this dialog is skipped.

        \o Specify the name of the class you want to create and using the
           drop-down menu select its base class type.

           Note that the \gui{Header file}, \gui{Source file} and
           \gui{Form file} fields are automatically updated as you name your
           class.

           \image qtcreator-class-info.png
        \o Review the project settings.

           To create the project, click \gui Finish.

           \image qtcreator-new-project-summary.png
    \endlist

    \section1 Adding Files to Projects

    You can create the following types of files:

    \list

        \o Qt resource files, which allow you to store binary files in the
        application executable

        \o \QD forms and Qt QML files, which specify parts of application user
        interfaces

        \o C++ class, source, or header files

        \o Text files

    \endlist

    \section2 Creating C++ Classes

    The \gui {C++ Class Wizard} allows you to create a C++ header and source file for
    a new class that you can add to a C++ project. Specify the class name, base
    class, and header and source files for the class.

    The  wizard supports namespaces. To use a namespace, enter a qualified
    class name in the \gui {Class name} field. For example:
    MyNamespace::MySubNamespace::MyClass.

    \image qtcreator-cpp-class-wizard.png "Enter Class Name dialog"

    The names of the header and source file are based on the class name. To change the
    default suffix of a file, click \gui Configure.

    You can create your own project and class wizards. For more information,
    see \l{Adding New Custom Wizards}.

    \section2 Displaying Additional File Types in Projects Pane

    Qt Creator determines whether to display files from the project folder
    in the \gui Projects pane depending on the file type (.pro, .pri, .cpp,
    .h, .ui, .qrc, and so on). To display other types of files, edit the the
    project file. Add filenames as values of the \c {OTHER_FILES} variable.
    You can also use wildcards.

    For example, the following code specifies that text files are displayed
    in the \gui Projects pane:

    \code

    OTHER_FILES += *.txt

    \endcode

    This also makes the files available in the \gui Locator.

    \section1 Adding Subprojects to Projects

    When you create a new project, you can add it to another project as a subproject
    in the \gui{Project Management} dialog. However, you first have to edit the
    .pro file of the parent project to specify that qmake uses the \c subdirs template
    to build the project.

    The \c subdirs template creates a Makefile for building subprojects. They can be
    located either in subdirectories of the project directory or in any other directory.
    The location of the targets is specified using the SUBDIRS variable. If the project file
    has the same name as the directory, you can just specify the directory name. If the project
    name and directory name are different, you must specify the project file name (.pro).

    For more information on the SUBDIRS variable, see the
    \l{http://doc.qt.nokia.com/4.7/qmake-variable-reference.html#subdirs}{qmake Variable Reference}.

    For example, the following code specifies that plugin_coreplugin/plugin_coreplugin.pro
    and mylogin.pro belong to the project:

    \code
    TEMPLATE  = subdirs

    SUBDIRS = plugin_coreplugin \
    ../another/plugin/myplugin.pro
    \endcode

    To specify dependencies, use the \gui{Add Library} wizard. For more information,
    see \l{Adding Libraries to qmake Projects}.

*/


/*!
    \contentspage index.html
    \previouspage creator-project-managing-sessions.html
    \page creator-project-wizards.html
    \nextpage creator-editor-using.html

    \title Adding New Custom Wizards

    If you have a team working on a large application or several applications,
    you might want to standardize the way the team members create projects
    and classes.

    You can copy the wizard templates in the template folders
    to create your own project and class wizards. They are displayed in the
    \gui New dialog that opens when you choose \gui {File > New File or Project}.

    In a project wizard, you can specify the files needed in a project.
    You can add wizard pages to allow developers to specify settings for the
    project.

    In a class wizard, you can allow developers to specify the class name, base
    class, and header and source files for the class.

    To see how this works, rename wizard_example.xml as wizard.xml in the helloworld
    and listmodels folders. After you restart Qt Creator, the \gui {Custom Classes}
    and \gui {Custom Projects} categories appear in the \gui New dialog.

    \image qtcreator-custom-project-wizards.png "The New dialog with custom projects and classes"

    \section1 Overview of Custom Wizards

    A custom wizard defines the user interface of a wizard page. The values the user enters
    in the wizard are assigned field names. Field name and value pairs are then passed to
    the file creation process. File creation can happen in the following ways:

    \list 1

        \o Template-based, where source files that contain placeholders for
        the field names are provided. During processing, the placeholders are replaced
        by the values from the wizard page. Optionally, modifier
        characters are applied. For more information, see \l{Processing Template Files}.

        \o Generator script, where a script is called to create the files.

        \note This option mainly exists to accommodate existing generator scripts or
        cases where complicated algorithmic logic is required when generating files. Writing
        cross-platform scripts is inherently difficult, and therefore, it is not recommended
        for new wizards. For more information, see \l{Using Generator Scripts}.

    \endlist

    Custom wizards are located in subdirectories of the following directories:

    \list

        \o \c{share/qtcreator/templates/wizards}

        \o the local user's configuration folder,
        \c{$HOME/.config/Nokia/qtcreator/templates/wizards}

        \o \c{%APPDATA%\Nokia\qtcreator\templates\wizards}

    \endlist

    They contain an XML configuration file called wizard.xml, the
    template source files, and optionally, the generator script.

    \section1 Creating Project Wizards

    To create a project wizard:

    \list 1

        \o Make a copy of the \c {share/qtcreator/templates/wizards/helloworld} or
        \c {share/qtcreator/templates/wizards/listmodel} folder.

        \o Modify the wizard_example.xml file.

        \o The following code determines the type of the wizard and its place
        in the \gui New dialog:

        \code

        <wizard version="1" kind="project"
        class="qt4project" firstpage="10"
        id="A.HelloWorld" category="B.CustomProjects">

        \endcode

        \list

            \o \c version is the version of the file contents. Do not modify this value.

            \o \c kind specifies the type of the wizard: \c project or \c class.

            \o \c class specifies the type of the project. Currently the only available
            type is \c qt4project, which specifies a Qt console project.

            \o \c firstpage specifies the place of the new page in the standard project
            wizard. The value 10 ensures that the custom page appears after the standard
            pages, as the last page of the wizard.

            \o \c id is the unique identifier for your wizard. The letter specifies the
            position of the wizard within the \c category. The HelloWorld wizard appears
            as the first wizard in the second category in the \gui New dialog.

            \o \c category is the category in which to place the wizard in the list.
            The letter specifies the position of the category in the list in the \gui New
            dialog.

        \endlist

        \o The following code specifies the icon and text that appear in the \gui New
         dialog:

        \code

        <icon>console.png</icon>
        <description>Creates a hello-world-project with custom message.</description>
        <description xml:lang="de">Erzeugt ein Hello-Welt-Projekt mit einer Nachricht.</description>
        <displayname>Hello World</displayname>;
        <displayname xml:lang="de">Hallo Welt</displayname>;
        <displaycategory>Custom Projects</displaycategory>
        <displaycategory xml:lang="de">Benutzerdefinierte Projekte</displaycategory>

        \endcode

        \list


            \o \c icon appears next to the \c displayName.

            \o \c description appears at the bottom of the \gui New dialog when you
            select the display name.

            \o \c displayName appears in the \gui New dialog, under the
            \c displayCategory.

            You can add translations as values for the text elements. Specify the target
            language as an attribute for the element. Use locale names (QLocale).
            For example, \c {xml:lang="de"}.

        \endlist

        \o Files to be added to the project:

        \list
            \o Template-based: The following code specifies the files to add to the project:
            \code
        <files>
            <file source="main.cpp" openeditor="true" />
            <file source="project.pro" target="%ProjectName%.pro" openproject="true" />
            <file source="icon.png" target="%ProjectName%.png" binary="true" />
        \endcode
            \list

                \o \c source specifies the file to copy to the project. The files must be
                located in the wizard folder.

                \o \c openeditor indicates that the file is to be opened in an editor after
                the wizard has finished.

                \o \c binary indicates that the file is a binary file (for example, an
                image file). It is to be copied to the target folder as is. Placeholders
                are not replaced with values.

                \o \c target specifies the new filename for the file. The \c {%ProjectName%}
                variable is replaced with the string that users specify in the \gui Name
                field on the first page of the wizard.

                \o \c openproject indicates that the file is a project file which is to be opened
                after the wizard has finished.

            \endlist

            See also \l{Processing Template Files}.

            \o Generator-script: The following code specifies that the script \c generate.pl is to be used
               to create the files:
            \code
            <generatorscript binary="generate.pl">
                <argument value="--class-name=%ClassName%"/>
                <argument value="--project-name=%ProjectName%"/>
                <argument value="--header-suffix=%CppHeaderSuffix%" omit-empty="true"/>
                <argument value="--source-suffix=%CppSourceSuffix%" omit-empty="true"/>
                <argument value="--description=%Description%" omit-empty="true" write-file="true"/>
            </generatorscript>
            \endcode
            In each argument, the field placeholders are replaced by the field
            values. There are additional boolean attributes which give fine-grained control:

            \list
            \o \c omit-empty specifies that complete argument is to be omitted when all
               placeholders expand to empty values. In the above example,
               the option \c --source-suffix will not be passed to the script if the value is empty.

             \o \c write-file indicates that instead of the expanded value,
                the value will be written to a temporary file and its file name will be
                passed to the script instead. This is useful for multi-line text fields.
            \endlist

             See also \l{Using Generator Scripts}.
        \endlist

        \o The following code creates a page that specifies settings for the project:

        \code

        <!-- Create a 2nd wizard page with parameters -->
        <fieldpagetitle>Hello World Parameters</fieldpagetitle>
        <fieldpagetitle xml:lang="de">Hallo Welt Parameter</fieldpagetitle>
        <fields>
            <field mandatory="true" name="MESSAGE">
                <fieldcontrol class="QLineEdit" validator='^[^"]+$'  defaulttext="Hello world!" />
                <fielddescription>Hello world message:</fielddescription>
                <fielddescription xml:lang="de">Hallo-Welt-Nachricht:</fielddescription>
            </field>
        </fields>

        \endcode

        \list

            \o \c fieldpagetitle specifies the title of the page.

            \o \c field specifies whether the field is mandatory (\c true or \c false).
            You can use the value of the \c name field as a variable in other files (for
            example, \c {%MESSAGE%}.

            \o \c fieldcontrol specifies the field. \c class specifies the field type.
            You can use interface objects from the QWidget class to create fields. This
            example uses QLineEdit to create an input field.

            \o \c validator specifies a regular expression to check the characters allowed in
            the field.

            \o \c defaulttext specifies text that appears in the field by default.

            \o \c fielddescription specifies the field name that appears on the wizard page.

         \endlist

    \endlist

    \section1 Creating Class Wizards

    The widget.xml file for a class wizard is very similar to that for a project
    wizard. The differences are discussed below.

    To create a class wizard:

    \list 1

        \o The following code specifies settings for the wizard:

        \code

        <wizard version="1" kind="class" id="A.ListModel" category="B.CustomClasses">

           <description>Creates a QAbstractListModel implementation.</description>
           <description xml:lang="de">Erzeugt eine Implementierung von QAbstractListModel.</description>

           <displayname>QAbstractListModel implementation</displayname>
           <displayname xml:lang="de">Implementierung von QAbstractListModel</displayname>

           <displaycategory>Custom Classes</displaycategory>
           <displaycategory xml:lang="de">Benutzerdefinierte Klassen</displaycategory>

        \endcode

        For more information about the elements and their values, see
        \l {Creating Project Wizards}.

        \o The following code specifies the files to add to the project:

        \code

        <files>
            <file source="listmodel.cpp" target="%ClassName:l%.%CppSourceSuffix%"  openeditor="true" />
            <file source="listmodel.h" target="%ClassName:l%.%CppHeaderSuffix%"  openeditor="true" />
        </files>

        \endcode

        Here, \c target contains the following variables that are used to construct
        the filename:

        \list

        \o \c {%ClassName:l%} is replaced with the value of the \c ClassName field.
        The modifier \c l converts the string to lower case, to observe Qt
        conventions.

        \o \c {%CppSourceSuffix%} and \c {%CppHeaderSuffix%} are pre-defined.
        For more information, see \l{Pre-defined Standard Variables}.

        \endlist

        \code

        <!-- Create parameter wizard page -->

        <fieldpagetitle>ListModel parameters</fieldpagetitle>
        <fieldpagetitle xml:lang="de">Parameter des ListModel</fieldpagetitle>
        <fields>
            <field name="ClassName">

                <fieldcontrol class="QLineEdit" validator="^[a-zA-Z0-9_]+$" defaulttext="MyListModel" />

                <fielddescription>Class name:</fielddescription>
                <fielddescription xml:lang="de">Klassenname:</fielddescription>
            </field>
            <field name="Datatype">

                <fieldcontrol class="QComboBox" combochoices="QString,int" defaultindex="0" />

                <fielddescription>Data type:</fielddescription>
                <fielddescription xml:lang="de">Datentyp:</fielddescription>
            </field>
        </fields>

        \endcode

        In addition to QLineEdit, QComboBox is used in the class wizard to create
        a field. \c combochoices specifies the options in the combobox and
        \c defaultindex specifies that QString is the default value.

    \endlist

    \section1 Processing Template Files

    When processing a template source file, placeholders specifying the field names
    in the format \c{%FIELDNAME%} are replaced by the values entered by the user.
    In addition, modifier characters are supported. For example, \c{%FIELDNAME:u%}
    specifies that the value is converted to upper case. This enables generating header
    guards for C++ header files.

    The following modifier characters are supported:

    \list
    \o \c{l} for lower case.
    \o \c{u} for upper case.
    \o \c{c} for upper case initial letter ("project" > "Project").
    \endlist

    You can use conditions to add sections of the file depending on field values.
    Use a syntax that is similar to C++ preprocessing, as demonstrated in
    the profile of the \c{helloworld} example:

    \code

    @if "%SCRIPT%" == "true"
    QT += script
    @endif

    \endcode

    The value of the Boolean (QCheckBox) field labeled \c{SCRIPT} determines
    whether the script module is added. The expressions must expand to valid
    Javascript expressions after field replacement.

    \section1 Pre-defined Standard Variables

    In addition to the field values entered by the user, you can use
    the following pre-defined standard values:

    \list

    \o \c {%ProjectName%} is replaced by the name of the project in the case
    of project wizards.

    \o \c {%Path%} is replaced by the path to the target directory.
    For classes, this is the directory, where the files
    are created. For project wizards, an additional subdirectory
    named after the project is created.

    \o \c {%TargetPath%} is replaced by the path to the directory where the actual files
    are created. For non-project wizards, it is identical to \c %Path%.
    For project wizards, it is \c %Path%/%ProjectName%.

    \o \c {%CppSourceSuffix%} is replaced by the default source suffix, which
    is defined in Qt Creator in \gui {Tools > Options... > C++ > File Naming}.
    For example, if users enter \bold MyClass, the filename becomes myclass.cpp
    when the project is created.

    \o \c {%CppHeaderSuffix%} is replaced by the default header suffix, which
    is also defined in \gui {File Naming}.

    \endlist

    \section1 Validating User Input

    You can specify validation rules for user input. The rules consist of a Boolean
    JavaScript expression and an error message. The placeholders in them are
    replaced with values before they are evaluated or displayed.

    Consider the following rule used in the \l{Creating Class Wizards} example:

    \code
    <validationrules>
        <validationrule condition='"%ClassName%" != "QAbstractListModel"'>
            <message>%ClassName% cannot be used as class name.</message>
            <message xml:lang="de">%ClassName% kann nicht als Klassenname verwendet werden.</message>
        </validationrule>
    </validationrules>
    \endcode

    It ensures that the class name entered by the user does not match the name of
    the base class. If the validation fails, a red label displaying the message appears
    at the bottom of the wizard page.

    \section1 Using Generator Scripts

    The values entered in the wizard page are passed to the script
    as command line arguments as defined by the wizard configuration file.

    In addition, the script must implement a \c{--dry-run} command line option.

    Qt Creator needs to know the file names before the files are created to check
    whether files with identical names already exist, for example. Therefore,
    script file generation is a two-step process:

    \list 1

    \o  Determine file names and attributes: The script is called with the command line
        \c{--dry-run} option and the field values. It then prints the relative path
        names of the files it intends to create, followed by comma-separated attributes
        matching those of the \c{<file>} element, for example:

        \code
        myclass.cpp,openeditor
        myclass.h,openeditor
        myproject.pro,openproject
        \endcode

    \o Create files: The script is called with the parameters only in the working directory.
       It then actually creates the files. If directories are needed, the script
       should create them, too.

   \endlist

   The \c{scriptgeneratedproject} sample wizard illustrates the usage.
   A typical script invocation for this example (obtained by running Qt Creator with
   \c{--customwizard-verbose}) looks as follows:

   \code
   generate.pl --class-name=TestClass --project-name=TestProject --header-suffix=h --source-suffix=cpp --description=/tmp/qtcreatorj26629.txt
   \endcode

   By default, the scripts are run in the directory corresponding to
   \c %TargetPath%. This can be overriden by specifying the
   attribute \c workingdirectory on the element \c generatorscript.
   For example, if the script creates the project directory by itself,
   %Path% can be specified. In that case, \c --dry-run should output
   the correct relative paths or absolute paths constructed using the value of
   \c %Path%.

*/


/*!
    \contentspage index.html
    \previouspage creator-project-creating.html
    \page creator-project-qmake.html
    \nextpage creator-project-qmake-libraries.html

    \title Setting Up a qmake Project

    The qmake tool helps simplify the build process for development projects
    across different platforms. qmake automates the generation of makefiles
    so that only a few lines of information are needed to create each makefile.
    qmake can be used for any software project, whether it is written in Qt or not.

    The qmake tool generates a makefile based on the information in a project
    file that is generated by Qt Creator. It can generate makefiles for MinGW,
    Microsoft Visual studio, and CSL ARM in Windows, and GNU Compiler Collection
    (GCC) in Linux and Mac OS X.

    For more information about qmake, see the
    \l{http://qt.nokia.com/doc/4.7/qmake-manual.html}{qmake Manual}.

    \section1 Selecting the Qt Version

    Qt Creator allows you to have multiple versions of Qt installed on
    your development PC and use different versions for each of your projects.

    If Qt Creator finds \bold qmake in the \c{PATH} environment variable, it uses
    that version. The \l{glossary-system-qt}{ qmake version of Qt} is referred
    to as \bold{Qt in PATH}. If you intend to use only one version of Qt and it
    is already in the \c{PATH} and correctly set up for command line use, you do
    not need to manually configure your Qt version.

    \section2 Compiling Projects with MinGW in Windows

    To add a Qt version for \bold MinGW:
    \list 1
        \o Select \gui Tools > \gui Options... > \gui Qt4 >
           \gui{Qt Versions}.
        \o Click \inlineimage qtcreator-windows-add.png
           and enter the name of the version in the \gui{Version name} field.
        \o Enter the qmake binary path in the \gui{qmake location} field.
        \o Enter the MinGW installation path in the \gui{MinGW directory} field.

           \image qtcreator-qt4-qtversions-win-mingw.png
    \endlist

    \section3 Troubleshooting MinGW Compilation Errors

    If error messages displayed in the \gui {Compile Output} pane contain
    paths where slashes are missing (for example, C:NokiaQtSDK),
    check your PATH variable. At the command line, enter the following commands:

    \code
        where sh.exe
        where make.exe
        where mingw32-make.exe
    \endcode

    If these commands show paths, they have been added to the global PATH variable
    during the installation of a toolkit based on Cygwin or MinGW, even though
    this is against Windows conventions.

    To keep working with the third-party toolkit, create a new shell link
    that adds the required paths (as Visual Studio and Qt do). The shell link
    must point to cmd.exe, as illustrated by the following example:

    \c {C:\Windows\System32\cmd.exe /K C:\path_to\myenv.bat}

    where the /K parameter carries out the command specified in the bat file.

    Create the myenv.bat file at \e path_to, which should be in a convenient location.
    In the file, specify the paths to the toolkits. For example,

    \c  {set PATH=C:\path1;C:\path2;%PATH%}

    where \e path1 and \e path2 are paths to the toolkits.

    Finally, remove the paths from the global PATH, reboot the computer, and
    run the \c where commands again to verify that the global PATH is now clean.

    You can use the shell link to run the tools in the third-party toolkits.

    \section2 Compiling Projects with Microsoft Visual C++

    To add a Qt version for a \bold{Microsoft Visual C++} compiler:
    \list 1
        \o Select \gui Tools > \gui Options... > \gui Qt4 >
           \gui{Qt Versions}.
        \o Qt Creator automatically sets the correct environment variables for
           compilation. Select the internal version number of the installed
           Microsoft Visual C++ tool chain in the \gui Toolchain list.

           \image qtcreator-qt4-qtversions-win-msvc.png

        \o If the \gui {Debugging helper} is not in use, click \gui Rebuild
        to take it to use. For more information, see \l{Using Debugging Helpers}.

    \endlist

    \section2 Compiling Qt for Symbian Projects

    If you are using \bold{Qt for Symbian} and your Symbian SDK is registered
    with devices.exe, Qt Creator automatically detects the Qt version. To add a
    Qt for Symbian version:
    \list 1
        \o Select \gui Tools > \gui Options... > \gui Qt4 >
           \gui{Qt Versions}.
        \o Select the \gui{S60 SDK} you want the Qt Creator to use.

           \image qtcreator-qt4-qtversions-win-symbian.png
        \o To build an application for your device using GCCE, enter the path
           to the CSL ARM toolchain directory in
           \gui{CSL\\GCCE Directory}.

           You do not need to specify this path if the compiler is included in
           the \c{PATH} environment variable.
        \o To build an application for the emulator (WINSCW toolchain), enter
           the path to your Carbide C++ installation directory in
           \gui{Carbide directory}.

           \note You need to have Carbide C++ version 2.0 or later installed.
    \endlist

    \section2 Compiling Projects With Linux

    To compile a project in Qt Creator, Linux uses GNU Compiler Collection
    (GCC). Intel Compiler Collection (ICC) is supported as a drop-in
    replacement for GCC.

    To add a Qt version:
    \list 1
        \o Select \gui Tools > \gui Options... > \gui Qt4 >
           \gui{Qt Versions}.
        \o Click \inlineimage qtcreator-linux-add.png
           and enter the name of the version in \gui{Version Name}.
        \o Enter the path to the qmake binary in \gui{Path to qmake}.
    \endlist

    \section2 Compiling Projects With Mac OS X

    To compile a project in Qt Creator, Mac OS X uses GNU Compiler Collection
    (GCC), which is part of Xcode.

    To add a Qt version:
    \list 1
        \o Select \gui{Qt Creator} > \gui Preferences... > \gui{Qt Versions}.
        \o Click \inlineimage qtcreator-macosx-add.png
           and enter the name of the version in \gui{Version Name}.
        \o Enter the path to the qmake binary in \gui{Path to Qmake}.

           \image qtcreator-qt4-qtversions.png
    \endlist

*/


/*!
    \contentspage index.html
    \previouspage creator-project-qmake.html
    \page creator-project-qmake-libraries.html
    \nextpage creator-project-cmake.html

    \title Adding Libraries to qmake Projects

    In addition to Qt libraries, you can add other libraries to your projects.
    The way the library is added depends on whether it is a system library or
    your own library or a 3rd party library located in the build tree of the
    current project or in another build tree.

    \image qtcreator-add-library-wizard.png "Add Library wizard"

    Because system libraries do not typically change and are often found by
    default, you do not need to specify the path to the library or to its includes
    when you add it.

    For your own libraries and 3rd party libraries, you need to specify
    the paths. Qt Creator tries to quess the include path for an external library,
    but you need to check it and modify it if necessary. Qt Creator automatically
    adds the include path for an internal library.

    For all libraries, select the target platforms for the application, library,
    or plugin.

    Specify whether the library is statically or dynamically linked. For a
    statically linked internal library, Qt Creator adds dependencies
    (PRE_TARGETDEPS) in the project file.

    Depending on the development platform, some options might be detected
    automatically. For example, on Mac OS, the library type (\gui Library or
    \gui Framework) is detected automatically and the option is hidden. However,
    if you develop on another platform than Mac OS and want to build your
    project for the Mac OS, you must specify the library type.

    The default convention on Windows is that the debug and release versions
    of a library have the same name,
    but are placed in different subdirectories, usually called \e debug and
    \e release. If the library path does not contain either of these folders,
    you cannot select the option to place the libraries in separate
    folders.

    Alternatively, the letter \e d can be added to the library name for the debug
    version. For example, if the release version is called example.lib, the
    debug version is called exampled.lib. You can specify that the letter
    is added for the debug version and removed for the release version.
    If the library name ends in \e d, deselect the \gui {Remove "d" suffix
    for release version} option.

    Qt Creator supports code completion and syntax highlighting for the added
    libraries once your project successfully builds and links to them.

    \section1 To Add Libraries

    \list 1

        \o In the \gui Projects pane, open the project file (.pro).

        \o Right-click in the code editor to open the context menu and select
        \gui {Add Library...}.

        \o Follow the instructions of the wizard.

    \endlist

    For more information about the project file settings, see
    \l{http://doc.qt.nokia.com/4.7/qmake-project-files.html#declaring-other-libraries}{Declaring other Libraries}.

    \section1 Example of Adding Internal Libraries

    The following example describes how to add a statically linked internal
    library to your project.

    \list 1

        \o Choose \gui {File > New File or Project... > Other Projects >
        C++ Library} to create the library.

        The \gui {Introduction and Product Location} dialog opens.

        \image qtcreator-add-library-wizard-ex-1.png "Introduction and Product Location dialog"

        \o In the \gui Type field, select \gui {Statically Linked Library}.

        \o In the \gui Name field, give a name for the library. For example,
        \bold mylib.

        \o Follow the instructions of the wizard until you get to the
        \gui {Project Management} dialog. In the \gui {Add to project}
        list, select a project. For example, \bold myapp.

        \o In the \gui Projects pane, open the project file (.pro).
        For example, \bold myapp.pro.

        \o Right-click in the code editor to open the context menu and select
        \gui {Add Library... > Internal Library > Next}.

        \o In the \gui Library field, select \bold mylib and click \gui Next.

        \o Click \gui Finish to add the following library declaration to the
        project file:

        \code
        win32:CONFIG(release, debug|release): LIBS += -L$$OUT_PWD/../../../projects/mylib/release/ -lmylib
        else:win32:CONFIG(debug, debug|release): LIBS += -L$$OUT_PWD/../../../projects/mylib/debug/ -lmylib
        else:symbian: LIBS += -lmylib
        else:unix: LIBS += -L$$OUT_PWD/../../../projects/mylib/ -lmylib

        INCLUDEPATH += $$PWD/../../../projects/mylib
        DEPENDPATH += $$PWD/../../../projects/mylib

        win32:CONFIG(release, debug|release): PRE_TARGETDEPS += $$OUT_PWD/../../../projects/mylib/release/mylib.lib
        else:win32:CONFIG(debug, debug|release): PRE_TARGETDEPS += $$OUT_PWD/../../../projects/mylib/debug/mylib.lib
        else:unix:!symbian: PRE_TARGETDEPS += $$OUT_PWD/../../../projects/mylib/libmylib.a
        \endcode

    \endlist

*/


/*!
    \contentspage index.html
    \previouspage quick-application-logic.html
    \page creator-building-running.html
    \nextpage creator-building-targets.html

    \title Building and Running Applications

    Qt Creator provides support for building and running Qt applications for
    desktop environment and mobile devices. When you install the Nokia Qt SDK,
    the build and run settings for the Maemo and Symbian targets are
    set up automatically.

    You can add a target if the necessary tool chain is installed on the
    development PC and the Qt version is configured. Click
    \inlineimage qtcreator-qt4-addbutton.png "Add Target button"
    and select from a list of available
    targets. To remove a target, select it and click
    \inlineimage qtcreator-target-remove.png "Remove Target button"
    .

    You can select the targets and click the \gui Run button to build and
    run the applications on the targets. You can click the \gui {Build All}
    button to build all open projects, one after another.

     \section1 Setting Up a Project

    To view and modify the settings for currently open projects, switch to the
    \gui Projects mode by pressing \key Ctrl+5.

    \image qtcreator-projectpane.png

    The project pane consists of the following tabs:
    \list
       \o \l{Building for and Running on Multiple Targets}{Targets}
       \note If you have installed only one tool chain, the \gui Targets
       tab is replaced by a \gui {Build and Run} tab.
       \o \l{Specifying Editor Settings}{Editor Settings}
       \o \l{Specifying Dependencies}{Dependencies}
    \endlist

    Use the \gui Build and \gui Run buttons to switch between
    the build and run settings for the active project.

    If you have multiple projects open in Qt Creator, use
    \gui{Select a Project} option at the top to navigate between different
    project edits.

*/


/*!
    \contentspage index.html
    \previouspage creator-building-running.html
    \page creator-building-targets.html
    \nextpage creator-build-settings.html

    \title Building for and Running on Multiple Targets

    You can build your application for multiple targets and run and debug it
    on the desktop and mobile devices. When you run the application on the
    \gui{Maemo} or \gui {Symbian Devices} target, Qt Creator copies the necessary
    files to the device that is connected to the deveopment PC. In addition, Qt
    Creator generates an installation package in the build directory. You can
    specify settings for deploying the files and creating the installation package.

    \section1 Building for and Running on Desktop

    \list 1

        \o Select \gui Desktop as the target.

        \o Click the \gui Run button.

    \endlist

    \section1 Building for and Running on Qt Simulator

    You can use the Qt Simulator to test Qt applications that are intended
    for mobile devices in an environment similar to that of the device. You
    can change the information that the device has about its configuration
    and environment.

    \list 1

        \o Select \gui {Qt Simulator} as the target.

        \o Click the \gui Run button.

    \endlist

    For more information about using the Qt Simulator, see the
    \l{http://doc.qt.nokia.com/qt-simulator-beta/index.html}{Qt Simulator Manual}.

    \section1 Building for and Running on Maemo

    \list 1

        \o Build and run the application for \l{Building for and Running on Qt Simulator}{Qt Simulator}.

        \o Build and run the application for \l{Using the Maemo Emulator}{Maemo Emulator}.

        \o Alternatively, you can build and run the application for a device:

        \list 1

        \o Set up the MADDE development environment and specify a connection
        to the device. For more information, see
        \l{Setting Up Development Environment for Maemo}.

        \o Connect the device to the development PC.

        \o Click the \gui Run button.

        \endlist

    \endlist

        Qt Creator uses the compiler specified in the MADDE toolchain to
        build the application.

        Qt Creator generates an installation package, installs it on the device,
        and executes the selected application.
        The application views are displayed on the Nokia N900.
        Command-line
        output is visible in the Qt Creator \gui {Application Output} view.

        Choose \gui {Projects > Maemo Run} to view the settings for deploying the
        application on the connected device and creating the installation package.
        For more information, see \l{Specifying Run Settings for Maemo Devices}.

        Debugging also works transparently.

    \section1 Building for and Running on Symbian

    \list 1

        \o Build and run the application for \l{Building for and Running on Qt Simulator}{Qt Simulator}.

        \o If no problems are found, build and run the application for a device.

        \o To test functionality that uses Symbian APIs, you can build and
        run the application for Symbian Emulator.

    \endlist

    The build configuration for the \gui{Symbian Device} target
    uses the GCCE tool chain by default. If you want to build
    for the device using RVCT, select it in the \gui {Tool chain} field
    in the \gui{General} section.

    \section2 Building and Running for a Device

    \list 1

        \o Install the required software on the device. For more information, see
        \l{Setting Up Development Environment for Symbian}.

        \o Connect the device to the development PC through a USB cable.
        The target selector displays a green check mark when a
        device is connected.

        \image qtcreator-qt4-symbian-device-connected.png

        The tool tip of the target selector shows more details about the actual
        device that will be used when you run your application.

        \o Start the \gui{App TRK} application on your device.

        \o Click the \gui Run button.

    \endlist

    You can connect several devices to your development PC simultaneously.
    In the details of the run configuration for the \gui{Symbian Device} target,
    select the device to run your application on.

    When you build the application for the \gui{Symbian Device} target, Qt
    Creator automatically generates a Symbian installation system (SIS) file
    in the project folder. You can deliver the installation file to users for
    installation on Symbian devices.

    When your application is ready for delivery to users, specify run settings
    for creating the final SIS installation packages. For more information,
    see \l{Creating SIS Installation Packages}.

    \section2 Building and Running for Symbian Emulator

    Select
    the \gui{Symbian Emulator} target as the active one, and build and run your
    project.

    \section2 Troubleshooting

    If you cannot build the application, check if:
     \list
        \o You selected the Symbian Device target for building the application.
        \o The settings for the Qt version you use to build your project are
           correct. The path to the Symbian SDK must point to the Symbian SDK
           installation directory.  Select \gui Tools > \gui Options...
           > \gui Debugger > \gui{Symbian TRK} and check if it points to the
           debugger toolchain.
     \endlist
    If you cannot run the application on a device, check if:
     \list
        \o The device is connected through the USB cable in \e{PC Suite} mode.
        \o \gui{App TRK} is running on the device, using the USB connection,
           with the status \e connected.
        \o The device is detected and selected in the run configuration
           details.
     \endlist

    If you cannot run the application in the emulator, check if:
     \list
        \o You selected the \gui{Symbian Emulator} target for your application.

        \o If you cannot select \gui {Symbian Emulator} as target, check that
        Carbide.c++ is installed correctly and that the path to the Carbide.c++
        installation directory is specified in the \gui{Carbide directory} field
        in the build settings.

        \o If the emulator process cannot be started, try closing Qt Creator and
           starting the application directly from your file manager. Having
           done this, Qt Creator should be able to run your projects in the
           emulator.

     \endlist

     \note Qt Creator does not create release configurations for the
     \gui {Symbian Emulator} target, because Symbian Emulator supports only debug
     builds.

    If this does not help to solve your problem, search the qt-creator@trolltech.com
    mailing list archives or provide feedback to us via the methods described on the
    \l{http://qt.gitorious.org/qt-creator/pages/Home}{Qt Creator Development Wiki}.


    \section1 Building with Remote Compiler

    The \gui {Remote Compiler} target is an interface to a compilation service at
    Forum Nokia. It provides a simple, standardized environment for building Qt
    applications and creating installation packages for Symbian and Maemo devices
    when you do not have the necessary tool chains and SDKs installed or they are
    not supported on the development PC. You can choose from a set of supported
    devices, such as S60 3rd Edition or S60 5th Edition devices.

    \note Remote Compiler is an experimental component that you must install
    separately from the package that is included in the Nokia Qt SDK.

    \list 1

        \o In the Nokia Qt SDK installation directory, double-click
        SDKMaintenanceTool.exe to install \gui {Experimental APIs}.

        \o In Qt Creator, choose \gui {Tools > Options > Projects > Remote Compiler}
        to log on to Forum Nokia.

        \image remotecompiler-fn-logon.png "Remote Compiler options"

        \o Choose \gui {Projects}.

        \o Click
        \inlineimage qtcreator-qt4-addbutton.png "Add Target button"
        and select \gui {Remote Compiler} to add Remote Compiler as a target.

        \o Click \gui Add to add mobile device platforms as build configurations.

        \o Click the \gui {Target Selector} and select a build configuration.

        \o Choose \gui {Build > Build All}.

    \endlist

    The installation package is generated in the \gui {Build directory} on
    the development PC.

    For more information about Remote Compiler, choose \gui {Help > Contents >
    Remote Compiler}. The document is added during the installation of experimental
    APIs.

*/


/*!
    \contentspage index.html
    \previouspage creator-building-targets.html
    \page creator-build-settings.html
    \nextpage creator-run-settings.html

    \title Specifying Build Settings

    Different build configurations allow you to quickly switch between
    different build settings. By default, Qt Creator creates \bold debug
    and \bold release build configurations.

    You specify build settings in the \gui Projects mode.

    \image qtcreator-projectpane.png

    To add a new build configuration, click \gui Add and select the type of
    configuration you would like to add. You can add as many build
    configurations as you need.

    To delete the build configuration currently selected, click \gui Remove.

    \section1 Editing Build Configurations

    To edit a build configuration:
    \list 1
        \o Select the build configuration you want to edit in
           \gui{Edit Build Configuration}.
        \o In section \gui General, you can specify:
        \list
            \o The \l{glossary-project-qt}{Qt version} you want to use to
               build your project. For more information, see
               \l{Selecting the Qt version}.
            \o The tool chain required to build the project.
            \o By default, projects are built in a separate directory
               from the source directory, as \l{glossary-shadow-build}{shadow builds}.
               This keeps the files generated for each target platform separate.

               \note Shadow building is not supported by the Symbian build system.
               Also, shadow building on Windows is not supported for Maemo.
               If you only build for one target platform, you can deselect
               the \gui{Shadow build} checkbox.
        \endlist
    \endlist

    \section1 Build Steps

    The build system of Qt Creator is built on qmake and make. In
    \gui{Build Steps} you can change the settings for qmake and make. Qt
    Creator runs the make command using the Qt version defined for the current
    build configuration.

    \image qtcreator-build-steps.png "Build steps"

    \section2 Adding Custom Build Steps

    To add custom steps to the build settings, select \gui {Add Build Step >
    Custom Process Step}.

    By default, custom steps are disabled. To activate a custom step, select
    the \gui{Enable custom process step} check-box.

    \image qtcreator-build-steps-custom.png "Custom Process Step"

    You can use any environment variables as values in the fields. For a list
    of variable names, click \gui {Build Environment > Details}. You can specify
    variables as ${VARNAME} or %VARNAME%. For example, ${BUILDDIR} or %BUILDDIR%.

    \note Qt Creator sets SOURCEDIR and BUILDDIR as part of the build environment.
    For more information, see \l{Build Environment}.

    \section1 Clean Steps

    You can use the cleaning process to remove intermediate files. This process
    might help you to fix obscure issues during the process of building a
    project.

    \image qtcreator-clean-steps.png "Clean steps"

    You can define the cleaning steps for your builds in the \gui{Clean Steps}:
    \list
        \o To add a clean step using make or a custom process, click
           \gui{Add Clean Step} and select the type of step you want to add.

           By default, custom steps are disabled. To activate a custom step,
           select the \gui{Enable custom process step} check-box.
        \o To remove a clean step, click \gui{Remove Item}.
        \o To change the order of steps, click
           \inlineimage qtcreator-movestep.png
           .
    \endlist

    \section1 Build Environment

    You can specify the environment you want to use for building in the
    \bold{Build Environment} section. By default, the environment in which Qt
    Creator was started is used and modified to include the Qt version.
    Depending on the selected Qt version, Qt Creator automatically sets the
    necessary environment variables. You can edit existing environment
    variables or add, reset and unset new variables based on your project
    requirements.

    \image qtcreator-build-environment.png "Build Environment"

*/


/*!
    \contentspage index.html
    \previouspage creator-build-settings.html
    \page creator-run-settings.html
    \nextpage creator-editor-settings.html

    \title Specifying Run Settings

    Qt Creator automatically creates run configurations for your project.
    To view and modify the settings, select \gui {Projects > Run}.

    The settings to specify depend on the type of the project: qmake project
    or Qt Quick project.

    Click \gui Add to add run settings for a project and \gui Remove to remove
    the current settings.

    \section1 Specifying Run Settings for qmake Projects

    The run configurations for qmake projects derive their executable from the parsed .pro
    files.

    \section2 Specifying Run Settings for Desktop Targets

    You can specify command line arguments to be passed to the executable
    and the working directory to use. The working directory defaults to
    the directory of the build result.

    For console applications, check the \gui{Run in Terminal} check box.
    If you need to run with special environment variables set up, you
    also do it in the run configuration settings.

    \image qtcreator-pprunsettings.png

    You can also create custom executable run configurations where you
    can set the executable to be run. For more information, see
    \l{Specifying a Custom Executable to Run}.

    \section2 Specifying Run Settings for Symbian Devices

    Qt Creator automatically detects Symbian devices that are connected to
    the development PC with an USB cable.
    If only one device is detected, the application is deployed
    and run on it. If multiple devices are connected to the PC,
    make sure that the correct device is selected in the
    \gui {Symbian Device} run settings for your project.

    You can also pass command line arguments to your application on the device.
    Press the \gui{Device info button} to get more information about the selected
    device, such as the CPU type and the running TRK version.

    \image qtcreator-symbian-run-settings.png "Run settings for Symbian devices"

    \section3 Creating SIS Installation Packages

    When you build the application for the \gui{Symbian Device} target, Qt
    Creator automatically generates a Symbian installation system (SIS) file
    in the project folder. You can deliver the installation file to users for
    installation on Symbian devices.

    The name of the installation file is displayed in the \gui {Installation file}
    field. In the \gui {Installation drive} field, select the drive on the device
    to install the application to. To suppress notifications on the device during the
    installation, select the \gui {Silent installation} check box. If the silent
    installation fails, Qt Creator attempts installation again, this time displaying
    notifications and error messages.

    Only installation files signed with a certificate and private key are
    allowed to be installed onto Symbian devices. By default, Qt Creator
    self-signs the installation file. This self-signing allows you to install
    the application on a mobile  device but places limits on what you can do
    with the installation file, including:
    \list
       \o  Self-signed applications cannot access the more sensitive
           \l{Capabilities and Signing}{capabilities} of the mobile device.
       \o  Security warnings will be displayed when you install the self-signed
           application on a mobile device.
       \o  Self-signed applications cannot be distributed commercially on Ovi
           Store.
    \endlist

    To get around these limitations, you need to go through the Symbian Signed
    process. The Symbian Signed organisation manages a public key
    infrastructure to provide public authentication of the information in the
    application signing certificates. Their security partner can validate your
    certificate and give you a Publisher ID. Then, when you sign an
    application, other people can be confident that the information in your
    certificate is correct and that the application does actually come from you.

    There are also options that do not require you to get a Publisher ID. For
    more detail about how the Symbian Signed process works, see
    \l{http://developer.symbian.org/wiki/index.php/Complete_Guide_To_Symbian_Signed}
    {Complete Guide to Symbian Signed}.

    When you have your own certificate and private key, you can specify them in
    the \gui{Create SIS Package} step in the run settings.

    \image qtcreator-qt4-symbian-signing.png


    If your private key is protected by a passphrase, Qt Creator asks you for the
    passphrase when the package is signed and offers to store it. However, storing
    passphrases in Qt Creator presents a security risk. To make Qt Creator forget
    all saved passphrases, click \gui {Reset Passphrases}.

    \section3 Capabilities and Signing

    Capabilities allow the Symbian platform to control access by applications to
    the functionality provided by the platform APIs. Access to capabilities is
    determined by the device configuration and how the application has been signed.

    Symbian Signed offers the following signing options depending on the
    capabilities that the application accesses:

    \list

        \o \bold{Express signed} for applications that access only user and system
        capabilities.

        \o \bold{Certified signed} for applications that access also restricted or
        device manufacturer capabilities.

        \note You need to request the rights to access device manufacturer
        capabilities from the manufacturer.

    \endlist

    For more information about how to choose the appropriate signing option, see
    \l{http://developer.symbian.org/wiki/index.php/Symbian_Signed_For_Distributing_Your_Application}{Symbian Signed For Distributing Your Application}.

    If you select a signing option that does not allow the application to access
    the defined capabilities, installing the application on mobile devices
    fails. To avoid problems, only define capabilities and link libraries to a project
    if you really need them.

    For more information about capabilities and how you can check which ones you
    need, see
    \l{http://developer.symbian.org/wiki/index.php/Capabilities_(Symbian_Signed)}{Capabilities (Symbian Signed)}
    and
    \l{http://doc.qt.nokia.com/4.7/platform-notes-symbian.html#required-capabilities}{Required Capabilities for Qt Applications}.

    For more information on how to define capabilities for a project, see
    \l{http://doc.qt.nokia.com/4.7/qmake-platform-notes.html#capabilities}{Capabilities}.

    \section3 Creating Smart Installer for Symbian Packages

    To deploy Qt applications on Symbian devices, you must install the software that Qt applications
    require, typically Qt, QtWebkit, and Open C. Nokia Smart Installer for Symbian makes it easier
    for users to install Qt applications to Symbian phones by checking whether the device contains
    the necessary software and by installing the missing pieces.

    For this to work, the Nokia Smart Installer must be packaged with the Qt application. The
    application SIS file must first be Symbian Signed. The capabilities used in the applications
    determine, which signing option must be selected. The wrapper package must be signed using
    either the same option or a more extensive option than the application SIS.

    To package Nokia Smart Installer with the application, select the \gui {Create Smart Installer
    package} check box. This ensures that up-to-date and appropriate versions of Qt and its
    dependencies are installed on devices. Further, it reduces the file size of the application you
    publish, because you do not have to deliver the required applications.

    For more information about the Nokia Smart Installer, see the \e {Nokia Smart Installer for
    Symbian Manual}.

    Note: Nokia Smart Installer for Symbian is only available on Windows.

    \section3 Application UID

    A UID is a globally unique identifier that is used to
    uniquely identify, for example, an object or file type. In Symbian development,
    objects are identified by compound identifiers that are constructed from three
    UIDs, namely UID1, UID2, and UID3. UID1 and UID2 specify the category of an
    object, whereas UID3 identifies a particular object, such as an application.

    When you create a \gui {Mobile Qt Application}, Qt Creator adds a UID3 suitable for
    development and debugging automatically to the application .pro file. However, to
    distribute your application and get it Symbian signed, you must apply for a UID
    from Symbian Signed, which manages the allocation of UIDs. You can request UIDs either one
    at a time or as preallocated blocks on the \l{https://www.symbiansigned.com/app/page}{Symbian Signed}
    web site.

    Replace the testing UID with the distribution UID in the .pro file before you
    build the final installation package. For more information, see
    \l{http://doc.qt.nokia.com/4.7/qmake-platform-notes.html#unique-identifiers}{Unique Identifiers}.

    \section2 Specifying Run Settings for Maemo Devices

    To run an application on a Maemo device, create and select
    a device configuration in the Maemo run settings for your project.
    You can also pass command line arguments to your application.

    \image qtcreator-screenshot-run-settings.png "Run settings for Maemo devices"

    \section3 Deploying Applications to Maemo Devices

    You can specify settings for deploying applications to Maemo devices in the
    project .pro file. You can view the settings in the \gui {Run Settings}.

    The files to be installed are listed in the
    \gui {Deploy to Device} step, the \gui {Files to install} field. The
    \gui {Local File Path} field displays the location of the file on the development
    PC. The \gui {Remote Directory} field displays the folder where the file is installed on
    the device.

    \image qtcreator-maemo-deployment.png "Deploy to device"

    If you develop your own libraries, Qt Creator needs to be able to access them
    during compilation. When you install MADDE, an instance of the device file
    system, called sysroot, is installed to the development PC. Libraries are copied to
    sysroot if the \gui {Also deploy to sysroot} check box is selected.

    \section3 Creating Debian Installation Packages

    When you run the application on the \gui{Maemo} target, Qt Creator generates
    a debian installation package in the build directory by default. You can deliver
    the installation package to users for installation on Maemo devices that are of
    the same type and run the same firmware as the connected device.

    \image qtcreator-maemo-deb-package.png "Create installation package"

    The name of the installation package is displayed in the \gui {Create Package}
    field in the \gui {Run Settings}. You can change the version number in the \gui {Version number} field.

    Qt Creator provides templates for a set of files that must be included
    in debian packages. To edit the files, select a file in \gui {Adapt debian
    file} and click \gui Edit. The file opens in the text editor.

    The debian control file contains an application icon in encoded form. To add the
    application icon to the file, select it in the \gui {Package manager icon} field.
    For more information about icon files and adding them manually, see
    \l{ http://wiki.maemo.org/Packaging#Displaying_an_icon_in_the_Application_Manager_next_to_your_package}{Displaying an icon in the Application Manager next to your package}.

    \note Qt Creator automates this process for you.

    \section1 Specifying a Custom Executable to Run

    If you use cmake or the generic project type in Qt Creator, or want
    to run a custom desktop executable, create a \gui {Custom Executable}
    run configuration for your project.

    Specify the executable to run, command line arguments, working directory,
    and environment variables to use.

    \image qmldesigner-run-custom-exe.png "Run settings for custom executables"

    \section1 Specifying Run Settings for Qt Quick Projects

    Select run settings in the \gui {Run configuration} field. The settings
    are specified automatically and, you mostly need to change them if you
    develop applications that use both C++ and QML:

    \list

        \o \gui {Custom QML Viewer} is the path to the \QQV executable.
        Qt Creator ships with a specific version of \QQV and imported
        modules, which is used by default. If you develop Qt Quick applications
        that contain C++ plugins, you must select the \QQV version
        shipped with your Qt version here.

        \o \gui {QML Viewer arguments} sets arguments for running \QQV.
        The \c{-I <directory>} argument searches for C++ or QML plugins from
        the project folder. For a list of available arguments, enter \c {qml --help}
        on the command line.

        \o \gui {Main QML file} is the Qt Quick project file.

        \o \gui Debugger allows you to select the languages to debug:
        \gui{C++} and \gui QML. \gui {Debug port} is the port to access \QQV.
        You can use any free port in the registered port range.

    \endlist

    \image qmldesigner-run-settings.png "Run settings for Qt Quick projects"

*/


/*!
    \contentspage index.html
    \previouspage creator-run-settings.html
    \page creator-editor-settings.html
    \nextpage creator-build-dependencies.html

    \title Specifying Editor Settings

    To define the default file encoding, select the desired encoding in \gui Projects >
    \gui{Editor Settings}. By default, the Qt Creator uses the file encoding
    used by your system.

    \image qtcreator-editor-settings.png "Editor Settings view"

*/


/*!
    \contentspage index.html
    \previouspage creator-editor-settings.html
    \page creator-build-dependencies.html
    \nextpage creator-debugging.html

    \title Specifying Dependencies

    If you have multiple projects loaded in your session, you can define the
    dependencies between them. Inter-project dependencies affect the build
    order of your projects.

    \note Inter-project dependencies are unrelated inside a qmake
    project.

    \image qtcreator-build-dependencies.png "Dependencies view"

    To define the dependencies between projects:
    \list 1
        \o In \gui Projects, select a project.
        \o Click \gui Dependencies.
        \o Select projects as dependencies.
    \endlist

*/


/*!
    \contentspage index.html
    \previouspage creator-quick-tour.html
    \page creator-getting-started.html
    \nextpage creator-build-example-application.html

    \title Getting Started

    This section contains examples that illustrate how to use Qt Creator
    to create, build, and run simple
    applications:

    \list
        \o \l{Building and Running an Example Application}
        \o \l{Creating a Qt C++ Application}
        \o \l{Creating a Mobile Application with Nokia Qt SDK}
        \o \l{Creating a Qt Quick Application}
    \endlist

*/


/*!
    \contentspage index.html
    \previouspage creator-writing-program.html
    \page creator-mobile-example.html
    \nextpage creator-qml-application.html

    \title Creating a Mobile Application with Nokia Qt SDK

    \note To complete this tutorial, you must install Nokia Qt SDK.
    The installation program installs and configures the necessary tool chains
    for mobile application development.

    This tutorial describes how to use Qt Creator to create a small Qt
    application, Battery Indicator, that uses the System Information
    Mobility API to fetch battery information from the device.

    \image qtcreator-batteryindicator-screenshot.png

    \section1 Creating the Battery Indicator Project

    \note Create the project with the \gui{Help} mode active so that you can follow
    these instructions while you work.

    \list 1

        \o Select \gui{File > New File or Project > Qt C++ Project > Mobile Qt
        Application > Choose}.

        \image qtcreator-new-mobile-project.png "New File or Project dialog"

        The \gui{Introduction and Project Location} dialog opens.

        \image qtcreator-mobile-intro-and-location.png "Introduction and Project Location dialog"

        \o In the \gui{Name} field, type \bold {BatteryIndicator}.

        \o In the \gui {Create in} field, enter the path for the project files. For example,
        \c {C:\Qt\examples}, and then click \gui{Next}.

        The \gui{Select Required Qt Versions} dialog opens.

        \image qtcreator-mobile-project-qt-versions.png "Select Required Qt Versions dialog"

        \o Select \gui Maemo, \gui {Qt Simulator}, and \gui {Symbian Device} targets,
        and click \gui{Next}.

        \note Targets are listed if you installed the appropriate development
        environment, for example, as part of the Nokia Qt SDK.

        The \gui{Class Information} dialog opens.

        \image qtcreator-mobile-class-info.png "Class Information dialog"

        \o In the \gui{Class Name} field, type \bold {BatteryIndicator} as the class name.

        \o In the \gui{Base Class} list, select \bold {QDialog} as the base class type.

        \note The \gui{Header File}, \gui{Source File} and \gui{Form File} fields are
        automatically updated to match the name of the class.

        \o Click \gui{Next}.

        The \gui{Project Management} dialog opens.

        \image qtcreator-mobile-project-summary.png "Project Management dialog"

        \o Review the project settings, and click \gui{Finish} to create the project.

    \endlist

    The BatteryIndicator project now contains the following files:

    \list

        \o batteryindicator.h
        \o batteryindicator.cpp
        \o main.cpp
        \o batteryindicator.ui
        \o BatteryIndicator.pro

    \endlist

    \image qtcreator-mobile-project-contents.png "Project contents"

    The files come with the necessary boiler plate code that you must
    modify, as described in the following sections. You do not need
    to change the main.cpp file.

    \section1 Declaring the Qt Mobility API

    The \gui New wizard automatically adds information to the .pro file
    that you need when you use the Qt Mobility APIs or develop applications
    for Symbian devices. You must modify the information to declare the
    Qt Mobility APIs that you use.

    This example uses the System Info API, so you must declare it, as
    illustrated by the following code snippet:

    \code

    CONFIG += mobility
    MOBILITY = systeminfo

    \endcode

    Each Mobility API has its corresponding value that you have to add
    as a value of MOBILITY to use the API. For a list of the APIs and the
    corresponding values that you can assign to MOBILITY, see the
    \l {http://doc.qt.nokia.com/qtmobility-1.0/quickstart.html}{Quickstart Example}.

    The following code snippet shows information that is needed for
    applications developed for Symbian device. Qt Creator generated
    the UID for testing the application on a device. You only need
    to change the UID and capabilities if you deliver the application
    for public use and need to have it Symbian Signed.

    \code

    symbian {
        TARGET.UID3 = 0xecbd72d7
        # TARGET.CAPABILITY +=
        TARGET.EPOCSTACKSIZE = 0x14000
        TARGET.EPOCHEAPSIZE = 0x020000 0x800000
    }

    \endcode

    \section1 Designing the User Interface

    \list 1

        \o In the \gui{Editor} mode, double-click the batteryindicator.ui
        file in the \gui{Projects} view to launch the integrated \QD.

        \o Drag and drop a \gui{Progress Bar} (\l{http://doc.qt.nokia.com/4.7/qprogressbar.html}{QProgressBar})
        widget to the form.

        \image qtcreator-mobile-project-widgets.png "Adding widgets to the UI"

        \o In the \gui Properties pane, change the \gui objectName to
        \bold batteryLevelBar.

        \o Right-click the \gui BatteryIndicator object and select
        \gui {Lay Out > Lay Out Horizontally} to ensure that the battery
        indicator widget size is adjusted correctly on Maemo devices.

        To adjust widget size correctly on Qt Simulator, remove the condition
        from the main.cpp file (displayed in the following code snippet) and just
        leave the \c {w.showMaximized();} line:

        \snippet examples/batteryindicator/main.cpp 0


    \endlist

    \section1 Completing the Header File

    The batteryindicator.h file contains some of the necessary #includes, a
    constructor, a destructor, and the \c{Ui} object. You must include
    the System Info header file, add a shortcut to the mobility name
    space, and add a private function to update the battery level value in
    the indicator when the battery power level changes.

    \list 1

        \o In the \gui{Projects} view, double-click the \c{batteryindicator.h} file
        to open it for editing.

        \o Include the System Info header file, as illustrated by the following
        code snippet:

        \snippet examples/batteryindicator/batteryindicator.h 1

        \o Add a shortcut to the mobility name space, as illustrated by the
        following code snippet:

        \snippet examples/batteryindicator/batteryindicator.h 2

        \o Declare a private function in the \c{private} section, after the
        \c{Ui::BatteryIndicator} function, as illustrated by the following code
        snippet:

        \snippet examples/batteryindicator/batteryindicator.h 3

    \endlist

    \section1 Completing the Source File

    Now that the header file is complete, move on to the source file,
    batteryindicator.cpp.

    \list 1

        \o In the \gui{Projects} view, double-click the batteryindicator.cpp file
        to open it for editing.

        \o Create a QSystemDeviceInfo object and set its value. Then connect the signal
        that indicates that battery level changed to the \c setValue
        slot of the progress bar. This is illustrated by the following code snippet:

        \snippet examples/batteryindicator/batteryindicator.cpp 1

        \o Use the constructor to set initial values and make sure that the
         created object is in a defined state, as illustrated by the following
         code snippet:

         \snippet examples/batteryindicator/batteryindicator.cpp 2

    \endlist

    \section1 Compiling and Running Your Program

    Now that you have all the necessary code, select \gui {Qt Simulator}
    as the target and click the
    \inlineimage qtcreator-run.png
    button to build your program and run it in the Qt Simulator.

    In Qt Simulator, run the runOutOfBattery.qs example script
    to see the value change in the Battery Indicator application.
    Select \gui {Scripting > examples > runOutOfBattery.qs > Run}.

    \image qtcreator-mobile-simulated.png "Mobile example in Qt Simulator"

    \section1 Testing on a Symbian Device

    You also need to test the application on real devices. Before you can
    start testing on Symbian devices, you must connect them to the development
    PC by using an USB cable and install the necessary software on them.

    \list 1

        \o Install Qt 4.6.2 libraries, the Qt mobile libraries, and the TRK
        debugging application on the device. For more information,
        see \l{Setting Up Development Environment for Symbian}.

        \o Start TRK on the device.

        \o Click the \gui {Target Selector} and select \gui {Symbian Device}.

        \o Click \gui Run to build the application for the Symbian device.

    \endlist

    \section1 Testing on the Maemo Emulator

    The Maemo emulator emulates the Nokia N900 device environment. You can test
    applications in conditions practically identical to running the application
    on a Nokia N900 device with the software update release 1.2 (V10.2010.19-1).

    For more information, see \l{Using the Maemo Emulator}.

*/

/*!
    \contentspage index.html
    \previouspage creator-getting-started.html
    \page creator-build-example-application.html
    \nextpage creator-writing-program.html

    \title Building and Running an Example Application

    You can test that your installation is successful by opening an existing
    example application project.

    \list 1

        \o On the \gui Welcome page, select \gui {Choose an Example... >
        Animation Framework > Animated Tiles}.

        \image qtcreator-gs-build-example-open.png "Selecting an example"

        \o Select targets for the project. Select at least Qt Simulator
        and one of the mobile targets, Maemo or Symbian Device, depending on
        the device you develop for.

        \image qtcreator-gs-build-example-targets.png "Selecting targets"

        \note You can add targets later in the \gui Projects mode.

        \o To test the application in Qt Simulator, click the \gui {Target
        Selector} and select \gui {Qt Simulator}.

        \image {qtcreator-gs-build-example-select-qs.png} "Selecting Qt Simulator as target"

        \o Click
        \inlineimage{qtcreator-run.png}
        to build the application and run it in Qt Simulator.

        \o To see the compilation progress, press \key{Alt+4} to open the
        \gui Compile Output pane.

        The \gui Build progress bar on the toolbar turns green when the project
        is successfully built. The application opens in Qt Simulator.

        \image {qt-simulator.png} "Qt Simulator"

        \o Change the settings in the
        \gui View pane, for example, to toggle the orientation by clicking
        \gui {Rotate Device}, or choose from the various Symbian and Maemo
        configurations by clicking \gui {Device}. You can also simulate various
        mobile functions and create your own scripts.

        \o To test the application on a Symbian device install Qt 4.6.2
        and the TRK debugging application on the device. For more information,
        see \l{Setting Up Development Environment for Symbian}.

        \o Click the \gui {Target Selector} and select \gui {Symbian Device}.

        \o Click \gui Run to build the application for the Symbian device.

    \endlist

*/


/*!
    \contentspage index.html
    \previouspage creator-mobile-example.html
    \page creator-qml-application.html
    \nextpage creator-project-managing.html

    \title Creating a Qt Quick Application

<<<<<<< HEAD
    \note This tutorial assumes that you are familiar with the \l {http://doc.qt.nokia.com/4.7/qtquick.html}
    {QML declarative language}.
=======
    \note To complete this tutorial, you must have Qt 4.7 or later installed.

    This tutorial uses basic elements and illustrates basic concepts of the
    \l {http://doc.qt.nokia.com/4.7/qtquick.html}{QML declarative language}.
>>>>>>> 36c00b43

    This tutorial describes how to use the Qt Creator to implement the
    \l{http://doc.qt.nokia.com/4.7-snapshot/declarative-animation-states.html}
    {states and transitions example application}. The example application displays a user
    icon that moves between three rectangles on the page when you click them.

    \image qmldesigner-tutorial.png "States and transitions example"

    \section1 Creating the Project

    \list 1

<<<<<<< HEAD
        \o Select \gui{File > New File or Project > Qt Quick Project > Qt QML Application > Choose}.
=======
        \o Select \gui{File > New File or Project > Qt Quick Project > Qt Quick UI >
        Choose}.
>>>>>>> 36c00b43

        \o Follow the instructions of the wizard to create a project called Transitions.

        \o Press \key {Ctrl+R} to run the application in the QML Viewer.

    \endlist

    Qt Creator generates a default QML file that you can modify to create the main view
    of the application.

    \image qmldesigner-tutorial-project.png "Transitions project in Edit mode"

<<<<<<< HEAD
        The \gui{Project Management} dialog opens.
=======
    \section1 Creating the Main View

    The main view of the application displays a user icon in the top left corner of the
    screen and two empty rectangles.

    To use the user.png image in your application, you must copy it to the project
    directory from the \c {\qt\examples\declarative\animation\states} directory in the
    Qt installation directory. For example:
    \c {C:\Qt\2010.05\qt\examples\declarative\animation\states}. The image appears
    in the \gui Resources pane. You can also use any other image or a QML element, instead.

    \list 1

        \o In the \gui Projects view, double-click the main .qml file (Transitions.qml)
        to open it in the code editor.

        \o Click \gui Design to open the file in \QMLD.

        \image qmldesigner-tutorial-desing-mode.png "Transitions project in Design Mode"

        \o In the \gui Navigator pane, select \gui Text and press \key Delete to delete it.

        \o Select \gui Rectangle to edit its properties.

        \image qmldesigner-tutorial-page.png "Page properties"

        \list a

            \o In the \gui Id field, enter \e page, to be able to reference the rectangle
            from other places.
>>>>>>> 36c00b43

            \o In the \gui Size field, set \gui W to 640 and \gui H to 480.

            \o In the \gui Colors tab, \gui Rectangle field, set the color to #343434.

        \endlist

        \o Drag and drop user.png from \gui Resources to the canvas.

        \o In the \gui Id field, enter \e userIcon.

        \image qmldesigner-tutorial-user-icon.png "User icon properties"

        \o Drag and drop a \gui Rectangle element to the canvas, and edit its properties.

        \image qmldesigner-tutorial-topleftrect.png "Rectangle properties"

        \list a

            \o In the \gui Id field, enter \e topLeftRect.

            \o In the \gui Size field, set \gui W and \gui H to 64, for the rectangle size
            to match the image size.

            \o In the \gui Colors tab, \gui Rectangle field, click the
            \inlineimage qmldesigner-transparent-button.png
            button to make the rectangle transparent.

            \o In the \gui Border field, set the border color to #808080.

            \o In the \gui Rectangle tab, \gui Border field, set the border width to
            1.

            \o In the \gui Radius field, select 6 to create rounded corners for the
            rectangle.

            \o Click \gui {Layout}, and then click the top and left anchor buttons
            to anchor the rectangle to the top left corner of the page.

            \image qmldesigner-tutorial-topleftrect-layout.png "Layout tab"

            \o In the \gui Margin field for the top anchor, select 20.

        \endlist

        \o Drag and drop a \gui {Mouse Area} element on top of the rectangle,
        and edit its properties:

        \list a

            \o Click \gui {Layout}, and then click the
            \inlineimage qmldesigner-anchor-fill-screen.png
            button to anchor the mouse area to the rectangle.

            \o In the code editor, add a pointer to a clicked expression to the mouse
            area element, as illustrated by the following code snippet:

            \code

            MouseArea {
                id: mouse_area1
                anchors.fill: parent
                onClicked: page.state = ''
            }

            \endcode

            The expression sets the state to the base state and returns the image to
            its initial position.

        \endlist

    \o To make sure that the user icon appears within the rectangle even if the screen
    size changes, you can anchor the icon to the x and y coordinates of the rectangle:

        \list a

        \o In the \gui Navigator, select userIcon.

        \o In the \gui Geometry tab, \gui {Position X} field, open the menu and select
        \gui {Set Expression}.

        \o Enter the following expression: \c {topLeftRect.x}

        \o In the \gui Y field, set the following expression: \c {topLeftRect.y}

        \endlist

    \o Copy topLeftRect (by pressing \key {Ctrl+C}) and paste it to the canvas twice
    (by pressing \key {Ctrl+V}). Qt Creator renames the new instances of the element
    topLeftRect1 and topLeftRect2.

    \o Select topLeftRect1 and edit its properties:

        \list a

            \o In the \gui Id field, enter \e middleRightRect.

            \o In \gui {Layout}, select the right and vertical center anchor buttons to
            anchor the rectangle to the middle right margin of the screen.

            \o In the code editor, modify the pointer to the clicked expression in the
            mouse area element. The following expression sets the state to \e State1:

            \c {onClicked: page.state = 'State1'}

            You will create State1 later.

        \endlist

    \o Select topLeftRect2 and edit its properties:

        \list a

            \o In the \gui Id field, enter \e bottomLeftRect.

            \o In \gui {Layout}, select the bottom and left anchor buttons to
            anchor the rectangle to the bottom left margin of the screen.

            \o In the code editor, modify the pointer to a clicked expression in the
            mouse area element. The following expression sets the state to \e State2:

            \c {onClicked: page.state = 'State2'}

            You will create State2 later.

        \endlist

    \o Press \key {Ctrl+R} to run the application in the QML Viewer.

    \endlist

<<<<<<< HEAD
    The HelloWorld project now contains the following files:

    \list
        \o HelloWorld.qmlproject
        \o HelloWorld.qml
    \endlist

    The \gui Projects pane in the \gui Sidebar displays the project files:
=======
    \image qmldesigner-tutorial.png "States and transitions example"
>>>>>>> 36c00b43

    You should see the user icon in the top left rectangle, and two additional
    rectangles in the center right and bottom left of the screen.

<<<<<<< HEAD
    The .qmlproject file defines that all QML, JavaScript, and image files in
    the project folder belong to the project.

    The .qml file contains the following example code that specifies a rectangle
    and a label that contains
    the text \bold {Hello World}.
=======
    You can now create additional states to add views to the application.
>>>>>>> 36c00b43

    \section1 Adding Views

    In the .qml file, you already created pointers to two additional states:
    State1 and State2. To create the states:

<<<<<<< HEAD
    Rectangle {
        width: 200
        height: 200
        Text {
            x: 66
            y: 93
            text: "Hello World"
        }
    }
=======
    \list 1
>>>>>>> 36c00b43

        \o Click the empty slot in the \gui States pane to create State1.

        \o Drag and drop the user icon on top of middleRightRect.

        \image qmldesigner-tutorial-state1.png "State 1"

        \o Click the empty slot in the \gui States pane to create State2.

<<<<<<< HEAD
    \section1 Running the Application

    Press \key {Ctrl+R} to run the application in the QML Viewer.


=======
        \o Drag and drop the user icon on top of bottomLeftRect.

    \o Press \key {Ctrl+R} to run the application in the QML Viewer.
>>>>>>> 36c00b43

    \endlist

    Click the rectangles to move the user icon from one rectangle to another.

    \section1 Adding Animation to the View

<<<<<<< HEAD
    To experiment with QML and to try some of the code editor features, change the
    properties of the rectangle and text. Move the cursor on \gui Rectangle and
    press \key F1 to get help on the available properties. Try adding a \gui color
    property to the \gui Rectangle. When you start to type,
    the code completion feature of the code editor suggests properties, IDs, and
    code snippets to complete the code. Select an item in the list and press
    \key Tab or \key Enter to complete the code.

    The code editor checks the code syntax and underlines syntax errors.
    Move the cursor over an error to display detailed information about it.

    The following code illustrates how to set the backround color
    to light steel blue and the text color to white:

    \code

    import Qt 4.7
=======
    Add transitions to define how the properties change when the user icon moves
    between states. The transitions apply animations to the user icon. For example,
    the user icon bounces back when it moves to the middleRightRect and eases into
    bottomLeftRect. Add the transitions in the code editor.

    \list 1

        \o In the code editor, add the following code to specify that when moving to
        State1, the x and y coordinates of the user icon change linearly over a duration
        of 1 second:

        \code

        transitions: [
            Transition {
                from: "*"; to: "State1"
                NumberAnimation {
                    properties: "x,y";
                    duration: 1000
                }
            },

        \endcode

        \o You can use the Qt Quick toolbar for animation to change the easing curve
        type from linear to OutBounce:

        \list a

            \o Select NumberAnimation and click
            \inlineimage qml-toolbar-indicator.png
            to open the toolbar:

            \image qmldesigner-tutorial-quick-toolbar.png "Qt Quick toolbar for animation"

            \o In the \gui Easing field, select \gui Bounce.

            \o In the \gui Subtype field, select \gui Out.

        \endlist

        \o Add the following code to specify that when moving to State2, the x and y
        coordinates of the user icon change over a duration of 2 seconds,
        and an InOutQuad easing function is used:

        \code

        Transition {
            from: "*"; to: "State2"
            NumberAnimation {
                properties: "x,y";
                easing.type: Easing.InOutQuad;
                duration: 2000
            }
        },

        \endcode

        \o Add the following code to specify that for any other state changes, the x
        and y coordinates of the user icon change linearly over a duration of 200
        milliseconds:

        \code

        Transition {
            NumberAnimation {
                properties: "x,y";
                duration: 200
            }
        }

        \endcode

        \o Press \key {Ctrl+R} to run the application in the QML Viewer.
>>>>>>> 36c00b43

    Rectangle {
        width: 200
        height: 200
        color: "lightsteelblue"
        Text {
            x: 66
            y: 93
            text: "Hello World"
            color: "white"
        }
    }

<<<<<<< HEAD
    \endcode

    \image qmldesigner-helloworld-edited.png "Hello World in blue and white"
=======
    Click the rectangles to view the animated transitions.

    \section1 Deploying the Application to Mobile Devices

    To deploy the application to mobile devices, use the \gui {Qt Quick Application} wizard
    to convert it into a Qt Quick application. For more information, see
    \l{Importing QML Applications}.
>>>>>>> 36c00b43

*/


/*!
    \contentspage index.html
    \previouspage creator-build-example-application.html
    \page creator-writing-program.html
    \nextpage creator-mobile-example.html

    \title Creating a Qt C++ Application

    This tutorial describes how to use Qt Creator
    to create a small Qt application, Text Finder. It is a simplified version of the
    QtUiTools \l{http://doc.qt.nokia.com/4.7/uitools-textfinder.html}{Text Finder}
    example.

    \image qtcreator-textfinder-screenshot.png

    \section1 Creating the Text Finder Project

    \note Create the project with two instances of Qt Creator open and the \gui{Help} mode
    active in one of them so that you can follow
    these instructions while you work.

    \list 1

        \o Select \gui{File > New File or Project > Qt C++ Project > Qt Gui
        Application > Choose}.

           \image qtcreator-new-project.png "New File or Project dialog"

        The \gui{Introduction and Project Location} dialog opens.

        \image qtcreator-intro-and-location.png "Introduction and Project Location dialog"

        \o In the \gui{Name} field, type \bold {TextFinder}.


        \o In the \gui {Create in} field, enter the path for the project files. For example,
        \c {C:\Qt\examples}, and then click \gui{Next}.

        The target setting dialog opens.

        \image qtcreator-new-project-qt-versions.png "Target setting dialog"

        \o Select the Qt versions to use as build targets for your project, and click
        \gui{Next}.

        \note If you have only one Qt version installed, this dialog is skipped.

        The \gui{Class Information} dialog opens.

        \image qtcreator-class-info.png "Class Information dialog"

        \o In the \gui{Class Name} field, type \bold {TextFinder} as the class name.

        \o In the \gui{Base Class} list, select \bold {QWidget} as the base class type.

           \note The \gui{Header File}, \gui{Source File} and
           \gui{Form File} fields are automatically updated to match the name of the
           class.

        \o Click \gui{Next}.

        The \gui{Project Management} dialog opens.

        \image qtcreator-new-project-summary.png "Project Management dialog"

        \o Review the project settings, and click \gui{Finish} to create the project.


    \endlist



    The TextFinder project now contains the following files:

    \list
        \o textfinder.h
        \o textfinder.cpp
        \o main.cpp
        \o textfinder.ui
        \o textfinder.pro
    \endlist

    \image qtcreator-textfinder-contents.png "TextFinder project contents"

    The .h and .cpp files come with the necessary boiler plate code.
    The .pro file is complete.

    \section1 Filling in the Missing Pieces

    Begin by designing the user interface and then move on to filling
    in the missing code. Finally, add the find functionality.

    \section2 Designing the User Interface

    \image qtcreator-textfinder-ui.png "Text Finder UI"

    \list 1

    \o In the \gui{Editor} mode, double-click the textfinder.ui file in the \gui{Projects}
    view to launch the integrated \QD.

    \o Drag and drop the following widgets to the form:

    \list
    \o \gui{Label} (QLabel)
    \o \gui{Line Edit} (QLineEdit)
    \o \gui{Push Button} (QPushButton)

    \endlist

    \image qtcreator-textfinder-ui-widgets.png "Adding widgets to Text Finder UI"

    \note To easily locate the widgets, use the search box at the top of the
    \gui Sidebar. For example, to find the \gui Label widget, start typing
    the word \bold label.

    \image qtcreator-texfinder-filter.png "Filter field"

    \o Double-click the \gui{Label} widget and enter the text \bold{Keyword}.

    \o Double-click the \gui{Push Button} widget and enter the text \bold{Find}.

    \o In the \gui Properties pane, change the \gui objectName to \bold findButton.

    \image qtcreator-textfinder-objectname.png "Changing object names"

    \o Press \key {Ctrl+A} to select the widgets and click \gui{Lay out Horizontally}
    (or press \gui{Ctrl+H}) to apply a horizontal layout
    (QHBoxLayout).

    \image qtcreator-texfinder-ui-horizontal-layout.png "Applying horizontal layout"

    \o Drag and drop a \gui{Text Edit} widget (QTextEdit)
    to the form.

    \o Select the screen area and click \gui{Lay out Vertically} (or press \gui{Ctrl+L})
    to apply a vertical layout (QVBoxLayout).

    \image qtcreator-textfinder-ui.png "Text Finder UI"

    Applying the horizontal and vertical layouts ensures that the application UI scales to different
    screen sizes.

    \o To call a find function when users press the \gui Find button, you use the Qt signals
    and slots mechanism. A signal is emitted when a particular event occurs and a slot is
    a function that is called in response to a particular signal. Qt widgets have predefined
    signals and slots that you can use directly from \QD. To add a slot for the find function:

        \list

            \o Right-click the \gui Find button to open a context-menu.
            \o Select \gui {Go to Slot > clicked()}, and then select \gui OK.

            A private slot, \c{on_findButton_clicked()}, is added to the header file,
            textfinder.h and a private function, \c{TextFinder::on_findButton_clicked()},
            is added to the source file, textfinder.cpp.

        \endlist

    \o Press \gui{Ctrl+S} to save your changes.

    \endlist

    For more information about designing forms with \QD, see the
    \l{http://doc.qt.nokia.com/4.7/designer-manual.html}{Qt Designer Manual}.

    \section2 Completing the Header File

    The textfinder.h file already has the necessary #includes, a
    constructor, a destructor, and the \c{Ui} object. You need to add a private
    function, \c{loadTextFile()}, to read and display the
    contents of the input text file in the
    QTextEdit.

    \list 1

    \o In the \gui{Projects} pane in the \gui {Edit view}, double-click the \c{textfinder.h} file
    to open it for editing.

    \o Add a private function
    to the \c{private} section, after the \c{Ui::TextFinder} pointer, as
    illustrated by the following code snippet:

    \snippet examples/textfinder/textfinder.h 0

    \endlist

    \section2 Completing the Source File

    Now that the header file is complete, move on to the source file,
   textfinder.cpp.

    \list 1

    \o In the \gui{Projects} pane in the \gui Edit view, double-click the textfinder.cpp file
    to open it for editing.

    \o Add code to load a text file using
    QFile, read it with QTextStream, and
    then display it on \c{textEdit} with
    \l{http://doc.qt.nokia.com/4.7/qtextedit.html#plainText-prop}{setPlainText()}.
    This is illustrated by the following code snippet:

    \snippet examples/textfinder/textfinder.cpp 0

    \o To use QFile and QTextStream, add the
    following #includes to textfinder.cpp:

    \snippet examples/textfinder/textfinder.cpp 1

    \o For the \c{on_findButton_clicked()} slot, add code to extract the search string and
    use the \l{http://doc.qt.nokia.com/4.7/qtextedit.html#find}{find()} function
    to look for the search string within the text file. This is illustrated by
    the following code snippet:

    \snippet examples/textfinder/textfinder.cpp 2

    \o Once both of these functions are complete, add a line to call \c{loadTextFile()} in
    the constructor, as illustrated by the following code snippet:

    \snippet examples/textfinder/textfinder.cpp 3

    \endlist

    The \c{on_findButton_clicked()} slot is called automatically in
    the uic generated ui_textfinder.h file by this line of code:

    \code
    QMetaObject::connectSlotsByName(TextFinder);
    \endcode

    \section2 Creating a Resource File

    You need a resource file (.qrc) within which you embed the input
    text file. The input file can be any .txt file with a paragraph of text.
    Create a text file called input.txt and store it in the textfinder
    folder.

    To add a resource file:
    \list 1
        \o Select \gui{File > New File or Project > Qt > Qt Resource File > Choose}.
    \image qtcreator-add-resource-wizard.png "New File or Project dialog"

    The \gui {Choose the Location} dialog opens.

        \image qtcreator-add-resource-wizard2.png "Choose the Location dialog"

        \o In the \gui{Name} field, enter \bold{textfinder}.
        \o In the \gui{Path} field, enter \c{C:\Qt\examples\TextFinder},
        and click \gui{Next}.

        The \gui{Project Management} dialog opens.

        \image qtcreator-add-resource-wizard3.png "Project Management dialog"


        \o In the \gui{Add to project} field, select \bold{TextFinder.pro}
        and click \gui{Finish} to open the file in the code editor.

        \o Select \gui{Add > Add Prefix}.
        \o In the \gui{Prefix} field, replace the default prefix with a slash (/).
        \o Select \gui{Add > Add Files}, to locate and add input.txt.

        \image qtcreator-add-resource.png "Editing resource files"

    \endlist

    \section1 Compiling and Running Your Program

    Now that you have all the necessary files, click the \inlineimage qtcreator-run.png
    button to compile and run your program.

*/


/*!
    \contentspage index.html
    \previouspage creator-maemo-emulator.html
    \page creator-version-control.html
    \nextpage creator-task-lists.html

    \title Using Version Control Systems

    Version control systems supported by Qt Creator are:
    \table
        \header
            \i \bold{Version Control System}
            \i \bold{Address}
            \i \bold{Notes}
        \row
            \i  \bold{Git}
            \i  \l{http://git-scm.com/}
            \i
        \row
            \i  \bold{Subversion}
            \i  \l{http://subversion.tigris.org/}
            \i
        \row
            \i  \bold{Perforce}
            \i  \l{http://www.perforce.com}
            \i  Server version 2006.1 and later
        \row
            \i  \bold{CVS}
            \i  \l{http://www.cvshome.org}
            \i
        \row
            \i  \bold{Mercurial}
            \i  \l{http://mercurial.selenic.com/}
            \i  Qt Creator 2.0 and later
    \endtable


    \section1 Setting Up Version Control Systems

    Qt Creator uses the version control system's command line clients to access
    your repositories. To allow access, make sure that the command line clients
    can be located using the \c{PATH} environment variable or specify the path to
    the command line client executables in \gui{Tools} > \gui{Options...} >
    \gui {Version Control}.

    After you set up the version control system, use the command line to check
    that everything works (for example, use the status command). If no issues arise,
    you should be ready to use the system also from Qt Creator.

    \section2 Using msysGit on Windows

    If you configure Git for use with \c {git bash}, only, and use SSH
    authorization, Git looks for the SSH keys in the directory where the
    \c HOME environment points to. The variable is always set by \c {git bash}.

    However, the variable is typically not set in a Windows command prompt.
    When you run Git from a Windows command prompt, it looks for the SSH keys in its
    installation directory, and therefore, the authorization fails.

    You can set the \c HOME environment variable from Qt Creator. Select \gui {Tools >
    Options... > Version Control > Git}. Select the \gui {Environment Variables}
    and the \gui {Set "HOME" environment variable} check boxes. \c HOME is set to
    \c %HOMEDRIVE%%HOMEPATH% when the Git executable is run and authorization works
    as it would with \c {git bash}.

    \section1 Setting Up Common Options

    Select \gui{Tools} > \gui{Options...} > \gui{Version Control} > \gui{Common}
    to specify settings for submit messages:
    \list
       \o   \gui{Submit message check script} is a script or program that
             can be used to perform checks on the submit message before
             submitting. The submit message is passed in as the script's first
             parameter. If there is an error, the script should output a
             message on standard error and return a non-zero exit code.

       \o    \gui{User/alias configuration file} takes a file in mailmap format
             that lists user names and aliases. For example:

             \code
             Jon Doe <Jon.Doe@company.com>
             Hans Mustermann <Hans.Mustermann@company.com> hm <info@company.com>
             \endcode

             \note The second line above specifies the alias \e{hm} and the
             corresponding email address for \e{Hans Mustermann}. If the
             user/alias configuration file is present, the submit editor
             displays a context menu with \gui{Insert name...} that pops up a
             dialog letting the user select a name.

       \o    \gui{User fields configuration file} is a simple text file
             consisting of lines specifying submit message fields that take
             user names, for example:

             \code
             Reviewed-by:
             Signed-off-by:
             \endcode
    \endlist

    The fields above appear below the submit message. They provide completion
    for the aliases/public user names specified in the
    \e{User/alias configuration file} as well as a button that opens the
    aforementioned user name dialog.

    \section1 Creating VCS Repositories for New Projects

    Qt Creator allows for creating VCS repositories for version
    control systems that support local repository creation, such as
    Git or Mercurial.
    When creating a new project by selecting \gui File >
    \gui{New File or Project...}, you can choose a version
    control system in the final wizard page.

    \section1 Using Version Control Systems

    The \gui{Tools} menu contains a submenu for each supported version
    control system.

    The \gui{Version Control} output pane displays the commands
    that are executed, a timestamp, and the relevant output.
    Select \gui {Window > Output Panes > Version Control} to open
    the pane.


    \image qtcreator-vcs-pane.png


    \section2 Adding Files

    When you create a new file or a new project, the wizard displays a page
    asking whether the files should be added to a version control system.
    This happens when the parent directory or the project is already
    under version control and the system supports the concept of adding files,
    for example, Perforce and Subversion. Alternatively, you can
    add files later by using the version control tool menus.

    With Git, there is no concept of adding files. Instead, all modified
    files must be staged for a commit.


    \section2 Viewing Diff Output

    All version control systems provide menu options to \e{diff} the current
    file or project: to compare it with the latest version stored in the
    repository and to display the differences. In Qt Creator, a diff is
    displayed in a read-only editor. If the file is accessible, you can
    double-click on a selected diff chunk and Qt Creator opens an editor
    displaying the file, scrolled to the line in question.

    \image qtcreator-vcs-diff.png


    \section2 Viewing Versioning History and Change Details

    Display the versioning history of a file by selecting \gui{Log}
    (for Git and Mercurial) or \gui{Filelog} (for CVS, Perforce, and
    Subversion). Typically, the log output contains the date, the commit
    message, and a change or revision identifier. Click on the identifier to
    display a description of the change including the diff.
    Right-clicking on an identifier brings up a context menu that lets you
    show annotation views of previous versions (see \l{Annotating Files}).

    \image qtcreator-vcs-log.png


    \section2 Annotating Files

    Annotation views are obtained by selecting \gui{Annotate} or \gui{Blame}.
    Selecting \gui{Annotate} or \gui{Blame} displays the lines of the file
    prepended by the change identifier they originate from. Clicking on the
    change identifier shows a detailed description of the change.

    To show the annotation of a previous version, right-click on the
    version identifier at the beginning of a line and choose one of the
    revisions shown at the bottom of the context menu. This allows you to
    navigate through the history of the file and obtain previous versions of
    it. It also works for Git and Mercurial using SHA's.

    The same context menu is available when right-clicking on a version
    identifier in the file log view of a single file.


    \section2 Committing Changes

    Once you have finished making changes, submit them to the version control
    system by choosing \gui{Commit} or \gui{Submit}. Qt Creator displays a
    commit page containing a text editor where you can enter your commit
    message and a checkable list of modified files to be included.

    \image qtcreator-vcs-commit.png

    When you have finished filling out the commit page information, click on
    \gui{Commit} to start committing.

    The \gui{Diff Selected Files} button brings up a diff view of the
    files selected in the file list. Since the commit page is just another
    editor, you can go back to it by closing the diff view. You can also check
    a diff view from the editor combo box showing the \gui{Opened files}.

    \section2 Reverting Changes

    All supported version control system support reverting your project to
    known states. This functionality is generally called \e reverting.

    The changes discarded depend on the version control system.

    A version control system can replace the \gui Revert menu option with other
    options.

    \section3 Reverting Changes Using Git

    The Git version control system has an index that is used to stage
    changes. The index is commited on the next commit. Git allows you to revert
    back to the state of the last commit as well as to the state staged in the
    index.

    \list

        \o \gui{Undo Unstaged Changes} reverts all changes and resets the working
        directory to the state of the index.

        \o \gui{Undo Uncommitted Changes} reverts all changes, discarding the index.
        This returns your working copy to the state it was in right after the last commit.

    \endlist

    \section2 Using Additional Git Functions

    Git is a fast decentralized version control system. Git is available
    for Windows, Linux and Mac.

    The \gui Git submenu contains the following additional items:

    \table

        \row
            \i  \gui {Patch > Apply from Editor/Apply from File...}
            \i  Patches are rewriting instructions that can be applied to a set of files.
                You can either apply a patch file that is open in Qt Creator or select
                the patch file to apply from the file system.
        \row
            \i  \gui{Pull}
            \i  Pull changes from the remote repository. If there are locally
                modified files, you are prompted to stash those changes. Select \gui{Tools >
                Options... > Version Control > Git} and select the \gui {Pull with rebase}
                check box to perform a rebase operation while pulling.

        \row
            \i  \gui{Clean.../Clean Project...}
            \i  All files that are not under version control (with the exception
                of patches and project files) are displayed in the \gui {Clean Repository}
                dialog. Select the files to delete and click \gui Delete. This allows you to
                clean a build completely.

        \row
            \i  \gui{Branches...}
            \i  Display the \gui Branch dialog that shows the local branches at the
                top and remote branches at the bottom. To switch to a local branch,
                double-click it. Double-clicking on a remote branch first creates a local
                branch with the same name that tracks the remote branch, and then switches
                to it.

                \image qtcreator-vcs-gitbranch.png

        \row
            \i  \gui {Stage File for Commit}
            \i  Mark new or modified files for committing to the repository.
                To undo this function, select \gui {Unstage File from Commit}.
        \row
            \i  \gui{Show Commit...}
            \i  Select a commit to view. Enter the SHA of the commit
                in the \gui Change field.
    \endtable

    \section3 Using Stashes

    With Git, you can put your current set of changes onto a virtual shelf called a \e stash.
    Stashes are useful, for example, to put aside a set of changes to work on higher
    priority tasks or to pull in new chages from another repository.

    Qt Creator exposes this functionality in the \gui{Tools > Git > Stash} menu.

    \table
        \row
            \i  \gui{Stashes...}
            \i  Display a dialog that shows all known stashes with options to restore,
                display or delete them.
        \row
            \i  \gui{Stash}
            \i  Stash all local changes. The working copy is then reset to
                the state it had right after the last commit.
        \row
            \i  \gui{Stash Snapshot...}
            \i  Save a snapshot of your current work under a name for later reference. The
                working copy is unchanged.

                For example, if you want to try something and find out later that it does not work,
                you can discard it and return to the state of the snapshot.
        \row
            \i  \gui{Stash Pop}
            \i  Remove a single stashed state from the stash list and apply it on
                top of the current working tree state.
    \endtable

    \section2 Using Additional Mercurial Functionality

    The \gui Mercurial submenu contains the following additional items:

    \table
        \row
            \i  \gui{Import}
            \i  Apply changes from a patch file.
        \row
            \i  \gui{Incoming}
            \i  Monitor the status of a remote repository by listing
                the changes that will be pulled.
        \row
            \i  \gui{Outgoing}
            \i  Monitor the status of a remote repository by listing
                the changes that will be pushed.
        \row
            \i  \gui{Pull}
            \i  Pull changes from the remote repository.
        \row
            \i  \gui{Update}
            \i  Look at an earlier version of the code.
    \endtable

    \section2 Using Additional Perforce Functions

    When you start Qt Creator, it looks for the executable specified
    in the \gui{P4 command} field in \gui{Tools > Options... > Version
    Control > Perforce}. If you do not use Perforce and want to turn
    off the check, clear this field.

    The \gui Perforce submenu contains the following additional items:

    \table
        \row
            \i  \gui{Describe...}
            \i  View information about changelists and the files in them.
        \row
            \i  \gui{Edit File}
            \i  Open a file for editing.
        \row
            \i  \gui{Opened}
            \i  List files that are open for editing.
        \row
            \i  \gui{Pending Changes...}
            \i  Group files for commit.
        \row
            \i  \gui{Update All/Update Current Project}
            \i  Fetch the current version of the current project or all
            projects from the repository.

    \endtable

    \section2 Using Additional Subversion Functions

    The \gui Subversion submenu contains the following additional items:

    \table
        \row
            \i  \gui{Describe...}
            \i  Display commit log messages for a revision.
        \row
            \i  \gui{Update Project/Update Repository}
            \i  Update your working copy.
    \endtable



*/


/*!
    \contentspage index.html
    \previouspage qt-quick-toolbars.html
    \page creator-editor-locator.html
    \nextpage creator-editor-codepasting.html

    \title Searching With the Locator

    The locator provides one of the easiest ways in Qt Creator to browse
    through projects, files, classes, methods, documentation and file systems.
    You can find the locator in the bottom left of the Qt Creator window.

    To activate the locator, press \key Ctrl+K (\key Cmd+K on Mac OS
    X) or select \gui Tools > \gui Locate....

    \image qtcreator-locator.png

    To edit the currently open project's main.cpp file using the locator:
    \list 1
        \o Activate the locator by pressing \key Ctrl+K.
        \o Enter \tt{main.cpp}.

           \image qtcreator-locator-open.png
        \o Press \key Return.

           The main.cpp file opens in the editor.
    \endlist

    It is also possible to enter only a part of a search string.
    As you type, the locator shows the occurrences of that string regardless
    of where in the name of an component it appears.

    To narrow down the search results, you can use the following wildcard
    characters:
    \list
        \o To match any number of any or no characters, enter \bold{*}.
        \o To match a single instance of any character, enter \bold{?}.
    \endlist

    \section1 Using the Locator Filters

    The locator allows you to browse not only files, but any items
    defined by \bold{locator filters}. By default, the locator contains
    filters which locate:
    \list
        \o  Any open document
        \o  Files anywhere on your file system
        \o  Files belonging to your project, such as source, header resource,
            and .ui files
        \o  Class and method definitions in your project or anywhere referenced
            from your project
        \o  Help topics, including Qt documentation
        \o  Specific line in the document displayed in your editor
    \endlist

    To use a specific locator filter, type the assigned prefix followed by
    \key Space. The prefix is usually a single character.

    For example, to locate symbols matching
    QDataStream:
    \list 1
        \o Activate the locator.
        \o Enter \tt{\bold{: QDataStream}} (: (colon) followed by a
           \key Space and the symbol name (QDataStream)).

           The locator lists the results.

           \image qtcreator-navigate-popup.png
    \endlist

    By default the following filters are enabled and you do not need to use
    their prefixes explicitly:
    \list
        \o Going to a line in the current file (l).
        \o Going to an open file (o).
        \o Going to a file in any open project (a).
    \endlist

    \section2 Using the Default Locator Filters

    The following locator filters are available by default:

    \table
        \header
            \o  Function
            \o  Enter in locator
            \o  Example
        \row
            \o  Go to a line in the current file.
            \o  \tt{\bold{l \e{Line number}}}
            \o  \image qtcreator-locator-line.png
        \row
            \o  Go to a symbol definition.
            \o  \tt{\bold{: \e{Symbol name}}}
            \o  \image qtcreator-locator-symbols.png
        \row
            \o  Go to a help topic.
            \o  \tt{\bold{? \e{Help topic}}}
            \o  \image qtcreator-locator-help.png
        \row
            \o  Go to an open file.
            \o  \tt{\bold{o \e{File name}}}
            \o  \image qtcreator-locator-opendocs.png
        \row
            \o  Go to a file in the file system (browse the file system).
            \o  \tt{\bold{f \e{File name}}}
            \o  \image qtcreator-locator-filesystem.png
        \row
            \o  Go to a file in any project currently open.
            \o  \tt{\bold{a \e{File name}}}
            \o  \image qtcreator-locator-files.png
        \row
            \o  Go to a file in the current project.
            \o  \tt{\bold{p \e{File name}}}
            \o  \image qtcreator-locator-current-project.png
        \row
            \o  Go to a class definition.
            \o  \tt{\bold{c \e{Class name}}}
            \o  \image qtcreator-locator-classes.png
        \row
            \o  Go to a method definition.
            \o  \tt{\bold{m \e{Method name}}}
            \o  \image qtcreator-locator-methods.png
    \endtable

    \section2 Creating Locator Filters

    To quickly access files not directly mentioned in your project, you can
    create your own locator filters. That way you can locate files in a
    directory structure you have defined.

    To create a locator filter:
    \list 1
        \o In the locator, click \inlineimage qtcreator-locator-magnify.png
           and select \gui Configure.... to open the \gui Locator options.

           \image qtcreator-locator-customize.png

        \o Click \gui Add.
        \o In the \gui{Filter Configuration} dialog:
        \list
            \o Name your filter.
            \o Select at least one directory. The locator searches directories
               recursively.
            \o Define the file pattern as a comma separated list. For example,
               to search all .h and .cpp files, enter \bold{*.h,*.cpp}
            \o Specify the prefix string.

               To show only results matching this filter, select
               \gui{Limit to prefix}.

               \image qtcreator-navigate-customfilter.png
        \endlist
        \o Click OK.
    \endlist

    \section3 Configuring the Locator Cache

    The locator searches the files matching your file pattern in the
    directories you have selected and caches that information. The cache for
    all default filters is updated as you write your code. By default,
    Qt Creator updates the filters created by you once an hour.

    To update the cached information manually, click
    \inlineimage qtcreator-locator-magnify.png
    and select \gui Refresh.

    To set a new cache update time:
    \list 1
        \o Select \gui Tools > \gui Options... > \gui Locator.
        \o In \gui{Refresh interval}, define new time in minutes.
    \endlist

*/


/*!
    \contentspage index.html
    \previouspage creator-developing-symbian.html
    \page creator-project-managing-sessions.html
    \nextpage creator-project-wizards.html

    \title Managing Sessions

    When you exit Qt Creator, a snapshot of your current workspace is stored
    as a \e session. A session is an arbitrary collection of:

    \list
        \o Open projects with their dependencies (including SUBDIRS projects)
        \o Open editors
        \o Breakpoints and watches
        \o Bookmarks
    \endlist

    A session is  personal, that is, not meant to be shared. It is not
    supposed to reflect the project structure. It contains personal data, such as
    bookmarks and breakpoints that are usually not of interest to other developers
    working on the same projects.

    For example, if you work on a project and need to switch to another project for a
    while, you can save your workspace as a session. This makes it easier
    to return to working on the first project later.

    To create a new session or remove existing sessions, select \gui File >
    \gui Sessions > \gui{Session Manager}.

    \image qtcreator-session-manager.png

    To switch between sessions, choose
    \gui File > \gui Session. If you do not create or select a session,
    Qt Creator always uses the default session, which was created the
    last time you exited Qt Creator.

    When you launch Qt Creator, a list of existing sessions is displayed on the
    \gui{Welcome screen}.

    \image qtcreator-welcome-session.png

*/


/*!
    \contentspage index.html
    \previouspage creator-build-dependencies.html
    \page creator-debugging.html
    \nextpage creator-debugging-example.html

    \title Debugging

    Qt Creator does not include a debugger. It provides a debugger plugin that acts
    as an interface between the Qt Creator core and external native debuggers
    such as the GNU Symbolic Debugger (gdb), the Microsoft Console Debugger (CDB),
    and a QML/Java Script debugger.

    The following sections describe debugging with Qt Creator:

    \list

        \o \l{Debugging the Example Application} uses an example application to illustrate
        how to debug Qt C++ applications in the \gui Debug mode.

        \o \l{Interacting with the Debugger} describes the views and functions available
        in the \gui Debug mode.

        \o \l{Setting Up Debugger} summarizes the support for debugging C++ code and
        requirements for installation. Typically, the interaction between Qt Creator
        and the native debugger is set up automatically and you do not need to do anything.

        \o \l{Debugger Modes of Operation} describes the operating modes in which the
        debugger plugin runs, depending on where and how the process is started and run.

        \o \l{Using Debugging Helpers} describes how to get more detailed data
        on complex data.

        \o \l{Debugging Qt Quick Projects} describes how to debug Qt Quick projects.

    \endlist

*/

/*!
    \contentspage index.html
    \previouspage creator-debugger-engines.html
    \page creator-debugger-operating-modes.html
    \nextpage creator-debugging-helpers.html

    \title Debugger Modes of Operation

    The debugger plugin runs in different operating modes depending on where and
    how the process is started and run. Some of the modes are only available for
    a particular operating system or platform.

    You can launch the debugger in the following modes:

    \list

       \o \bold Plain to debug locally started applications, such as a
        Qt based GUI application.

       \o \bold Terminal to debug locally started processes that need a
       console, typically without a GUI.

       \o \bold Attach to debug local processes started outside Qt Creator.

       \o \bold Remote to debug a process running on a different machine.

       \o \bold Core to debug crashed processes on Unix.

       \o \bold Post-mortem to debug crashed processes on Windows.

       \o \bold TRK to debug processes running on a Symbian device.

    \endlist

    \note Debugging QML and Java Script is supported only in plain mode.

    When you click the \gui {Start Debugging} button, the debugger is launched
    in the appropriate operating mode (plain, terminal, or TRK), based on the
    build and run settings for the active project. Select \gui Debug menu options
    to launch the debugger in the other modes.

    \section2 Plain Mode

    To launch the debugger in the plain mode, click the \gui {Start Debugging}
    button for the active project, or choose
    \gui {Debug > Start Debugging > Start and Debug External Application...}
    and specify an executable.

    \section2 Terminal Mode

    To launch the debugger in the terminal mode, select \gui {Projects > Run Settings}
    and select the \gui {Run in terminal} check box. Then click the
    \gui {Start Debugging} button for the active project.

    \section2 Attach Mode

    To launch the debugger in the attach mode, select
    \gui {Debug > Start Debugging >  Attach to Running External Application...},
    and then select a process by its name or process ID to attach to.

    \section2 Remote Mode

    The remote mode uses a \e{gdbserver} daemon that runs on the remote machine.

    To launch the debugger in the remote mode, select
    \gui {Debug > Start Debugging > Start and Attach to Remote Application...}.

    \section2 Core Mode

    The core mode is available only in Unix. It debugs crashed processes using
    the \e {core} files (crash dumps) that are generated if the setting
    is enabled in the shell.

    To enable the dumping of core files, enter the following command in the
    shell from which the application will be launched:

    \code
    ulimit -c unlimited
    \endcode

    To launch the debugger in the core mode, select
    \gui{Debug > Start Debugging >  Attach to Core...}.

    \section2 Post-Mortem Mode

    The post-mortem mode is available only on Windows, if you have installed
    the debugging tools for Windows.

    The Qt Creator installation program asks you whether you want to
    register Qt Creator as a post-mortem debugger. To change the setting, select
    \gui{Tools > Options...  > Debugger > Common > Use Creator for post-mortem debugging}.

    You can launch the debugger in the post-mortem mode if an application crashes
    on Windows. Click the \gui {Debug in Qt Creator} button in the error message
    that is displayed by the Windows operating system.

    \section2 TRK Mode

    The TRK mode is a special mode available only for Symbian. It
    debugs processes running on a Symbian
    device using the App TRK application that runs on the device.

    To launch the debugger in the TRK mode, open the project, select Symbian as the
    target, and click the \gui {Start Debugging} button.

    For more information on setting up Symbian projects, see
    \l{Setting Up Development Environment for Symbian}.


*/

/*!
    \contentspage index.html
    \previouspage creator-debug-mode.html
    \page creator-debugger-engines.html
    \nextpage creator-debugger-operating-modes.html

    \title Setting Up Debugger

    \note The information in this section applies only to debugging the C++
    language.

    Typically, the interaction between Qt Creator and the native debugger is set
    up automatically and you do not need to do anything. However, you might have an
    unsupported gdb version installed, your Linux environment might not have gdb
    installed at all, or you might want to use the debugging tools for Windows.

    \note To use the debugging tools for Windows, you must install them and add the
    Symbol Server provided by Microsoft to the symbol search path of the debugger.
    For more information, see \l{Setting the Symbol Server in Windows}.

    This section explains the
    options you have for debugging C++ code and provides installation notes for the
    supported native debuggers.

    \section1 Supported Native Debugger Versions

    The debugger plugin supports different builds of the gdb debugger, both
    with and without the ability to use Python scripting. The Python enabled
    versions are preferred, but they are not available on Mac and on older
    versions of Linux.
    On Windows, Symbian, and Maemo, only the Python version is supported.

    The non-Python versions use the compiled version of the debugging helpers,
    that you must enable separately. For more information, see
    \l{Debugging Helpers Based on C++}.

    The Python version uses a script version of the debugging helpers
    that does not need any special setup.

    The CDB native debugger has similar funtionality to the non-Python gdb debugger
    engine. Specifically, it also uses compiled C++ code for the debugging
    helper library.

    The following table summarizes the support for debugging C++ code:

    \table
        \header
            \o Platform
            \o Compiler
            \o Native Debugger
            \o Python
            \o Debugger Modes
        \row
            \o Linux
            \o gcc
            \o gdb
            \o Yes
            \o Plain, Terminal, Attach, Remote, Core
        \row
            \o Unix
            \o gcc
            \o gdb
            \o Yes
            \o Plain, Terminal, Attach, Remote, Core
        \row
            \o Mac OS
            \o gcc
            \o gdb
            \o No
            \o Plain, Terminal, Attach, Core
        \row
            \o Windows/MinGW
            \o gcc
            \o gdb
            \o Yes
            \o Plain, Terminal, Attach, Remote, Core
        \row
            \o Windows/MSVC
            \o Microsoft Visual C++ Compiler
            \o Debugging Tools for Windows/CDB
            \o Not applicable
            \o Plain, Terminal, Attach, Post-Mortem
        \row
            \o Symbian
            \o gcc
            \o gdb
            \o Yes
            \o TRK
        \row
            \o Maemo
            \o gcc
            \o gdb
            \o Yes
            \o Remote
    \endtable

    For more information on the the debugger modes, see \l{Debugger Modes of Operation}.

    \omit

    \section2 Gdb Adapter Modes

    [Advanced Topic]

    The gdb native debugger used internally by the debugger plugin runs in
    different adapter modes to cope with the variety
    of supported platforms and environments. All gdb adapters inherit from
    AbstractGdbAdapter:

    \list

       \o PlainGdbAdapter debugs locally started GUI processes.
       It is physically split into parts that are relevant only when Python is
       available, parts relevant only when Python is not available, and mixed code.

       \o TermGdbAdapter debugs locally started processes that need a
       console.

       \o AttachGdbAdapter debugs local processes started outside Qt Creator.

       \o CoreGdbAdapter debugs core files generated from crashes.

       \o RemoteGdbAdapter interacts with the gdbserver running on Linux.

       \o TrkGdbAdapter interacts with Symbian devices. The gdb protocol and
       the gdb serial protocol are used between gdb and the adapter. The TRK
       protocol is used between the adapter and AppTRK running on the device.

     \endlist

     \endomit

    \section1 Installing Native Debuggers

    There are various reasons why the debugger plugin may fail to automatically
    pick up a suitable native debugger. The native debugger might be missing
    (which is usually the case for the CDB debugger on Windows which always
    needs to be installed manually by the user) or the installed version is not
    supported.
    Check the table below for the supported versions and other important
    information about installing native debuggers.

    \table
        \header
            \o Native Debugger
            \o Notes
        \row
            \o Gdb
            \o On Linux, install version 6.8, 7.0.1 (version 7.0 is not supported),
            7.1, or later. On Mac OS X, install Apple gdb version 6.3.50-20050815
            (build 1344) or later.

        \row
            \o Debugging tools for Windows
            \o Using this engine requires you to install the
               \e{Debugging tools for Windows}
               \l{http://www.microsoft.com/whdc/devtools/debugging/installx86.Mspx}{32-bit}
               or
               \l{http://www.microsoft.com/whdc/devtools/debugging/install64bit.Mspx}{64-bit}
               package (Version 6.11.1.404 for the 32-bit or the 64-bit version of Qt Creator, respectively),
               which is freely available for download from the
               \l{http://msdn.microsoft.com/en-us/default.aspx}
               {Microsoft Developer Network}. The Qt Creator help browser does
               not allow you to download files, and therefore, you must copy the above links to
               a browser.

               \note Visual Studio does not include the Debugging tools needed,
               and therefore, you must install them separately.

               The pre-built \e{Qt SDK for Windows} makes use
               of the library if it is present on the system. When manually building Qt
               Creator using the Microsoft Visual C++ Compiler, the build process checks
               for the required files in \c{"%ProgramFiles%\Debugging Tools for Windows"}.

               It is highly recommended that you add the Symbol Server provided by Microsoft to the symbol
               search path of the debugger. The Symbol Server provides you
               with debugging informaton for the operating system libraries for debugging
               Windows applications. For more information, see
               \l{Setting the Symbol Server in Windows}.

       \row
           \o Debugging tools for Mac OS X
           \o The Qt binary distribution contains both debug and release
              variants of the libraries. But you have to explicitly tell the
              runtime linker that you want to use the debug libraries even if
              your application is compiled as debug as release is the default
              library.

              If you use a qmake based project in Qt Creator,  you can set a
              flag in your run configuration, in \gui Projects mode. In the run
              configuration, select \gui{Use debug version of frameworks}.

              For more detailed information about debugging on the Mac, see:
              \l http://developer.apple.com/mac/library/technotes/tn2004/tn2124.html

        \note The Mac OS X Snow Leopard (10.6) has a bug, that can be worked
              around as described in the link provided below:
              \l http://bugreports.qt.nokia.com/browse/QTBUG-4962.

    \endtable

    \section1 Setting the Symbol Server in Windows

    To obtain debugging information for the operating system libraries for
    debugging Windows applications, add the Symbol Server provided
    by Microsoft to the symbol search path of the debugger:
    \list 1
        \o  Select \gui Tools > \gui{Options...} > \gui Debugger > \gui Cdb.
        \o  In the \gui {Symbol paths} field, open the \gui{Insert...} menu
            and select \gui{Symbol Server...}.
        \o  Select a directory where you want to store the cached information
            and click \gui OK.

            Use a subfolder in a temporary directory, such as
            \c {C:\temp\symbolcache}.
    \endlist

    \note Populating the cache might take a long time on a slow network
    connection.

    \note The first time you start debugging by using the
    Debugging tools for Windows, Qt Creator prompts you to add the Symbol
    Server.

*/

/*!
    \contentspage index.html
    \previouspage creator-debugging-example.html
    \page creator-debug-mode.html
    \nextpage creator-debugger-engines.html

    \title Interacting with the Debugger

    In \gui Debug mode, you can use several views to interact with the
    program you are debugging. The availability of views depends on whether
    you are debugging C++ or QML. Frequently used views are shown by
    default and rarely used ones are hidden. To change the default settings,
    select \gui {Window > Views}, and then select views to display or hide.

    \image qtcreator-debugger-views.png "Debug mode views"

    By default, the views are locked into place in the workspace. Select
    \gui {Window > Views > Locked} to unlock the views. Drag and drop the
    views into new positions on the screen. Drag view borders to resize the
    views. The size and position of views are saved for future sessions.

    \section1 Starting the Debugger

    To start a program under the debugger's control, select \gui{Debug} >
    \gui{Start Debugging} > \gui{Start Debugging}, or press \key{F5}.
    Qt Creator checks whether the compiled program is up-to-date, rebuilding
    it if necessary. The debugger then takes over and starts the program.

    \note Starting a program in the debugger can take a considerable amount of
    time, typically in the range of several seconds to minutes if complex
    features (like QtWebKit) are used.

    The debugger is launched in the appropriate operating mode (plain, terminal,
    or TRK), based on the build and run settings for the active project.
    Select \gui Debug menu options to launch the debugger in other modes.
    For more information, see \l{Debugger Modes of Operation}.

    \note Debugging QML and Java Script is supported only in plain mode.

    Once the program starts running, it behaves and performs as usual.
    You can interrupt a running C++ program by selecting \gui{Debug} >
    \gui {Interrupt}. The program is automatically interrupted as soon as a
    breakpoint is hit.

    \section1 Using the Debugger

    Once the program stops, Qt Creator:

    \list
        \o Retrieves data representing the call stack at the program's current
           position.
        \o Retrieves the contents of local variables.
        \o Examines \gui Watchers.
        \o Updates the \gui Registers, \gui Modules, and \gui Disassembler
           views if you are debugging the C++ language.
    \endlist

    You can use the \gui Debug mode views to examine the data in more detail.

    You can use the following keyboard shortcuts:

    \list

       \o To finish debugging, press \key{Shift+F5}.
       \o  To execute a line of code as a whole, press \key{F10}.
       \o  To step into a function or a subfunction, press \key{F11}.
       \o  To continue running the program, press \key{F5}.

    \endlist

    It is also possible to continue executing the program until the current
    function completes or jump to an arbitrary position in the current function.


    \section1 Setting Breakpoints

    A breakpoint represents a position or sets of positions in the code that,
    when executed, interrupts the program being debugged and passes the control
    to you. You can then examine the state of the interrupted program, or
    continue execution either line-by-line or continuously.

    Qt Creator shows breakpoints in the \gui{Breakpoints} view which is enabled
    by default. The \gui{Breakpoints} view is also accessible when the debugger
    and the program being debugged is not running.

    \image qtcreator-debug-breakpoints.png "Breakpoints view"

    Typically, breakpoints are associated with a source code file and line, or
    the start of a function -- both are allowed in Qt Creator.

    The interruption of a program by a breakpoint can be restricted with
    certain conditions.

    To set a breakpoint:

    \list
       \o At a particular line you want the program to stop, click the
          left margin or press \key F9 (\key F8 for Mac OS X).
       \o At a function that you want the program to interrupt, enter the
          function's name in \gui{Set Breakpoint at Function...} located in the
          context menu of the \gui{Breakpoints} view.
    \endlist

    \note You can remove a breakpoint:
    \list
        \o By clicking the breakpoint marker in the text editor.
        \o By selecting the breakpoint in the breakpoint view and pressing
           \key{Delete}.
        \o By selecting \gui{Delete Breakpoint} from the context
           menu in the \gui Breakpoints view.
    \endlist

    You can set and delete breakpoints before the program starts running or
    while it is running under the debugger's control. Breakpoints are saved
    together with a session.

    \section1 Viewing Call Stack Trace

    When the program being debugged is interrupted, Qt Creator displays the
    nested function calls leading to the current position as a call stack
    trace. This stack trace is built up from call stack frames, each
    representing a particular function. For each function, Qt Creator tries
    to retrieve the file name and line number of the corresponding source
    file. This data is shown in the \gui Stack view.

    \image qtcreator-debug-stack.png

    Since the call stack leading to the current position may originate or go
    through code for which no debug information is available, not all stack
    frames have corresponding source locations. Stack frames without
    corresponding source locations are grayed out in the \gui{Stack} view.

    If you click a frame with a known source location, the text editor
    jumps to the corresponding location and updates the \gui{Locals and Watchers}
    view, making it seem like the program was interrupted before entering the
    function.

    \section1 Locals and Watchers

    Whenever a program stops under the control of the debugger, it retrieves
    information about the topmost stack frame and displays it in the
    \gui{Locals and Watchers} view. The \gui{Locals and Watchers} view
    typically includes information about parameters of the function in that
    frame as well as the local variables.

    \image qtcreator-watcher.png "Locals and Watchers view"

    Compound variables of struct or class type are displayed as
    expandable in the view. Expand entries to show
    all members. Together with the display of value and type, you can
    examine and traverse the low-level layout of object data.


    \table
        \row
            \i  \bold{Note:}

        \row
            \i  Gdb, and therefore Qt Creator's debugger works for optimized
                builds on Linux and Mac OS X. Optimization can lead to
                re-ordering of instructions or removal of some local variables,
                causing the \gui{Locals and Watchers} view to show unexpected
                data.
        \row
            \i  The debug information provided by gcc does not include enough
                information about the time when a variable is initialized.
                Therefore, Qt Creator can not tell whether the contents of a
                local variable contains "real data", or "initial noise". If a
                QObject appears uninitialized, its value is reported as
                \gui {not in scope}. Not all uninitialized objects, however, can be
                recognized as such.
    \endtable


    The \gui{Locals and Watchers} view also provides access to the most
    powerful feature of the debugger: comprehensive display of data belonging
    to Qt's basic objects.

    To enable Qt's basic objects data display feature:
    \list
       \o  Select \gui Tools > \gui {Options...} > \gui Debugger >
           \gui{Debugging Helper} and check the \gui{Use Debugging Helper}
           checkbox.
       \o  The \gui{Locals and Watchers} view is reorganized to provide a
           high-level view of the objects.
    \endlist

    For example, in case of QObject, instead of displaying a pointer to some
    private data structure, you see a list of children, signals and slots.

    Similarly, instead of displaying many pointers and integers, Qt Creator's
    debugger displays the contents of a QHash or QMap in an orderly manner.
    Also, the debugger displays access data for QFileInfo and provides
    access to the "real" contents of QVariant.

    You can use the \gui{Locals and Watchers} view to change the contents of
    variables of simple data types, for example, \c int or \c float when the
    program is interrupted. To do so, click the \gui Value column, modify
    the value with the inplace editor, and press \key Enter (or \key Return).

    You can enable tooltips in the main editor displaying this information.
    For more information, see \l{Showing Tooltips in Debug Mode}.

    \note The set of watched items is saved in your session.

    \section1 Debugging the C++ Language

    The following sections describe additional debugging functions that apply
    only to debugging C++.

    \section2 Starting the Debugger from the Command Line

    You can use the Qt Creator debugger interface from the command line. To
    attach it to a running process, specify the process ID as a parameter for
    the \c {-debug} option. To examine a core file, specify the file name.
    Qt Creator executes all the necessary steps, such as searching for
    the binary that belongs to a core file.

    For example:

    \list

        \o \c {C:\qtcreator-2.1\bin>qtcreator -debug 2000}

        \o \c {C:\qtcreator-2.1\bin>qtcreator -debug core.2000}

    \endlist

    For more information, see \l{Using Command Line Options}.

    \section2 Stepping into Frameworks in Mac OS

    In Mac OS X, external libraries are usually built into so-called Frameworks,
    which may contain both release and debug versions of the library. When you run
    applications on the Mac OS desktop, the release version of Frameworks is used
    by default. To step into Frameworks, select the \gui {Use debug versions of
    Frameworks} option in the project run settings for \gui Desktop and
    \gui {Qt Simulator} targets.

    \section2 Viewing Threads

    If a multi-threaded program is interrupted, the \gui Thread view or the
    combobox named \gui Thread in the debugger's status bar can be used to
    switch from one thread to another. The \gui Stack view adjusts itself
    accordingly.

    \section2 Viewing Modules and Source Files

    The \gui{Modules} view and \gui{Source Files} views display information
    that the debugger plugin has about modules and source files included in
    the project. The \gui{Modules} view lists the modules in the project and
    symbols within the modules. In addition, it indicates where the module
    was loaded.

    The \gui{Source Files} view lists all the source files included in the project.
    If you cannot step into an instruction, you can check whether the source file is
    actually part of the project, or whether it was compiled
    elsewhere. The view shows the path to each file in the file system.

    By default, the \gui{Modules} view and \gui{Source Files} view are hidden.


    \section2 Viewing Disassembled Code and Register State

    The \gui{Disassembler} view displays disassembled code for the current
    function. The \gui{Registers} view displays the current state of the CPU's
    registers.

    The \gui{Disassembler} view and the \gui{Registers} view are both useful
    for low-level commands for checking single instructions, such as \gui{Step Into}
    and \gui{Step Over}. By default, both \gui{Disassembler} and
    \gui{Registers} view are hidden.

*/


/*!
    \contentspage index.html
    \previouspage creator-debugging.html
    \page creator-debugging-example.html
    \nextpage creator-debug-mode.html

    \title Debugging the Example Application

    This section uses the \l{Creating a Qt C++ Application}{TextFinder} example to
    illustrate how to debug Qt C++ applications in the \gui Debug mode.

    TextFinder
    reads a text file into
    QString and then displays it with QTextEdit.
    To look at the example QString, \c{line}, and see the
    stored data, place a breakpoint and view the QString object
    data, as follows:

    \list 1
        \o Click in between the line number and the window border on the line
        where we invoke \l{http://doc.qt.nokia.com/4.7/qtextedit.html#plainText-prop}{setPlainText()}
        to set a breakpoint.

        \image qtcreator-setting-breakpoint1.png

        \o Select \gui{Debug > Start Debugging > Start Debugging} or press \key{F5}.


        \o To view the breakpoint, click the \gui{Breakpoints} tab.

        \image qtcreator-setting-breakpoint2.png

        \o To remove a breakpoint, right-click it and select \gui{Delete Breakpoint}.


        \o To view the contents of \c{line}, go to the \gui{Locals and
    Watchers} view.

        \image qtcreator-watcher.png

    \endlist

    Modify the \c{on_findButton_clicked()} function to move back to
    the start of the document and continue searching once the cursor hits the
    end of the document. Add the following code snippet:

    \code
    void TextFinder::on_findButton_clicked()
    {
        QString searchString = ui->lineEdit->text();

        QTextDocument *document = ui->textEdit->document();
        QTextCursor cursor = ui->textEdit->textCursor();
        cursor = document->find(searchString, cursor,
            QTextDocument::FindWholeWords);
        ui->textEdit->setTextCursor(cursor);

        bool found = cursor.isNull();

        if (!found && previouslyFound) {
            int ret = QMessageBox::question(this, tr("End of Document"),
            tr("I have reached the end of the document. Would you like "
            "me to start searching from the beginning of the document?"),
            QMessageBox::Yes | QMessageBox::No, QMessageBox::Yes);

            if (ret == QMessageBox::Yes) {
                cursor = document->find(searchString,
                    QTextDocument::FindWholeWords);
                ui->textEdit->setTextCursor(cursor);
            } else
                return;
        }
        previouslyFound = found;
    }
    \endcode

    If you compile and run the above code, however, the application does not
    work correctly due to a logic error. To locate this logic error, step
    through the code using the following buttons:

    \image qtcreator-debugging-buttons.png

 */


/*!
    \contentspage index.html
    \previouspage creator-debugger-operating-modes.html
    \page creator-debugging-helpers.html
    \nextpage creator-debugging-qml.html

    \title Using Debugging Helpers

    Qt Creator is able to show complex data types in a customized,
    user-extensible manner. For this purpose, it takes advantage of
    two technologies, collectively referred to as \e{Debugging Helpers}.

    Using the debugging helpers is not \e essential for debugging
    with Qt Creator, but they enhance the user's ability to quickly
    examine complex data significantly.

    \section1 Debugging Helpers Based on C++

    This is the first and original approach to display complex data
    types. While it has been superseded on most platforms by the more
    robust and more flexible second approch using Python scripting,
    it is the only feasible one on Windows/MSVC, Mac OS, and
    old Linux distributions. Moreover, this approach will automatically
    be chosen as fallback in case the Python based approach fails.

    During debugging with the C++ based debugging helpers,
    Qt Creator dynamically loads a helper library in form of a DLL or a
    shared object into the debugged process.
    The Qt SDK package already contains a prebuilt debugging helper
    library. To create your own debugging helper library, select \gui{Tools} >
    \gui{Options...} > \gui{Qt4} > \gui{Qt Versions}. As the internal data
    structures of Qt can change between versions, the debugging helper
    library is built for each Qt version.


    \section1 Debugging Helpers Based on Python

    On platforms featuring a Python-enabled version of the gdb debugger,
    the data extraction is done by a Python script. This is more robust
    as the script execution is separated from the debugged process. It
    is also easier to extend as the script is less dependent on the
    actual Qt version and does not need compilation.

    To extend the shipped Python based debugging helpers for custom types,
    define one Python function per user defined type in the
    gdb startup file. By default, the following startup file is used:
    \c{~/.gdbinit}. To use another file, select \gui {Tools > Options... > Gdb}
    and specify a filename in the \gui {Gdb startup script} field.

    The function name has to be qdump__NS__Foo, where NS::Foo is the class
    or class template to be examined. Nested namespaces are possible.

    The debugger plugin calls this function whenever you want to
    display an object of this type. The function is passed the following
    parameters:
    \list
       \o  \c d of type \c Dumper
       \o  \c item of type \c Item
    \endlist

    The function has to feed the Dumper object with certain information
    which is used to build up the object and its children's display in the
    \gui{Locals and Watchers} view.


    Example:

    \code
    def qdump__QVector(d, item):
        d_ptr = item.value["d"]
        p_ptr = item.value["p"]
        alloc = d_ptr["alloc"]
        size = d_ptr["size"]

        check(0 <= size and size <= alloc and alloc <= 1000 * 1000 * 1000)
        check(d_ptr["ref"]["_q_value"] > 0)

        innerType = item.value.type.template_argument(0)
        d.putItemCount(size)
        d.putNumChild(size)
        if d.isExpanded(item):
            p = gdb.Value(p_ptr["array"]).cast(innerType.pointer())
            with Children(d, [size, 2000], innerType)
                for i in d.childRange():
                    d.putSubItem(Item(p.dereference(), item.iname, i))
                    p += 1
    \endcode

    \section2 Item Class

    The Item Python class is a thin wrapper around values corresponding to one
    line in the \gui{Locals and Watchers} view. The Item members are as follows :

    \list

    \o \gui{__init__(self, value, parentiname, iname, name = None)} - A
       constructor. The object's internal name is created by concatenating
       \c parentiname and \c iname. If \c None is passed as \c name, a
       serial number is used.

    \o \gui{value} - An object of type gdb.Value representing the value to
        be displayed.

    \o \gui{iname} - The internal name of the object, constituting a dot-separated
    list of identifiers, corresponding to the position of the object's
    representation in the view.

    \o \gui{name} - An optional name. If given, is used in the
    \gui{name} column of the view. If not, a simple number in brackets
    is used instead.

    \endlist


    \section2 Dumper Class

    For each line in the \gui{Locals and Watchers} view, a string like the
    following needs to be created and channeled to the debugger plugin.
    \code
    "{iname='some internal name',
      addr='object address in memory',
      name='contents of the name column',
      value='contents of the value column',
      type='contents of the type column',
      numchild='number of children',        // zero/nonzero is sufficient
      childtype='default type of children', // optional
      childnumchild='default number of grandchildren', // optional
      children=[              // only needed if item is expanded in view
         {iname='internal name of first child',
          ... },
         {iname='internal name of second child',
          ... },
         ...
      ]}"
    \endcode

    While in theory, you can build up the entire string above manually, it is
    easier to employ the Dumper Python class for that purpose. The Dumper
    Python class contains a complete framework to take care of the \c iname and
    \c addr fields, to handle children of simple types, references, pointers,
    enums, known and unknown structs as well as some convenience methods to
    handle common situations.

    The Dumper members are the following:

    \list

    \o \gui{__init__(self)} - Initializes the output to an empty string and
        empties the child stack.

    \o \gui{put(self, value)} - Low level method to directly append to the
        output string.

    \o \gui{putCommaIfNeeded(self)} - Appends a comma if the current output
        ends in '}', '"' or ']' .

    \o \gui{putField(self, name, value)} - Appends a comma if needed, and a
         name='value' field.

    \o \gui{beginItem(self, name)} - Starts writing a field by writing \c {name='}.

    \o \gui{endItem(self)} - Ends writing a field by writing \c {'}.

    \o \gui{endChildren(self)} - Ends writing a list of children.

    \o \gui{childRange(self)} - Returns the range of children specified in
        the current \c Children scope.

    \o \gui{putItemCount(self, count)} - Appends a field  \c {value='<%d items'}
        to the output.

    \o \gui{putEllipsis(self)} - Appends fields
        \c {'{name="<incomplete>",value="",type="",numchild="0"}'}. This is
        automatically done by \c endChildren if the number of children to
        print is smaller than the number of actual children.

    \o \gui{putName(self, name)} - Appends a \c {name='...'} field.

    \o \gui{putType(self, type)} - Appends a field \c {type='...'} unless the
        \a type coincides with the parent's default child type.

    \o \gui{putNumChild(self, numchild)} - Appends a field \c {numchild='...'}
        unless the \c numchild coincides with the parent's default child numchild
        value.

    \o \gui{putValue(self, value, encoding = None)} - Append a file \c {value='...'},
        optionally followed by a field \c {valueencoding='...'}. The \c value
        needs to be convertible to a string entirely consisting of
        alphanumerical values. The \c encoding parameter can be used to
        specify the encoding in case the real value had to be encoded in some
        way to meet the alphanumerical-only requirement.
        Currently the following encodings are supported:

        \list
            \o 0: unencoded 8 bit data, interpreted as Latin1.

            \o 1: base64 encoded 8 bit data, used for QByteArray,
                double quotes are added.

            \o 2: base64 encoded 16 bit data, used for QString,
                double quotes are added.

            \o 3: base64 encoded 32 bit data,
                double quotes are added.

            \o 4: base64 encoded 16 bit data, without quotes (see 2)

            \o 5: base64 encoded 8 bit data, without quotes (see 1)

            \o 6: %02x encoded 8 bit data (as with \c QByteArray::toHex),
                double quotes are added.

            \o 7: %04x encoded 16 bit data (as with \c QByteArray::toHex),
                double quotes are added.
        \endlist

    \o \gui{putStringValue(self, value)} - Encodes a QString and calls
        \c putValue with the correct \c encoding setting.

    \o \gui{putByteArrayValue(self, value)} - Encodes a QByteArray and calls
        \c putValue with the correct \c encoding setting.

    \o \gui{isExpanded(self, item)} - Checks whether the item with the
        internal name \c item.iname is expanded in the view.

    \o \gui{isExpandedIName(self, iname)} - Checks whether the item with the
        internal name \c iname is expanded in the view.

        \o \gui{putIntItem(self, name, value)} - Equivalent to:
        \code
        self.beginHash()
        self.putName(name)
        self.putValue(value)
        self.putType("int")
        self.putNumChild(0)
        self.endHash()
        \endcode

        \o \gui{putBoolItem(self, name, value)} - Equivalent to:
        \code
        self.beginHash()
        self.putName(name)
        self.putValue(value)
        self.putType("bool")
        self.putNumChild(0)
        self.endHash()
        \endcode

    \o \gui{pushOutput(self)} - Moves the output string to a safe location
        from with it is sent to the debugger plugin even if further operations
        raise an exception.

    \o \gui{putCallItem(self, name, item, func)} -
        Uses gdb to call the function \c func on the value specified by
        \a {item.value} and output the resulting item. This function is
        not available when debugging core dumps and it is not available
        on the Symbian platform due to restrictions imposed by AppTRK.

    \o \gui{putItem(self, item)} - The "master function", handling
        basic types, references, pointers and enums directly, iterates
        over base classes and class members of compound types and calls
        \c qdump__* functions whenever appropriate.

    \o \gui{putSubItem(self, item)} - Equivalent to:
        \code
        with SubItem(self):
            self.putItem(item)
        \endcode
        Exceptions raised by nested function calls are caught and all
        output produced by \c putItem is replaced by the output of:
        \code
            ...
        except RuntimeError:
            d.put('value="<invalid>",type="<unknown>",numchild="0",')
        \endcode

    \endlist


    \section2 Children and SubItem Class

    The attempt to create child items might lead to errors if data is
    uninitialized or corrupted. To gracefully recover in such situations,
    use \c Children and \c SubItem \e{Context Managers} to create the nested items.

    The \c Children constructor \gui{__init__(self, dumper, numChild = 1,
    childType = None, childNumChild = None)} uses one mandatory argument and three
    optional arguments.  The mandatory argument refers to the current \c Dumper
    object.  The optional arguments can be used to specify the number \c numChild
    of children, with type \c childType_ and \c childNumChild_ grandchildren each.
    If \c numChild_ is a list of two integers, the first one specifies the actual
    number of children and the second the maximum number of children to print.

    Similarly, using the \c SubItem class helps to protect individual items.

    Example:
    \code
    d.putNumChild(2)
    if d.isExpanded(item):
        with Children(d):
            with SubItem(d):
                d.putName("key")
                d.putItem(Item(key, item.iname, "key"))
            with SubItem(d):
                d.putName("value")
                d.putItem(Item(value, item.iname, "value"))
    \endcode

    \section1 Debugging Helpers for QML

    The debugging helpers for QML provide you with code completion for custom modules
    (\c qmldump) and debugging Qt Quick UI projects (\c qmlobserver).

    You have to build the QML Observer once for each Qt version that you want to debug
    with. Select \gui{Tools > Options... > Qt4 > Qt Versions}.

    \note QML Observer requires Qt 4.7.1 or later.

*/


/*!
    \contentspage index.html
    \previouspage creator-project-qmake.html
    \page creator-project-cmake.html
    \nextpage creator-project-generic.html

    \title Setting Up a CMake Project

    CMake is an alternative to qmake for automating the generation of makefiles.
    It controls the software compilation process by using simple configuration
    files, called CMakeLists.txt files. CMake generates native makefiles and
    workspaces that you can use in the compiler environment of your choice.

    Since Qt Creator 1.1, CMake configuration files are supported.
    Qt Creator 1.3 supports the Microsoft Toolchain if the CMake version
    is at least 2.8.

    \section1 Setting the Path for CMake

    You can set the path for the \c CMake executable in \gui{Tools} >
    \gui{Options... > Projects > CMake}.

    \image qtcreator-cmakeexecutable.png

    \note Before you open a \c CMake project it is necessary to modify the
    \c{PATH} environment variable to include the bin folders of \c mingw and
    Qt Creator in the SDK.

    For instance, if you have the Qt Creator SDK installed in your C drive,
    use the following command to set the environment variables in
    the command line prompt:
    \code
    set PATH=C:\qtsdk\mingw\bin;C:\qtsdk\qt\bin;
    \endcode
    Then start Qt Creator by typing:
    \code
    C:\qtsdk\bin\qtcreator.exe
    \endcode

    \section1 Opening CMake Projects

    To open a \c CMake project:
    \list 1
        \o  Select \gui{File} > \gui{Open File or Project...}.
        \o  Select the \c{CMakeLists.txt} file from your \c CMake project.
    \endlist

    A wizard guides you through the rest of the process.

    \note If the \c CMake project does not have an in-place build, Qt Creator
    lets you specify the directory in which the project is built
   (\l{glossary-shadow-build}{shadow build}).

    \image qtcreator-cmake-import-wizard1.png

    The screenshot below shows how you can specify command line arguments to
    \c CMake for your project.

    \image qtcreator-cmake-import-wizard2.png

    Normally, there is no need to pass any command line arguments for projects
    that are already built, as \c CMake caches that information.


    \section1 Building CMake Projects

    Qt Creator builds \c CMake projects by running \c make, \c mingw32-make, or
    \c nmake depending on your platform. The build errors and warnings are
    parsed and displayed in the \gui{Build Issues} output pane.

    By default, Qt Creator builds the \bold{all} target. You can specify which
    targets to build in \gui{Project} mode, under \gui{Build Settings}.

    \image qtcreator-cmake-build-settings.png

    Qt Creator supports multiple build configurations. The build
    directory can also be modified after the initial import.

    \section1 Running CMake Projects
    Qt Creator automatically adds \gui{Run Configurations} for all targets
    specified in the \c CMake project file.

    Known issues for the current version can be found
    \l{Known Issues}{here}.


    \section1 Adding External Libraries to CMake Projects

    Through external libraries Qt Creator can support code completion and
    syntax highlighting as if they were part of the current project or the Qt
    library.

    Qt Creator detects the external libraries using the \c FIND_PACKAGE()
    macro. Some libraries come with the CMake installation. You can find those
    in the \bold{Modules} directory of your CMake installation.

    \note If you provide your own libraries, you also need to provide your own
    \c FindFoo.cmake file. For more information, see
    \l{http://vtk.org/Wiki/CMake_FAQ#Writing_FindXXX.cmake_files}{CMake FAQ}.

    Syntax completion and highlighting work once your project successfully
    builds and links against the external library.
*/


/*!
    \contentspage index.html
    \previouspage creator-debugging-helpers.html
    \page creator-debugging-qml.html
    \nextpage creator-maemo-emulator.html

    \title Debugging Qt Quick Projects

    \note You need Qt 4.7.1 or later to debug Qt Quick projects.

    \section1 Setting Up QML Debugging

    The process of setting up debugging for Qt Quick projects depends on the type of
    the project: Qt Quick UI or Qt Quick Application.

    To debug Qt Quick UI projects, you must compile the debugging helpers. For more
    information, see \l{Debugging Helpers for QML}.

    To debug Qt Quick Applications, you must modify the project file to comment in the
    following line:

    \c {DEFINES += QMLJSDEBUGGER}.

    Then you must rebuild the project.

    To enable QML debugging for  both types of projects, select \gui Projects, and
    then select the \gui QML check box in the run settings.

    \section1 Starting QML Debugging

    To start the application, choose \gui {Debug > Start Debugging
    > Start Debugging} or press \key F5. Once the application starts running, it behaves
    and performs as usual. You can then perform the following tasks:

    \list

        \o Debug Java Script functions

        \o Preview QML changes at runtime

        \o Inspect QML at runtime

    \endlist

    \section1 Debugging Java Script Functions

    You can use the Qt Creator \gui Debug mode to inspect the state of your
    application while debugging. You can interact with the debugger in several
    ways, as described in the following sections:

    \list

        \o \l{Setting Breakpoints}

        \o \l{Viewing Call Stack Trace}

        \o \l{Locals and Watchers}

    \endlist

    \section1 Executing Java Script Expressions

    When the application is interrupted by a breakpoint, you can use the \gui {QML
    Script Console} to execute Java Script expressions in the current context. To
    open it, choose \gui {Window > View > QML Script Console}.

    \image qml-script-console.png "QML Script Console view"

    You can type Java Script expressions and use them to get information about the
    state or your application. For example, property values.

    You can see the current value of a property by hovering over it in the code editor.

    \section1 Previewing QML Changes at Runtime

    If you change property values or add properties in the code editor, the changes
    are updated in the running application when you save them. If live preview is not supported
    for an element, a message appears. Click \gui Reload to preview the changes.

    Reloading is enabled by default. To disable it, click
    \inlineimage qml-observer-bar-reload.png "Apply Changes on Save button"
    in the \gui {QML Observer} view.

    \section1 Inspecting QML at Runtime

    While the application is running, you can use the \gui {QML Observer} view to
    explore the object structure, debug animations, and inspect colors.
    To open the \gui {QML Observer} view, choose \gui {Window > View > QML Observer}.

    \image qml-observer-view.png "QML Observer view"

    When you debug complex applications, you can use the observe
    mode to jump to the position in code where an element is defined. To switch to
    the observe mode, click
    \inlineimage qml-observer-bar-observe.png
    in the \gui {QML Observer} view.

    Click elements in the running application to jump to their definitions in the code.
    Double-click elements to browse the element hierarchy. The hierarchy is displayed
    as bread crumbs in the \gui {QML Observer} view.

    You can also right-click an element in the running application to view the element
    hierarchy as a context menu. Select an element to jump to its definition in code.

    To zoom in and out of the application, click the \gui Zoom button.

    To inspect colors, click the \gui {Color Picker} button. You can also the click
    \inlineimage qml-observer-bar-copy-color.png "Copy Color button"
    to copy the color definition to the clipboard.

    \section1 Debugging Animations

    \image qml-observer.png

    To play and pause animations in the running application, click the \gui {Play/Pause Animations}
    button in the \gui {QML Observer} view or \gui {Debugging > Animations > Pause} or press
    \key {Ctrl+.}.

    To step through an animation, select \gui {Debugging > Animations > Pause & Step}
    or press \key {Ctrl+,}.

    To set step duration in milliseconds, select \gui {Debugging > Animations > Set Step}.
    To change the speed at which animations are played, select a value in \gui {Debugging
    > Animations}.

*/


/*!
    \contentspage index.html
    \previouspage creator-project-cmake.html
    \page creator-project-generic.html
    \nextpage creator-developing-maemo.html

    \title Setting Up a Generic Project

    Qt Creator supports generic projects, so you can import existing projects
    that do not use qmake or CMake and Qt Creator ignores your build system.

    Generic project support allows you to use Qt Creator as a code editor. You
    can change the way your project is built by modifying the \c make command
    in the \gui{Projects} mode under \gui{Build Settings}.

    When you import a project, Qt Creator creates the following files that
    allow you to specify which files belong to your project and which include
    directories or defines you want to pass to your compile:
    \tt{.files}, \tt{.includes}, and \tt{.config}.


    \section1 Importing a Generic Project

    To import an existing generic project:
    \list 1
        \o Select \gui File > \gui{New File or Project...} >
           \gui{Other Project} > \gui{Import Existing Project}.
        \o In \gui{Import Existing Project}, enter the project name
           and select the location of the project file you want to import.

           Qt Creator automatically generates the following files in the
           project directory:
           \list
               \o \l{Specifying Files}{.files}
               \o \l{Specifying Include Paths}{.includes}
               \o \l{Specifying Defines}{.config}
               \o .creator
           \endlist
    \endlist

    When the project is successfully imported, Qt Creator creates the project
    tree in the sidebar.

    After importing a generic project into Qt Creator, open it by selecting the
    \tt{.creator} file.


    \section1 Working with Generic Project Files

    For a generic project, you have to manually specify which files belong to
    your project and which include directories or defines you want to pass to
    your compiler.


    \section1 Specifying Files

    The list of files for a generic project is specified in the \tt{.files}
    file. When you first create a generic project, Qt Creator adds any
    files it recognizes to your project.

    To add or remove files, edit the \tt{.files} file in Qt Creator.
    Qt Creator recreates your project tree when you save the \tt{.files} file.
    Alternatively, you can add and remove files using the context menu in the
    project tree.

    If you frequently need to update the \tt{.files} file, you can do so
    efficiently by using a script that updates the file for you. If the file
    is modified externally, you have to restart Qt Creator for the changes to
    take effect.

    To update the \tt{.files} on the \gui Git repository use the following
    script:
    \code
    git ls-files *.cpp *.h > MyProject.files
    \endcode

    \section1 Specifying Include Paths

    The include paths are specified in the \tt{.includes} file, one include
    path per line. The paths can be either absolute or relative to the
    \tt{.includes} file.

    \section1 Specifying Defines

    The defines are specified in the \tt{.config} file. The \tt{.config} file is
    a regular C++ file, prepended to all your source files when they are parsed.
    Only use the \tt{.config} file to add lines as in the example below:

    \code
    #define NAME value
    \endcode


    \section1 Creating a Run Configuration

    Qt Creator cannot automatically determine which executable to run.

    In the \gui{Projects} mode under \gui{Run Settings}, define the executable
    file to run:
    \list 1
        \o Click \gui Add and select \gui{Custom Executable}.
        \o Define the configuration name, the location of the executable, any
           additional arguments and the working directory.
    \endlist

*/



/*!

    \contentspage index.html
    \previouspage adding-plugins.html
    \page creator-visual-editor.html
    \nextpage quick-projects.html

    \title Developing Qt Quick Applications

    You can either create Qt Quick projects from scratch or import them to
    Qt Creator. For example, you can import and run the
    \l {http://doc.qt.nokia.com/4.7/qdeclarativeexamples.html} {QML examples and demos}
    to learn how to use various aspects of QML.

    You can use the code editor (\l{Using the Editor}{Edit mode}) or the visual editor
    (\l{Using Qt Quick Designer}{Design mode}) to develop Qt Quick applications.
    The following sections describe typical tasks you can do with Qt Creator.

    \list

        \o \l {Creating Qt Quick Projects}
        \o \l {Creating Components}
        \o \l {Creating Screens}
        \o \l {Animating Screens}
        \o \l {Adding User Interaction Methods}
        \o \l {Implementing Application Logic}

    \endlist

*/


/*!

    \contentspage index.html
    \previouspage creator-visual-editor.html
    \page quick-projects.html
    \nextpage quick-components.html

    \title Creating Qt Quick Projects

    Select \gui {File > New File or Project > Qt Quick Project > Qt QML Application}.

    \image qmldesigner-new-project.png "New File or Project dialog"

    Qt Creator creates the following files:

    \list

    \o .qmlproject project file defines that all QML, JavaScript, and image
    files in the project folder belong to the project. Therefore, you do not
    need to individually list all the files in the project.

    \o .qml file defines an element, such as a component, screen, or the whole
    application UI.

    \endlist

    The \c import statement in the beginning of the .qml file specifies the
    \l {http://doc.qt.nokia.com/4.7/qdeclarativemodules.html} {Qt modules}
    to import. Each Qt module contains a set of default elements.
    Specify a version to get the features you want.

    To use JavaScript and image files in the application, copy them to the
    project folder.

    To import a QML project to Qt Creator, select
    \gui {File > New File or Project > Qt Quick Project > Import Existing Qt QML Directory}.

*/


/*!

    \contentspage index.html
    \previouspage creator-using-qt-quick-designer.html
    \page quick-components.html
    \nextpage quick-buttons.html

    \title Creating Components

    A QML component provides a way of defining a new type that you can re-use in other QML
    files. A component is like a black box; it interacts with the outside world
    through properties, signals, and slots, and is generally defined in its own QML file.
    You can import components to screens and applications.

    You can use the following QML elements to create components:

    \list

        \o \l{http://doc.qt.nokia.com/4.7/qml-borderimage.html}{Border Image}
        uses an image as a border or background.
        \o \l{http://doc.qt.nokia.com/4.7/qml-image.html}{Image}
        adds a bitmap to the scene. You can stretch and tile images.
        \o \l{http://doc.qt.nokia.com/4.7/qml-item.html}{Item}
        is the most basic of all visual items in QML. Even though it has no visual appearance,
        it defines all the properties that are common across visual items, such as the x and
        y position, width and height, anchoring, and key handling.
        \o \l{http://doc.qt.nokia.com/4.7/qml-rectangle.html}{Rectangle}
        adds a rectangle that is painted with a solid fill color and an optional border.
        You can also use the radius property to create rounded rectangles.
        \o \l{http://doc.qt.nokia.com/4.7/qml-text.html}{Text}
        adds formatted read-only text.
        \o \l{http://doc.qt.nokia.com/4.7/qml-textedit.html}{Text Edit}
        adds a single line of editable formatted text that can be validated.
        \o \l{http://doc.qt.nokia.com/4.7/qml-textinput.html}{Text Input}
        adds a single line of editable plain text that can be validated.

    \endlist

    \section1 Creating Components in Qt Quick Designer

    \list 1

        \o Select \gui {File > New File or Project > Files and Classes > QML
        > Choose...} to create a new .qml file.

        \note Components are listed in the \gui {QML Components} section of the
        \gui Library pane only if the filename begins with a capital letter.

        \o Click \gui Design to open the .qml file in \QMLD.

        \o Drag and drop an item from the \gui Library pane to the editor.

        \o Edit item properties in the \gui Properties pane.

        The available properties depend on the item.

    \endlist

    The following sections contain examples of how to create some common components:

    \list

        \o \l{Creating Buttons}

        \o \l{Creating Scalable Buttons and Borders}

    \endlist

*/


/*!
    \contentspage index.html
    \previouspage quick-components.html
    \page quick-buttons.html
    \nextpage quick-scalable-image.html

    \title Creating Buttons

    To create a button component:

    \list 1

        \o Select \gui {File > New File or Project > QML > QML File > Choose...} to
         create a QML file called Button.qml (for example).

        \note Components are listed in the \gui Library pane only if the filename
        begins with a capital letter.

        \o Click \gui {Design} to edit the file in the visual editor.

        \o In the \gui Navigator pane, click \gui Rectangle to set properties
        for it.

        \o In the \gui Properties pane, modify the appearance of the button.

        \list a

            \o In the \gui Size field, set the width (\gui W) and height (\gui H)
            of the button.

            \o In the \gui Color field, select the button color.

            \o In the \gui Radius field, use the slider to set the radius of the
            rectangle and produce rounded corners for the button.

        \endlist

        \o Drag and drop a \gui {Text} item on top of the \gui Rectangle. This
        creates a nested element where \gui Rectangle is the parent element of
        \gui Text. Elements are positioned relative to their parents.

        \o In the \gui Properties pane, edit the properties of the \gui Text item.

        \list a

            \o In the \gui Text field, type \bold Button.

            You can select the text color, font, size, and style in the \gui Font
            section.

            \o In the \gui Alignment field, select the center buttons to align
            the text to the center of the button.

            \o Click \gui {Layout}, and then click the
            \inlineimage qmldesigner-anchor-fill-screen.png
            button to anchor the text to the whole button area.

        \endlist

        \o Press \key {Ctrl+S} to save the button.

        \image qmldesigner-button.png "Button component"

    \endlist

    \note To view the button, you must add it to a Qt Quick Application or Qt Quick UI
    project.

    To create a graphical button that scales beautifully without using vector graphics,
    use the \l{http://doc.qt.nokia.com/4.7/qml-borderimage.html}{Border Image}
    element. For more information, see \l{Creating Scalable Buttons and Borders}.

    */


    /*!

    \contentspage index.html
    \previouspage quick-buttons.html
    \page quick-scalable-image.html
    \nextpage quick-screens.html

    \title Creating Scalable Buttons and Borders

    You can use the \l{http://doc.qt.nokia.com/4.7/qml-borderimage.html}{Border Image}
    element to display an image, such as a PNG file, as a border and a background.

    Use two Border Image elements and suitable graphics to make it look like the button
    is pushed down when it is clicked. One of the Border Image elements is visible by default.
    You can specify that it is hidden and the other one becomes visible when the mouse
    is clicked.

    Add a MouseArea that covers the whole area and emits the clicked signal (\c {parent.clicked()})
    when it detects a mouse click.

    You can add text to the button and set it up as a property. The text can then be initialized
    from the outside, making the button a reusable UI component. The font size is also available
    in case the default size is too big. You can scale down the button text and use smooth text
    rendering for some extra quality.

    \image qmldesigner-borderimage.png "Graphical button"

    To create a graphical button:

    \list 1

        \o Select \gui {File > New File or Project > QML > QML File > Choose...} to create
        a QML file called Button.qml (for example).

        \o Double-click the file to open it in the code editor.

        \o Replace the \gui Rectangle with an \gui Item, as illustrated by the
        following code snippet:

        \code

        Item {

        }

        \endcode

        \o Specify properties and set expressions for the \gui Item, as
        illustrated by the following code snippet:

        \code

        property string text: ""
        property int fontSize: 44

        signal clicked

        \endcode

        You will point to the properties and expression later.

        \o Click \gui {Design} to edit the file in the visual editor.

        \o Drag and drop two \gui BorderImage items from the \gui Library pane to
        the scene.

        \o Drag and drop a \gui Text item to the scene.

        \o Drag and drop a \gui MouseArea to the screen.

        \o In the \gui Navigator pane, select \gui border_image1 to specify
        settings for it in the \gui Properties pane:

        \list a

            \o Select \gui {Set Expression} in the menu next to the \gui Visibility
            check box.

            \o Enter the following expression to specify that the image is visible
            when the mouse is not pressed down: \c {!mouse_area1.pressed}.

            \o In the \gui Source field, select the image file for the
            button, for example button_up.png.

            \o Click \gui {Layout}, and then click the
            \inlineimage qmldesigner-anchor-fill-screen.png
            button to anchor the border image to the \gui Item.

        \endlist

        \o Select \gui border_image2 to specify similar settings for it:

        \list a

            \o Set the following epression for \gui Visibility, to specify that
            the the image is visible when the mouse is pressed down:
            \c {mouse_area1.pressed}.

            \o In the \gui Source field, select the image file for the
            button when it is clicked, for example button_down.png.

            \o Click \gui {Layout}, and then click the
            \inlineimage qmldesigner-anchor-fill-screen.png
            button to anchor the border image to the \gui Item.

        \endlist

        \o Select \gui text1 to specify font size and color, and text
        scaling and rendering:

        \list a

            \o In the \gui Color field, use the color picker to select
            the font color, or enter a value in the field.

            \o In the \gui Text field, select \gui {Set Expression} and
            enter a pointer to the \c {text} property that you specified
            earlier: \c {parent.txt}.

            \o Select the \gui Aliasing check box to enable smooth text
            rendering.

            \o In the \gui Size field, select \gui {Pixels} to specify
            the font size in pixels. By default, the size is specified in
            points.

            \o In the \gui Size field, select \gui {Set Expression} and
            enter a pointer to the \c {fontSize} property that you specified
            earlier.

            \o Click \gui {Layout}, and then click the
            \inlineimage qmldesigner-center-in.png "Anchor buttons"
            buttons to inherit the vertical and horizontal centering from
            the parent.

            \o Click \gui Advanced to specify scaling for the text in the
            \gui Scale field.

            \o Select \gui {Set Expression} and enter the following expression:
            \c {if (!mousearea1.pressed) { 1 } else { 0.95 }}.

            \note You can enter long and complicated expressions also in the
            code editor.

        \endlist

        \o In the code editor, add to the \c MouseArea item
        a pointer to the \c clicked expression that you added earlier:
        \c {onClicked: parent.clicked()}.

    \endlist

    \note To view the button, you must add it to a Qt Quick Application or Qt
    Quick UI project.

*/


/*!

    \contentspage index.html
    \previouspage quick-components.html
    \page quick-screens.html
    \nextpage quick-animations.html

    \title Creating Screens

    You can use predefined QML elements and your own components to create screens.
    Typically, the main qml file in a Qt Quick project specifies the main window of an
    application.

    The QML files in the project folder are displayed in \gui {QML Components} in the
    \gui Library pane.

    \section1 Adding Components to Screens

    \list 1

        \o Drag and drop components from the \gui Library pane to the editor.

        \o Select components in the \gui Navigator pane to edit their properties
        in the \gui Properties pane.

        For example, you can anchor components to a position on the screen.

    \endlist

    \section1 Organizing Items on Screens

    You can create the following types of views to organize items provided by
    \l{http://doc.qt.nokia.com/4.7/qdeclarativemodels.html}{data models}:

    \list

        \o \l{http://doc.qt.nokia.com/4.7/qml-gridview.html}{Grid View}
        \o \l{http://doc.qt.nokia.com/4.7/qml-listview.html}{List View}
        \o \l{http://doc.qt.nokia.com/4.7/qml-pathview.html}{Path View}

    \endlist

    In the code editor, write the code to use the data models.

    \section1 Using States

    Use states and transitions
    to navigate between screens.

    QML states typically describe user interface configurations, such as the UI elements,
    their properties and behavior and the available actions. For example, you can use
    states to create two screens.

    To add states, click the empty slot in the \gui States pane. Then modify the new state
    in the visual editor.

    \image qmldesigner-states.png "States pane"

    The properties that you change in a state are highlighted with blue color.
    In the code editor, you can see the changes recorded as changes to the base state.
*/


/*!

    \contentspage index.html
    \previouspage quick-screens.html
    \page quick-animations.html
    \nextpage quick-user-interaction.html

    \title Animating Screens

    To make movement between states smooth, you can specify transitions.
    You can use different types of animated transitions. For example, you can animate changes
    to property values and colors. You can use rotation animation to control the direction of
    rotation. For more information, see
    \l{http://doc.qt.nokia.com/4.7/qdeclarativeanimation.html}{QML Animation}.

    You can use the \c ParallelAnimation element to start several animations at the same time.
    Or use the \c SequentialAnimation element to run them one after another.

    You can use the code editor to specify transitions. For more information, see
    \l{http://doc.qt.nokia.com/4.7/qml-transition.html}{QML Transition Element}.

*/



/*!

    \contentspage index.html
    \previouspage quick-animations.html
    \page quick-user-interaction.html
    \nextpage quick-application-logic.html

    \title Adding User Interaction Methods

    You can add the following basic interaction methods to scenes:

    \list

        \o \l{http://doc.qt.nokia.com/4.7/qml-flickable.html}{Flickable}
        items can be flicked horizontally or vertically.
        \o \l{http://doc.qt.nokia.com/4.7/qml-flipable.html}{Flipable}
        items can be flipped between their front and back sides by using rotation,
        state, and transition.
        \o \l{http://doc.qt.nokia.com/4.7/qml-focusscope.html}{Focus Scope}
        assists in keyboard focus handling when building reusable QML components.
        \o \l{http://doc.qt.nokia.com/4.7/qml-mousearea.html}{Mouse Area}
        enables simple mouse handling.

    \endlist

*/


/*!

    \contentspage index.html
    \previouspage quick-user-interaction.html
    \page quick-application-logic.html
    \nextpage creator-building-running.html

    \title Implementing Application Logic

    A user interface is only a part of an application, and not really useful by itself.
    You can use Qt or JavaScript to implement the application logic. For more information on
    using JavaScript, see
    \l {http://doc.qt.nokia.com/4.7/qdeclarativejavascript.html} {Integrating JavaScript}.

    For an example of how to use JavaScript to develop a game, see the
    \l {http://doc.qt.nokia.com/4.7/qml-advtutorial.html} {QML Advanced Tutorial}.

 */


/*!
    \contentspage index.html
    \previouspage creator-editor-refactoring.html
    \page qt-quick-toolbars.html
    \nextpage creator-editor-locator.html

    \title Using Qt Quick Toolbars

    When you edit QML code in the code editor, you specify the properties
    of QML components. For some properties, such as colors and font names,
    this is not a trivial task. For example, few people can visualize the
    color #18793f.

    To easily edit these properties, you can use the Qt Quick Toolbars.
    When you select a component in the code and a toolbar is available,
     a light bulb icon appears:
    \inlineimage qml-toolbar-indicator.png
    . Select the icon to open the toolbar.

    To open toolbars immediately when you select a component, select
    \gui{Tools > Options... > Qt Quick > Qt Quick Toolbar > Always show Quick
    Toolbar}.

    Drag the toolbar to pin it to another location. Select
    \inlineimage qml-toolbar-pin.png
    to unpin the toolbar and move it to its default location. To pin toolbars
    by default, select \gui{Tools > Options... > Qt Quick > Qt Quick Toolbar
    > Pin Quick Toolbar}.

    \section1 Previewing Images

    The Qt Quick Toolbar for images allows you to edit the properties of
    \l{http://doc.qt.nokia.com/latest/qml-borderimage.html}{Border Image}
    and \l{http://doc.qt.nokia.com/latest/qml-image.html}{Image} components.
    You can scale and tile the images, replace them with other images,
    preview them, and change the image margins.

    \image qml-toolbar-image.png "Qt Quick Toolbar for images"

    To preview an image, double-click it on the toolbar. In the preview
    dialog, you can zoom the image. Drag the image margins to change them.

    \image qml-toolbar-image-preview.png "Image preview dialog"

    \section1 Formatting Text

    The Qt Quick Toolbar for text allows you to edit the properties of
    \l{http://doc.qt.nokia.com/latest/qml-text.html}{Text} components.
    You can change the font family and size as well as text formatting, style,
    alignment, and color.

    If a property is assigned an expression instead of a value, you
    cannot use the toolbar to edit it. The button for editing the property
    is disabled.

    \image qml-toolbar-text.png "Qt Quick Toolbar for text"

    By default, font size is specified as pixels. To use points, instead,
    change \gui px to \gui pt in the size field.

    \section1 Previewing Animation

    The Qt Quick Toolbar for animation allows you to edit the properties of
    \l{http://doc.qt.nokia.com/4.7/qml-propertyanimation.html}{PropertyAnimation}
    components and the components that inherit it. You can change the easing curve
    type and duration. For some curves, you can also specify amplitude, period,
    and overshoot values.

    \image qml-toolbar-animation.png "Qt Quick Toolbar for animation"

    Select the play button to preview your changes.

    \section1 Editing Rectangles

    The Qt Quick Toolbar for rectangles allows you to edit the properties of
    \l{http://doc.qt.nokia.com/4.7/qml-rectangle.html}{Rectangle}
    components. You can change the fill and border colors and add
    gradients.

    \image qml-toolbar-rectangle.png "Qt Quick Toolbar for rectangles"

    To add gradient stop points, click above the gradient bar. To remove
    stop points, drag them upwards.

*/


/*!
    \contentspage index.html
    \previouspage creator-debugging-helpers.html
    \page creator-maemo-emulator.html
    \nextpage creator-version-control.html

    \title Using the Maemo Emulator

    The Maemo emulator emulates the Nokia N900 device environment. You can test
    applications in conditions practically identical to running the application
    on a Nokia N900 device with software update release 1.2 (V10.2010.19-1).
    You can test user interaction by using the keypad and
    touch emulation.

    To test the application UI, user interaction with the application, and
    functionality that uses the mobility APIs, use the Qt Simulator,
    instead. For more information, see the
    \l{http://doc.qt.nokia.com/qt-simulator-beta/index.html}{Qt Simulator Manual}.

    The Maemo emulator is installed and configured as part of the Nokia Qt SDK
    package. You can also install and configure the MADDE environment and
    Maemo emulator separately. For more information, see
    \l{Setting Up Development Environment for Maemo}.

    \section1 Starting the Maemo Emulator

    The \gui {Start Maemo Emulator} button is visible if you have a project
    open in Qt Creator for which you have added the Maemo build target
    and if you have configured a connection between Qt Creator and the Maemo
    Emulator.

    To start the Maemo emulator:

    \list 1

    \o Click
    \inlineimage qtcreator-maemo-emulator-button.png "Start Maemo Emulator button"
    .

    \o Select \gui {Mad Developer} on the Maemo emulator, to start the Mad Developer
    application

    \o If you have not deployed an SSH key to protect the connection between
    Qt Creator and the Maemo emulator, select \gui {Developer Password} to generate
    a password.

    \o In Qt Creator, enter the password in the connection settings:
    \gui {Tools > Options... > Projects > Maemo Device Configurations}.

    \endlist

    Test your application on the Maemo emulator as on a device. For a list of
    keyboard shortcuts that you can use to emulate Nokia N900 keys and functions, see
    \l {Emulating Nokia N900 Keys}.

    \section1 Emulating Nokia N900 Keys

    The following table summarizes the keyboard shortcuts that you can use
    to emulate Nokia N900 keys and functions.

    \table
        \header
            \o Nokia N900 Key
            \o Keyboard Shortcut
        \row
            \o \list
                \o Alphabet keys
                \o Comma (,)
                \o Period (.)
                \o Space
                \o Arrow keys
                \o Enter
                \o Backspace
               \endlist
            \o Respective keys on the development PC keyboard.
        \row
            \o Shift
            \o Left Shift key
        \row
            \o Ctrl
            \o Left Ctrl key
        \row
            \o Mode
            \o Left Alt key
        \row
            \o Power
            \o Esc
        \row
            \o Keypad slider open and close
            \o F1
        \row
            \o Keypad lock
            \o F2
        \row
            \o Camera lens open and close
            \o F3
        \row
            \o Camera focus
            \o F4
        \row
            \o Camera take picture
            \o F5
            \note The actual camera functionality is not emulated.
        \row
            \o Stereo headphones connect and disconnect
            \o F6
        \row
            \o Volume down
            \o F7
        \row
            \o Volume up
            \o F8
        \row
            \o Accelerometer x axis, negative
            \o 1
        \row
            \o Accelerometer x axis, positive
            \o 2
        \row
            \o Accelerometer z axis, negative
            \o 4
        \row
            \o Accelerometer z axis, positive
            \o 5
        \row
            \o Accelerometer y axis, negative
            \o 7
        \row
            \o Accelerometer y axis, positive
            \o 8

    \endtable


*/


/*!
    \contentspage index.html
    \previouspage creator-usability.html
    \page adding-plugins.html
    \nextpage creator-visual-editor.html

    \title Adding Qt Designer Plugins

     You can use Qt APIs to create plugins that extend Qt applications.
     This allows you to add your own widgets to \QD.
     The most flexible way to include a plugin with an application is to compile it
     into a dynamic library that is shipped separately, and detected and loaded at runtime.

     The applications can detect plugins that are stored in the standard plugin
     subdirectories. For more information on how to create and locate plugins and to
     change the default plugin path, see \l{How to Create Qt Plugins}.

     For more information about how to create plugins for \QD, see
     \l{http://doc.qt.nokia.com/4.7/designer-using-custom-widgets.html}{Creating and Using Components for Qt Designer}.

    \section1 Locating Qt Designer Plugins

     \QD fetches plugins from the standard locations and loads the plugins
     that match its build key. \QD is delivered both as a standalone application
     and as part of the SDK, where it is integrated into Qt Creator.
     The correct folder to place the plugins depends on
     which one you use.

     The integrated \QD fetches plugins from the \c {%SDK%\bin\designer} folder on Windows
     and Linux. For information about how to configure plugins on Mac OS, see
     \l{Configuring Qt Designer Plugins on Mac OS}.

     To check which plugins
     were loaded successfully and which failed, choose \gui{Tools > Form Editor >
     About Qt Designer Plugins}.

     The standalone \QD is part of the Qt library used for building projects,
     located under \c {%SDK%\qt}. Therefore, it fetches plugins from the following folder:
     \c {%SDK%\qt\plugins\designer}. To check which plugins were loaded successfully and which
     failed, choose \gui{Help > About Plugins}.

     \section2 Configuring Qt Designer Plugins on Mac OS

     On the Mac, a GUI application must be built and run from a bundle. A bundle is a
     directory structure that appears as a single entity when viewed in the Finder.
     A bundle for an application typcially contains the executable and all the resources
     it needs.

     Qt Creator uses its own set of Qt Libraries located in the bundle, and therefore,
     you need to configure the \QD plugins that you want to use with Qt Creator.
     Fore more information about how to deploy applications on Mac OS, see
     \l{http://doc.qt.nokia.com/4.7/deployment-mac.html}{Deploying an Application on Mac OS X}.

     The following example illustrates how to configure version 5.2.1 of the
     \l{http://qwt.sourceforge.net/}{Qwt - Qt Widgets for Technical Applications} library
     for use with Qt Creator:

     \list 1

    \o To check the paths used in the Qwt library, enter the following \c otool command:

    \snippet examples/doc_src_plugins.qdoc 0

    The output for Qwt 5.2.1 indicates that the plugin uses Qt core libraries (QtDesigner,
    QtScript, QtXml, QtGui and QtCore) and libqwt.5.dylib:

    \snippet examples/doc_src_plugins.qdoc 1


     \o You must copy the \QD plugin and the Qwt library files to the following locations:

                 \list
                 \o \c {libqwt_designer_plugin.dylib} to \c {QtCreator.app/Contents/MacOS/designer}
                 \o \c {libqwt.*.dylib} to \c {QtCreator.app/Contents/Frameworks}
                 \endlist

    Enter the following commands:

    \snippet examples/doc_src_plugins.qdoc 4

    \o Enter the following \c otool command to check the libraries that are used by the
    Qwt library:

    \snippet examples/doc_src_plugins.qdoc 2

    The command returns the following output:

    \snippet examples/doc_src_plugins.qdoc 3

    \o Enter the following \c install_name_tool command to fix the references of the
    libraries:

    \snippet examples/doc_src_plugins.qdoc 5

    \endlist


     \section1 Matching Build Keys

     The Qt Creator that is included in pre-built SDK packages on Windows is built with the
     Microsoft Visual Studio compiler, whereas the version of Qt shipped for building applications
     is configured and built to use the MinGW/g++ compiler. Plugins built by using this version of
     Qt cannot be loaded by Qt Creator because the build-keys do not match. The plugins can only be
     used in the standalone version of \QD. Choose \gui{Help > About Qt Creator} to check
     the Qt version Qt Creator was built with.

     To use \QD plugins that were built for the shipped Qt version, make sure that
     Qt Creator is built with the same compiler by either recompiling Qt Creator using MinGW or
     recompiling Qt with Microsoft Visual Studio, depending on which configuration you want to
     use for your applications.

*/


/*!
    \contentspage index.html
    \previouspage creator-design-mode.html
    \page creator-usability.html
    \nextpage adding-plugins.html

    \title Optimizing Applications for Mobile Devices

    Before starting application development, analyze and define the requirements, scope, and
    functionality of the application to ensure efficient functionality and a smooth user
    experience. Design the application for a single purpose and analyze how it can best serve
    its users. Mobile devices have been designed for use when mobile. Keep the characteristics
    of mobile devices in mind when you create applications for them.

    The following guidelines help you design and develop usable applications for mobile devices
    with varying characteristics, such as screen size and support for input methods:

    \list

        \o Know your users

        Find out who will use the application, what they will use it for,
        and which mobile devices they have. Then design the application to fit a specific context
        of use.

        \o Design for small screens

        The screen size of mobile devices is significantly smaller
        than that available on desktop devices. Carefully consider what is the most relevant
        content to present on the application UI, as it might not be reasonable to try and fit as
        much content into the screen as you might have in a desktop application.

       \o Design for multiple screen sizes

       Relate the position and size of each control to the
       dimensions of the display. This enables the same set of information to be presented on the
       screen in all resolutions; higher resolution devices just display finer graphics.

       \o Design for changing screen orientation

       Some devices support screen rotation. On these
       devices, applications can be displayed in portrait or landscape orientation. Account for
       orientation and dynamically adjust the display when the screen is rotated.

       \o Design intuitive ways of moving within applications

       Mobile devices lack a mouse and
       full-size keyboard, so users must use the touch screen or five way navigation pad to move within
       applications. In addition, many users control the devices with one hand. To create an optimized user
       experience, allow users to access information with one click; do not make them scroll and type.

       \o Design for limited input methods

       Applications collect information from users on the task
       at hand. In addition to touch screen input, some devices contain physical keys such
       as a five way navigation pad, a keypad, and a keyboard. Users enter information by using screen
       controls, such as lists, check boxes, radio buttons, and text fields.

       \o Keep response times short

       Latency can cause delays in user interaction. If users perceive
       an application as being slow, they are likely to get frustrated and stop using it.

       \o Save battery time

       Mobile devices are not constantly connected to a power source but run on
       battery power. Optimize power consumption to keep the total consumption at an acceptable
       level and to prevent users from running out of battery time.

       For more information and code examples on how to minimize power consumption, see
       \l{http://developer.symbian.org/wiki/index.php/Creating_Energy_Efficient_Apps_Using_Qt}{Creating Energy Efficient Apps Using Qt}.

       \o Consider network issues

       If users do not have a flat-rate data plan or WLAN support, mobile
       network connections cost them money. Also, when users move around with the devices, the networks
       available for connections constantly change.

       \o Remember the processing limits of the device

       The memory available on devices is limited
       and you should use it carefully. Although all mobile devices have common functionality,
       each device is individual in terms of both the resources available and extra features.
       Therefore, you must consider the constraints of all the target devices.

       \endlist

       For more information about user experience techniques for mobile devices, see the
       \l{http://library.forum.nokia.com/topic/Design_and_User_Experience_Library/GUID-A8DF3EB8-E97C-4DA0-95F6-F464ECC995BC_cover.html}{Design and User Experience Library}
       on Forum Nokia.

 */


/*!
    \contentspage index.html
    \previouspage creator-help.html
    \page creator-tips.html
    \nextpage creator-keyboard-shortcuts.html

    \title Tips and Tricks


    \section1 Switching Between Modes

    Qt Creator uses different modes for different purposes. You can quickly
    switch between these modes with the following keyboard shortcuts:
    \list
        \o \gui Welcome mode \key Ctrl+1
        \o \gui Edit mode \key Ctrl+2
        \o \gui Design mode \key Ctrl+3
        \o \gui Debug mode \key Ctrl+4
        \o \gui Projects mode \key Ctrl+5
        \o \gui Help mode \key Ctrl+6
    \endlist


    For more information about Qt Creator modes, see \l {Qt Creator Modes}.



    \section1 Moving Between Open Files

    To quickly move between currently open files, press
    \key Ctrl+Tab.

    To move forward in the location history, press \key {Alt+Right}
    (\key {Cmd+Opt+Right} on Mac OS). To move backward, press \key {Alt+Left}
    (\key {Cmd+Opt+Left} on Mac OS). For example, if you use the \gui Locator
    to jump to a symbol in the same file, you can jump back to your original
    location in that file by pressing \key {Alt+Left}.


    \section1 Moving To the Edit Mode

    To move to the \gui Edit mode and currently active file, press
    \key Esc.

    If you already are in the \gui Edit mode:
    \list
        \o The first press moves focus to the editor
        \o The second press closes secondary windows
    \endlist

    \section1 Using the Filter in Options Dialog

    To find specific settings you require in \gui{Tools} > \gui{Options...}
    use the filter located at the top left of the \gui Options dialog box.

    \section1 Opening Output Panes

    The output panes provide a list of errors and warnings encountered during
    a build, detailed output from the compiler, status of a program when it is
    executed and debug output, as well as search results.

    To open output panes, use the following shortcuts:

    \list

        \o \gui{Build Issues} pane Alt+1 (Cmd+1 on Mac OS X)

        \o \gui{Search Results} pane Alt+2 (Cmd+2 on Mac OS X)

        \o \gui{Application Output} pane Alt+3 (Cmd+3 on Mac OS X)

        \o \gui{Compile Output} pane Alt+4 (Cmd+4 on Mac OS X)

    \endlist

    For more information about output panes, see \l{Viewing Output}.


    \section1 Using Keyboard Shortcuts

    Qt Creator provides \l{Keyboard Shortcuts}{many useful keyboard shortcuts}.
    You can see the keyboard shortcut for a menu command in the menu
    or the tooltip for a button.

    To customize, import or export keyboard shortcuts, select \gui Tools >
    \gui Options... > \gui Environment > \gui Keyboard.


    \section1 Running Qt Creator From Command Line

    You can launch Qt Creator from command line using the name of an
    existing session or \c .pro file by giving the name as the command
    argument.

    For example, running \tt{qtcreator somesession}, launches Qt Creator and
    loads session somesession.

    \note Make sure Qt Creator is included in the PATH environment variable.
    This can be done by typing the following in the command line:
    \code
    set PATH=c:\qtsdk\mingw\bin;c:\qtsdk\qt\bin;%PATH%
    \endcode


    \section1 Showing and Hiding the Sidebar

    To toggle the sidebar in the \gui Edit and \gui Debug modes, click
    \inlineimage qtcreator-togglebutton.png
    or press \key Alt+0 (\key Cmd+0 on Mac OS X).

    For more information on using the sidebar, see \l {Browsing Project Contents}.



    \section1 Moving To Symbols

    To move straight to a symbol used in a project, select the symbol in the
    \gui Editor toolbar drop-down menu. For more information on the editor toolbar,
    see \l {Using the Editor Toolbar}.

    To jump to a symbol in the current file, press \key {Ctrl+K} to open the
    \gui Locator, enter a period (.), and start typing the symbol name. Then
    select the symbol in the list. For more information on using the locator,
    see \l{Searching With the Locator}.

    Press \key Ctrl (\key Cmd on Mac OS) and click a symbol to move directly to
    the definition or the declaration of the symbol. You can also move the cursor
    on the symbol and press \key {F2}. For more information, see
    \l{Moving to Symbol Definition or Declaration}.



    \section1 Displaying Signals and Slots

    If an instance of a class is derived from QObject, and you would like to
    find all other objects connected to one of your object's slots using
    Qt's signals and slots mechanism, select \gui Tools > \gui Options...
    > \gui{Debugger} > \gui{Debugging Helper} > \gui{Use Debugging Helper}.

    In the \gui{Locals and Watchers} view, expand the object's entry and open
    the slot in the \e slots subitem. The objects connected to this slot are
    shown as children of the slot. This method works with signals too.

    For more information about the \gui{Locals and Watchers} view, see
    \l{Locals and Watchers}.


    \section1 Displaying Low Level Data

    If special debugging of Qt objects fails due to data corruption within the
    debugged objects, you can switch off the debugging helpers. When debugging
    helpers are switched off low-level structures become visible.

    To switch off the debugging helpers:
    \list 1
        \o Select \gui Tools > \gui Options... > \gui Debugger >
           \gui{Debugging Helper}.
        \o Uncheck the \gui{Use Debugging Helper} checkbox.
    \endlist

    \section1 Showing Tooltips in Debug Mode

    To inspect the value of variables from the editor, you can turn
    on tooltips. Tooltips are hidden by default for performance reasons.

    \list 1
        \o Select \gui Tools > \gui Options... > \gui Debugger > \gui General.
        \o Select the \gui {Use tooltips in main editor while debugging} check box.
    \endlist

    \section1 Locating Files

    The \gui Locator provides one of the easiest ways in Qt Creator to browse
    through projects, files, classes, methods, documentation and file systems.
    To quickly access files not directly mentioned in your project, you can
    create your own locator filters. That way you can locate files in a
    directory structure you have defined.

    To create locator filters, select \gui {Tools > Options... > Locator > Add}.

    For more information, see \l{Creating Locator Filters}.

    \section1 Adding a License Header Template for C++ Code

    A file containing a license header for C++ can be specified under
    \gui{Tools > Options... > C++ > License Template}. It may contain special
    placeholders enclosed in \c{%%} that are replaced when generating a
    new file:

    \list 1
        \o \c %YEAR%: Year
        \o \c %MONTH%: Month
        \o \c %DAY%: Day of the month
        \o \c %DATE%: Date
        \o \c %USER%: User name
        \o \c %FILENAME%: File name
        \o \c %CLASS%: Class name (if applicable)
        \o \c %$VARIABLE%: Contents of environment variable \c{VARIABLE}.
    \endlist

*/


/*!
    \contentspage index.html
    \previouspage creator-tips.html
    \page creator-keyboard-shortcuts.html
    \nextpage creator-known-issues.html

    \title Keyboard Shortcuts

    Qt Creator provides various keyboard shortcuts to speed up your development
    process.


    \section1 Configuring Keyboard Shortcuts

    To customize a keyboard shortcut:
    \list 1
        \o Select \gui Tools > \gui Options... > \gui Environment >
           \gui Keyboard.
        \o Select an action from the list.
        \o In \gui{Key Sequence} enter the shortcut key you want to associate
           with the selected action.
    \endlist

    Qt Creator allows you to use different keyboard shortcut mapping schemes:
    \list
        \o To import a keyboard shortcut mapping scheme, click \gui Import
           and select the kms file containing keyboard shortcut mapping scheme
           you want to import.
        \o To export the current keyboard shortcut mapping scheme, click
           \gui Export and select the location where you want to save the
           exported kms file.
    \endlist


    \section1 Default Keyboard Shortcuts

    The following tables list the default keyboard shortcuts. They are
    categorized by actions.


    \section2 General Keyboard Shortcuts

    \table
        \header
            \o Action
            \o Keyboard shortcut
        \row
            \o Open file or project
            \o Ctrl+O
        \row
            \o New file or project
            \o Ctrl+N
        \row
            \o Open in external editor
            \o Alt+V, Alt+I
        \row
            \o Cut
            \o Ctrl+X
        \row
            \o Copy
            \o Ctrl+C
        \row
            \o Paste
            \o Ctrl+V
        \row
            \o Redo
            \o Ctrl+Y
        \row
            \o Save
            \o Ctrl+S
        \row
            \o Save all
            \o Ctrl+A
        \row
            \o Close window
            \o Ctrl+W
        \row
            \o Close all
            \o Ctrl+Shift+W
        \row
            \o Go back
            \o Alt+Left
        \row
            \o Go forward
            \o Alt+Right
        \row
            \o Go to line
            \o Ctrl+L
        \row
            \o Next open document in history
            \o Ctrl+Shift+Tab
        \row
            \o Goto other split
            \o Ctrl+E, O
        \row
            \o Previous open document in history
            \o Ctrl+Tab
        \row
            \o Activate \gui Locator
            \o Ctrl+K
        \row
            \o Switch to \gui Welcome mode
            \o Ctrl+1
        \row
            \o Switch to \gui Edit mode
            \o Ctrl+2
        \row
            \o Switch to \gui Design mode
            \o Ctrl+3
        \row
            \o Switch to \gui Debug mode
            \o Ctrl+4
        \row
            \o Switch to \gui Projects mode
            \o Ctrl+5
        \row
            \o Switch to \gui Help mode
            \o Ctrl+6
        \row
            \o Toggle \gui{Build Issues} pane
            \o Alt+1 (Cmd+1 on Mac OS X)
        \row
            \o Toggle \gui{Search Results} pane
            \o Alt+2 (Cmd+2 on Mac OS X)
        \row
            \o Toggle \gui{Application Output} pane
            \o Alt+3 (Cmd+3 on Mac OS X)
        \row
            \o Toggle \gui{Compile Output} pane
            \o Alt+4 (Cmd+4 on Mac OS X)
        \row
            \o Activate \gui Bookmarks pane
            \o Alt+M
        \row
            \o Activate \gui{File System} pane
            \o Alt+Y
        \row
            \o Activate \gui{Open Documents} pane
            \o Alt+O
        \row
            \o Activate \gui Projects pane
            \o Alt+X
        \row
            \o Full screen
            \o Ctrl+Shift+F11
        \row
            \o Toggle the sidebar
            \o Alt+0 (Cmd+0 on Mac OS X)
        \row
            \o Undo
            \o Ctrl+Z
        \row
            \o Move to \gui Edit mode

               In \gui Edit mode:
               \list
                \o The first press moves focus to the editor
                \o The second press closes secondary windows
               \endlist
            \o Esc
    \endtable


    \section2 Editing Keyboard Shortcuts

    \table
        \header
            \o Action
            \o Keyboard shortcut
        \row
            \o Auto-indent selection
            \o Ctrl+I
        \row
            \o Collapse
            \o Ctrl+<
        \row
            \o Expand
            \o Ctrl+>
        \row
            \o Trigger a completion in this scope
            \o Ctrl+Space
        \row
            \o Copy line down
            \o Ctrl+Alt+Down
        \row
            \o Copy line up
            \o Ctrl+Alt+Up
        \row
            \o Cut line
            \o Shift+Del
        \row
            \o Join lines
            \o Ctrl+J
        \row
            \o Decrease font size
            \o Ctrl+- (Ctrl+Roll mouse wheel down)
        \row
            \o Increase font size
            \o Ctrl++ (Ctrl+Roll mouse wheel up)
        \row
            \o Toggle Vim-style editing
            \o Alt+V, Alt+V
        \row
            \o Split
            \o Ctrl+E, 2
        \row
            \o Split side by side
            \o Ctrl+E, 3
        \row
            \o Remove all splits
            \o Ctrl+E, 1
        \row
            \o Remove current split
            \o Ctrl+E, 0
        \row
            \o Select all
            \o Ctrl+A
        \row
            \o Go to block end
            \o Ctrl+]
        \row
            \o Go to block start
            \o Ctrl+[
        \row
            \o Go to block end with selection
            \o Ctrl+}
        \row
            \o Go to block start with selection
            \o Ctrl+{
        \row
            \o Move current line down
            \o Ctrl+Shift+Down
        \row
            \o Move current line up
            \o Ctrl+Shift+Up
        \row
            \o Trigger a quick fix in this scope
            \o Alt+Return
        \row
            \o Rewrap paragraph
            \o Ctrl+E, R
        \row
            \o Select the current block

               The second press extends the selection to the parent block
            \o Ctrl+U
        \row
            \o Enable text wrapping
            \o Ctrl+E, Ctrl+W
        \row
            \o Toggle comment for selection
            \o Ctrl+/
        \row
            \o Visualize whitespace
            \o Ctrl+E, Ctrl+V
        \row
            \o Delete
            \o Del
        \row
            \o Adjust size
            \o Ctrl+J
        \row
            \o Lay out in a grid
            \o Ctrl+G
        \row
            \o Lay out horizontally
            \o Ctrl+H
        \row
            \o Lay out vertically
            \o Ctrl+L
        \row
            \o Preview
            \o Alt+Shift+R
        \row
            \o Edit signals and slots
            \o F4
        \row
            \o Edit widgets
            \o F3
        \row
            \o Toggle bookmark
            \o Ctrl+M
        \row
            \o Go to next bookmark
            \o Ctrl+.
        \row
            \o Go to previous bookmark
            \o Ctrl+,
        \row
            \o Fetch snippet
            \o Alt+C, Alt+F
        \row
            \o Paste snippet
            \o Alt+C, Alt+P
        \row
            \o Find usages
            \o Ctrl+Shift+U
        \row
            \o Follow symbol under cursor

               Works with namespaces, classes, methods, variables, include
               statements and macros
            \o F2
        \row
            \o Rename symbol under cursor
            \o Ctrl+Shift+R
        \row
            \o Switch between method declaration and definition
            \o Shift+F2
        \row
            \o Open type hierarchy
            \o Ctrl+Shift+T
        \row
            \o Switch between header and source file
            \o F4
    \endtable

    \section2 Debugging Keyboard Shortcuts

    \table
        \header
            \o Action
            \o Keyboard shortcut
        \row
            \o Start debugging
            \o F5
        \row
            \o Stop or interrupt debugger
            \o Shift+F5
        \row
            \o Reset debugger
            \o Ctrl+Shift+F5
        \row
            \o Step over
            \o F10
        \row
            \o Step into
            \o F11
        \row
            \o Step out
            \o Shift+F11
        \row
            \o Toggle breakpoint
            \o F9
    \endtable


    \section2 Project Keyboard Shortcuts

    \table
        \header
            \o Action
            \o Keyboard shortcut
        \row
            \o Build project
            \o Ctrl+B
        \row
            \o Build all
            \o Ctrl+Shift+B
        \row
            \o New project
            \o Ctrl+Shift+N
        \row
            \o Run
            \o Ctrl+R
    \endtable


    \section2 Help Keyboard Shortcuts

    \table
        \header
            \o Action
            \o Keyboard shortcut
        \row
            \o View context-sensitive help
            \o F1
        \row
            \o Activate contents in \gui Help mode
            \o Ctrl+T
        \row
            \o Add bookmark in \gui Help mode
            \o Ctrl+M
        \row
            \o Activate index in \gui Help mode
            \o Ctrl+I
        \row
            \o Reset font size in \gui Help mode
            \o Ctrl+0
        \row
            \o Activate search in \gui Help mode
            \o Ctrl+S
    \endtable


    \section2 Version Control Keyboard Shortcuts

    \table
        \header
            \o {1,2} Action
            \o {5,1} Version control system
        \header
            \o CVS
            \o Git
            \o Perforce
            \o Subversion
            \o Mercurial
        \row
            \o Add
            \o Alt+C, Alt+A
            \o Alt+G, Alt+A
            \o
            \o Alt+S, Alt+A
            \o
        \row
            \o Commit
            \o Alt+C, Alt+C
            \o Alt+G, Alt+C
            \o
            \o
            \o Alt+H, Alt+C
        \row
            \o Diff
            \o Alt+C, Alt+D
            \o Alt+G, Alt+D
            \o
            \o Alt+S, Alt+D
            \o Alt+H, Alt+D
        \row
            \o Diff project
            \o
            \o Alt+G, Alt+Shift+D
            \o Alt+P, Alt+D
            \o
            \o
        \row
            \o Blame
            \o
            \o Alt+G, Alt+B
            \o
            \o
            \o
        \row
            \o Log
            \o
            \o Alt+G, Alt+L
            \o Alt+P, Alt+F
            \o
            \o Alt+H, Alt+L
        \row
            \o Log project
            \o
            \o Alt+G, Alt+K
            \o
            \o
            \o
        \row
            \o Status
            \o
            \o Alt+G, Alt+S
            \o
            \o
            \o Alt+H, Alt+S
        \row
            \o Undo changes
            \o
            \o Alt+G, Alt+U
            \o
            \o
            \o
        \row
            \o Diff project
            \o
            \o Alt+G, Alt+Shift+D
            \o Alt+P, Alt+D
            \o
            \o
        \row
            \o Edit
            \o
            \o
            \o Alt+P, Alt+E
            \o
            \o
        \row
            \o Opened
            \o
            \o
            \o Alt+P, Alt+O
            \o
            \o
        \row
            \o Revert
            \o
            \o
            \o Alt+P, Alt+R
            \o
            \o
        \row
            \o Submit
            \o
            \o
            \o Alt+P, Alt+S
            \o
            \o
    \endtable
*/


/*!
    \contentspage index.html
    \previouspage creator-known-issues.html
    \page creator-glossary.html
    \nextpage creator-acknowledgements.html

    \title Glossary

    \table
        \header
            \o  Term
            \o  Meaning

        \row
            \o
                \raw HTML
                Qt&nbsp;in&nbsp;PATH
                \endraw
                \target glossary-system-qt
            \o  This is the Qt
                version for the \c qmake command found in your \c PATH
                environment variable.
                This is likely to be the system's Qt version.


        \row
            \o
                \raw HTML
                Project&nbsp;Qt
                \endraw
                \target glossary-project-qt
            \o  The version of Qt configured in the \gui{Projects} mode, \gui {Build
                Settings}, \gui {Qt Version} field. This is the Qt version that
                is actually used by a particular project.

        \row
            \o
                \raw HTML
                Shadow&nbsp;build
                \endraw
                \target glossary-shadow-build
            \o  Shadow building means building a project in a separate
                directory, the \e{build directory}. The build directory is
                different from the source directory. One of the benefits of
                shadow building is that it keeps your source directory clean.
                Shadow building is the best practice if you need many build
                configurations for a single set of source.
    \endtable

*/


/*!
    \contentspage index.html
    \previouspage creator-keyboard-shortcuts.html
    \page creator-known-issues.html
    \nextpage creator-glossary.html

    \title Known Issues

    This section lists known issues in Qt Creator version 2.1.0.
    The development team is aware of them, and therefore, you do not need to
    report them as bugs.

    For a list of fixed issues and added features, see the changelog file in
    the \c{qtcreator\dist} folder or the \l{http://bugreports.qt.nokia.com}{Qt Bug Tracker}.

    \section1 General Issues

    \list

        \o Qt Creator uses SQLite for storing some of its settings. SQLite is
           known to have problems with certain NFS servers (most notably the
           nfs-user-server 2.2beta), since they can lock up the application
           when it tries to lock the database. If your home directory is on an
           NFS share and you encounter this issue, one option would be to
           switch to the nfs-kernel-server, or create a symlink so that the
           settings are stored locally.

    \endlist

    \section1 Editing Issues

    \list

        \o Code completion does not support typedefs for nested classes.

    \endlist

    \section1 Projects Issues

    \list
        \o Paths or file names containing spaces or special characters
           (such as colons, dollar signs, and hash marks) may cause problems. This
           is because some of the tools Qt Creator uses in the background have
           restrictions on the characters allowed in file and directory names.
           To be on the safe side, we recommend creating projects and project
           items with names consisting of plain characters, numbers,
           underscores, and hyphens.

        \o There is no IDE support for adding or removing subprojects. Project
           hierarchies (SUBDIRS template) have to be created manually.

        \o Creating new CMake projects with Qt Creator is not supported.

        \o Building and packaging subprojects is not supported for Maemo devices.

        \o You must create projects for Maemo targets on the same partition where
        you installed Nokia Qt SDK, Qt Creator, and MADDE.

        \o If error messages displayed in the \gui {Compile Output} pane contain
        paths where slashes are missing (for example, C:NokiaQtSDK),
        check your PATH variable. For more information, see
        \l{Troubleshooting MinGW Compilation Errors}.

    \endlist

    \section1 Debugging Issues

    \list

        \o Debugging large applications on Symbian devices using the Symbian S^3
           operating system might not work, because the TRK debug agent might not be able to
           access memory when the operating system starts paging. This causes breakpoint
           handling and symbol resolution to fail. For more information, see
           \l{http://bugreports.qt.nokia.com/browse/QTCREATORBUG-2158}{QTCREATORBUG-2158}.

           As a workaround, add the following section to the application .pro file to
           disable paging:

           \code
           debug {
               MMP_RULES -= PAGED
               MMP_RULES *= UNPAGED
           }
           \endcode

           \note You must completely clean and rebuild the project for the setting to
           take effect.

        \o When debugging executables created by the GNU Compiler version 4.5.0
           (all platforms), some data types will not be displayed in the
           \gui{Locals and Watchers} view due to missing debug information.

        \o Gdb on Windows may not work if the 'Embassy \reg Security Center' software
           by 'Wave \reg Systems' is installed and active (causing crashes in \c{vxvault.dll)}).

        \o Gdb may take long to load debugging symbols, especially from large
           libraries like \c libQtWebKit. Starting the debugging module can
           take up to several minutes without visible progress.

        \o Setting breakpoints in code that is compiled into the binary more
           than once does not work.

        \o Setting breakpoints in files that do not have unique absolute
           paths may fail. For example, remounting parts of a file system
           using the --bind mount option.

    \endlist

*/


/*!
    \contentspage index.html
    \previouspage creator-glossary.html
    \page creator-acknowledgements.html

    \title Acknowledgements

    \section1 Third-party Components

    Qt Creator contains the following third-party components:

    \list
    \o  \bold{Open Source front-end for C++ (license MIT)}, enhanced for use in
        Qt Creator.\br
        Roberto Raggi <roberto.raggi@gmail.com>\br
        QtCreator/src/shared/cplusplus\br\br

    \o  \bold{Botan, a C++ crypto library. Version 1.8.8}\br
        \list
        \o  Copyright (C) 1999-2004 The Botan Project. All rights reserved.
        \o  Copyright (C) 1999-2009 Jack Lloyd
        \o  2001 Peter J Jones
        \o  2004-2007 Justin Karneges
        \o  2005 Matthew Gregan
        \o  2005-2006 Matt Johnston
        \o  2006 Luca Piccarreta
        \o  2007 Yves Jerschow
        \o  2007-2008 FlexSecure GmbH
        \o  2007-2008 Technische Universitat Darmstadt
        \o  2007-2008 Falko Strenzke
        \o  2007-2008 Martin Doering
        \o  2007 Manuel Hartl
        \o  2007 Christoph Ludwig
        \o  2007 Patrick Sona
        \endlist
        All rights reserved.\br\br

        Redistribution and use in source and binary forms, with or without
        modification, are permitted provided that the following conditions are
        met:\br\br

        1. Redistributions of source code must retain the above copyright
        notice, this list of conditions, and the following disclaimer.\br\br

        2. Redistributions in binary form must reproduce the above copyright
        notice, this list of conditions, and the following disclaimer in the
        documentation and/or other materials provided with the distribution.\br
        \br

        THIS SOFTWARE IS PROVIDED BY THE AUTHOR(S) "AS IS" AND ANY EXPRESS OR
        IMPLIED WARRANTIES, INCLUDING, BUT NOT LIMITED TO, THE IMPLIED
        WARRANTIES OF MERCHANTABILITY AND FITNESS FOR A PARTICULAR PURPOSE,
        ARE DISCLAIMED. IN NO EVENT SHALL THE AUTHOR(S) OR CONTRIBUTOR(S) BE
        LIABLE FOR ANY DIRECT, INDIRECT, INCIDENTAL, SPECIAL, EXEMPLARY, OR
        CONSEQUENTIAL DAMAGES (INCLUDING, BUT NOT LIMITED TO, PROCUREMENT OF
        SUBSTITUTE GOODS OR SERVICES; LOSS OF USE, DATA, OR PROFITS; OR
        BUSINESS INTERRUPTION) HOWEVER CAUSED AND ON ANY THEORY OF LIABILITY,
        WHETHER IN CONTRACT, STRICT LIABILITY, OR TORT (INCLUDING NEGLIGENCE
        OR OTHERWISE) ARISING IN ANY WAY OUT OF THE USE OF THIS SOFTWARE, EVEN
        IF ADVISED OF THE POSSIBILITY OF SUCH DAMAGE.\br\br
        The source code of Botan C++ crypto library can be found
        here:
        \list
        \o QtCreator/src/libs/3rdparty
        \o \l{http://qt.gitorious.org/qt-creator/qt-creator/trees/master/src/libs/3rdparty}
        \endlist
        \br\br

    \o  \bold{NetSieben SSH Library is a Secure Shell client library for C++.
         Version 1.3.2}\br
        \list
        \o \bold{Commercial License:} For organizations who do not want to
            release the source code for their applications as open source/
            free software; in other words they do not want to comply with the
            GNU General Public License (GPL) or Q Public License.
        \o \bold{Non Commercial / Open Source License:} NetSieben believes in
            contributing back to the open source community, thus it has released
            the SSH Library under Q Public License as it is defined by Trolltech
            AS of Norway. The Open Source License allows the user to use software
            under an open source / free software license, and distribute it
            freely. The software can be used at no charge with the condition
            that if the user uses the SSH Library in an application they wish to
            redistribute, then the complete source code for your application must
            be available and freely redistributable under reasonable conditions.
            For more information on the used QPL License see:
            QtCreator/src/libs/3rdparty/net7ssh/LICENSE.QPL
        \endlist\br\br
        The source code of NetSieben Secure Shell C++ Library can be found
        here:
        \list
        \o QtCreator/src/libs/3rdparty
        \o \l{http://qt.gitorious.org/qt-creator/qt-creator/trees/master/src/libs/3rdparty}
        \endlist
     \endlist
*/


/*!
    \contentspage index.html
    \previouspage creator-version-control.html
    \page creator-task-lists.html
    \nextpage creator-cli.html

    \title Creating Task List Files

    You can load tasks from task lists to the \gui{Build Issues} pane. You can
    either create the task lists manually or create scripts to generate them from
    output of static code analysis tools, for example.

    For an example of a script that checks new lines of code and matches them
    against regular expressions to generate a task list, see \c{scripts\mytasks.pl}
    in the Qt Creator repository.

    \section1 Task List File Format

    The filename extension must be .tasks for Qt Creator to recognize a file as a
    task list file.

    Each line in a task list file is treated as a tab-separated list of strings with
    \c{\t}, \c{\n}, and \c{\\} used as escape characters. The strings are used to create
    one task per line. The lines can have one of the following formats:

    \list

    \o \c description

    \o \c{type\tdescription}

    \o \c{file\ttype\tdescription}

    \o \c{file\tline\ttype\tdescription}

    \endlist

    The task type can have one of the following values:

    \list

    \o A string starting with \c err, which displays the error icon in the beginning of the line
    \o A string starting with \c warn, which displays the warning icon
    \o Any other value, which sets the task type to Unknown and does not
    display an icon

    \endlist

    The values are not case sensitive.

    Lines starting with the hash mark character (#) in the first column are ignored.

*/


/*!
    \contentspage index.html
    \previouspage creator-task-lists.html
    \page creator-cli.html
    \nextpage creator-help.html

    \title Using Command Line Options

    You can start Qt Creator and specify some options from the command line.

    To specify command line options, enter the following command in the Qt Creator
    installation or build directory:

    \c {qtcreator [option] [filename]}

    For example:

    \c {C:\qtcreator-2.1\bin>qtcreator -help}

    The following table summarizes the available options:

    \table
        \header
            \o Option
            \o Description

        \row
            \o -help
            \o Display help on command line options.

        \row
            \o -version
            \o Display Qt Creator version.

        \row
            \o -client
            \o Attempt to connect to an already running instance of Qt Creator.

        \row
            \o -noload <plugin>
            \o Do not load the specified plugin.

        \row
            \o -profile
            \o Output plugin start up and shut down profiling data.

        \row
            \o -settingspath <path>
            \o Override the default path where user settings are stored.

        \row
            \o -color <color>
            \o Core plugin: override the selected UI color.

        \row
            \o -disable-cdb
            \o Debugger plugin: disable the Microsoft Console Debugger (CDB)
            engine. For more information, see \l{Debugging}.

        \row
            \o -disable-gdb
            \o Debugger plugin: disable the GNU Symbolic Debugger (gdb) engine.

        \row
            \o -disable-sdb
            \o Debugger plugin: disable the Qt Script debugger engine.

        \row
            \o -debug <PID-or-corefile>
            \o Debugger plugin: attach to process ID or core file.

        \row
            \o -wincrashevent <event-handle>
            \o Debugger plugin: Attach to crashed processes by using the specified
            event handle.

        \row
            \o -customwizard-verbose
            \o ProjectExplorer plugin: display additional information when loading
            custom wizards. For more information about custom wizards, see
            \l{Adding New Custom Wizards}

        \row
            \o -lastsession
            \o ProjectExplorer plugin: load the last session when Qt Creator starts.
            Open the projects and files that were open when you last exited Qt Creator.
            For more information about managing sessions, see \l{Managing Sessions}.

    \endtable


    */<|MERGE_RESOLUTION|>--- conflicted
+++ resolved
@@ -3801,15 +3801,10 @@
 
     \title Creating a Qt Quick Application
 
-<<<<<<< HEAD
-    \note This tutorial assumes that you are familiar with the \l {http://doc.qt.nokia.com/4.7/qtquick.html}
-    {QML declarative language}.
-=======
     \note To complete this tutorial, you must have Qt 4.7 or later installed.
 
     This tutorial uses basic elements and illustrates basic concepts of the
     \l {http://doc.qt.nokia.com/4.7/qtquick.html}{QML declarative language}.
->>>>>>> 36c00b43
 
     This tutorial describes how to use the Qt Creator to implement the
     \l{http://doc.qt.nokia.com/4.7-snapshot/declarative-animation-states.html}
@@ -3822,12 +3817,8 @@
 
     \list 1
 
-<<<<<<< HEAD
-        \o Select \gui{File > New File or Project > Qt Quick Project > Qt QML Application > Choose}.
-=======
         \o Select \gui{File > New File or Project > Qt Quick Project > Qt Quick UI >
         Choose}.
->>>>>>> 36c00b43
 
         \o Follow the instructions of the wizard to create a project called Transitions.
 
@@ -3840,9 +3831,6 @@
 
     \image qmldesigner-tutorial-project.png "Transitions project in Edit mode"
 
-<<<<<<< HEAD
-        The \gui{Project Management} dialog opens.
-=======
     \section1 Creating the Main View
 
     The main view of the application displays a user icon in the top left corner of the
@@ -3873,7 +3861,6 @@
 
             \o In the \gui Id field, enter \e page, to be able to reference the rectangle
             from other places.
->>>>>>> 36c00b43
 
             \o In the \gui Size field, set \gui W to 640 and \gui H to 480.
 
@@ -4006,51 +3993,19 @@
 
     \endlist
 
-<<<<<<< HEAD
-    The HelloWorld project now contains the following files:
-
-    \list
-        \o HelloWorld.qmlproject
-        \o HelloWorld.qml
-    \endlist
-
-    The \gui Projects pane in the \gui Sidebar displays the project files:
-=======
     \image qmldesigner-tutorial.png "States and transitions example"
->>>>>>> 36c00b43
 
     You should see the user icon in the top left rectangle, and two additional
     rectangles in the center right and bottom left of the screen.
 
-<<<<<<< HEAD
-    The .qmlproject file defines that all QML, JavaScript, and image files in
-    the project folder belong to the project.
-
-    The .qml file contains the following example code that specifies a rectangle
-    and a label that contains
-    the text \bold {Hello World}.
-=======
     You can now create additional states to add views to the application.
->>>>>>> 36c00b43
 
     \section1 Adding Views
 
     In the .qml file, you already created pointers to two additional states:
     State1 and State2. To create the states:
 
-<<<<<<< HEAD
-    Rectangle {
-        width: 200
-        height: 200
-        Text {
-            x: 66
-            y: 93
-            text: "Hello World"
-        }
-    }
-=======
     \list 1
->>>>>>> 36c00b43
 
         \o Click the empty slot in the \gui States pane to create State1.
 
@@ -4060,17 +4015,9 @@
 
         \o Click the empty slot in the \gui States pane to create State2.
 
-<<<<<<< HEAD
-    \section1 Running the Application
-
-    Press \key {Ctrl+R} to run the application in the QML Viewer.
-
-
-=======
         \o Drag and drop the user icon on top of bottomLeftRect.
 
     \o Press \key {Ctrl+R} to run the application in the QML Viewer.
->>>>>>> 36c00b43
 
     \endlist
 
@@ -4078,25 +4025,6 @@
 
     \section1 Adding Animation to the View
 
-<<<<<<< HEAD
-    To experiment with QML and to try some of the code editor features, change the
-    properties of the rectangle and text. Move the cursor on \gui Rectangle and
-    press \key F1 to get help on the available properties. Try adding a \gui color
-    property to the \gui Rectangle. When you start to type,
-    the code completion feature of the code editor suggests properties, IDs, and
-    code snippets to complete the code. Select an item in the list and press
-    \key Tab or \key Enter to complete the code.
-
-    The code editor checks the code syntax and underlines syntax errors.
-    Move the cursor over an error to display detailed information about it.
-
-    The following code illustrates how to set the backround color
-    to light steel blue and the text color to white:
-
-    \code
-
-    import Qt 4.7
-=======
     Add transitions to define how the properties change when the user icon moves
     between states. The transitions apply animations to the user icon. For example,
     the user icon bounces back when it moves to the middleRightRect and eases into
@@ -4171,7 +4099,6 @@
         \endcode
 
         \o Press \key {Ctrl+R} to run the application in the QML Viewer.
->>>>>>> 36c00b43
 
     Rectangle {
         width: 200
@@ -4185,11 +4112,6 @@
         }
     }
 
-<<<<<<< HEAD
-    \endcode
-
-    \image qmldesigner-helloworld-edited.png "Hello World in blue and white"
-=======
     Click the rectangles to view the animated transitions.
 
     \section1 Deploying the Application to Mobile Devices
@@ -4197,7 +4119,6 @@
     To deploy the application to mobile devices, use the \gui {Qt Quick Application} wizard
     to convert it into a Qt Quick application. For more information, see
     \l{Importing QML Applications}.
->>>>>>> 36c00b43
 
 */
 
