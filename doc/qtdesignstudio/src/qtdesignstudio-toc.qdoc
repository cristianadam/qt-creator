--- conflicted
+++ resolved
@@ -258,13 +258,10 @@
                         \li \l {\QMCU Framework}
                         \li \l {\QDS Version Compatibility with \QMCU SDKs}
                         \li \l {\QDS Features on MCU Projects}
-<<<<<<< HEAD
-=======
                         \li \l {Creating Projects for MCUs}
                         \li \l {Creating UIs for MCUs}
                         \li \l {Developing Applications for MCUs}
                         \li \l {Connecting MCUs with Qt Creator}
->>>>>>> 3473d9d3
                     \endlist
             \endlist
         \li \l Help
