--- conflicted
+++ resolved
@@ -52,15 +52,9 @@
             \endlist
         \li \l{Wireframing}
             \list
-<<<<<<< HEAD
-                \li \l {Using Components}
-                    \list
-                        \li \l{Preset Components}
-=======
                 \li \l {Using components}
                     \list
                         \li \l{Preset components}
->>>>>>> f5fdafd3
                             \list
                                 \li \l{Shapes}
                                 \li \l{Text}
@@ -125,15 +119,9 @@
                     \list
                         \li \l{Working with connections}
                             \list
-<<<<<<< HEAD
-                                \li\l{Connecting Components to Signals}
-                                \li\l{Adding Bindings Between Properties}
-                                \li\l{Specifying Custom Properties}
-=======
                                 \li\l{Connecting components to signals}
                                 \li\l{Adding bindings between properties}
                                 \li\l{Specifying custom properties}
->>>>>>> f5fdafd3
                             \endlist
                         \li \l{Working with states}
                     \endlist
