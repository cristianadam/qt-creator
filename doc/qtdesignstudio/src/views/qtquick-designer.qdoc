--- conflicted
+++ resolved
@@ -147,10 +147,6 @@
         \li Keyboard Shortcut
         \li Read More
 
-<<<<<<< HEAD
-    \if defined(qtdesignstudio)
-=======
->>>>>>> df7398e2
     \row
         \li \inlineimage icons/home.png
         \li \uicontrol {Home}: opens the welcome page.
@@ -167,10 +163,6 @@
           make to the UI are instantly visible to you in the preview.
       \li \key Alt+P (\key Opt+P on \macos)
       \li \l{Validating with Target Hardware}
-<<<<<<< HEAD
-    \endif
-=======
->>>>>>> df7398e2
 
     \row
         \li Currently open file
