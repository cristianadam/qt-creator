// Copyright (C) 2023 The Qt Company Ltd.
// SPDX-License-Identifier: LicenseRef-Qt-Commercial OR GFDL-1.3-no-invariants-only

// **********************************************************************
// NOTE: the sections are not ordered by their logical order to avoid
// reshuffling the file each time the index order changes (i.e., often).
// Run the fixnavi.pl script to adjust the links to the index order.
// **********************************************************************

/*!
    \page creator-targets.html
    \previouspage creator-how-tos.html

    \ingroup creator-how-to-manage-kits

    \title Add kits

    \QC groups settings used for building and running projects as \e kits
    to make cross-platform and cross-configuration development easier. Each kit
    consists of a set of values that define one environment, such as a
    \l{glossary-device}{device}, compiler, Qt version, and debugger command
    to use, and some metadata, such as an icon and a name for the kit. Once
    you have defined kits, you can select them to build and run projects.

    You can add kits for the desktop and for the following types of devices:

    \list
        \li \l{Developing for Android}{Android}
        \li \l{Developing for Bare Metal Devices}{Bare Metal}
        \li \l{\B2Q: Documentation}{\B2Q} (commercial only)
        \li \l{Add Docker devices}{Docker} (experimental)
        \li \l{Developing for iOS}{iOS}
        \li iOS Simulator
        \li \l{Developing for MCUs}{MCU} (commercial only)
        \li \l{Add a QNX Neutrino device}{QNX}
        \li \l{Developing for Remote Linux Devices}{Remote Linux}
        \li \l{Create kits for VxWorks devices}{VxWorks}
        \li \l{Build applications for the web}{WebAssembly Runtime}
    \endlist

    To add kits:

    \list 1

        \li Select \preferences > \uicontrol Kits.
        \li Select \uicontrol Add to start from an empty kit or \uicontrol Clone
            to clone the selected kit and edit its preferences.
            \image {qtcreator-preferences-kits.webp} {Kits preferences}
        \li Set \l{Kits}{kit preferences} according to the build system and
            device type.

        \li Select \uicontrol OK to create the kit.

    \endlist

    \section1 Set the default kit

    \QC uses the \e {default kit} if it does not have enough information to
    choose the kit to use. To set the selected kit as the default kit,
    select \uicontrol {Make Default}.

    \sa {Manage Kits}{How To: Manage Kits}, {Compilers}, {Kits}
*/

/*!
    \page creator-preferences-kits.html
    \previouspage creator-reference.html

    \ingroup creator-reference-preferences-kits

    \target kits-tab
    \title Kits

    \brief Set kit preferences. A kit consists of a set of values that define
    one environment, such as a \e {device}, toolchain, Qt version, and debugger
    command to use.

    Typically, only a subset of the kit preferences is relevant for a particular
    setup. Therefore, \QC plugins register sets of relevant preferences that you
    can view and modify in \preferences >
    \uicontrol Kits. For example, if you use CMake to build all your projects,
    you can hide Qbs and qmake preferences by default.

    \image {qtcreator-preferences-kits.webp} {Kits preferences}

    \section1 Filtering Kit Preferences

    To hide and show preferences in the \uicontrol Kits tab for the
    current kit, select \uicontrol {Settings Filter}.

    To view and modify the preferences displayed when you add a new kit, select
    \uicontrol {Default Settings Filter}.

    \section1 Kit Preferences

    The following table summarizes the available kit preferences.

    \table
    \header
        \li Setting
        \li Value
    \row
        \li \uicontrol Name
        \li Name of the kit. You can use variables to generate the kit name
            based on the values you set in the other fields.

<<<<<<< HEAD
            Select the \inlineimage icons/qtcreator-desktopdevice-button.png icon next to the field,
            and select the image that is displayed in the kit selector for this kit.
            Select \uicontrol Browse to select an
=======
            Select \inlineimage {icons/qtcreator-desktopdevice-button.png} {Kit icon}
            next to the field, and then select the image that is displayed in the
            kit selector for this kit. Select \uicontrol Browse to select an
>>>>>>> d114082f
            image in a supported file format (for example, PNG). The image is
            scaled to the size 64x64 pixels. For example, using the compiler
            logo as an icon allows you to easily see, which compiler is used to
            build the project for the selected kit.
    \row
        \li \uicontrol {File system name}
        \li Name for the kit to use as a part of directory names. This value is
            used for the \c CurrentKit:FileSystemName variable, which determines
            the name of the shadow build directory, for example.
    \row
        \li \uicontrol {Run device}
        \li \uicontrol {Type} is the type of the run device, and
            \uicontrol {Device} is the device to run applications on.
    \row
        \li \uicontrol {Build device}
        \li \uicontrol {Type} is the type of the build device, and
            \uicontrol {Device} is the device to build applications on.
    \row
        \li \uicontrol {Emulator skin}
        \li Skin to use for the \l {Emulator}{\B2Q Emulator Device}.
    \row
        \li \uicontrol {Compiler}
        \li C or C++ compiler that you use to build the project. You can add
            compilers to the list if they are installed on the development PC,
            but were not detected automatically. For more information, see
            \l{Add compilers}.

            This setting is used to tell the code model which compiler is used.
            If your project type and build tool support it, \QC also tells the
            build tool to use this compiler for building the project.

            \note qmake ignores the value of this field and fetches the compiler
            information from \uicontrol {Qt mkspec}, which you can change.
    \row
        \li \uicontrol Environment
        \li Select \uicontrol {Edit Build Environment} to modify
            environment variable values for build environments in
            the \uicontrol {Edit Build Environment} dialog.

            Select \uicontrol {Edit Run Environment} to modify
            environment variable values for run environments in
            the \uicontrol {Edit Run Environment} dialog.

            For more information about how to add and remove variable
            values, see \l{Edit environment settings}.
    \row
        \li \uicontrol {Force UTF-8 MSVC compiler output}
        \li Either switches the language of MSVC to English or keeps the
            language setting and just forces UTF-8 output, depending on the
            MSVC compiler used.
    \row
        \li \uicontrol Debugger
        \li Debugger to debug the project on the target platform. \QC
            automatically detects available debuggers and displays a
            suitable debugger in the field. You can add debuggers to the list.
            For more information, see \l{Add debuggers}.
    \row
        \li \uicontrol Sysroot
        \li Directory where the device image is located. If you are not
            cross-compiling, leave this field empty.
    \row
        \li \uicontrol {Qt version}
        \li Qt version to use for building the project. You can add Qt versions
            that \QC did not detect automatically. For more information, see
            \l{Add Qt versions}.

            \QC checks the directories listed in the \c{PATH} environment
            variable for the qmake executable. It refers to the qmake executable
            it finds as \b{Qt in PATH} and selects it as the Qt version
            to use for the \uicontrol Desktop kit that is created by default.

            \uicontrol {mkspec} is the name of the mkspec configuration that
            qmake uses. If you leave this field empty, qmake uses the default
            mkspec of the selected Qt version.
    \row
        \li \uicontrol {Qbs profile additions}
        \li Select \uicontrol Change to add settings to Qbs build profiles.
            For more information, see \l {Edit Qbs profiles}.
    \row
        \li \uicontrol {CMake Tool}
        \li CMake executable to use for building the project. Select
            \uicontrol Manage to add installed CMake executables to
            the list. For more information, see \l{Add CMake Tools}.
    \row
        \li \uicontrol {CMake generator}
        \li Select \uicontrol Change to edit the CMake Generator to use for
            producing project files. Only the generators
            with names beginning with the string \uicontrol CodeBlocks produce
            all the necessary data for the \QC code model. \QC displays a
            warning if you select a generator that is not supported.
            For more information, see \l{Using Ninja as a CMake Generator}.
    \row
        \li \uicontrol {CMake configuration}
        \li Select \uicontrol Change to edit the parameters of the CMake
            configuration for the kit.
    \row
        \li \uicontrol {Python}
        \li Select the Python version for the kit. Select \uicontrol Manage
            to add Python versions. For more information, see
            \l{Select the Python version}.
    \row
        \li \uicontrol {Meson tool}
        \li Meson tool to use for building the project. Select \uicontrol Manage
            to add installed Meson tools to the list. For more information, see
            \l{Adding Meson Tools}.
    \row
        \li \uicontrol {Ninja tool}
        \li Ninja tool to use for building the project with Meson. Select
            \uicontrol Manage to add installed Ninja tools to the list.
    \endtable

    \sa {Manage Kits}{How To: Manage Kits}, {Add CMake Tools},
    {Edit Qbs profiles}
*/<|MERGE_RESOLUTION|>--- conflicted
+++ resolved
@@ -104,15 +104,9 @@
         \li Name of the kit. You can use variables to generate the kit name
             based on the values you set in the other fields.
 
-<<<<<<< HEAD
-            Select the \inlineimage icons/qtcreator-desktopdevice-button.png icon next to the field,
-            and select the image that is displayed in the kit selector for this kit.
-            Select \uicontrol Browse to select an
-=======
             Select \inlineimage {icons/qtcreator-desktopdevice-button.png} {Kit icon}
             next to the field, and then select the image that is displayed in the
             kit selector for this kit. Select \uicontrol Browse to select an
->>>>>>> d114082f
             image in a supported file format (for example, PNG). The image is
             scaled to the size 64x64 pixels. For example, using the compiler
             logo as an icon allows you to easily see, which compiler is used to
