import qbs 1.0
import qbs.Environment
import qbs.FileInfo

Project {
    name: "Qt Creator"
<<<<<<< HEAD
    minimumQbsVersion: "1.6.0"
    property string minimumMacosVersion: "10.8"
=======
    minimumQbsVersion: "1.7.0"
>>>>>>> 41965347
    property bool withAutotests: qbs.buildVariant === "debug"
    property path ide_source_tree: path
    property pathList additionalPlugins: []
    property pathList additionalLibs: []
    property pathList additionalTools: []
    property pathList additionalAutotests: []
    property string sharedSourcesDir: path + "/src/shared"
    qbsSearchPaths: "qbs"

    references: [
        "doc/doc.qbs",
        "src/src.qbs",
        "share/share.qbs",
        "share/qtcreator/translations/translations.qbs",
        "tests/tests.qbs"
    ]

    Product {
        name: "qbs_imports_modules"
        Depends { name: "qtc" }
        Group {
            prefix: "qbs/"
            files: ["**/*"]
            qbs.install: qtc.make_dev_package
            qbs.installDir: qtc.ide_qbs_resources_path
            qbs.installSourceBase: "qbs"
        }
    }

    Product {
        name: "qmake project files"
        files: {
            var list = ["**/*.pr[io]"];
            var props = [additionalPlugins, additionalLibs, additionalTools, additionalAutotests];
            for (var i = 0; i < props.length; ++i) {
                for (var j = 0; j < props[i].length; ++j)
                    list.push(props[i][j] + "/**/*.pr[io]");
            }
            return list;
        }
    }

    AutotestRunner {
        Depends { name: "Qt.core" }
        Depends { name: "qtc" }
        environment: {
            var env = base;
            if (!qbs.hostOS.contains("windows") || !qbs.targetOS.contains("windows"))
                return env;
            var path = "";
            for (var i = 0; i < env.length; ++i) {
                if (env[i].startsWith("PATH=")) {
                    path = env[i].substring(5);
                    break;
                }
            }
            var fullQtcInstallDir = FileInfo.joinPaths(qbs.installRoot, qbs.installPrefix);
            var fullLibInstallDir = FileInfo.joinPaths(fullQtcInstallDir, qtc.ide_library_path);
            var fullPluginInstallDir = FileInfo.joinPaths(fullQtcInstallDir, qtc.ide_plugin_path);
            path = Qt.core.binPath + ";" + fullLibInstallDir + ";" + fullPluginInstallDir
                    + ";" + path;
            var arrayElem = "PATH=" + path;
            if (i < env.length)
                env[i] = arrayElem;
            else
                env.push(arrayElem);
            return env;
        }
    }
}<|MERGE_RESOLUTION|>--- conflicted
+++ resolved
@@ -4,12 +4,8 @@
 
 Project {
     name: "Qt Creator"
-<<<<<<< HEAD
-    minimumQbsVersion: "1.6.0"
+    minimumQbsVersion: "1.7.0"
     property string minimumMacosVersion: "10.8"
-=======
-    minimumQbsVersion: "1.7.0"
->>>>>>> 41965347
     property bool withAutotests: qbs.buildVariant === "debug"
     property path ide_source_tree: path
     property pathList additionalPlugins: []
