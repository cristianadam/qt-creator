--- conflicted
+++ resolved
@@ -4,13 +4,8 @@
 
 Project {
     property string ide_version_major: '2'
-<<<<<<< HEAD
     property string ide_version_minor: '7'
     property string ide_version_release: '81'
-=======
-    property string ide_version_minor: '6'
-    property string ide_version_release: '83'
->>>>>>> 80263a52
     property string qtcreator_version: ide_version_major + '.' + ide_version_minor + '.' + ide_version_release
     moduleSearchPaths: "qbs"
 
