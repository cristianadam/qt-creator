// Copyright (C) 2016 The Qt Company Ltd.
// SPDX-License-Identifier: LicenseRef-Qt-Commercial OR GPL-3.0-only WITH Qt-GPL-exception-1.0

#include "debuggerprotocol.h"
#include "simplifytype.h"
#include "watchdata.h"
#include "watchutils.h"

#include <utils/commandline.h> // for Utils::ProcessArgs
#include <utils/fileutils.h>
#include <utils/environment.h>

#include <QLoggingCategory>
#include <QtTest>
#include <math.h>

#ifndef CDBEXT_PATH
#define CDBEXT_PATH ""
#endif

#define MSKIP_SINGLE(x) do { disarm(); QSKIP(x); } while (0)

Q_LOGGING_CATEGORY(lcDumpers, "qtc.debugger.dumpers", QtDebugMsg)

using namespace Debugger;
using namespace Internal;

enum class BuildSystem
{
    Qmake,
    CMake,
    Nim
};

enum class Language
{
    Cxx,
    C,
    ObjectiveCxx,
    Nim,
    Fortran90
};

// for tests using custom allocator
#define MY_ALLOCATOR \
    "template<class T>\n" \
    "struct myallocator : public std::allocator<T> {\n" \
    "template<typename U> struct rebind { typedef myallocator<U> other; };\n" \
    "myallocator() = default;\n" \
    "template<typename U> myallocator(const myallocator<U>&) {}\n" \
    "};\n"

// Copied from msvctoolchain.cpp to avoid plugin dependency.
static bool generateEnvironmentSettings(Utils::Environment &env,
                                        const QString &batchFile,
                                        const QString &batchArgs,
                                        QMap<QString, QString> &envPairs)
{
    // Create a temporary file name for the output. Use a temporary file here
    // as I don't know another way to do this in Qt...
    // Note, can't just use a QTemporaryFile all the way through as it remains open
    // internally so it can't be streamed to later.
    QString tempOutFile;
    QTemporaryFile* pVarsTempFile = new QTemporaryFile(QDir::tempPath() + "/XXXXXX.txt");
    pVarsTempFile->setAutoRemove(false);
    pVarsTempFile->open();
    pVarsTempFile->close();
    tempOutFile = pVarsTempFile->fileName();
    delete pVarsTempFile;

    // Create a batch file to create and save the env settings
    Utils::TempFileSaver saver(QDir::tempPath() + "/XXXXXX.bat");

    QByteArray call = "call ";
    call += Utils::ProcessArgs::quoteArg(batchFile).toLocal8Bit();
    if (!batchArgs.isEmpty()) {
        call += ' ';
        call += batchArgs.toLocal8Bit();
    }
    saver.write(call + "\r\n");

    const QByteArray redirect = "set > " + Utils::ProcessArgs::quoteArg(
                                    QDir::toNativeSeparators(tempOutFile)).toLocal8Bit() + "\r\n";
    saver.write(redirect);
    if (!saver.finalize()) {
        qWarning("%s: %s", Q_FUNC_INFO, qPrintable(saver.errorString()));
        return false;
    }

    QProcess run;
    // As of WinSDK 7.1, there is logic preventing the path from being set
    // correctly if "ORIGINALPATH" is already set. That can cause problems
    // if Creator is launched within a session set up by setenv.cmd.
    env.unset("ORIGINALPATH");
    run.setEnvironment(env.toStringList());
    const QString cmdPath = QString::fromLocal8Bit(qgetenv("COMSPEC"));
    // Windows SDK setup scripts require command line switches for environment expansion.
    QStringList cmdArguments{"/E:ON", "/V:ON", "/c",
                             Utils::ProcessArgs::quoteArg(saver.filePath().toUserOutput())};
    run.start(cmdPath, cmdArguments);

    if (!run.waitForStarted()) {
        qWarning("%s: Unable to run '%s': %s", Q_FUNC_INFO, qPrintable(batchFile),
                 qPrintable(run.errorString()));
        return false;
    }
    if (!run.waitForFinished()) {
        qWarning("%s: Timeout running '%s'", Q_FUNC_INFO, qPrintable(batchFile));
        run.terminate();
        if (!run.waitForFinished())
            run.kill();
        return false;
    }
    // The SDK/MSVC scripts do not return exit codes != 0. Check on stdout.
    const QByteArray stdOut = run.readAllStandardOutput();
    if (!stdOut.isEmpty() && (stdOut.contains("Unknown") || stdOut.contains("Error")))
        qWarning("%s: '%s' reports:\n%s", Q_FUNC_INFO, call.constData(), stdOut.constData());

    //
    // Now parse the file to get the environment settings
    QFile varsFile(tempOutFile);
    if (!varsFile.open(QIODevice::ReadOnly))
        return false;

    const QRegularExpression regexp("^(\\w*)=(.*)$");
    while (!varsFile.atEnd()) {
        const QString line = QString::fromLocal8Bit(varsFile.readLine()).trimmed();
        const QRegularExpressionMatch match = regexp.match(line);
        if (match.hasMatch()) {
            const QString varName = match.captured(1);
            const QString varValue = match.captured(2);

            if (!varValue.isEmpty())
                envPairs.insert(varName, varValue);
        }
    }

    // Tidy up and remove the file
    varsFile.close();
    varsFile.remove();

    return true;
}


struct VersionBase
{
    // Minimum and maximum are inclusive.
    VersionBase(int minimum = 0, int maximum = INT_MAX)
    {
        isRestricted = minimum != 0 || maximum != INT_MAX;
        max = maximum;
        min = minimum;
    }

    bool covers(int what) const
    {
        return !isRestricted || (min <= what && what <= max);
    }

    bool isRestricted;
    int min;
    int max;
};

struct QtVersion : VersionBase
{
    explicit QtVersion(int minimum = 0, int maximum = INT_MAX)
        : VersionBase(minimum, maximum)
    {}
};

struct DwarfVersion : VersionBase
{
    explicit DwarfVersion(int minimum = 0, int maximum = INT_MAX)
        : VersionBase(minimum, maximum)
    {}
};

struct GccVersion : VersionBase
{
    explicit GccVersion(int minimum = 0, int maximum = INT_MAX)
        : VersionBase(minimum, maximum)
    {}
};

struct ClangVersion : VersionBase
{
    explicit ClangVersion(int minimum = 0, int maximum = INT_MAX)
        : VersionBase(minimum, maximum)
    {}
};

struct MsvcVersion : VersionBase
{
    explicit MsvcVersion(int minimum = 0, int maximum = INT_MAX)
        : VersionBase(minimum, maximum)
    {}
};

struct GdbVersion : VersionBase
{
    explicit GdbVersion(int minimum = 0, int maximum = INT_MAX)
        : VersionBase(minimum, maximum)
    {}
};

struct LldbVersion : VersionBase
{
    explicit LldbVersion(int minimum = 0, int maximum = INT_MAX)
        : VersionBase(minimum, maximum)
    {}
};

struct BoostVersion : VersionBase
{
    explicit BoostVersion(int minimum = 0, int maximum = INT_MAX)
        : VersionBase(minimum, maximum)
    {}
};

struct ConfigTest
{
    QString executable;
    QStringList arguments;
};

static QString noValue = "\001";

enum DebuggerEngine
{
    NoEngine = 0x00,

    GdbEngine = 0x01,
    CdbEngine = 0x02,
    LldbEngine = 0x04,

    AllEngines = GdbEngine | CdbEngine | LldbEngine,

    NoCdbEngine = AllEngines & (~CdbEngine),
    NoLldbEngine = AllEngines & (~LldbEngine),
    NoGdbEngine = AllEngines & (~GdbEngine)
};

struct Context
{
    Context(DebuggerEngine engine) : engine(engine) {}
    QString nameSpace;
    int qtVersion = 0;
    int gccVersion = 0;
    int clangVersion = 0;
    int msvcVersion = 0;
    int boostVersion = 0;
    DebuggerEngine engine;
};

struct Name
{
    Name() : name(noValue) {}
    Name(const char *str) : name(QString::fromUtf8(str)) {}
    Name(const QString &ba) : name(ba) {}

    bool matches(const QString &actualName0, const Context &context) const
    {
        QString actualName = actualName0;
        QString expectedName = name;
        expectedName.replace("@Q", context.nameSpace + 'Q');
        return actualName == expectedName;
    }

    QString name;
};

static Name nameFromIName(const QString &iname)
{
    int pos = iname.lastIndexOf('.');
    return Name(pos == -1 ? iname : iname.mid(pos + 1));
}

static QString parentIName(const QString &iname)
{
    int pos = iname.lastIndexOf('.');
    return pos == -1 ? QString() : iname.left(pos);
}

struct Value
{
    Value() : value(noValue) {}
    Value(const char *str) : value(QString::fromUtf8(str)) {}
    Value(const QString &str) : value(str) {}

    bool matches(const QString &actualValue0, const Context &context) const
    {
        if (value == noValue)
            return true;

        if (context.qtVersion) {
            if (qtVersion == 4) {
                if (context.qtVersion < 0x40000 || context.qtVersion >= 0x50000) {
                    //qWarning("Qt 4 specific case skipped");
                    return true;
                }
            } else if (qtVersion == 5) {
                if (context.qtVersion < 0x50000 || context.qtVersion >= 0x60000) {
                    //qWarning("Qt 5 specific case skipped");
                    return true;
                }
            }
        }
        QString actualValue = actualValue0;
        if (actualValue == " ")
            actualValue.clear(); // FIXME: Remove later.
        QString expectedValue = value;
        if (substituteNamespace)
            expectedValue.replace('@', context.nameSpace);

        if (isPattern) {
            const QString anchoredPattern = QRegularExpression::anchoredPattern(expectedValue);
            //qWarning(qPrintable("MATCH EXP: " + expectedValue + "   ACT: " + actualValue));
            //qWarning(QRegularExpression(anchoredPattern).match(actualValue).hasMatch() ? "OK" : "NOT OK");
            return QRegularExpression(anchoredPattern).match(actualValue).hasMatch();
        }

        if (hasPtrSuffix)
            return actualValue.startsWith(expectedValue + " @0x")
                || actualValue.startsWith(expectedValue + "@0x");

        if (isFloatValue) {
            double f1 = fabs(expectedValue.toDouble());
            double f2 = fabs(actualValue.toDouble());
            //qCDebug(lcDumpers) << "expected float: " << qPrintable(expectedValue) << f1;
            //qCDebug(lcDumpers) << "actual   float: " << qPrintable(actualValue) << f2;
            if (f1 < f2)
                std::swap(f1, f2);
            return f1 - f2 <= 0.01 * f2;
        }


        return actualValue == expectedValue;
    }

    QString value;
    bool hasPtrSuffix = false;
    bool isFloatValue = false;
    bool substituteNamespace = true;
    bool isPattern = false;
    int qtVersion = 0;
};

struct ValuePattern : Value
{
    ValuePattern(const QString &ba) : Value(ba) { isPattern = true; }
};

const ValuePattern AnyValue{".*"};

struct Pointer : Value
{
    Pointer() { hasPtrSuffix = true; }
    Pointer(const QString &value) : Value(value) { hasPtrSuffix = true; }
};

struct FloatValue : Value
{
    FloatValue() { isFloatValue = true; }
    FloatValue(const QString &value) : Value(value) { isFloatValue = true; }
};

struct Value4 : Value
{
    Value4(const QString &value) : Value(value) { qtVersion = 4; }
};

struct Value5 : Value
{
    Value5(const QString &value) : Value(value) { qtVersion = 5; }
};

struct Value6 : Value
{
    Value6(const QString &value) : Value(value) { qtVersion = 6; }
};

struct UnsubstitutedValue : Value
{
    UnsubstitutedValue(const QString &value) : Value(value) { substituteNamespace = false; }
};

struct Optional {};

struct Type
{
    Type() {}
    Type(const char *str) : type(QString::fromUtf8(str)) {}
    Type(const QString &ba) : type(ba) {}

    bool matches(const QString &actualType0, const Context &context,
                 bool fullNamespaceMatch = true) const
    {
        if (context.qtVersion) {
            if (qtVersion == 4) {
                if (context.qtVersion < 0x40000 || context.qtVersion >= 0x50000) {
                    //qWarning("Qt 4 specific case skipped");
                    return true;
                }
            } else if (qtVersion == 5) {
                if (context.qtVersion < 0x50000 || context.qtVersion >= 0x60000) {
                    //qWarning("Qt 5 specific case skipped");
                    return true;
                }
            }
        }
        QString actualType = simplifyType(actualType0);
        actualType.replace(' ', "");
        actualType.replace("const", "");
        QString expectedType;
        if (aliasName.isEmpty() || context.engine == CdbEngine)
            expectedType = type;
        else
            expectedType = aliasName;
        expectedType.replace(' ', "");
        expectedType.replace("const", "");
        expectedType.replace('@', context.nameSpace);

        if (isPattern) {
            return QRegularExpression(QRegularExpression::anchoredPattern(expectedType))
                    .match(actualType).hasMatch();
        }
        if (fullNamespaceMatch)
            expectedType.replace('?', context.nameSpace);
        else
            expectedType.replace('?', "");

        if (actualType == expectedType)
            return true;

        // LLDB 3.7 on Linux doesn't get the namespace right in QMapNode:
        // t = lldb.target.FindFirstType('Myns::QMapNode<int, CustomStruct>')
        // t.GetName() -> QMapNode<int, CustomStruct> (no Myns::)
        // So try again without namespace.
        if (fullNamespaceMatch)
            return matches(actualType0, context, false);

        return false;
    }

    QString type;
    QString aliasName;
    int qtVersion = 0;
    bool isPattern = false;
};

struct Type4 : Type
{
    Type4(const QString &ba) : Type(ba) { qtVersion = 4; }
};

struct Type5 : Type
{
    Type5(const QString &ba) : Type(ba) { qtVersion = 5; }
};

struct TypePattern : Type
{
    TypePattern(const QString &ba) : Type(ba) { isPattern = true; }
};

struct TypeDef : Type
{
    TypeDef(const QString &typeName, const QString &aliasName) : Type(typeName)
    {
        this->aliasName = aliasName;
    }
};

struct RequiredMessage
{
    RequiredMessage() {}

    RequiredMessage(const QString &message) : message(message) {}

    QString message;
};

struct DumperOptions
{
    DumperOptions(const QString &opts = QString()) : options(opts) {}

    QString options;
};

struct Watcher : DumperOptions
{
    Watcher(const QString &iname, const QString &exp)
        : DumperOptions(QString("\"watchers\":[{\"exp\":\"%2\",\"iname\":\"%1\"}]").arg(iname, toHex(exp)))
    {}
};

enum AdditionalCriteria
{
    NeedsInferiorCall = 0x1,
};

static bool matchesAdditionalCriteria(int criteria)
{
#ifdef Q_OS_UNIX
    Q_UNUSED(criteria)
    return true;
#else
    return !(criteria & NeedsInferiorCall);
#endif
}

struct Check
{
    Check() {}

    Check(const QString &iname, const Name &name, const Value &value, const Type &type)
        : iname(iname.startsWith("watch") ? iname : "local." + iname),
          expectedName(name),
          expectedValue(value),
          expectedType(type)
    {}

    Check(const QString &iname, const Value &value, const Type &type)
        : Check(iname, nameFromIName(iname), value, type)
    {}

    bool matches(DebuggerEngine engine, int debuggerVersion, const Context &context) const
    {
        return (engine & enginesForCheck)
            && debuggerVersionForCheck.covers(debuggerVersion)
            && gccVersionForCheck.covers(context.gccVersion)
            && clangVersionForCheck.covers(context.clangVersion)
            && msvcVersionForCheck.covers(context.msvcVersion)
            && qtVersionForCheck.covers(context.qtVersion)
            && matchesAdditionalCriteria(additionalCriteria);
    }

    const Check &operator%(Optional) const
    {
        optionallyPresent = true;
        return *this;
    }

    const Check &operator%(DebuggerEngine engine) const
    {
        enginesForCheck = engine;
        return *this;
    }

    const Check &operator%(GdbVersion version) const
    {
        enginesForCheck = GdbEngine;
        debuggerVersionForCheck = version;
        return *this;
    }

    const Check &operator%(LldbVersion version) const
    {
        enginesForCheck = LldbEngine;
        debuggerVersionForCheck = version;
        return *this;
    }

    const Check &operator%(GccVersion version) const
    {
        enginesForCheck = NoCdbEngine;
        gccVersionForCheck = version;
        return *this;
    }

    const Check &operator%(ClangVersion version) const
    {
        enginesForCheck = GdbEngine;
        clangVersionForCheck = version;
        return *this;
    }

    const Check &operator%(MsvcVersion version) const
    {
        enginesForCheck = CdbEngine;
        msvcVersionForCheck = version;
        return *this;
    }

    const Check &operator%(BoostVersion version) const
    {
        boostVersionForCheck = version;
        return *this;
    }

    const Check &operator%(QtVersion version) const
    {
        qtVersionForCheck = version;
        return *this;
    }

    const Check &operator%(AdditionalCriteria criteria) const
    {
        additionalCriteria = criteria;
        return *this;
    }

    QString iname;
    Name expectedName;
    Value expectedValue;
    Type expectedType;

    mutable int enginesForCheck = AllEngines;
    mutable VersionBase debuggerVersionForCheck;
    mutable VersionBase gccVersionForCheck;
    mutable VersionBase clangVersionForCheck;
    mutable VersionBase msvcVersionForCheck;
    mutable QtVersion qtVersionForCheck;
    mutable BoostVersion boostVersionForCheck;
    mutable int additionalCriteria = 0;
    mutable bool optionallyPresent = false;
};

struct CheckSet : public Check
{
    CheckSet(std::initializer_list<Check> checks) : checks(checks) {}
    QList<Check> checks;
};

const QtVersion Qt4 = QtVersion(0, 0x4ffff);
const QtVersion Qt5 = QtVersion(0x50000, 0x5ffff);
const QtVersion Qt6 = QtVersion(0x60000, 0x6ffff);

struct Check4 : Check
{
    Check4(const QByteArray &iname, const Value &value, const Type &type)
        : Check(QString::fromUtf8(iname), value, type)
    { qtVersionForCheck = Qt4; }

    Check4(const QByteArray &iname, const Name &name, const Value &value, const Type &type)
        : Check(QString::fromUtf8(iname), name, value, type)
    { qtVersionForCheck = Qt4; }
};

struct Check5 : Check
{
    Check5(const QByteArray &iname, const Value &value, const Type &type)
        : Check(QString::fromUtf8(iname), value, type)
    { qtVersionForCheck = Qt5; }

    Check5(const QByteArray &iname, const Name &name, const Value &value, const Type &type)
        : Check(QString::fromUtf8(iname), name, value, type)
    { qtVersionForCheck = Qt5; }
};

struct Check6 : Check
{
    Check6(const QByteArray &iname, const Value &value, const Type &type)
        : Check(QString::fromUtf8(iname), value, type)
    { qtVersionForCheck = Qt6; }

    Check6(const QByteArray &iname, const Name &name, const Value &value, const Type &type)
        : Check(QString::fromUtf8(iname), name, value, type)
    { qtVersionForCheck = Qt6; }
};

// To brush over uses of 'key'/'value' vs 'first'/'second' in inames
struct CheckPairish : Check
{
    using Check::Check;
};


QDebug operator<<(QDebug os, const QtVersion &version)
{
    return os << Qt::hex << version.min << '-' << Qt::hex << version.max;
}

QDebug operator<<(QDebug os, const Check &check)
{
    return os
        << check.iname
        << check.expectedName.name
        << check.expectedValue.value
        << check.expectedType.type
        << check.qtVersionForCheck;
}

struct Profile
{
    Profile(const QByteArray &contents) : contents(contents + '\n') {}

    QByteArray includes;
    QByteArray contents;
};


struct Cxx11Profile : public Profile
{
    Cxx11Profile()
        : Profile("greaterThan(QT_MAJOR_VERSION,4): CONFIG += c++11\n"
                  "else: QMAKE_CXXFLAGS += -std=c++0x\n")
    {}
};

struct Cxx17Profile : public Profile
{
    Cxx17Profile()
        : Profile("CONFIG += c++17\n")
    {}
};

struct NonArmProfile : public Profile
{
    NonArmProfile()
        : Profile(QByteArray()) {}
};

struct BoostProfile : public Profile
{
    BoostProfile()
      : Profile(QByteArray())
    {
        const QByteArray &boostIncPath = qgetenv("QTC_BOOST_INCLUDE_PATH_FOR_TEST");
        if (!boostIncPath.isEmpty())
            contents = QByteArray("INCLUDEPATH += ") + boostIncPath.constData();
        else
            contents = "macx:INCLUDEPATH += /usr/local/include";
        const QByteArray &boostLibPath = qgetenv("QTC_BOOST_LIBRARY_PATH_FOR_TEST");
        if (!boostLibPath.isEmpty())
            contents += QByteArray("\nLIBS += \"-L") + boostLibPath.constData() + QByteArray("\"");
        contents += '\n'; // ensure newline at end no matter what has been added before
        includes = "#include <boost/version.hpp>\n";
    }
};

struct MacLibCppProfile : public Profile
{
    MacLibCppProfile()
      : Profile("macx {\n"
                "QMAKE_CXXFLAGS += -stdlib=libc++\n"
                "LIBS += -stdlib=libc++\n"
                "QMAKE_MACOSX_DEPLOYMENT_TARGET = 10.7\n"
                "QMAKE_IOS_DEPLOYMENT_TARGET = 10.7\n"
                "QMAKE_CFLAGS -= -mmacosx-version-min=10.6\n"
                "QMAKE_CFLAGS += -mmacosx-version-min=10.7\n"
                "QMAKE_CXXFLAGS -= -mmacosx-version-min=10.6\n"
                "QMAKE_CXXFLAGS += -mmacosx-version-min=10.7\n"
                "QMAKE_OBJECTIVE_CFLAGS -= -mmacosx-version-min=10.6\n"
                "QMAKE_OBJECTIVE_CFLAGS += -mmacosx-version-min=10.7\n"
                "QMAKE_LFLAGS -= -mmacosx-version-min=10.6\n"
                "QMAKE_LFLAGS += -mmacosx-version-min=10.7\n"
                "}")
    {}
};

struct ForceC {};
struct EigenProfile {};
struct UseDebugImage {};
struct DwarfProfile { explicit DwarfProfile(int v) : version(v) {} int version; };
struct CoreFoundationProfile {};

struct CoreProfile {};
struct CorePrivateProfile {};
struct GuiProfile {};
struct GuiPrivateProfile {};
struct NetworkProfile {};
struct QmlProfile {};
struct QmlPrivateProfile {};
struct SqlProfile {};
struct XmlProfile {};

struct NimProfile {};

struct BigArrayProfile {};

class Data
{
public:
    Data() {}

    Data(const QString &includes, const QString &code, const QString &unused)
        : includes(includes), code(code), unused(unused)
    {}

    const Data &operator+(const Check &check) const
    {
        checks.append(check);
        return *this;
    }

    const Data &operator+(const CheckPairish &check) const
    {
        Check check5 = check;
        check5.qtVersionForCheck = QtVersion(0, 0x5ffff);
        checks.append(check5);

        Check check6 = check;
        check6.qtVersionForCheck = QtVersion(0x60000, 0x6ffff);
        check6.iname.replace("key", "first");
        check6.iname.replace("value", "second");
        check6.expectedName.name.replace("key", "first");
        check6.expectedName.name.replace("value", "second");
        checks.append(check6);

        return *this;
    }

    const Data &operator+(const CheckSet &checkset) const
    {
        checksets.append(checkset);
        return *this;
    }

    const Data &operator+(const RequiredMessage &check) const
    {
        requiredMessages.append(check);
        return *this;
    }

    const Data &operator+(const DumperOptions &options) const
    {
        dumperOptions += options.options;
        return *this;
    }

    const Data &operator+(const Profile &profile) const
    {
        profileExtra += QString::fromUtf8(profile.contents);
        includes += QString::fromUtf8(profile.includes);
        return *this;
    }

    const Data &operator+(const QtVersion &qtVersion) const
    {
        neededQtVersion = qtVersion;
        return *this;
    }

    const Data &operator+(const GccVersion &gccVersion) const
    {
        neededGccVersion = gccVersion;
        return *this;
    }

    const Data &operator+(const ClangVersion &clangVersion) const
    {
        neededClangVersion = clangVersion;
        return *this;
    }

    const Data &operator+(const MsvcVersion &msvcVersion) const
    {
        neededMsvcVersion = msvcVersion;
        return *this;
    }

    const Data &operator+(const GdbVersion &gdbVersion) const
    {
        neededGdbVersion = gdbVersion;
        return *this;
    }

    const Data &operator+(const LldbVersion &lldbVersion) const
    {
        neededLldbVersion = lldbVersion;
        return *this;
    }

    const Data &operator+(const BoostVersion &boostVersion) const
    {
        neededBoostVersion = boostVersion;
        return *this;
    }

    const Data &operator+(const DwarfVersion &dwarfVersion) const
    {
        neededDwarfVersion = dwarfVersion;
        return *this;
    }

    const Data &operator+(const DebuggerEngine &enginesForTest) const
    {
        engines = enginesForTest;
        return *this;
    }

    const Data &operator+(const EigenProfile &) const
    {
        profileExtra +=
            "exists(/usr/include/eigen3/Eigen/Core) {\n"
            "    DEFINES += HAS_EIGEN\n"
            "    INCLUDEPATH += /usr/include/eigen3\n"
            "}\n"
            "exists(/usr/local/include/eigen3/Eigen/Core) {\n"
            "    DEFINES += HAS_EIGEN\n"
            "    INCLUDEPATH += /usr/local/include/eigen3\n"
            "}\n"
            "\n"
            "exists(/usr/include/eigen2/Eigen/Core) {\n"
            "    DEFINES += HAS_EIGEN\n"
            "    INCLUDEPATH += /usr/include/eigen2\n"
            "}\n"
            "exists(/usr/local/include/eigen2/Eigen/Core) {\n"
            "    DEFINES += HAS_EIGEN\n"
            "    INCLUDEPATH += /usr/local/include/eigen2\n"
            "}\n";

        return *this;
    }

    const Data &operator+(const DwarfProfile &p)
    {
        profileExtra +=
            "QMAKE_CXXFLAGS -= -g\n"
            "QMAKE_CXXFLAGS += -gdwarf-" + QString::number(p.version) + "\n";
        return *this;
    }

    const Data &operator+(const UseDebugImage &) const
    {
        useDebugImage = true;
        return *this;
    }

    const Data &operator+(const CoreProfile &) const
    {
        profileExtra += "QT += core\n";

        cmakelistsExtra +=
            "find_package(Qt5 COMPONENTS Core REQUIRED)\n"
            "target_link_libraries(doit PRIVATE Qt5::Core)\n";

        useQt = true;
        useQHash = true;

        return *this;
    }

    const Data &operator+(const NetworkProfile &) const
    {
        profileExtra += "QT += core network\n";

        cmakelistsExtra +=
            "find_package(Qt5 COMPONENTS Core Network REQUIRED)\n"
            "target_link_libraries(doit PRIVATE Qt5::Core Qt::Network)\n";

        useQt = true;
        useQHash = true;

        return *this;
    }

    const Data &operator+(const SqlProfile &) const
    {
        profileExtra += "QT += core sql\n";

        useQt = true;

        return *this;
    }

    const Data &operator+(const BigArrayProfile &) const
    {
        this->bigArray = true;
        return *this;
    }

    const Data &operator+(const GuiProfile &) const
    {
        this->operator+(CoreProfile());
        profileExtra +=
            "QT += gui\n"
            "greaterThan(QT_MAJOR_VERSION, 4):QT *= widgets\n";

        cmakelistsExtra +=
             "find_package(Qt5 COMPONENTS Core Gui Widgets REQUIRED)\n"
             "target_link_libraries(doit PRIVATE Qt5::Core Qt5::Gui Qt::Widgets)\n";

        return *this;
    }

    const Data &operator+(const CorePrivateProfile &) const
    {
        this->operator+(CoreProfile());
        profileExtra +=
            "greaterThan(QT_MAJOR_VERSION, 4) {\n"
            "  QT += core-private\n"
            "  CONFIG += no_private_qt_headers_warning\n"
            "}";

        return *this;
    }

    const Data &operator+(const GuiPrivateProfile &) const
    {
        this->operator+(GuiProfile());
        profileExtra +=
            "greaterThan(QT_MAJOR_VERSION, 4) {\n"
            "  QT += gui-private\n"
            "  CONFIG += no_private_qt_headers_warning\n"
            "}";

        cmakelistsExtra +=
             //"find_package(Qt5 COMPONENTS Core Gui GuiPrivate REQUIRED)\n"
             "target_link_libraries(doit PRIVATE Qt5::Core Qt5::Gui Qt5::GuiPrivate)\n";

        return *this;
    }

    const Data &operator+(const QmlProfile &) const
    {
        this->operator+(CoreProfile());
        profileExtra +=
            "greaterThan(QT_MAJOR_VERSION, 4) {\n"
            "  QT += qml\n"
            "}";

        return *this;
    }

    const Data &operator+(const QmlPrivateProfile &) const
    {
        this->operator+(QmlProfile());
        profileExtra +=
            "greaterThan(QT_MAJOR_VERSION, 4) {\n"
            "  QT += qml-private\n"
            "  CONFIG += no_private_qt_headers_warning\n"
            "}";

        cmakelistsExtra +=
             "find_package(Qt5 COMPONENTS Core Gui Qml REQUIRED)\n"
             "target_link_libraries(doit PRIVATE Qt5::Core Qt5::Qml Qt5::QmlPrivate)\n";

        return *this;
    }

    const Data &operator+(const XmlProfile &) const
    {
        this->operator+(CoreProfile());
        profileExtra +=
            "greaterThan(QT_MAJOR_VERSION, 5): QT += core5compat\n"
            "else: QT += xml\n";

        cmakelistsExtra +=
             "find_package(Qt5 COMPONENTS Core Xml REQUIRED)\n"
             "target_link_libraries(doit PRIVATE Qt5::Core Qt5::Xml)\n";

        return *this;
    }

    const Data &operator+(const CoreFoundationProfile &) const
    {
        profileExtra +=
            "CXX_FLAGS += -g -O0\n"
            "LIBS += -framework CoreFoundation -framework Foundation\n"
            "CONFIG -= app_bundle qt\n";

        useQt = false;
        useQHash = false;
        language = Language::ObjectiveCxx;
        return *this;
    }

    const Data &operator+(const ForceC &) const
    {
        language = Language::C;
        return *this;
    }

    const Data &operator+(const BoostProfile &p) const
    {
        useBoost = true;
        this->operator+(Profile(p));
        return *this;
    }

    const Data &operator+(const NonArmProfile &) const
    {
#if defined(__APPLE__) && defined(__aarch64__)
        disabledOnARM = true;
#endif
        return *this;
    }

public:
    mutable bool useQt = false;
    mutable bool useQHash = false;
    mutable bool useBoost = false;
    mutable bool disabledOnARM = false;
    mutable int engines = AllEngines;
    mutable int skipLevels = 0;              // Levels to go 'up' before dumping variables.
    mutable bool glibcxxDebug = false;
    mutable bool useDebugImage = false;
    mutable bool bigArray = false;
    mutable GdbVersion neededGdbVersion;     // DEC. 70600
    mutable LldbVersion neededLldbVersion;
    mutable QtVersion neededQtVersion;       // HEX! 0x50300
    mutable GccVersion neededGccVersion;     // DEC. 40702  for 4.7.2
    mutable ClangVersion neededClangVersion; // DEC.
    mutable MsvcVersion neededMsvcVersion;   // DEC.
    mutable BoostVersion neededBoostVersion; // DEC. 105400 for 1.54.0
    mutable DwarfVersion neededDwarfVersion; // DEC. 105400 for 1.54.0

    mutable ConfigTest configTest;

    mutable QString allProfile;      // Overrides anything below if not empty.
    mutable QString allCode;         // Overrides anything below if not empty.

    mutable Language language = Language::Cxx;
    mutable QString dumperOptions;
    mutable QString profileExtra;
    mutable QString cmakelistsExtra;
    mutable QString includes;
    mutable QString code;
    mutable QString unused;

    mutable QList<Check> checks;
    mutable QList<CheckSet> checksets;
    mutable QList<RequiredMessage> requiredMessages;
};

struct TempStuff
{
    TempStuff(const char *tag)
        : buildTemp(QDir::currentPath() + "/qt_tst_dumpers_" + tag + "_XXXXXX")
    {
        buildPath = buildTemp.path();
        buildTemp.setAutoRemove(false);
        QVERIFY(!buildPath.isEmpty());
    }

    QString input;
    QTemporaryDir buildTemp;
    QString buildPath;
};

Q_DECLARE_METATYPE(Data)

class tst_Dumpers : public QObject
{
    Q_OBJECT

public:
    tst_Dumpers() {}

private slots:
    void initTestCase();
    void dumper();
    void dumper_data();
    void init();
    void cleanup();
    void cleanupTestCase();

private:
    void disarm() { t->buildTemp.setAutoRemove(!keepTemp()); }
    bool keepTemp() const { return m_keepTemp || m_forceKeepTemp; }
    TempStuff *t = nullptr;
    BuildSystem m_buildSystem = BuildSystem::Qmake;
    QString m_debuggerBinary;
    QString m_qmakeBinary;
    QString m_cmakeBinary{"cmake"};
    QProcessEnvironment m_env;
    DebuggerEngine m_debuggerEngine;
    QString m_makeBinary;
    bool m_keepTemp = true;
    bool m_forceKeepTemp = false;
    int m_debuggerVersion = 0; // GDB: 7.5.1 -> 70501
    int m_gdbBuildVersion = 0;
    int m_qtVersion = 0; // 5.2.0 -> 50200
    int m_gccVersion = 0;
    int m_msvcVersion = 0;
    bool m_isMacGdb = false;
    bool m_isQnxGdb = false;
    bool m_useGLibCxxDebug = false;
    int m_totalDumpTime = 0;
    int m_totalInnerTime = 0;
};

void tst_Dumpers::initTestCase()
{
    m_debuggerBinary = QString::fromLocal8Bit(qgetenv("QTC_DEBUGGER_PATH_FOR_TEST"));
    if (m_debuggerBinary.isEmpty()) {
#ifdef Q_OS_MAC
        m_debuggerBinary = "/Applications/Xcode.app/Contents/Developer/usr/bin/lldb";
#else
        m_debuggerBinary = "gdb";
#endif
    }
    qCDebug(lcDumpers) << "Debugger           : " << m_debuggerBinary;

    m_debuggerEngine = GdbEngine;
    if (m_debuggerBinary.endsWith("cdb.exe"))
        m_debuggerEngine = CdbEngine;

    QString base = QFileInfo(m_debuggerBinary).baseName();
    if (base.startsWith("lldb"))
        m_debuggerEngine = LldbEngine;

    m_qmakeBinary = QDir::fromNativeSeparators(QString::fromLocal8Bit(qgetenv("QTC_QMAKE_PATH_FOR_TEST")));
    if (m_qmakeBinary.isEmpty())
        m_qmakeBinary = DEFAULT_QMAKE_BINARY;
    if (qEnvironmentVariableIntValue("QTC_USE_CMAKE_FOR_TEST"))
        m_buildSystem = BuildSystem::CMake;

    QProcess qmake;
    qmake.start(m_qmakeBinary, {"--version"});
    QVERIFY(qmake.waitForFinished());
    QByteArray output = qmake.readAllStandardOutput();
    QByteArray error = qmake.readAllStandardError();
    int pos0 = output.indexOf("Qt version");
    if (pos0 == -1) {
        qCDebug(lcDumpers).noquote() << "Output: " << output;
        qCDebug(lcDumpers).noquote() << "Error: " << error;
        QVERIFY(false);
    }
    pos0 += 11;
    int pos1 = output.indexOf('.', pos0 + 1);
    int major = output.mid(pos0, pos1++ - pos0).toInt();
    int pos2 = output.indexOf('.', pos1 + 1);
    int minor = output.mid(pos1, pos2++ - pos1).toInt();
    int pos3 = output.indexOf(' ', pos2 + 1);
    int patch = output.mid(pos2, pos3++ - pos2).toInt();
    m_qtVersion = 0x10000 * major + 0x100 * minor + patch;

    qCDebug(lcDumpers) << "QMake              : " << m_qmakeBinary;
    qCDebug(lcDumpers) << "Qt Version         : " << m_qtVersion;
    qCDebug(lcDumpers) << "Use CMake          : " << (m_buildSystem == BuildSystem::CMake) << int(m_buildSystem);

    m_useGLibCxxDebug = qgetenv("QTC_USE_GLIBCXXDEBUG_FOR_TEST").toInt();
    qCDebug(lcDumpers) << "Use _GLIBCXX_DEBUG : " << m_useGLibCxxDebug;

    m_forceKeepTemp = qgetenv("QTC_KEEP_TEMP_FOR_TEST").toInt();
    qCDebug(lcDumpers) << "Force keep temp    : " << m_forceKeepTemp;

    if (m_debuggerEngine == GdbEngine) {
        QProcess debugger;
        debugger.start(m_debuggerBinary, {"-i", "mi", "-quiet", "-nx"});
        bool ok = debugger.waitForStarted();
        QVERIFY(ok);
        debugger.write("set confirm off\npython print 43\nshow version\nquit\n");
        ok = debugger.waitForFinished();
        QVERIFY(ok);
        QByteArray output = debugger.readAllStandardOutput();
        //qCDebug(lcDumpers).noquote() << "stdout: " << output;
        bool usePython = !output.contains("Python scripting is not supported in this copy of GDB");
        qCDebug(lcDumpers) << "Python             : " << (usePython ? "ok" : "*** not ok ***");
        qCDebug(lcDumpers) << "Dumper dir         : " << DUMPERDIR;
        QVERIFY(usePython);

        QString version = QString::fromLocal8Bit(output);
        int pos1 = version.indexOf("&\"show version\\n");
        QVERIFY(pos1 != -1);
        pos1 += 20;
        int pos2 = version.indexOf("~\"Copyright (C) ", pos1);
        QVERIFY(pos2 != -1);
        pos2 -= 4;
        version = version.mid(pos1, pos2 - pos1);
        extractGdbVersion(version, &m_debuggerVersion,
            &m_gdbBuildVersion, &m_isMacGdb, &m_isQnxGdb);
        m_makeBinary = QDir::fromNativeSeparators(QString::fromLocal8Bit(qgetenv("QTC_MAKE_PATH_FOR_TEST")));
#ifdef Q_OS_WIN
        Utils::Environment env = Utils::Environment::systemEnvironment();
        if (m_makeBinary.isEmpty())
            m_makeBinary = "mingw32-make";
        if (m_makeBinary != "mingw32-make")
            env.prependOrSetPath(Utils::FilePath::fromString(m_makeBinary).parentDir());
        // if qmake is not in PATH make sure the correct libs for inferior are prepended to PATH
        if (m_qmakeBinary != "qmake")
            env.prependOrSetPath(Utils::FilePath::fromString(m_qmakeBinary).parentDir());
        m_env = env.toProcessEnvironment();
#else
        m_env = QProcessEnvironment::systemEnvironment();
        if (m_makeBinary.isEmpty())
            m_makeBinary = "make";
#endif
        qCDebug(lcDumpers) << "Make path          : " << m_makeBinary;
        qCDebug(lcDumpers) << "Gdb version        : " << m_debuggerVersion;
    } else if (m_debuggerEngine == CdbEngine) {
        QByteArray envBat = qgetenv("QTC_MSVC_ENV_BAT");
        QMap <QString, QString> envPairs;
        Utils::Environment env = Utils::Environment::systemEnvironment();
        QVERIFY(generateEnvironmentSettings(env, QString::fromLatin1(envBat), QString(), envPairs));
        for (auto envIt = envPairs.begin(); envIt != envPairs.end(); ++envIt)
            env.set(envIt.key(), envIt.value());
        QString cdbextPath = qEnvironmentVariable("QTC_CDBEXT_PATH");
        if (cdbextPath.isEmpty())
            cdbextPath = QString(CDBEXT_PATH "\\qtcreatorcdbext64");
        QVERIFY(QFileInfo::exists(cdbextPath + "\\qtcreatorcdbext.dll"));
        env.set("_NT_DEBUGGER_EXTENSION_PATH", cdbextPath);
        env.prependOrSetPath(Utils::FilePath::fromString(m_qmakeBinary).parentDir());
        m_makeBinary = env.searchInPath("nmake.exe").toString();
        m_env = env.toProcessEnvironment();

        QProcess cl;
        cl.start(env.searchInPath("cl.exe").toString(), QStringList());
        QVERIFY(cl.waitForFinished());
        QString output = cl.readAllStandardError();
        int pos = output.indexOf('\n');
        if (pos != -1)
            output = output.left(pos);
        qCDebug(lcDumpers) << "Extracting MSVC version from: " << output;
        QRegularExpression reg(" (\\d\\d)\\.(\\d\\d)\\.");
        QRegularExpressionMatch match = reg.match(output);
        if (match.matchType() != QRegularExpression::NoMatch)
            m_msvcVersion = QString(match.captured(1) + match.captured(2)).toInt();
    } else if (m_debuggerEngine == LldbEngine) {
        qCDebug(lcDumpers) << "Dumper dir         : " << DUMPERDIR;
        QProcess debugger;
        debugger.start(m_debuggerBinary, {"-v"});
        bool ok = debugger.waitForFinished(2000);
        QVERIFY(ok);
        QByteArray output = debugger.readAllStandardOutput();
        output += debugger.readAllStandardError();
        output = output.trimmed();
        // Should be something like "LLDB-178" (Mac OS X 10.8)
        // or "lldb version 3.5 ( revision )" (Ubuntu 13.10)
        QByteArray ba = output.mid(output.indexOf('-') + 1);
        int pos = ba.indexOf('.');
        if (pos >= 0)
            ba = ba.left(pos);
        m_debuggerVersion = ba.toInt();
        if (!m_debuggerVersion) {
            if (output.startsWith("lldb version")) {
                output = output.split('\n')[0]; // drop clang/llvm version
                int pos1 = output.indexOf('.', 13);
                int major = output.mid(13, pos1++ - 13).toInt();
                int pos2 = output.indexOf(' ', pos1);
                int minor = output.mid(pos1, pos2++ - pos1).toInt();
                m_debuggerVersion = 100 * major + 10 * minor;
            }
        }

        qCDebug(lcDumpers) << "Lldb version       :" << output << ba << m_debuggerVersion;
        QVERIFY(m_debuggerVersion);

        QByteArray envBat = qgetenv("QTC_MSVC_ENV_BAT");
        if (!envBat.isEmpty()) {
            QMap <QString, QString> envPairs;
            Utils::Environment env = Utils::Environment::systemEnvironment();
            QVERIFY(generateEnvironmentSettings(env, QString::fromLatin1(envBat), QString(), envPairs));

            env.prependOrSetPath(Utils::FilePath::fromString(m_qmakeBinary).parentDir());

            m_env = env.toProcessEnvironment();
            m_makeBinary = env.searchInPath("nmake.exe").toString();
        } else {
            m_env = QProcessEnvironment::systemEnvironment();
            m_makeBinary = "make";
        }
    }
}

void tst_Dumpers::init()
{
    t = new TempStuff(QTest::currentDataTag());
}

void tst_Dumpers::cleanup()
{
    if (!t->buildTemp.autoRemove()) {
        QFile logger(t->buildPath + "/input.txt");
        logger.open(QIODevice::ReadWrite);
        logger.write(t->input.toUtf8());
    }
    delete t;
}

void tst_Dumpers::cleanupTestCase()
{
<<<<<<< HEAD
    qCDebug(lcDumpers) << QTime::fromMSecsSinceStartOfDay(m_totalDumpTime);
=======
    qCDebug(lcDumpers) << "Dumpers total: " << QTime::fromMSecsSinceStartOfDay(m_totalDumpTime);
>>>>>>> 2ce6255a
    qCDebug(lcDumpers, "TotalOuter: %5d", m_totalDumpTime);
    qCDebug(lcDumpers, "TotalInner: %5d", m_totalInnerTime);
}

void tst_Dumpers::dumper()
{
    QFETCH(Data, data);

    if (!(data.engines & m_debuggerEngine))
        MSKIP_SINGLE("The test is excluded for this debugger engine.");

    if (data.neededGdbVersion.isRestricted && m_debuggerEngine == GdbEngine) {
        if (data.neededGdbVersion.min > m_debuggerVersion)
            MSKIP_SINGLE(QByteArray("Need minimum GDB version "
                + QByteArray::number(data.neededGdbVersion.min)));
        if (data.neededGdbVersion.max < m_debuggerVersion)
            MSKIP_SINGLE(QByteArray("Need maximum GDB version "
                + QByteArray::number(data.neededGdbVersion.max)));
    }

    if (data.neededLldbVersion.isRestricted && m_debuggerEngine == LldbEngine) {
        if (data.neededLldbVersion.min > m_debuggerVersion)
            MSKIP_SINGLE(QByteArray("Need minimum LLDB version "
                + QByteArray::number(data.neededLldbVersion.min)));
        if (data.neededLldbVersion.max < m_debuggerVersion)
            MSKIP_SINGLE(QByteArray("Need maximum LLDB version "
                + QByteArray::number(data.neededLldbVersion.max)));
    }

    if (data.disabledOnARM)
        MSKIP_SINGLE(QByteArray("Test disabled on arm macOS"));

    QByteArray output;
    QByteArray error;

    if (data.neededQtVersion.isRestricted) {
        if (data.neededQtVersion.min > m_qtVersion)
            MSKIP_SINGLE(QByteArray("Need minimum Qt version "
                + QByteArray::number(data.neededQtVersion.min, 16)));
        if (data.neededQtVersion.max < m_qtVersion)
            MSKIP_SINGLE(QByteArray("Need maximum Qt version "
                + QByteArray::number(data.neededQtVersion.max, 16)));
    }

    if (data.neededGccVersion.isRestricted) {
        QProcess gcc;
        gcc.setWorkingDirectory(t->buildPath);
        gcc.start("gcc", {"--version"});
        QVERIFY(gcc.waitForFinished());
        output = gcc.readAllStandardOutput();
        error = gcc.readAllStandardError();
        int pos = output.indexOf('\n');
        if (pos != -1)
            output = output.left(pos);
        qCDebug(lcDumpers) << "Extracting GCC version from: " << output;
        if (output.contains(QByteArray("SUSE Linux"))) {
            pos = output.indexOf(')');
            output = output.mid(pos + 1).trimmed();
            pos = output.indexOf(' ');
            output = output.left(pos);
        } else {
            pos = output.lastIndexOf(' ');
            output = output.mid(pos + 1);
        }
        int pos1 = output.indexOf('.');
        int major = output.left(pos1++).toInt();
        int pos2 = output.indexOf('.', pos1 + 1);
        int minor = output.mid(pos1, pos2++ - pos1).toInt();
        int patch = output.mid(pos2).toInt();
        m_gccVersion = 10000 * major + 100 * minor + patch;
        qCDebug(lcDumpers) << "GCC version: " << m_gccVersion;

        if (data.neededGccVersion.min > m_gccVersion)
            MSKIP_SINGLE(QByteArray("Need minimum GCC version "
                + QByteArray::number(data.neededGccVersion.min)));
        if (data.neededGccVersion.max < m_gccVersion)
            MSKIP_SINGLE(QByteArray("Need maximum GCC version "
                + QByteArray::number(data.neededGccVersion.max)));
    }

    if (data.neededMsvcVersion.isRestricted && m_debuggerEngine == CdbEngine) {
        if (data.neededMsvcVersion.min > m_msvcVersion)
            MSKIP_SINGLE(QByteArray("Need minimum Msvc version "
                         + QByteArray::number(data.neededMsvcVersion.min)));
        if (data.neededMsvcVersion.max < m_msvcVersion)
            MSKIP_SINGLE(QByteArray("Need maximum Msvc version "
                         + QByteArray::number(data.neededMsvcVersion.max)));
    }

    if (!data.configTest.executable.isEmpty()) {
        QProcess configTest;
        configTest.start(data.configTest.executable, data.configTest.arguments);
        QVERIFY(configTest.waitForFinished());
        output = configTest.readAllStandardOutput();
        error = configTest.readAllStandardError();
        if (configTest.exitCode()) {
            QString msg = "Configure test failed: '"
                         + data.configTest.executable + ' '
                         + data.configTest.arguments.join(' ')
                         +  "' " + output + ' ' + error;
            MSKIP_SINGLE(msg.toUtf8());
        }
    }

    QString mainFile;
    QByteArray cmakeLanguage;
    if (data.language == Language::C) {
        mainFile = "main.c";
        cmakeLanguage = "C";
    } else if (data.language == Language::ObjectiveCxx) {
        mainFile = "main.mm";
        cmakeLanguage = "CXX";
    } else if (data.language == Language::Nim) {
        mainFile = "main.nim";
        cmakeLanguage = "CXX";
    } else if (data.language == Language::Fortran90) {
        mainFile = "main.f90";
        cmakeLanguage = "Fortran";
    } else {
        mainFile = "main.cpp";
        cmakeLanguage = "CXX";
    }

    QFile projectFile;
    if (m_buildSystem == BuildSystem::CMake) {
        projectFile.setFileName(t->buildPath + "/CMakeLists.txt");
        QVERIFY(projectFile.open(QIODevice::ReadWrite));
        if (data.allProfile.isEmpty()) {
            projectFile.write("cmake_minimum_required(VERSION 3.5)\n\n");
            projectFile.write("project(doit LANGUAGES " + cmakeLanguage + ")\n\n");
            projectFile.write("set(CMAKE_INCLUDE_CURRENT_DIR ON)\n\n");

            if (data.useQt) {
                projectFile.write("set(CMAKE_AUTOUIC ON)\n");
                projectFile.write("set(CMAKE_AUTOMOC ON)\n");
                projectFile.write("set(CMAKE_AUTORCC ON)\n");
            }

            projectFile.write("set(CMAKE_CXX_STANDARD 11)\n");
            projectFile.write("set(CMAKE_CXX_STANDARD_REQUIRED ON)\n");

            projectFile.write("add_executable(doit\n");
            projectFile.write("    " + mainFile.toUtf8() + "\n");
            projectFile.write(")\n\n");

            //projectFile.write("target_link_libraries(doit PRIVATE Qt5::Widgets)\n");

            //projectFile.write("\nmacos: CONFIG += sdk_no_version_check\n");
            //projectFile.write("\nCONFIG -= release\n");
            //projectFile.write("\nCONFIG += debug\n");
            //projectFile.write("\nCONFIG += console\n");

            //if (m_useGLibCxxDebug)
            //    projectFile.write("DEFINES += _GLIBCXX_DEBUG\n");
            //if (m_debuggerEngine == GdbEngine && m_debuggerVersion < 70500)
            //    projectFile.write("QMAKE_CXXFLAGS += -gdwarf-3\n");
            projectFile.write(data.cmakelistsExtra.toUtf8());
        } else {
            projectFile.write(data.allProfile.toUtf8());
        }
        projectFile.close();
    } else {
        projectFile.setFileName(t->buildPath + "/doit.pro");
        QVERIFY(projectFile.open(QIODevice::ReadWrite));
        if (data.allProfile.isEmpty()) {
            projectFile.write("SOURCES = ");
            projectFile.write(mainFile.toUtf8());
            projectFile.write("\nTARGET = doit\n");
            projectFile.write("\nCONFIG -= app_bundle\n");
            projectFile.write("\nmacos: CONFIG += sdk_no_version_check\n");
            projectFile.write("\nCONFIG -= release\n");
            projectFile.write("\nCONFIG += debug\n");
            projectFile.write("\nCONFIG += console\n");
            if (data.useQt)
                projectFile.write("QT -= widgets gui\n");
            else
                projectFile.write("CONFIG -= qt\n");
            if (m_useGLibCxxDebug)
                projectFile.write("DEFINES += _GLIBCXX_DEBUG\n");
            if (m_debuggerEngine == GdbEngine && m_debuggerVersion < 70500)
                projectFile.write("QMAKE_CXXFLAGS += -gdwarf-3\n");
            if (m_debuggerEngine == CdbEngine)
                projectFile.write("CONFIG += utf8_source\n");
            projectFile.write(data.profileExtra.toUtf8());
        } else {
            projectFile.write(data.allProfile.toUtf8());
        }
#ifdef Q_OS_WIN
        projectFile.write("TARGET = ../doit\n"); // avoid handling debug / release folder
#endif
        projectFile.close();
    }

    QFile source(t->buildPath + '/' + mainFile);
    QVERIFY(source.open(QIODevice::ReadWrite));

    QString unused;
    if (!data.unused.isEmpty())
        unused = "unused(" + data.unused + ");";

    QString fullCode = QString() +
            "\n\n#ifdef _WIN32" + (data.useQt ?
                "\n#include <qt_windows.h>" :
                "\n#define NOMINMAX\n#include <windows.h>") +
            "\n#endif"
            "\n#if defined(_MSC_VER)"
                "\n#define BREAK DebugBreak();"
                "\n\nvoid unused(const void *first,...) { (void) first; }"
            "\n#else"
                "\n#include <stdint.h>";

    if (m_debuggerEngine == LldbEngine)
//#ifdef Q_OS_MAC
//        fullCode += "\n#define BREAK do { asm(\"int $3\"); } while (0)";
//#else
        fullCode += "\n#define BREAK int *nullPtr = 0; *nullPtr = 0;";
//#endif
    else
        fullCode += "\n#define BREAK do { asm(\"int $3\"); } while (0)";

    fullCode += "\n"
                "\nstatic volatile int64_t unused_dummy;\n"
                "\nvoid __attribute__((optimize(\"O0\"))) unused(const void *first,...)\n"
                "\n{\n"
                "\n    unused_dummy += (int64_t)first;\n"
                "\n}\n"
            "\n#endif"
            "\n"
            "\n\n" + data.includes +
            "\n\n" + (data.useQHash ?
                "\n#include <QByteArray>"
                "\n#include <QtGlobal>"
                "\n#if QT_VERSION >= 0x050900"
                "\n#include <QHash>"
                "\nvoid initHashSeed() { qSetGlobalQHashSeed(0); }"
                "\n#elif QT_VERSION >= 0x050000"
                "\nQT_BEGIN_NAMESPACE"
                "\nQ_CORE_EXPORT extern QBasicAtomicInt qt_qhash_seed; // from qhash.cpp"
                "\nQT_END_NAMESPACE"
                "\nvoid initHashSeed() { qt_qhash_seed.store(0); }"
                "\n#else"
                "\nvoid initHashSeed() {}"
                "\n#endif" : "") +
            "\n\nint main(int argc, char *argv[])"
            "\n{"
            "\n    int skipall = 0;"
            "\n    int qtversion = " + (data.useQt ? "QT_VERSION" : "0") + ";"
            "\n#ifdef __GNUC__"
            "\n    int gccversion = 10000 * __GNUC__ + 100 * __GNUC_MINOR__;"
            "\n#else"
            "\n    int gccversion = 0;"
            "\n#endif"
            "\n#ifdef __clang__"
            "\n    int clangversion = 10000 * __clang_major__ + 100 * __clang_minor__;"
            "\n    gccversion = 0;"
            "\n#else"
            "\n    int clangversion = 0;"
            "\n#endif"
            "\n#ifdef BOOST_VERSION"
            "\n    int boostversion = BOOST_VERSION;"
            "\n#else"
            "\n    int boostversion = 0;"
            "\n#endif"
            "\n" + (data.useQHash ? "initHashSeed();" : "") +
            "\n" + data.code +
            "\n    BREAK;" +
            "\n" + unused +
            "\n    unused(&argc, &argv, &skipall, &qtversion, &gccversion, &clangversion, &boostversion);"
            "\n    return 0;"
            "\n}\n";
    if (!data.allCode.isEmpty())
        fullCode = data.allCode;
    // MSVC 14 requires a BOM on an UTF-8 encoded sourcefile
    // see: https://msdn.microsoft.com/en-us//library/xwy0e8f2.aspx
    source.write("\xef\xbb\xbf", 3);
    source.write(fullCode.toUtf8());
    source.close();

    if (m_buildSystem == BuildSystem::CMake) {
        QProcess cmake;
        cmake.setWorkingDirectory(t->buildPath);
        QDir dir = QFileInfo(m_qmakeBinary).dir(); // {Qt:QT_INSTALL_PREFIX}
        dir.cdUp();
        QStringList options = {
            "-DCMAKE_BUILD_TYPE=Debug",
            "-DCMAKE_PREFIX_PATH=" + dir.absolutePath(),
            "."
        };
        //qCDebug(lcDumpers) << "Starting cmake: " << m_cmakeBinary << ' ' << qPrintable(options.join(' '));
        cmake.setProcessEnvironment(m_env);
        cmake.start(m_cmakeBinary, options);
        QVERIFY(cmake.waitForFinished());
        output = cmake.readAllStandardOutput();
        error = cmake.readAllStandardError();
        //qCDebug(lcDumpers) << "stdout: " << output;

        if (data.allProfile.isEmpty()) { // Nim...
            if (!error.isEmpty()) {
                qCDebug(lcDumpers) << error; QVERIFY(false);
            }
        }
    } else {
        QProcess qmake;
        qmake.setWorkingDirectory(t->buildPath);
        //qCDebug(lcDumpers) << "Starting qmake: " << m_qmakeBinary;
        QStringList options;
    #ifdef Q_OS_MACOS
        if (m_qtVersion && m_qtVersion < 0x050000)
            options << "-spec" << "unsupported/macx-clang";
    #endif
        qmake.setProcessEnvironment(m_env);
        qmake.start(m_qmakeBinary, options);
        QVERIFY(qmake.waitForFinished());
        output = qmake.readAllStandardOutput();
        error = qmake.readAllStandardError();
        //qCDebug(lcDumpers) << "stdout: " << output;

        if (data.allProfile.isEmpty()) { // Nim...
            if (!error.isEmpty()) {
                qCDebug(lcDumpers) << error; QVERIFY(qmake.exitCode() == 0);
            }
        }
    }

    QProcess make;
    make.setWorkingDirectory(t->buildPath);
    make.setProcessEnvironment(m_env);

    make.start(m_makeBinary, QStringList());
    QVERIFY(make.waitForFinished());
    output = make.readAllStandardOutput();
    error = make.readAllStandardError();
    //qCDebug(lcDumpers) << "stdout: " << output;
    if (make.exitCode()) {
        if (data.useBoost && make.exitStatus() == QProcess::NormalExit)
            MSKIP_SINGLE("Compile failed - probably missing Boost?");

        qCDebug(lcDumpers).noquote() << error;
        qCDebug(lcDumpers) << "\n------------------ CODE --------------------";
        qCDebug(lcDumpers).noquote() << fullCode;
        qCDebug(lcDumpers) << "\n------------------ CODE --------------------";
        qCDebug(lcDumpers).noquote() << "Project file: " << projectFile.fileName();
        QCOMPARE(make.exitCode(), 0);
    }

    if (data.neededDwarfVersion.isRestricted) {
        QProcess readelf;
        readelf.setWorkingDirectory(t->buildPath);
        readelf.start("readelf", {"-wi", "doit"});
        QVERIFY(readelf.waitForFinished());
        output = readelf.readAllStandardOutput();
        error = readelf.readAllStandardError();
        int pos1 = output.indexOf("Version:") + 8;
        int pos2 = output.indexOf("\n", pos1);
        int dwarfVersion = output.mid(pos1, pos2 - pos1).toInt();
        //qCDebug(lcDumpers) << "OUT: " << output;
        //qCDebug(lcDumpers) << "ERR: " << error;
        qCDebug(lcDumpers) << "DWARF Version : " << dwarfVersion;

        if (data.neededDwarfVersion.min > dwarfVersion)
            MSKIP_SINGLE(QByteArray("Need minimum DWARF version "
                + QByteArray::number(data.neededDwarfVersion.min)));
        if (data.neededDwarfVersion.max < dwarfVersion)
            MSKIP_SINGLE(QByteArray("Need maximum DWARF version "
                + QByteArray::number(data.neededDwarfVersion.max)));
    }

    QByteArray dumperDir = DUMPERDIR;

    QSet<QString> expandedINames;
    expandedINames.insert("local");
    auto collectExpandedINames = [&](const QList<Check> &checks) {
        for (const Check &check : checks) {
            QString parent = check.iname;
            while (true) {
                parent = parentIName(parent);
                if (parent.isEmpty())
                    break;
                expandedINames.insert(parent);
            }
        }
    };
    collectExpandedINames(data.checks);
    for (const auto &checkset : std::as_const(data.checksets))
        collectExpandedINames(checkset.checks);

    QString expanded;
    QString expandedq;
    for (const QString &iname : std::as_const(expandedINames)) {
        if (!expanded.isEmpty()) {
            expanded.append(',');
            expandedq.append(',');
        }
        expanded += iname;
        expandedq += '\'' + iname + "':";
        expandedq += data.bigArray ? "10000" : "100";
    }

    QString exe = m_debuggerBinary;
    QStringList args;
    QString cmds;

    QString dumperOptions = data.dumperOptions;
    if (!dumperOptions.isEmpty() && !dumperOptions.endsWith(','))
        dumperOptions += ',';

    if (m_debuggerEngine == GdbEngine) {
        const QFileInfo gdbBinaryFile(exe);
        const QString uninstalledData = gdbBinaryFile.absolutePath()
            + "/data-directory/python";

        args << "-i" << "mi" << "-quiet" << "-nx";
        QByteArray nograb = "-nograb";

        cmds = "set confirm off\n"
                "file doit\n"
                "set auto-load python-scripts off\n";

        cmds += "python sys.path.insert(1, '" + dumperDir + "')\n"
                "python sys.path.append('" + uninstalledData + "')\n"
                "python from gdbbridge import *\n"
                "python theDumper.setupDumpers()\n"
                "run " + nograb + "\n"
                "up " + QString::number(data.skipLevels) + "\n"
                "python theDumper.fetchVariables({" + dumperOptions +
                    "'token':2,'fancy':1,'forcens':1,"
                    "'autoderef':1,'dyntype':1,'passexceptions':1,"
                    "'qtversion':" + QString::number(m_qtVersion) + ",'qtnamespace':'',"
                    "'testing':1,'qobjectnames':1,"
                    "'expanded':{" + expandedq + "}})\n";

        cmds += "quit\n";

    } else if (m_debuggerEngine == CdbEngine) {
        args << "-aqtcreatorcdbext.dll"
             << "-G"
             << "-xn"
             << "0x4000001f"
             << "-g"
             << "doit.exe";
        cmds += ".symopt+0x8000\n"
                "!qtcreatorcdbext.script sys.path.insert(1, '" + dumperDir + "')\n"
                "!qtcreatorcdbext.script from cdbbridge import *\n"
                "!qtcreatorcdbext.script theDumper = Dumper()\n"
                "!qtcreatorcdbext.script theDumper.setupDumpers()\n"
                ".frame 1\n"
                "!qtcreatorcdbext.pid\n"
                "!qtcreatorcdbext.script -t 42 theDumper.fetchVariables({" + dumperOptions +
                "'token':2,'fancy':1,'forcens':1,"
                "'autoderef':1,'dyntype':1,'passexceptions':0,"
                "'testing':1,'qobjectnames':1,"
                "'qtversion':" + QString::number(m_qtVersion) + ",'qtnamespace':'',"
                "'expanded':{" + expandedq + "}})\n"
                "q\n";
    } else if (m_debuggerEngine == LldbEngine) {
        QFile fullLldb(t->buildPath + "/lldbcommand.txt");
        fullLldb.setPermissions(QFile::ReadOwner|QFile::WriteOwner|QFile::ExeOwner|QFile::ReadGroup|QFile::ReadOther);
        fullLldb.open(QIODevice::WriteOnly);
        fullLldb.write((exe + ' ' + args.join(' ') + '\n').toUtf8());

#ifdef Q_OS_WIN
        const QString exeSuffix(".exe");
        const QString frameLevel("1");
#else
        const QString exeSuffix;
        const QString frameLevel("0");
#endif
        cmds = "sc import sys\n"
               "sc sys.path.insert(1, '" + dumperDir + "')\n"
               "sc from lldbbridge import *\n"
              // "sc print(dir())\n"
               "sc Tester('" + t->buildPath.toLatin1() + "/doit" + exeSuffix + "', " + frameLevel
               + ", {" + dumperOptions +
                    "'fancy':1,'forcens':1,"
                    "'autoderef':1,'dyntype':1,'passexceptions':1,"
                    "'testing':1,'qobjectnames':1,"
                    "'qtversion':" + QString::number(m_qtVersion) + ",'qtnamespace':'',"
                    "'expanded':{" + expandedq + "}})\n"
               "quit\n";

        fullLldb.write(cmds.toUtf8());
        fullLldb.close();
    }

    t->input = cmds;

    QProcessEnvironment env = m_env;
    if (data.useDebugImage)
        env.insert("DYLD_IMAGE_SUFFIX", "_debug");

    QProcess debugger;
    debugger.setProcessEnvironment(env);
    debugger.setWorkingDirectory(t->buildPath);
    debugger.start(exe, args);
    QVERIFY(debugger.waitForStarted());
    QElapsedTimer dumperTimer;
    dumperTimer.start();
    debugger.write(cmds.toLocal8Bit());
    QVERIFY(debugger.waitForFinished());
    const int elapsed = dumperTimer.elapsed();
    //< QTime::fromMSecsSinceStartOfDay(elapsed);
    qCDebug(lcDumpers, "CaseOuter: %5d", elapsed);
    m_totalDumpTime += elapsed;
    output = debugger.readAllStandardOutput();
    QByteArray fullOutput = output;
    //qCDebug(lcDumpers) << "stdout: " << output;
    error = debugger.readAllStandardError();
    if (!error.isEmpty())
        qCDebug(lcDumpers) << error;

    if (keepTemp()) {
        QFile logger(t->buildPath + "/output.txt");
        logger.open(QIODevice::ReadWrite);
        logger.write("=== STDOUT ===\n");
        logger.write(output);
        logger.write("\n=== STDERR ===\n");
        logger.write(error);
    }

    Context context(m_debuggerEngine);
    QByteArray contents;
    GdbMi actual;
    if (m_debuggerEngine == GdbEngine) {
        int posDataStart = output.indexOf("data=");
        if (posDataStart == -1) {
            qCDebug(lcDumpers).noquote() << "NO \"data=\" IN OUTPUT: " << output;
            QVERIFY(posDataStart != -1);
        }
        contents = output.mid(posDataStart);
        contents.replace("\\\"", "\"");

        actual.fromStringMultiple(QString::fromLocal8Bit(contents));
        context.nameSpace = actual["qtnamespace"].data();
        int runtime = actual["runtime"].data().toFloat() * 1000;
        qCDebug(lcDumpers, "CaseInner: %5d", runtime);
        m_totalInnerTime += runtime;
        actual = actual["data"];
        //qCDebug(lcDumpers) << "FOUND NS: " << context.nameSpace;

    } else if (m_debuggerEngine == LldbEngine) {
        //qCDebug(lcDumpers).noquote() << "GOT OUTPUT: " << output;
        int pos = output.indexOf("data=[");
        QVERIFY(pos != -1);
        output = output.mid(pos);
        contents = output;

        int posNameSpaceStart = output.indexOf("@NS@");
        if (posNameSpaceStart == -1)
            qCDebug(lcDumpers).noquote() << "OUTPUT: " << output;
        QVERIFY(posNameSpaceStart != -1);
        posNameSpaceStart += sizeof("@NS@") - 1;
        int posNameSpaceEnd = output.indexOf("@", posNameSpaceStart);
        QVERIFY(posNameSpaceEnd != -1);
        context.nameSpace = QString::fromLocal8Bit(output.mid(
            posNameSpaceStart, posNameSpaceEnd - posNameSpaceStart));
        //qCDebug(lcDumpers) << "FOUND NS: " << context.nameSpace;
        if (context.nameSpace == "::")
            context.nameSpace.clear();
        contents.replace("\\\"", "\"");
<<<<<<< HEAD
        actual.fromStringMultiple(QString::fromLocal8Bit(contents));
        int runtime = actual["runtime"].data().toFloat() * 1000;
        qCDebug(lcDumpers, "CaseInner: %5d", runtime);
        m_totalInnerTime += runtime;
        actual = actual["data"];
        //qCDebug(lcDumpers).noquote() << "\nACTUAL: " << actual.toString() << "\nXYYY";

=======
        actual.fromString(QString::fromLocal8Bit(contents));
        int runtime = actual["runtime"].data().toFloat() * 1000;
        qCDebug(lcDumpers, "CaseInner: %5d", runtime);
        m_totalInnerTime += runtime;
>>>>>>> 2ce6255a
    } else {
        QByteArray localsAnswerStart("<qtcreatorcdbext>|R|42|");
        QByteArray locals("|script|");
        int localsBeginPos = output.indexOf(locals, output.indexOf(localsAnswerStart));
        if (localsBeginPos == -1)
            qCDebug(lcDumpers).noquote() << "OUTPUT: " << output;
        QVERIFY(localsBeginPos != -1);
        do {
            const int msgStart = localsBeginPos + locals.length();
            const int msgEnd = output.indexOf("\n", msgStart);
            contents += output.mid(msgStart, msgEnd - msgStart);
            localsBeginPos = output.indexOf(localsAnswerStart, msgEnd);
            if (localsBeginPos != -1)
                localsBeginPos = output.indexOf(locals, localsBeginPos);
        } while (localsBeginPos != -1);
        actual.fromString(QString::fromLocal8Bit(contents));
        context.nameSpace = actual["result"]["qtnamespace"].data();
        int runtime = actual["result"]["runtime"].data().toFloat() * 1000;
        qCDebug(lcDumpers, "CaseInner: %5d", runtime);
        m_totalInnerTime += runtime;
        actual = actual["result"]["data"];
    }

    WatchItem local;
    local.iname = "local";

    for (const GdbMi &child : actual) {
        const QString iname = child["iname"].data();
        if (iname == "local.qtversion")
            context.qtVersion = child["value"].toInt();
        else if (iname == "local.gccversion")
            context.gccVersion = child["value"].toInt();
        else if (iname == "local.clangversion")
            context.clangVersion = child["value"].toInt();
        else if (iname == "local.boostversion")
            context.boostVersion = child["value"].toInt();
        else if (iname == "local.skipall") {
            bool skipAll = child["value"].toInt();
            if (skipAll) {
                MSKIP_SINGLE("This test is excluded in this test machine configuration.");
                return;
            }
        } else {
            WatchItem *item = new WatchItem;
            item->parse(child, true);
            local.appendChild(item);
        }
    }


    //qCDebug(lcDumpers) << "QT VERSION " << QByteArray::number(context.qtVersion, 16);
    QSet<QString> seenINames;
    bool ok = true;

    auto test = [&](const Check &check, bool *removeIt, bool single) {
        if (!check.matches(m_debuggerEngine, m_debuggerVersion, context)) {
            //if (single)
            //    qCDebug(lcDumpers) << "SKIPPING NON-MATCHING TEST " << check;
            return true; // we have not failed
        }

        const QString iname = check.iname;
        WatchItem *item = local.findAnyChild([iname](Utils::TreeItem *item) {
            return static_cast<WatchItem *>(item)->internalName() == iname;
        });
        if (!item) {
            if (check.optionallyPresent)
                return true;
            qCDebug(lcDumpers) << "NOT SEEN: " << check.iname;
            return false;
        }
        seenINames.insert(iname);
        //qCDebug(lcDumpers) << "CHECKS" << i << check.iname;

        *removeIt = true;

        //qCDebug(lcDumpers) << "USING MATCHING TEST FOR " << iname;
        QString name = item->realName();
        QString type = item->type;
        if (!check.expectedName.matches(name, context)) {
            if (single) {
                qCDebug(lcDumpers) << "INAME        : " << iname;
                qCDebug(lcDumpers) << "NAME ACTUAL  : " << name;
                qCDebug(lcDumpers) << "NAME EXPECTED: " << check.expectedName.name;
            }
            return false;
        }
        if (!check.expectedValue.matches(item->value, context)) {
            if (single) {
                qCDebug(lcDumpers) << "INAME         : " << iname;
                qCDebug(lcDumpers) << "VALUE ACTUAL  : " << item->value << toHex(item->value);
                qCDebug(lcDumpers) << "VALUE EXPECTED: " << check.expectedValue.value << toHex(check.expectedValue.value);
            }
            return false;
        }
        if (!check.expectedType.matches(type, context)) {
            if (single) {
                qCDebug(lcDumpers) << "INAME        : " << iname;
                qCDebug(lcDumpers) << "TYPE ACTUAL  : " << type;
                qCDebug(lcDumpers) << "TYPE EXPECTED: " << check.expectedType.type;
            }
            return false;
        }
        return true;
    };

    for (int i = data.checks.size(); --i >= 0; ) {
        bool removeIt = false;
        if (!test(data.checks.at(i), &removeIt, true))
            ok = false;
        if (removeIt)
            data.checks.removeAt(i);
    }

    for (const CheckSet &checkset : data.checksets) {
        bool setok = false;
        bool removeItDummy = false;
        for (const Check &check : checkset.checks) {
            if (test(check, &removeItDummy, false)) {
                setok = true;
            }
        }
        if (!setok) {
            qCDebug(lcDumpers) << "NO CHECK IN SET PASSED";
            for (const Check &check : checkset.checks)
                qCDebug(lcDumpers) << check;
            ok = false;
        }
    }

    if (!data.checks.isEmpty()) {
        for (int i = data.checks.size(); --i >= 0; ) {
            Check check = data.checks.at(i);
            if (!check.matches(m_debuggerEngine, m_debuggerVersion, context))
                data.checks.removeAt(i);
        }
    }

    if (!data.checks.isEmpty()) {
        qCDebug(lcDumpers) << "SOME TESTS NOT EXECUTED: ";
        for (const Check &check : std::as_const(data.checks)) {
            if (check.optionallyPresent) {
                qCDebug(lcDumpers) << "  OPTIONAL TEST NOT FOUND: " << check << " IGNORED.";
            } else {
                qCDebug(lcDumpers) << "  COMPULSORY TEST NOT FOUND: " << check;
                ok = false;
            }
        }
        qCDebug(lcDumpers) << "SEEN INAMES " << seenINames;
        qCDebug(lcDumpers) << "EXPANDED     : " << expanded;
    }

    for (int i = data.requiredMessages.size(); --i >= 0; ) {
        RequiredMessage check = data.requiredMessages.at(i);
        if (fullOutput.contains(check.message.toLatin1())) {
            qCDebug(lcDumpers) << " EXPECTED MESSAGE TO BE MISSING, BUT FOUND: " << check.message;
            ok = false;
        }
    }

    int pos1 = 0;
    int pos2 = -1;
    while (true) {
        pos1 = fullOutput.indexOf("bridgemessage={msg=", pos2 + 1);
        if (pos1 == -1)
            break;
        pos1 += 20;
        pos2 = fullOutput.indexOf("\"}", pos1 + 1);
        if (pos2 == -1)
            break;
        qCDebug(lcDumpers) << "MSG: " << fullOutput.mid(pos1, pos2 - pos1);
    }

    if (ok) {
        m_keepTemp = false;
    } else {
        local.forAllChildren([](WatchItem *item) { qCDebug(lcDumpers) << item->internalName(); });

        qCDebug(lcDumpers).noquote() << "CONTENTS     : " << contents;
        qCDebug(lcDumpers).noquote() << "FULL OUTPUT  : " << fullOutput.data();
        qCDebug(lcDumpers) << "Qt VERSION   : " << QString::number(context.qtVersion, 16);
        if (m_debuggerEngine != CdbEngine)
            qCDebug(lcDumpers) << "GCC VERSION   : " << context.gccVersion;
        qCDebug(lcDumpers) << "BUILD DIR    : " << t->buildPath;
    }
    QVERIFY(ok);
    disarm();
}

void tst_Dumpers::dumper_data()
{
    QTest::addColumn<Data>("data");

    QString fooData =
            "#include <QHash>\n"
            "#include <QMap>\n"
            "#include <QObject>\n"
            "#include <QString>\n"
            "#include <QDebug>\n"

            "//#define DEBUG_FOO(s) qDebug() << s << this->a << \" AT \" "
                "<< qPrintable(\"0x\" + QString::number(quintptr(this), 16));\n"
            "#define DEBUG_FOO(s)\n"
            "class Foo\n"
            "{\n"
            "public:\n"
            "    Foo(int i = 0)\n"
            "        : a(i), b(2)\n"
            "    {\n"
            "       for (int j = 0; j < 6; ++j)\n"
            "           x[j] = 'a' + j;\n"
            "        DEBUG_FOO(\"CREATE\")\n"
            "    }\n"
            "    Foo(const Foo &f)\n"
            "    {\n"
            "        copy(f);\n"
            "        DEBUG_FOO(\"COPY\");\n"
            "    }\n"
            "    void operator=(const Foo &f)\n"
            "    {\n"
            "        copy(f);\n"
            "        DEBUG_FOO(\"ASSIGN\");\n"
            "    }\n"
            "\n"
            "    virtual ~Foo()\n"
            "    {\n"
            "        a = 5;\n"
            "    }\n"
            "    void copy(const Foo &f)\n"
            "    {\n"
            "        a = f.a;\n"
            "        b = f.b;\n"
            "        m = f.m;\n"
            "        h = f.h;\n"
            "       for (int j = 0; j < 6; ++j)\n"
            "           x[j] = f.x[j];\n"
            "    }\n"
            "    void doit()\n"
            "    {\n"
            "        static QObject ob;\n"
            "        m[\"1\"] = \"2\";\n"
            "        h[&ob] = m.begin();\n"
            "        --b;\n"
            "    }\n"
            "public:\n"
            "    int a, b;\n"
            "    char x[6];\n"
            "private:\n"
            "    typedef QMap<QString, QString> Map;\n"
            "    Map m;\n"
            "    QHash<QObject *, Map::iterator> h;\n"
            "};\n";

    QString nsData =
            "namespace nsA {\n"
            "namespace nsB {\n"
           " struct SomeType\n"
           " {\n"
           "     SomeType(int a) : a(a) {}\n"
           "     int a;\n"
           " };\n"
           " } // namespace nsB\n"
           " } // namespace nsA\n";


    QTest::newRow("QBitArray")
            << Data("#include <QBitArray>",

                    "QBitArray ba0;\n"
                    "QBitArray ba1(20, true);\n"
                    "ba1.setBit(1, false);\n"
                    "ba1.setBit(3, false);\n"
                    "ba1.setBit(16, false);",

                    "&ba0, &ba1")

               + CoreProfile()

               + Check("ba0", "<0 items>", "@QBitArray")
               + Check("ba1", "<20 items>", "@QBitArray")
                // Cdb has "proper" "false"/"true"
               + Check("ba1.0", "[0]", "1", "bool")
               + Check("ba1.1", "[1]", "0", "bool")
               + Check("ba1.2", "[2]", "1", "bool")
               + Check("ba1.3", "[3]", "0", "bool")
               + Check("ba1.15", "[15]", "1", "bool")
               + Check("ba1.16", "[16]", "0", "bool")
               + Check("ba1.17", "[17]", "1", "bool");


    QTest::newRow("QByteArray")
            << Data("#include <QByteArray>\n"
                    "#include <QString>\n"
                    "#include <string>\n",

                    "QByteArray ba0;\n\n"

                    "QByteArray ba1 = \"Hello\\\"World\";\n"
                    "ba1 += char(0);\n"
                    "ba1 += 1;\n"
                    "ba1 += 2;\n\n"

                    "QByteArray ba2;\n"
                    "for (int i = 256; --i >= 0; )\n"
                    "    ba2.append(char(i));\n"
                    "QString s(10000, 'x');\n"
                    "std::string ss(10000, 'c');\n\n"

                    "const char *str1 = \"\\356\";\n"
                    "const char *str2 = \"\\xee\";\n"
                    "const char *str3 = \"\\\\ee\";\n"
                    "QByteArray buf1(str1);\n"
                    "QByteArray buf2(str2);\n"
                    "QByteArray buf3(str3);\n\n"

                    "char data[] = { 'H', 'e', 'l', 'l', 'o' };\n"
                    "QByteArray ba4 = QByteArray::fromRawData(data, 4);\n"
                    "QByteArray ba5 = QByteArray::fromRawData(data + 1, 4);",

                    "&ba0, &ba1, &ba2, &s, &ss, &str1, &str2, &str3, &data, &ba4, &ba5, "
                    "&buf1, &buf2, &buf3, &ba4, &ba5")

               + CoreProfile()

               + Check("ba0", "ba0", "\"\"", "@QByteArray")

               + Check("ba1", Value(QString("\"Hello\"World")
                      + QChar(0) + QChar(1) + QChar(2) + '"'), "@QByteArray")
               + Check("ba1.0", "[0]", "72", "char")
               + Check("ba1.11", "[11]", "0", "char")
               + Check("ba1.12", "[12]", "1", "char")
               + Check("ba1.13", "[13]", "2", "char")

               + Check("ba2", AnyValue, "@QByteArray")
               + Check("s", Value('"' + QString(100, QChar('x')) + '"'), "@QString")
               + Check("ss", Value('"' + QString(100, QChar('c')) + '"'), "std::string")

               + Check("buf1", Value("\"" + QString(1, QChar(0xee)) + "\""), "@QByteArray")
               + Check("buf2", Value("\"" + QString(1, QChar(0xee)) + "\""), "@QByteArray")
               + Check("buf3", "\"\\ee\"", "@QByteArray")
               + Check("str1", AnyValue, "char *")

               + Check("ba4", "\"Hell\"", "@QByteArray")
               + Check("ba5", "\"ello\"", "@QByteArray");


    QTest::newRow("QChar")
            << Data("#include <QString>",

                    "QString s = QLatin1String(\"x\");\n"
                    "QChar c = s.at(0);",

                    "&s, &c")

               + CoreProfile()

               + Check("c", "120", "@QChar");


    QTest::newRow("QFlags")
            << Data("#include <QFlags>\n"
                    "enum Foo { a = 0x1, b = 0x2 };\n"
                    "Q_DECLARE_FLAGS(FooFlags, Foo)\n"
                    "Q_DECLARE_OPERATORS_FOR_FLAGS(FooFlags)\n",

                    "FooFlags f1(a);\n"
                    "FooFlags f2(a | b);\n",

                    "&f1, &f2")

               + CoreProfile()

               + Check("f1", "a (1)", TypeDef("@QFlags<enum Foo>", "FooFlags")) % CdbEngine
               + Check("f1", "a (0x0001)", "FooFlags") % NoCdbEngine
               + Check("f2", "(a | b) (0x0003)", "FooFlags") % GdbEngine;


    QTest::newRow("QDateTime")
            << Data("#include <QDateTime>\n"
                    "#if QT_VERSION >= QT_VERSION_CHECK(5, 2, 0)\n"
                    "#include <QTimeZone>\n"
                    "#endif",

                    "QDate d0;\n"
                    "QDate d1;\n"
                    "d1.setDate(1980, 1, 1);\n"

                    "QTime t0;\n"
                    "QTime t1(13, 15, 32);\n"

                    "QDateTime dt0;\n"
                    "QDateTime dt1(QDate(1980, 1, 1), QTime(13, 15, 32), Qt::UTC);\n"
                    "#if QT_VERSION >= QT_VERSION_CHECK(5, 2, 0)\n"
                    "QDateTime dt2(QDate(1980, 1, 1), QTime(13, 15, 32), QTimeZone(60 * 60));\n"
                    "#endif\n",

                    "&d0, &d1, &t0, &t1, &dt0, &dt1, &dt2")

               + CoreProfile()

               + Check("d0", "(invalid)", "@QDate")
               + Check("d1", "Tue Jan 1 1980", "@QDate")
               + Check("d1.(ISO)", "\"1980-01-01\"", "@QString") % NeedsInferiorCall
               + Check("d1.toString", "\"Tue Jan 1 1980\"", "@QString") % NeedsInferiorCall
               + Check("d1.(Locale)", AnyValue, "@QString") % NeedsInferiorCall
                    % QtVersion(0, 0x5ffff) // Gone in Qt6
               + Check("d1.(SystemLocale)", AnyValue, "@QString") % NeedsInferiorCall
                    % QtVersion(0, 0x5ffff) // Gone in Qt6

               + Check("t0", "(invalid)", "@QTime")
               + Check("t1", "13:15:32", "@QTime")
               + Check("t1.(ISO)", "\"13:15:32\"", "@QString") % NeedsInferiorCall
               + Check("t1.toString", "\"13:15:32\"", "@QString") % NeedsInferiorCall
               + Check("t1.(Locale)", AnyValue, "@QString") % NeedsInferiorCall
                    % QtVersion(0, 0x5ffff) // Gone in Qt6
               + Check("t1.(SystemLocale)", AnyValue, "@QString") % NeedsInferiorCall
                    % QtVersion(0, 0x5ffff) // Gone in Qt6

               + Check("dt0", "(invalid)", "@QDateTime")
               + Check("dt1", Value4("Tue Jan 1 13:15:32 1980"), "@QDateTime")
               + Check("dt1", Value5("Tue Jan 1 13:15:32 1980 GMT"), "@QDateTime")
               + Check("dt1", Value6("Tue Jan 1 13:15:32 1980 GMT"), "@QDateTime")
               + Check("dt1.(ISO)",
                    "\"1980-01-01T13:15:32Z\"", "@QString") % NeedsInferiorCall
               + Check("dt1.(Locale)", AnyValue, "@QString") % NeedsInferiorCall
                    % QtVersion(0, 0x5ffff) // Gone in Qt6
               + Check("dt1.(SystemLocale)", AnyValue, "@QString") % NeedsInferiorCall
                    % QtVersion(0, 0x5ffff) // Gone in Qt6
               + Check("dt1.toString",
                    Value4("\"Tue Jan 1 13:15:32 1980\""), "@QString") % NeedsInferiorCall
               + Check("dt1.toString",
                    Value5("\"Tue Jan 1 13:15:32 1980 GMT\""), "@QString") % NeedsInferiorCall
               //+ Check("dt1.toUTC",
               //     Value4("Tue Jan 1 13:15:32 1980"), "@QDateTime") % Optional()
               //+ Check("dt1.toUTC",
               //     Value5("Tue Jan 1 13:15:32 1980 GMT"), "@QDateTime") % Optional();
               + Check("dt2", Value5("Tue Jan 1 13:15:32 1980 UTC+01:00"), "@QDateTime")
               + Check("dt2", Value6("Tue Jan 1 13:15:32 1980 UTC+01:00"), "@QDateTime");


    QTest::newRow("QFileInfo")
#ifdef Q_OS_WIN
            << Data("#include <QFile>\n"
                    "#include <QFileInfo>\n",

                    "QFile file(\"C:\\\\Program Files\\\\t\");\n"
                    "file.setObjectName(\"A QFile instance\");\n"
                    "QFileInfo fi(\"C:\\\\Program Files\\\\tt\");\n"
                    "QString s = fi.absoluteFilePath();",

                    "&s")

               + CoreProfile()

               + Check("fi", "\"C:/Program Files/tt\"", "@QFileInfo")
               + Check("file", "\"C:\\Program Files\\t\"", "@QFile")
               + Check("s", "\"C:/Program Files/tt\"", "@QString");
#else
            << Data("#include <QFile>\n"
                    "#include <QFileInfo>\n",

                    "QFile file(\"/tmp/t\");\n"
                    "file.setObjectName(\"A QFile instance\");\n"
                    "QFileInfo fi(\"/tmp/tt\");\n"
                    "QString s = fi.absoluteFilePath();\n",

                    "&s")

               + CoreProfile()

               + Check("fi", "\"/tmp/tt\"", "@QFileInfo")
               + Check("file", "\"/tmp/t\"", "@QFile")
               + Check("s", "\"/tmp/tt\"", "@QString");
#endif


    QTest::newRow("QFixed")
            << Data("#include <private/qfixed_p.h>\n",
                    "QFixed f(1234);",
                    "&f")
               + Qt5
               + GuiPrivateProfile()
               + Check("f", "78976/64 = 1234.0", "@QFixed");


    QTest::newRow("QHash")
            << Data("#include <QHash>\n"
                    "#include <QByteArray>\n"
                    "#include <QPointer>\n"
                    "#include <QString>\n"
                    "#include <QList>\n" + fooData,

                    "QHash<QString, QList<int> > h1;\n"
                    "h1.insert(\"Hallo\", QList<int>());\n"
                    "h1.insert(\"Welt\", QList<int>() << 1);\n"
                    "h1.insert(\"!\", QList<int>() << 1 << 2);\n\n"

                    "QHash<int, float> h2;\n"
                    "h2[0]  = 33.0;\n"
                    "h2[11] = 11.0;\n"
                    "h2[22] = 22.0;\n\n"

                    "QHash<QString, int> h3;\n"
                    "h3[\"22.0\"] = 22.0;\n"

                    "QHash<QByteArray, float> h4;\n"
                    "h4[\"22.0\"] = 22.0;\n"

                    "QHash<int, QString> h5;\n"
                    "h5[22] = \"22.0\";\n\n"

                    "QHash<QString, Foo> h6;\n"
                    "h6[\"22.0\"] = Foo(22);\n"

                    "QObject ob;\n"
                    "QHash<QString, QPointer<QObject> > h7;\n"
                    "h7.insert(\"Hallo\", QPointer<QObject>(&ob));\n"
                    "h7.insert(\"Welt\", QPointer<QObject>(&ob));\n"
                    "h7.insert(\".\", QPointer<QObject>(&ob));\n\n"

                    "typedef QHash<int, float> Hash;\n"
                    "Hash h8;\n"
                    "h8[11] = 11.0;\n"
                    "h8[22] = 22.0;\n"
                    "h8[33] = 33.0;\n"
                    "Hash::iterator it1 = h8.begin();\n"
                    "Hash::iterator it2 = it1; ++it2;\n"
                    "Hash::iterator it3 = it2; ++it3;",

                    "&it1, &it2, &it3")

               + CoreProfile()

               + Check("h1", "<3 items>", "@QHash<@QString, @QList<int> >")
               + Check("h1.0.key", Value4("\"Hallo\""), "@QString")
               + Check("h1.0.key", Value5("\"Welt\""), "@QString")
               + Check("h1.0.value", Value4("<0 items>"), "@QList<int>")
               + Check("h1.0.value", Value5("<1 items>"), "@QList<int>")
               + Check("h1.1.key", "key", Value4("\"Welt\""), "@QString")
               + Check("h1.1.key", "key", Value5("\"Hallo\""), "@QString")
               + Check("h1.1.value", "value", Value4("<1 items>"), "@QList<int>")
               + Check("h1.1.value", "value", Value5("<0 items>"), "@QList<int>")
               + Check("h1.2.key", "key", "\"!\"", "@QString")
               + Check("h1.2.value", "value", "<2 items>", "@QList<int>")
               + Check("h1.2.value.0", "[0]", "1", "int")
               + Check("h1.2.value.1", "[1]", "2", "int")

               + Check("h2", "<3 items>", "@QHash<int, float>")
               + Check("h2.0", "[0] 0", FloatValue("33"), "")
               + Check5("h2.1", "[1] 22", FloatValue("22"), "")
               + Check5("h2.2", "[2] 11", FloatValue("11"), "")
               + Check6("h2.1", "[1] 11", FloatValue("11"), "")
               + Check6("h2.2", "[2] 22", FloatValue("22"), "")

               + Check("h3", "<1 items>", "@QHash<@QString, int>")
               + Check("h3.0.key", "key", "\"22.0\"", "@QString")
               + Check("h3.0.value", "22", "int")

               + Check("h4", "<1 items>", "@QHash<@QByteArray, float>")
               + Check("h4.0.key", "\"22.0\"", "@QByteArray")
               + Check("h4.0.value", FloatValue("22"), "float")

               + Check("h5", "<1 items>", "@QHash<int, @QString>")
               + Check("h5.0.key", "22", "int")
               + Check("h5.0.value", "\"22.0\"", "@QString")

               + Check("h6", "<1 items>", "@QHash<@QString, Foo>")
               + Check("h6.0.key", "\"22.0\"", "@QString")
               + Check("h6.0.value", AnyValue, "Foo")
               + Check("h6.0.value.a", "22", "int")

               + CoreProfile()
               + Check("h7", "<3 items>", "@QHash<@QString, @QPointer<@QObject>>")
               + Check("h7.0.key", Value4("\"Hallo\""), "@QString")
               + Check("h7.0.key", Value5("\"Welt\""), "@QString")
               + Check("h7.0.value", AnyValue, "@QPointer<@QObject>")
               //+ Check("h7.0.value.o", AnyValue, "@QObject")
               + Check("h7.2.key", "\".\"", "@QString")
               + Check("h7.2.value", AnyValue, "@QPointer<@QObject>")

               + Check("h8", "<3 items>", TypeDef("@QHash<int,float>", "Hash"))
               + Check5("h8.0", "[0] 22", FloatValue("22"), "")
               + Check6("h8.0", "[0] 33", FloatValue("33"), "")

                // FIXME: Qt6 QHash::iterator broken.
               + Check5("it1.key", "22", "int")
               + Check5("it1.value", FloatValue("22"), "float")
               + Check5("it3.key", "33", "int")
               + Check5("it3.value", FloatValue("33"), "float");


    QTest::newRow("QHostAddress")
            << Data("#include <QHostAddress>\n",

                    "QHostAddress ha1(129u * 256u * 256u * 256u + 130u);\n\n"
                    "QHostAddress ha2;\n"
                    "ha2.setAddress(\"127.0.0.1\");\n\n"
                    "QIPv6Address addr;\n"
                    "addr.c[0] = 0;\n"
                    "addr.c[1] = 1;\n"
                    "addr.c[2] = 2;\n"
                    "addr.c[3] = 3;\n"
                    "addr.c[4] = 5;\n"
                    "addr.c[5] = 6;\n"
                    "addr.c[6] = 0;\n"
                    "addr.c[7] = 0;\n"
                    "addr.c[8] = 8;\n"
                    "addr.c[9] = 9;\n"
                    "addr.c[10] = 10;\n"
                    "addr.c[11] = 11;\n"
                    "addr.c[12] = 0;\n"
                    "addr.c[13] = 0;\n"
                    "addr.c[14] = 0;\n"
                    "addr.c[15] = 0;\n"
                    "QHostAddress ha3(addr);",

                    "&ha1, &ha2, &ha3")

               + NetworkProfile()

               + Check("ha1", "129.0.0.130", "@QHostAddress")
               + Check("ha2", ValuePattern(".*127.0.0.1.*"), "@QHostAddress")
               + Check("addr", "1:203:506:0:809:a0b:0:0", "@QIPv6Address")
               + Check("addr.3", "[3]", "3", "unsigned char");


    QTest::newRow("QImage")
            << Data("#include <QImage>\n"
                    "#include <QApplication>\n"
                    "#include <QPainter>\n",

                    "QApplication app(argc, argv);\n"
                    "QImage im(QSize(200, 199), QImage::Format_RGB32);\n"
                    "im.fill(QColor(200, 100, 130).rgba());\n\n"
                    "QPainter pain;\n"
                    "pain.begin(&im);\n"
                    "pain.drawLine(2, 2, 130, 130);\n"
                    "pain.end();\n"
                    "QPixmap pm = QPixmap::fromImage(im);",
                    "&app, &pm")

               + GuiProfile()

               + Check("im", "(200x199)", "@QImage")
               + Check("im.width", "200", "int")
               + Check("im.height", "199", "int")
               + Check("im.data", ValuePattern("0x[[:xdigit:]]{2,}"), "void *")
               + Check("pain", AnyValue, "@QPainter")
               + Check("pm", "(200x199)", "@QPixmap");


    QTest::newRow("QLinkedList")
            << Data("#include <QLinkedList>\n"
                    "#include <string>\n"
                    + fooData,

                    "QLinkedList<float> l0;\n\n"

                    "QLinkedList<int> l1;\n"
                    "l1.append(101);\n"
                    "l1.append(102);\n\n"

                    "QLinkedList<uint> l2;\n"
                    "l2.append(103);\n"
                    "l2.append(104);\n\n"

                    "QLinkedList<Foo *> l3;\n"
                    "l3.append(new Foo(1));\n"
                    "l3.append(0);\n"
                    "l3.append(new Foo(3));\n\n"

                    "QLinkedList<qulonglong> l4;\n"
                    "l4.append(42);\n"
                    "l4.append(43);\n\n"

                    "QLinkedList<Foo> l5;\n"
                    "l5.append(Foo(1));\n"
                    "l5.append(Foo(2));\n\n"

                    "QLinkedList<std::string> l6;\n"
                    "l6.push_back(\"aa\");\n"
                    "l6.push_back(\"bb\");\n\n",

                    "&l1, &l2, &l3, &l4, &l5, &l6")

               + CoreProfile()
               + QtVersion(0, 0x5ffff)  // QLinkedList was dropped in Qt 6

               + Check("l0", "<0 items>", "@QLinkedList<float>")

               + Check("l1", "<2 items>", "@QLinkedList<int>")
               + Check("l1.0", "[0]", "101", "int")
               + Check("l1.1", "[1]", "102", "int")

               + Check("l2", "<2 items>", "@QLinkedList<unsigned int>")
               + Check("l2.0", "[0]", "103", "unsigned int")
               + Check("l2.1", "[1]", "104", "unsigned int")

               + Check("l3", "<3 items>", "@QLinkedList<Foo*>")
               + Check("l3.0", "[0]", AnyValue, "Foo")
               + Check("l3.0.a", "1", "int")
               + Check("l3.1", "[1]", "0x0", "Foo *")
               + Check("l3.2", "[2]", AnyValue, "Foo")
               + Check("l3.2.a", "3", "int")

               + Check("l4", "<2 items>", TypeDef("@QLinkedList<unsigned __int64>",
                                                  "@QLinkedList<unsigned long long>"))
               + Check("l4.0", "[0]", "42", TypeDef("unsigned int64", "unsigned long long"))
               + Check("l4.1", "[1]", "43", TypeDef("unsigned int64", "unsigned long long"))


               + Check("l5", "<2 items>", "@QLinkedList<Foo>")
               + Check("l5.0", "[0]", AnyValue, "Foo")
               + Check("l5.0.a", "1", "int")
               + Check("l5.1", "[1]", AnyValue, "Foo")
               + Check("l5.1.a", "2", "int")

               + Check("l6", "<2 items>", "@QLinkedList<std::string>")
               + Check("l6.0", "[0]", "\"aa\"", "std::string")
               + Check("l6.1", "[1]", "\"bb\"", "std::string");


    QTest::newRow("QList")
            << Data("#include <QList>\n"
                    "#include <QChar>\n"
                    "#include <QStringList>\n"
                    "#include <string>\n",

                    "QList<int> l0;\n"

                    "QList<int> l1;\n"
                    "for (int i = 0; i < 10; ++i)\n"
                    "    l1.push_back(i);\n"

                    "QList<int> l2;\n"
                    "l2.append(0);\n"
                    "l2.append(1);\n"
                    "l2.append(2);\n"
                    "l2.takeFirst();\n"

                    "QList<QString> l3;\n"
                    "l3.append(\"0\");\n"
                    "l3.append(\"1\");\n"
                    "l3.append(\"2\");\n"
                    "l3.takeFirst();\n"

                    "QStringList l4;\n"
                    "l4.append(\"0\");\n"
                    "l4.append(\"1\");\n"
                    "l4.append(\"2\");\n"
                    "l4.takeFirst();\n"

                    "QList<int *> l5;\n"
                    "l5.append(new int(1));\n"
                    "l5.append(new int(2));\n"
                    "l5.append(0);\n"

                    "QList<int *> l6;\n"

                    "QList<uint> l7;\n"
                    "l7.append(101);\n"
                    "l7.append(102);\n"
                    "l7.append(102);\n"

                    "QStringList sl;\n"
                    "sl.append(\"aaa\");\n"
                    "QList<QStringList> l8;\n"
                    "l8.append(sl);\n"
                    "l8.append(sl);\n"

                    "QList<ushort> l9;\n"
                    "l9.append(101);\n"
                    "l9.append(102);\n"
                    "l9.append(102);\n"

                    "QList<QChar> l10;\n"
                    "l10.append(QChar('a'));\n"
                    "l10.append(QChar('b'));\n"
                    "l10.append(QChar('c'));\n"

                    "QList<qulonglong> l11;\n"
                    "l11.append(100);\n"
                    "l11.append(101);\n"
                    "l11.append(102);\n"

                    "QList<std::string> l12, l13;\n"
                    "l13.push_back(\"aa\");\n"
                    "l13.push_back(\"bb\");\n"
                    "l13.push_back(\"cc\");\n"
                    "l13.push_back(\"dd\");",

                    "&l1, &l2, &l3, &l4, &l5, &l6, &l7, &l8, &l9, &l10, &l11, &l12, &l13, &sl")

               + CoreProfile()

               + BigArrayProfile()

               + Check("l0", "<0 items>", "@QList<int>")

               + Check("l1", "<10 items>", "@QList<int>")
               + Check("l1.0", "[0]", "0", "int")
               + Check("l1.9", "[9]", "9", "int")

               + Check("l2", "<2 items>", "@QList<int>")
               + Check("l2.0", "[0]", "1", "int")

               + Check("l3", "<2 items>", "@QList<@QString>")
               + Check("l3.0", "[0]", "\"1\"", "@QString")

               + Check("l4", "<2 items>", TypePattern("@QList<@QString>|@QStringList"))
               + Check("l4.0", "[0]", "\"1\"", "@QString")

               + Check("l5", "<3 items>", "@QList<int*>")
               + Check("l5.0", "[0]", AnyValue, "int")
               + Check("l5.1", "[1]", AnyValue, "int")

               + Check("l5.2", "[2]", "0x0", "int*")

               + Check("l6", "<0 items>", "@QList<int*>")

               + Check("l7", "<3 items>", "@QList<unsigned int>")
               + Check("l7.0", "[0]", "101", "unsigned int")
               + Check("l7.2", "[2]", "102", "unsigned int")

               + Check5("l8", "<2 items>", "@QList<@QStringList>")
               + Check6("l8", "<2 items>", "@QList<@QList<@QString>>")
               + Check("sl", "<1 items>", TypePattern("@QList<@QString>|@QStringList"))
               + Check5("l8.1", "[1]", "<1 items>", "@QStringList")
               + Check6("l8.1", "[1]", "<1 items>", "@QList<@QString>")
               + Check("l8.1.0", "[0]", "\"aaa\"", "@QString")

               + Check("l9", "<3 items>", "@QList<unsigned short>")
               + Check("l9.0", "[0]", "101", "unsigned short")
               + Check("l9.2", "[2]", "102", "unsigned short")

               + Check("l10", "<3 items>", "@QList<@QChar>")
               + Check("l10.0", "[0]", "97", "@QChar")
               + Check("l10.2", "[2]", "99", "@QChar")

               + Check("l11", "<3 items>", TypeDef("@QList<unsigned __int64>",
                                                   "@QList<unsigned long long>"))
               + Check("l11.0", "[0]", "100", TypeDef("unsigned int64", "unsigned long long"))
               + Check("l11.2", "[2]", "102", TypeDef("unsigned int64", "unsigned long long"))

               + Check("l12", "<0 items>", "@QList<std::string>")
               + Check("l13", "<4 items>", "@QList<std::string>")
               + Check("l13.0", "[0]", AnyValue, "std::string")
               + Check("l13.3", "[3]" ,"\"dd\"", "std::string");


   QTest::newRow("QListFoo")
            << Data("#include <QList>\n" + fooData,

                    "QList<Foo> l0, l1;\n"
                    "for (int i = 0; i < 100; ++i)\n"
                    "    l1.push_back(i + 15);\n\n"

                    "QList<int> l = QList<int>() << 1 << 2 << 3;\n"
                    "typedef std::reverse_iterator<QList<int>::iterator> Reverse;\n"
                    "Reverse rit(l.end());\n"
                    "Reverse rend(l.begin());\n"
                    "QList<int> r;\n"
                    "while (rit != rend)\n"
                    "    r.append(*rit++);\n",

                    "&r, &l0, &l1, &l")

               + CoreProfile()

               + Check("l0", "<0 items>", "@QList<Foo>")
               + Check("l1", "<100 items>", "@QList<Foo>")
               + Check("l1.0", "[0]", "", "Foo")
               + Check("l1.99", "[99]", "", "Foo")

               + Check("l", "<3 items>", "@QList<int>")
               + Check("l.0", "[0]", "1", "int")
               + Check("l.1", "[1]", "2", "int")
               + Check("l.2", "[2]", "3", "int")
               + Check("r", "<3 items>", "@QList<int>")
               + Check("r.0", "[0]", "3", "int")
               + Check("r.1", "[1]", "2", "int")
               + Check("r.2", "[2]", "1", "int")
               + Check("rend", "", TypeDef("std::reverse_iterator<@QList<int>::iterator>", "Reverse"))
               + Check("rit", "", TypeDef("std::reverse_iterator<@QList<int>::iterator>", "Reverse"));


   QTest::newRow("QLocale")
           << Data("#include <QLocale>\n",

                   "QLocale loc0;\n"
                   "QLocale loc = QLocale::system();\n"
                   "QLocale::MeasurementSystem m = loc.measurementSystem();\n"
                   "QLocale loc1(\"en_US\");\n"
                   "QLocale::MeasurementSystem m1 = loc1.measurementSystem();",

                   "&loc0, &loc, &m, &loc1, &m1")

              + CoreProfile()
              + NoCdbEngine

              + Check("loc", AnyValue, "@QLocale")
              + Check("m", AnyValue, "@QLocale::MeasurementSystem")
              + Check("loc1", "\"en_US\"", "@QLocale") % NeedsInferiorCall
              + Check("loc1.country", "@QLocale::UnitedStates (225)", "@QLocale::Country") % Qt5
              + Check("loc1.language", "@QLocale::English (31)", "@QLocale::Language") % Qt5
              + Check("loc1.numberOptions", "@QLocale::DefaultNumberOptions (0)", "@QLocale::NumberOptions")
                    % QtVersion(0x0507000)  // New in 15b5b3b3f
              + Check("loc1.decimalPoint", "46", "@QChar") % Qt5   // .
              + Check("loc1.exponential", "101", "@QChar")  % Qt5  // e
              + Check("loc1.percent", "37", "@QChar")  % Qt5       // %
              + Check("loc1.zeroDigit", "48", "@QChar") % Qt5      // 0
              + Check("loc1.groupSeparator", "44", "@QChar") % Qt5 // ,
              + Check("loc1.negativeSign", "45", "@QChar")  % Qt5  // -
              + Check("loc1.positiveSign", "43", "@QChar") % Qt5   // +
              + Check("m1", ValuePattern(".*Imperial.*System \\(1\\)"),
                      TypePattern(".*MeasurementSystem")) % Qt5;


   QTest::newRow("QMap")
           << Data("#include <QMap>\n"
                   "#include <QObject>\n"
                   "#include <QPointer>\n"
                   "#include <QList>\n" + fooData + nsData,

                   "QMap<uint, QList<QString>> m0;\n"

                   "QMap<uint, QList<QString>> m1;\n"
                   "m1[11] = QList<QString>() << \"11\";\n"
                   "m1[22] = QList<QString>() << \"22\";\n\n"

                   "QMap<uint, float> m2;\n"
                   "m2[11] = 31.0;\n"
                   "m2[22] = 32.0;\n\n"

                   "typedef QMap<uint, QList<QString>> T;\n"
                   "T m3;\n"
                   "m3[11] = QList<QString>() << \"11\";\n"
                   "m3[22] = QList<QString>() << \"22\";\n\n"

                   "QMap<QString, float> m4;\n"
                   "m4[\"22.0\"] = 22.0;\n\n"

                   "QMap<int, QString> m5;\n"
                   "m5[22] = \"22.0\";\n\n"

                   "QMap<QString, Foo> m6;\n"
                   "m6[\"22.0\"] = Foo(22);\n"
                   "m6[\"33.0\"] = Foo(33);\n\n"

                   "QMap<QString, QPointer<QObject> > m7;\n"
                   "QObject ob;\n"
                   "m7.insert(\"Hallo\", QPointer<QObject>(&ob));\n"
                   "m7.insert(\"Welt\", QPointer<QObject>(&ob));\n"
                   "m7.insert(\".\", QPointer<QObject>(&ob));\n\n"

                   "QList<nsA::nsB::SomeType *> x;\n"
                   "x.append(new nsA::nsB::SomeType(1));\n"
                   "x.append(new nsA::nsB::SomeType(2));\n"
                   "x.append(new nsA::nsB::SomeType(3));\n"
                   "QMap<QString, QList<nsA::nsB::SomeType *> > m8;\n"
                   "m8[\"foo\"] = x;\n"
                   "m8[\"bar\"] = x;\n"
                   "m8[\"1\"] = x;\n"
                   "m8[\"2\"] = x;\n\n",

                   "&m0, &m1, &m2, &m3, &m4, &m5, &m6, &m7, &m8")

              + CoreProfile()

              + Check("m0", "<0 items>", "@QMap<unsigned int, @QList<@QString>>")

              + Check("m1", "<2 items>", "@QMap<unsigned int, @QList<@QString>>")
              + CheckPairish("m1.0.key", "11", "unsigned int")
              + CheckPairish("m1.0.value", "<1 items>", "@QList<@QString>")
              + CheckPairish("m1.0.value.0", "[0]", "\"11\"", "@QString")
              + CheckPairish("m1.1.key", "22", "unsigned int")
              + CheckPairish("m1.1.value", "<1 items>", "@QList<@QString>")
              + CheckPairish("m1.1.value.0", "[0]", "\"22\"", "@QString")

              + Check("m2", "<2 items>", "@QMap<unsigned int, float>")
              + Check("m2.0", "[0] 11", FloatValue("31.0"), "")
              + Check("m2.1", "[1] 22", FloatValue("32.0"), "")

              + Check("m3", "<2 items>", TypeDef("@QMap<unsigned int,@QList<@QString>>", "T"))

              + Check("m4", "<1 items>", "@QMap<@QString, float>")
              + CheckPairish("m4.0.key", "\"22.0\"", "@QString")
              + CheckPairish("m4.0.value", FloatValue("22"), "float")

              + Check("m5", "<1 items>", "@QMap<int, @QString>")
              + CheckPairish("m5.0.key", "22", "int")
              + CheckPairish("m5.0.value", "\"22.0\"", "@QString")

              + Check("m6", "<2 items>", "@QMap<@QString, Foo>")
              + CheckPairish("m6.0.key", "\"22.0\"", "@QString")
              + CheckPairish("m6.0.value", "", "Foo")
              + CheckPairish("m6.0.value.a", "22", "int")
              + CheckPairish("m6.1.key", "\"33.0\"", "@QString")
              + CheckPairish("m6.1.value", "", "Foo")
              + CheckPairish("m6.1.value.a", "33", "int")

              + Check("m7", "<3 items>", "@QMap<@QString, @QPointer<@QObject>>")
              + CheckPairish("m7.0.key", "\".\"", "@QString")
              + CheckPairish("m7.0.value", "", "@QPointer<@QObject>")
              //+ Check("m7.0.value.o", Pointer(), "@QObject")
              // FIXME: it's '.wp' in Qt 5
              + CheckPairish("m7.1.key", "\"Hallo\"", "@QString")
              + CheckPairish("m7.2.key", "\"Welt\"", "@QString")

              + Check("m8", "<4 items>", "@QMap<@QString, @QList<nsA::nsB::SomeType*>>")
              + CheckPairish("m8.0.key", "\"1\"", "@QString")
              + CheckPairish("m8.0.value", "<3 items>", "@QList<nsA::nsB::SomeType*>")
              + CheckPairish("m8.0.value.0", "[0]", "", "nsA::nsB::SomeType")
              + CheckPairish("m8.0.value.0.a", "1", "int")
              + CheckPairish("m8.0.value.1", "[1]", "", "nsA::nsB::SomeType")
              + CheckPairish("m8.0.value.1.a", "2", "int")
              + CheckPairish("m8.0.value.2", "[2]", "", "nsA::nsB::SomeType")
              + CheckPairish("m8.0.value.2.a", "3", "int")
              + CheckPairish("m8.3.key", "\"foo\"", "@QString")
              + CheckPairish("m8.3.value", "<3 items>", "@QList<nsA::nsB::SomeType*>")
              + CheckPairish("m8.3.value.2", "[2]", "", "nsA::nsB::SomeType")
              + CheckPairish("m8.3.value.2.a", "3", "int")

              + Check("x", "<3 items>", "@QList<nsA::nsB::SomeType*>");


   QTest::newRow("QMultiMap")
           << Data("#include <QMultiMap>\n"
                   "#include <QObject>\n"
                   "#include <QPointer>\n"
                   "#include <QString>\n" + fooData,

                   "QMultiMap<int, int> m0;\n"

                   "QMultiMap<uint, float> m1;\n"
                   "m1.insert(11, 11.0);\n"
                   "m1.insert(22, 22.0);\n"
                   "m1.insert(22, 33.0);\n"
                   "m1.insert(22, 34.0);\n"
                   "m1.insert(22, 35.0);\n"
                   "m1.insert(22, 36.0);\n\n"

                   "QMultiMap<QString, float> m2;\n"
                   "m2.insert(\"22.0\", 22.0);\n\n"

                   "QMultiMap<int, QString> m3;\n"
                   "m3.insert(22, \"22.0\");\n\n"

                   "QMultiMap<QString, Foo> m4;\n"
                   "m4.insert(\"22.0\", Foo(22));\n"
                   "m4.insert(\"33.0\", Foo(33));\n"
                   "m4.insert(\"22.0\", Foo(22));\n\n"

                   "QObject ob;\n"
                   "QMultiMap<QString, QPointer<QObject> > m5;\n"
                   "m5.insert(\"Hallo\", QPointer<QObject>(&ob));\n"
                   "m5.insert(\"Welt\", QPointer<QObject>(&ob));\n"
                   "m5.insert(\".\", QPointer<QObject>(&ob));\n"
                   "m5.insert(\".\", QPointer<QObject>(&ob));",

                   "&m0, &m1, &m2, &m3, &m4, &m5, &ob")

              + CoreProfile()

              + Check("m0", "<0 items>", "@QMultiMap<int, int>")

              + Check("m1", "<6 items>", "@QMultiMap<unsigned int, float>")
              + Check("m1.0", "[0] 11", FloatValue("11"), "")
              + Check("m1.5", "[5] 22", FloatValue("22"), "")

              + Check("m2", "<1 items>", "@QMultiMap<@QString, float>")
              + CheckPairish("m2.0.key", "\"22.0\"", "@QString")
              + CheckPairish("m2.0.value", FloatValue("22"), "float")

              + CoreProfile()
              + Check("m3", "<1 items>", "@QMultiMap<int, @QString>")
              + CheckPairish("m3.0.key", "22", "int")
              + CheckPairish("m3.0.value", "\"22.0\"", "@QString")

              + CoreProfile()
              + Check("m4", "<3 items>", "@QMultiMap<@QString, Foo>")
              + CheckPairish("m4.0.key", "\"22.0\"", "@QString")
              + CheckPairish("m4.0.value", "", "Foo")
              + CheckPairish("m4.0.value.a", "22", "int")

              + Check("m5", "<4 items>", "@QMultiMap<@QString, @QPointer<@QObject>>")
              + CheckPairish("m5.0.key", "\".\"", "@QString")
              + CheckPairish("m5.0.value", "", "@QPointer<@QObject>")
              + CheckPairish("m5.1.key", "\".\"", "@QString")
              + CheckPairish("m5.2.key", "\"Hallo\"", "@QString")
              + CheckPairish("m5.3.key", "\"Welt\"", "@QString");


   QTest::newRow("QObject1")
           << Data("#include <QObject>\n",

                   "QObject parent;\n"
                   "parent.setObjectName(\"A Parent\");\n"
                   "QObject child(&parent);\n"
                   "child.setObjectName(\"A Child\");\n"
                   "QObject::connect(&child, SIGNAL(destroyed()), &parent, SLOT(deleteLater()));\n"
                   "QObject::disconnect(&child, SIGNAL(destroyed()), &parent, SLOT(deleteLater()));\n"
                   "child.setObjectName(\"A renamed Child\");",

                   "&parent, &child")

              + CoreProfile()

              + Check("child", "\"A renamed Child\"", "@QObject")
              + Check("parent", "\"A Parent\"", "@QObject");


    QTest::newRow("QObject2")
            << Data("#include <QWidget>\n"
                    "#include <QApplication>\n"
                    "#include <QMetaObject>\n"
                    "#include <QMetaMethod>\n"
                    "#include <QVariant>\n\n"
                    "namespace Bar {\n"
                    "    struct Ui { Ui() { w = 0; } QWidget *w; };\n"
                    "    class TestObject : public QObject\n"
                    "    {\n"
                    "        Q_OBJECT\n"
                    "    public:\n"
                    "        TestObject(QObject *parent = 0)\n"
                    "            : QObject(parent)\n"
                    "        {\n"
                    "            m_ui = new Ui;\n"
                    "            m_ui->w = new QWidget;\n"
                    "        }\n"
                    "        Q_PROPERTY(QString myProp1 READ myProp1 WRITE setMyProp1)\n"
                    "        QString myProp1() const { return m_myProp1; }\n"
                    "        Q_SLOT void setMyProp1(const QString&mt) { m_myProp1 = mt; }\n"
                    "        Q_PROPERTY(QByteArray myProp2 READ myProp2 WRITE setMyProp2)\n"
                    "        QByteArray myProp2() const { return m_myProp2; }\n"
                    "        Q_SLOT void setMyProp2(const QByteArray&mt) { m_myProp2 = mt; }\n"
                    "        Q_PROPERTY(long myProp3 READ myProp3)\n"
                    "        long myProp3() const { return 54; }\n"
                    "        Q_PROPERTY(int myProp4 READ myProp4)\n"
                    "        int myProp4() const { return 44; }\n"
                    "    public:\n"
                    "        Ui *m_ui;\n"
                    "        QString m_myProp1;\n"
                    "        QByteArray m_myProp2;\n"
                    "    };\n"
                    "} // namespace Bar\n"
                    "#include <main.moc>\n",

                    "QApplication app(argc, argv);\n"
                    "Bar::TestObject test;\n"
                    "test.setObjectName(\"Name\");\n"
                    "test.setMyProp1(\"Hello\");\n"
                    "test.setMyProp2(\"World\");\n"
                    "test.setProperty(\"New\", QVariant(QByteArray(\"Stuff\")));\n"
                    "test.setProperty(\"Old\", QVariant(QString(\"Cruft\")));\n"
                    "QString s = test.myProp1();\n"
                    "s += QString::fromLatin1(test.myProp2());\n"
                    "\n"
                    "const QMetaObject *mo = test.metaObject();\n"
                    "QMetaMethod mm0;\n"
                    "const QMetaObject smo = test.staticMetaObject;\n"
                    "QMetaMethod mm = mo->method(0);\n"
                    "\n"
                    "QMetaEnum me0;\n"
                    "QMetaEnum me = mo->enumerator(0);\n"
                    "\n"
                    "QMetaProperty mp0;\n"
                    "QMetaProperty mp = mo->property(0);\n"
                    "\n"
                    "QMetaClassInfo mci0;\n"
                    "QMetaClassInfo mci = mo->classInfo(0);\n"
                    "\n"
                    "int n = mo->methodCount();\n"
                    "QVector<QMetaMethod> v(n);\n"
                    "for (int i = 0; i < n; ++i)\n"
                    "    v[i] = mo->method(i);\n",

                    "&app, &mm0, &mm, &me, &mp, &mci, &smo")

               + GuiProfile()

               + Check("s", "\"HelloWorld\"", "@QString")
               + Check("test", "\"Name\"", "Bar::TestObject")
               + Check("test.[properties]", "<6 items>", "")
#ifndef Q_OS_WIN
               + Check("test.[properties].myProp1",
                    "\"Hello\"", "@QVariant (QString)")
               + Check("test.[properties].myProp2",
                    "\"World\"", "@QVariant (QByteArray)")
               + Check("test.[properties].myProp3", "54", "@QVariant (long)")
               + Check("test.[properties].myProp4", "44", "@QVariant (int)")
#endif
               + Check("test.[properties].4", "\"New\"",
                    "\"Stuff\"", "@QVariant (QByteArray)")
               + Check("test.[properties].5", "\"Old\"",
                    "\"Cruft\"", "@QVariant (QString)")
               + Check5("mm", "destroyed", "@QMetaMethod")
               + Check4("mm", "destroyed(QObject*)", "@QMetaMethod")
               + Check("mm.handle", "14", TypeDef("unsigned int", "uint"))
                    % QtVersion(0, 0x5ffff) // Gone in Qt 6
               + Check("mp", "objectName", "@QMetaProperty");


    QTest::newRow("QObject3")
            << Data("#include <QWidget>\n"
                    "#include <QList>\n"
                    "#include <QStringList>\n"
                    "#include <QVariant>\n"
                    "#include <QApplication>\n",

                    "QApplication app(argc, argv);\n"
                    "QWidget ob;\n"
                    "ob.setObjectName(\"An Object\");\n"
                    "ob.setProperty(\"USER DEFINED 1\", 44);\n"
                    "ob.setProperty(\"USER DEFINED 2\", QStringList() << \"FOO\" << \"BAR\");\n"
                    ""
                    "QObject ob1, ob2;\n"
                    "ob1.setObjectName(\"Another Object\");\n"
                    "QObject::connect(&ob, SIGNAL(destroyed()), &ob1, SLOT(deleteLater()));\n"
                    "QObject::connect(&ob, SIGNAL(destroyed()), &ob1, SLOT(deleteLater()));\n"
                    "//QObject::connect(&app, SIGNAL(lastWindowClosed()), &ob, SLOT(deleteLater()));\n"
                    ""
                    "QList<QObject *> obs;\n"
                    "obs.append(&ob);\n"
                    "obs.append(&ob1);\n"
                    "obs.append(0);\n"
                    "obs.append(&app);\n"
                    "ob2.setObjectName(\"A Subobject\");",
                    "&ob, &ob1, &ob2")

               + GuiProfile()

               + Check("ob", "\"An Object\"", "@QWidget")
               + Check("ob1", "\"Another Object\"", "@QObject")
               + Check("ob2", "\"A Subobject\"", "@QObject")
               //+ Check("ob.[extra].[connections].@1.0.0.receiver", "\"Another Object\"",
               //        "@QObject") % NoCdbEngine % QtVersion(0x50b00)
            ;


    QString senderData =
            "    class Sender : public QObject\n"
            "    {\n"
            "        Q_OBJECT\n"
            "    public:\n"
            "        Sender() { setObjectName(\"Sender\"); }\n"
            "        void doEmit() { emit aSignal(); }\n"
            "    signals:\n"
            "        void aSignal();\n"
            "    };\n"
            "\n"
            "    class Receiver : public QObject\n"
            "    {\n"
            "        Q_OBJECT\n"
            "    public:\n"
            "        Receiver() { setObjectName(\"Receiver\"); }\n"
            "    public slots:\n"
            "        void aSlot() {\n"
            "            QObject *s = sender();\n"
            "            if (s) {\n"
            "                qDebug() << \"SENDER: \" << s;\n"
            "            } else {\n"
            "                qDebug() << \"NO SENDER\";\n"
            "            }\n"
            "        }\n"
            "    };\n";

    QTest::newRow("QObjectData")
            << Data("#include <QObject>\n"
                    "#include <QStringList>\n"
                    "#include <private/qobject_p.h>\n"
                    "    class DerivedObjectPrivate : public QObjectPrivate\n"
                    "    {\n"
                    "    public:\n"
                    "        DerivedObjectPrivate() {\n"
                    "            m_extraX = 43;\n"
                    "            m_extraY.append(\"xxx\");\n"
                    "            m_extraZ = 1;\n"
                    "        }\n"
                    "        int m_extraX;\n"
                    "        QStringList m_extraY;\n"
                    "        uint m_extraZ : 1;\n"
                    "        bool m_extraA : 1;\n"
                    "        bool m_extraB;\n"
                    "    };\n"
                    "\n"
                    "    class DerivedObject : public QObject\n"
                    "    {\n"
                    "        Q_OBJECT\n"
                    "\n"
                    "    public:\n"
                    "        DerivedObject() : QObject(*new DerivedObjectPrivate, 0) {}\n"
                    "\n"
                    "        Q_PROPERTY(int x READ x WRITE setX)\n"
                    "        Q_PROPERTY(QStringList y READ y WRITE setY)\n"
                    "        Q_PROPERTY(uint z READ z WRITE setZ)\n"
                    "\n"
                    "        int x() const;\n"
                    "        void setX(int x);\n"
                    "        QStringList y() const;\n"
                    "        void setY(QStringList y);\n"
                    "        uint z() const;\n"
                    "        void setZ(uint z);\n"
                    "\n"
                    "    private:\n"
                    "        Q_DECLARE_PRIVATE(DerivedObject)\n"
                    "    };\n"
                    "\n"
                    "    int DerivedObject::x() const\n"
                    "    {\n"
                    "        Q_D(const DerivedObject);\n"
                    "        return d->m_extraX;\n"
                    "    }\n"
                    "\n"
                    "    void DerivedObject::setX(int x)\n"
                    "    {\n"
                    "        Q_D(DerivedObject);\n"
                    "        d->m_extraX = x;\n"
                    "        d->m_extraA = !d->m_extraA;\n"
                    "        d->m_extraB = !d->m_extraB;\n"
                    "    }\n"
                    "\n"
                    "    QStringList DerivedObject::y() const\n"
                    "    {\n"
                    "        Q_D(const DerivedObject);\n"
                    "        return d->m_extraY;\n"
                    "    }\n"
                    "\n"
                    "    void DerivedObject::setY(QStringList y)\n"
                    "    {\n"
                    "        Q_D(DerivedObject);\n"
                    "        d->m_extraY = y;\n"
                    "    }\n"
                    "\n"
                    "    uint DerivedObject::z() const\n"
                    "    {\n"
                    "        Q_D(const DerivedObject);\n"
                    "        return d->m_extraZ;\n"
                    "    }\n"
                    "\n"
                    "    void DerivedObject::setZ(uint z)\n"
                    "    {\n"
                    "        Q_D(DerivedObject);\n"
                    "        d->m_extraZ = z;\n"
                    "    }\n"
                    "#include \"main.moc\"\n",

                    "DerivedObject ob;\n"
                    "ob.setX(26);",

                    "&ob")

              + CoreProfile()
              + CorePrivateProfile();
// FIXME:
//              + Check("ob.properties.x", "26", "@QVariant (int)");


    QTest::newRow("QRegExp")
            << Data("#include <QRegExp>\n"
                    "#include <QStringList>\n",

                    "QRegExp re(QString(\"a(.*)b(.*)c\"));\n"
                    "QString str1 = \"a1121b344c\";\n"
                    "QString str2 = \"Xa1121b344c\";\n"
                    "int pos1 = re.indexIn(str1);\n"
                    "int pos2 = re.indexIn(str2);\n"
                    "QStringList caps = re.capturedTexts();",

                    "&pos1, &pos2, &caps")

               + Qt5
               + CoreProfile()

               + Check("re", "\"a(.*)b(.*)c\"", "@QRegExp")
               + Check("re.captures.0", "[0]", "\"a1121b344c\"", "@QString")
               + Check("re.captures.1", "[1]", "\"1121\"", "@QString")
               + Check("re.captures.2", "[2]", "\"344\"", "@QString")
               + Check("str2", "\"Xa1121b344c\"", "@QString")
               + Check("pos1", "0", "int")
               + Check("pos2", "1", "int")
               + Check("caps", "<3 items>", "@QStringList");


    QTest::newRow("QRect")
            << Data("#include <QRect>\n"
                    "#include <QRectF>\n"
                    "#include <QPoint>\n"
                    "#include <QPointF>\n"
                    "#include <QSize>\n"
                    "#include <QSizeF>\n"
                    "#include <QString> // Dummy for namespace\n",

                    "QString dummy;\n"

                    "QRect rect0, rect;\n"
                    "rect = QRect(100, 100, 200, 200);\n"
                    "QRectF rectf0, rectf;\n"
                    "rectf = QRectF(100.25, 100.25, 200.5, 200.5);\n"

                    "QPoint p0, p;\n"
                    "p = QPoint(100, 200);\n"
                    "QPointF pf0, pf;\n"
                    "pf = QPointF(100.5, 200.5);\n"

                    "QSize s0, s;\n"
                    "QSizeF sf0, sf;\n"
                    "sf = QSizeF(100.5, 200.5);\n"
                    "s = QSize(100, 200);",

                    "&s0, &s, &dummy, &rect0, &rect, &p0, &p")

               + CoreProfile()

               + Check("rect0", "0x0+0+0", "@QRect")
               + Check("rect", "200x200+100+100", "@QRect")
               + Check("rectf0", "0.0x0.0+0.0+0.0", "@QRectF")
               + Check("rectf", "200.5x200.5+100.25+100.25", "@QRectF")

               + Check("p0", "(0, 0)", "@QPoint")
               + Check("p", "(100, 200)", "@QPoint")
               + Check("pf0", "(0.0, 0.0)", "@QPointF")
               + Check("pf", "(100.5, 200.5)", "@QPointF")

               + Check("s0", "(-1, -1)", "@QSize")
               + Check("s", "(100, 200)", "@QSize")
               + Check("sf0", "(-1.0, -1.0)", "@QSizeF")
               + Check("sf", "(100.5, 200.5)", "@QSizeF");

    QTest::newRow("QPair")
            << Data("#include <QPair>\n"
                    "#include <QString>\n",
                    "QString s = \"sss\";\n"
                    "QString t = \"ttt\";\n"
                    "QPair<int, int> pii(1, 2);\n"
                    "QPair<int, QString> pis(1, t);\n"
                    "QPair<QString, int> psi(s, 2);\n"
                    "QPair<QString, QString> pss(s, t);\n",
                    "&pii, &pis, &psi, &pss")

               + CoreProfile()

               + Check("pii", "(1, 2)", "@QPair<int,int>") % Qt5
               + Check("pii", "(1, 2)", TypeDef("std::pair<int,int>", "@QPair")) % Qt6 % NoLldbEngine
               + Check("pii", "(1, 2)", TypePattern("@QPair(<int,int>)?")) % Qt6 % LldbEngine
               + Check("pii.first", "1", "int")
               + Check("pii.second", "2", "int")
               + Check("pis", "(1, ...)", "@QPair<int,QString>") % Qt5
               + Check("pis", "(1, ...)", TypeDef("std::pair<int,QString>", "@QPair")) % Qt6 % NoLldbEngine
               + Check("pis", "(1, ...)", TypePattern("@QPair(<int,QString>)?")) % Qt6 % LldbEngine
               + Check("pis.first", "1", "int")
               + Check("pis.second", "\"ttt\"", "@QString")
               + Check("psi", "(..., 2)", "@QPair<QString,int>") % Qt5
               + Check("psi", "(..., 2)", TypeDef("std::pair<QString,int>", "@QPair")) % Qt6 % NoLldbEngine
               + Check("psi", "(..., 2)", TypePattern("@QPair(<QString,int>)?")) % Qt6 % LldbEngine
               + Check("psi.first", "\"sss\"", "@QString")
               + Check("psi.second", "2", "int")
               + Check("pss", "(..., ...)", "@QPair<QString,QString>") % Qt5
               + Check("pss", "(..., ...)", TypeDef("std::pair<QString,QString>", "@QPair")) % Qt6 % NoLldbEngine
               + Check("pss", "(..., ...)", TypePattern("@QPair(<QString,QString>)?")) % Qt6 % LldbEngine
               + Check("pss.first", "\"sss\"", "@QString")
               + Check("pss.second", "\"ttt\"", "@QString");

    QTest::newRow("QRegion")
            << Data("#include <QRegion>\n"
                    "#include <QVector>\n",
                    "QRegion region, region0, region1, region2;\n"
                    "region0 = region;\n"
                    "region += QRect(100, 100, 200, 200);\n"
                    "region1 = region;\n"
                    "#if QT_VERSION < QT_VERSION_CHECK(6, 0, 0)\n"
                    "QVector<QRect> rects = region1.rects(); // Warm up internal cache.\n"
                    "(void) rects;\n"
                    "#endif\n"
                    "QRect b = region1.boundingRect(); // Warm up internal cache.\n"
                    "region += QRect(300, 300, 400, 500);\n"
                    "region2 = region;",
                    "&region0, &region1, &region2, &b")

               + GuiProfile()

               + Check("region0", "<0 items>", "@QRegion")
               + Check("region1", "<1 items>", "@QRegion")
               + Check("region1.extents", "200x200+100+100", "@QRect")
               + Check("region1.innerArea", "40000", "int")
               + Check("region1.innerRect", "200x200+100+100", "@QRect")
               + Check("region1.numRects", "1", "int")
               // This seems to be 0(!) items on Linux, 1 on Mac
               // + Check("region1.rects", "<1 items>", "@QVector<@QRect>")
               + Check("region2", "<2 items>", "@QRegion")
               + Check("region2.extents", "600x700+100+100", "@QRect")
               + Check("region2.innerArea", "200000", "int")
               + Check("region2.innerRect", "400x500+300+300", "@QRect")
               + Check("region2.numRects", "2", "int")
               + Check5("region2.rects", "<2 items>", "@QVector<@QRect>")
               + Check6("region2.rects", "<2 items>", "@QList<@QRect>");


    QTest::newRow("QSettings")
            << Data("#include <QSettings>\n"
                    "#include <QCoreApplication>\n"
                    "#include <QVariant>\n",

                    "QCoreApplication app(argc, argv);\n"
                    "QSettings settings(\"/tmp/test.ini\", QSettings::IniFormat);\n"
                    "QVariant value = settings.value(\"item1\", \"\").toString();",

                    "&value, &app, &settings")

               + CoreProfile()

               + Check("settings", "", "@QSettings")
               //+ Check("settings.@1", "[@QObject]", "", "@QObject")
               + Check("value", "\"\"", "@QVariant (QString)");


    QTest::newRow("QSet")
            << Data("#include <QSet>\n"
                    "#include <QString>\n\n"
                    "#include <QObject>\n"
                    "#include <QPointer>\n"
                    "QT_BEGIN_NAMESPACE\n"
                    "uint qHash(const QMap<int, int> &) { return 0; }\n"
                    "uint qHash(const double & f) { return int(f); }\n"
                    "uint qHash(const QPointer<QObject> &p) { return (quintptr)p.data(); }\n"
                    "QT_END_NAMESPACE\n",

                    "QSet<double> s0;\n"

                    "QSet<int> s1;\n"
                    "s1.insert(11);\n"
                    "s1.insert(22);\n\n"

                    "QSet<QString> s2;\n"
                    "s2.insert(\"11.0\");\n"
                    "s2.insert(\"22.0\");\n\n"

                    "QObject ob;\n"
                    "QSet<QPointer<QObject> > s3;\n"
                    "QPointer<QObject> ptr(&ob);\n"
                    "s3.insert(ptr);\n"
                    "s3.insert(ptr);\n"
                    "s3.insert(ptr);\n",

                    "&s0, &s1, &s2, &s3")

               + CoreProfile()

               + Check("s0", "<0 items>", "@QSet<double>")

               + Check("s1", "<2 items>", "@QSet<int>")
               + CheckSet({{"s1.0", "[0]", "22", "int"},
                           {"s1.0", "[0]", "11", "int"}})
               + CheckSet({{"s1.1", "[1]", "22", "int"},
                           {"s1.1", "[1]", "11", "int"}})

               + Check("s2", "<2 items>", "@QSet<@QString>")
               + CheckSet({{"s2.0", "[0]", "\"11.0\"", "@QString"},
                           {"s2.0", "[0]", "\"22.0\"", "@QString"}})
               + CheckSet({{"s2.1", "[1]", "\"11.0\"", "@QString"},
                           {"s2.1", "[1]", "\"22.0\"", "@QString"}})

               + Check("s3", "<1 items>", "@QSet<@QPointer<@QObject>>")
               + Check("s3.0", "[0]", "", "@QPointer<@QObject>");


    QString sharedData =
            "    class EmployeeData : public QSharedData\n"
            "    {\n"
            "    public:\n"
            "        EmployeeData() : id(-1) { name.clear(); }\n"
            "        EmployeeData(const EmployeeData &other)\n"
            "            : QSharedData(other), id(other.id), name(other.name) { }\n"
            "        ~EmployeeData() { }\n"
            "\n"
            "        int id;\n"
            "        QString name;\n"
            "    };\n"
            "\n"
            "    class Employee\n"
            "    {\n"
            "    public:\n"
            "        Employee() { d = new EmployeeData; }\n"
            "        Employee(int id, QString name) {\n"
            "            d = new EmployeeData;\n"
            "            setId(id);\n"
            "            setName(name);\n"
            "        }\n"
            "        Employee(const Employee &other)\n"
            "              : d (other.d)\n"
            "        {\n"
            "        }\n"
            "        void setId(int id) { d->id = id; }\n"
            "        void setName(QString name) { d->name = name; }\n"
            "\n"
            "        int id() const { return d->id; }\n"
            "        QString name() const { return d->name; }\n"
            "\n"
            "       private:\n"
            "         QSharedDataPointer<EmployeeData> d;\n"
            "    };\n";


    QTest::newRow("QAtomicPointer")
            << Data("#include <QAtomicPointer>\n"
                    "#include <QStringList>\n\n"
                    "template <class T> struct Pointer : QAtomicPointer<T> {\n"
                    "    Pointer(T *value = 0) : QAtomicPointer<T>(value) {}\n"
                    "};\n\n"
                    "struct SomeStruct {\n"
                    "    int a = 1;\n"
                    "    long b = 2;\n"
                    "    double c = 3.0;\n"
                    "    QString d = \"4\";\n"
                    "    QList<QString> e = {\"5\", \"6\" };\n"
                    "};\n\n"
                    "typedef Pointer<SomeStruct> SomeStructPointer;\n\n",

                    "SomeStruct *s = new SomeStruct;\n"
                    "SomeStructPointer p(s);\n"
                    "Pointer<SomeStruct> pp(s);\n"
                    "QAtomicPointer<SomeStruct> ppp(s);",

                    "&s, &p, &pp, &ppp")

                + CoreProfile()
                + Cxx11Profile()
                + MsvcVersion(1900)

                + Check("p.@1.a", "1", "int")
                + Check("p.@1.e", "<2 items>", "@QList<@QString>")
                + Check("pp.@1.a", "1", "int")
                + Check("ppp.a", "1", "int");


    QTest::newRow("QPointer")
            << Data("#include <QPointer>\n"
                    "#include <QTimer>\n"
                    "struct MyClass : public QObject { int val = 44; };\n",

                    "QTimer timer;\n"
                    "QPointer<QTimer> ptr0;\n"
                    "QPointer<QTimer> ptr1(&timer);"
                    "QPointer<MyClass> ptr2(new MyClass());",

                    "&timer, &ptr0, &ptr1, &ptr2")

               + CoreProfile()

               + Check("ptr0", "(null)", "@QPointer<@QTimer>")
               + Check("ptr1", "", "@QPointer<@QTimer>")
               + Check("ptr2.data", "", "MyClass") % NoLldbEngine
               + Check("ptr2.data.val", "44", "int") % NoLldbEngine;


    QTest::newRow("QScopedPointer")
            << Data("#include <QScopedPointer>\n"
                    "#include <QString>\n",

                    "QScopedPointer<int> ptr10;\n"
                    "QScopedPointer<int> ptr11(new int(32));\n\n"

                    "QScopedPointer<QString> ptr20;\n"
                    "QScopedPointer<QString> ptr21(new QString(\"ABC\"));",

                    "&ptr10, &ptr11, &ptr20, &ptr21")

               + CoreProfile()

               + Check("ptr10", "(null)", "@QScopedPointer<int>")
               + Check("ptr11", "32", "@QScopedPointer<int>")

               + Check("ptr20", "(null)", "@QScopedPointer<@QString>")
               + Check("ptr21", "\"ABC\"", "@QScopedPointer<@QString>");


    QTest::newRow("QSharedPointer")
            << Data("#include <QSharedPointer>\n"
                    "#include <QString>\n"
                    "struct Base1 { int b1 = 42; virtual ~Base1() {} };\n"
                    "struct Base2 { int b2 = 43; };\n"
                    "struct MyClass : public Base2, public Base1 { int val = 44; };\n"
                    + fooData,

                    "QSharedPointer<int> ptr10;\n"
                    "QSharedPointer<int> ptr11 = ptr10;\n"
                    "QSharedPointer<int> ptr12 = ptr10;\n\n"

                    "QSharedPointer<QString> ptr20(new QString(\"hallo\"));\n"
                    "QSharedPointer<QString> ptr21 = ptr20;\n"
                    "QSharedPointer<QString> ptr22 = ptr20;\n\n"

                    "QSharedPointer<int> ptr30(new int(43));\n"
                    "QWeakPointer<int> ptr31(ptr30);\n"
                    "QWeakPointer<int> ptr32 = ptr31;\n"
                    "QWeakPointer<int> ptr33 = ptr32;\n\n"

                    "QSharedPointer<QString> ptr40(new QString(\"hallo\"));\n"
                    "QWeakPointer<QString> ptr41(ptr40);\n"
                    "QWeakPointer<QString> ptr42 = ptr40;\n"
                    "QWeakPointer<QString> ptr43 = ptr40;\n\n"

                    "QSharedPointer<Foo> ptr50(new Foo(1));\n"
                    "QWeakPointer<Foo> ptr51(ptr50);\n"
                    "QWeakPointer<Foo> ptr52 = ptr50;\n"
                    "QWeakPointer<Foo> ptr53 = ptr50;\n"

                    "QSharedPointer<Base1> ptr60(new MyClass());\n"
                    "QWeakPointer<Base1> ptr61(ptr60);\n",

                    "&ptr10, &ptr11, &ptr12, "
                    "&ptr20, &ptr21, &ptr22, "
                    "&ptr30, &ptr31, &ptr32, &ptr33, "
                    "&ptr40, &ptr41, &ptr42, &ptr43, "
                    "&ptr50, &ptr51, &ptr52, &ptr53, "
                    "&ptr60, &ptr61")

               + CoreProfile()

               + Check("ptr10", "(null)", "@QSharedPointer<int>")
               + Check("ptr11", "(null)", "@QSharedPointer<int>")
               + Check("ptr12", "(null)", "@QSharedPointer<int>")

               + Check("ptr20", "\"hallo\"", "@QSharedPointer<@QString>")
               + Check("ptr20.data", "\"hallo\"", "@QString")
               + Check("ptr20.weakref", "3", "int")
               + Check("ptr20.strongref", "3", "int")
               + Check("ptr21.data", "\"hallo\"", "@QString")
               + Check("ptr22.data", "\"hallo\"", "@QString")

               + Check("ptr30", "43", "@QSharedPointer<int>")
               + Check("ptr30.data", "43", "int")
               + Check("ptr30.weakref", "4", "int")
               + Check("ptr30.strongref", "1", "int")
               + Check("ptr33", "43", "@QWeakPointer<int>")
               + Check("ptr33.data", "43", "int")

               + Check("ptr40", "\"hallo\"", "@QSharedPointer<@QString>")
               + Check("ptr40.data", "\"hallo\"", "@QString")
               + Check("ptr43", "\"hallo\"", "@QWeakPointer<@QString>")

               + Check("ptr50", "", "@QSharedPointer<Foo>")
               + Check("ptr50.data", "", "Foo")
               + Check("ptr53", "", "@QWeakPointer<Foo>")

               + Check("ptr60.data", "", "MyClass") % NoLldbEngine
               + Check("ptr61.data", "", "MyClass") % NoLldbEngine
               + Check("ptr60.data.val", "44", "int") % NoLldbEngine
               + Check("ptr61.data.val", "44", "int") % NoLldbEngine;


    QTest::newRow("QLazilyAllocated")
            << Data("#include <private/qlazilyallocated_p.h>\n"
                    "#include <QString>\n",

                    "QLazilyAllocated<QString> l;\n"
                    "l.value() = \"Hi\";\n",

                    "&l")

               + QmlPrivateProfile()

                // Qt 6 has QLazilyAllocated<QString, unsigned short> here.
               + Check("l", "\"Hi\"", TypePattern("@QLazilyAllocated<@QString.*>"));


    QTest::newRow("QFiniteStack")
            << Data("#include <stdlib.h>\n" // Needed on macOS.
                    "#include <private/qfinitestack_p.h>\n" + fooData,

                    "QFiniteStack<int> s1;\n"
                    "s1.allocate(2);\n"
                    "s1.push(1);\n"
                    "s1.push(2);\n\n"

                    "QFiniteStack<int> s2;\n"
                    "s2.allocate(100000);\n"
                    "for (int i = 0; i != 10000; ++i)\n"
                    "    s2.push(i);\n\n"

                    "QFiniteStack<Foo *> s3;\n"
                    "s3.allocate(10);\n"
                    "s3.push(new Foo(1));\n"
                    "s3.push(0);\n"
                    "s3.push(new Foo(2));\n"
                    "unused(&s3);\n\n"

                    "QFiniteStack<Foo> s4;\n"
                    "s4.allocate(10);\n"
                    "s4.push(1);\n"
                    "s4.push(2);\n"
                    "s4.push(3);\n"
                    "s4.push(4);\n\n"

                    "QFiniteStack<bool> s5;\n"
                    "s5.allocate(10);\n"
                    "s5.push(true);\n"
                    "s5.push(false);",

                    "&s1, &s2, &s3, &s4, &s5")

               + QmlPrivateProfile()
               + BigArrayProfile()

               + Check("s1", "<2 items>", "@QFiniteStack<int>")
               + Check("s1.0", "[0]", "1", "int")
               + Check("s1.1", "[1]", "2", "int")

               + Check("s2", "<10000 items>", "@QFiniteStack<int>")
               + Check("s2.0", "[0]", "0", "int")
               + Check("s2.8999", "[8999]", "8999", "int")

               + Check("s3", "<3 items>", "@QFiniteStack<Foo*>")
               + Check("s3.0", "[0]", "", "Foo")
               + Check("s3.0.a", "1", "int")
               + Check("s3.1", "[1]", "0x0", "Foo *")
               + Check("s3.2", "[2]", "", "Foo")
               + Check("s3.2.a", "2", "int")

               + Check("s4", "<4 items>", "@QFiniteStack<Foo>")
               + Check("s4.0", "[0]", "", "Foo")
               + Check("s4.0.a", "1", "int")
               + Check("s4.3", "[3]", "", "Foo")
               + Check("s4.3.a", "4", "int")

               + Check("s5", "<2 items>", "@QFiniteStack<bool>")
               + Check("s5.0", "[0]", "1", "bool") // 1 -> true is done on display
               + Check("s5.1", "[1]", "0", "bool");


/*
    QTest::newRow("QStandardItemModel")
            << Data("#include <QStandardItemModel>\n",

                    "QStandardItemModel m;\n"
                    "QStandardItem *i1, *i2, *i11;\n"
                    "m.appendRow(QList<QStandardItem *>()\n"
                    "     << (i1 = new QStandardItem(\"1\")) "
                    "       << (new QStandardItem(\"a\")) "
                    "       << (new QStandardItem(\"a2\")));\n"
                    "QModelIndex mi = i1->index();\n"
                    "m.appendRow(QList<QStandardItem *>()\n"
                    "     << (i2 = new QStandardItem(\"2\")) "
                    "       << (new QStandardItem(\"b\")));\n"
                    "i1->appendRow(QList<QStandardItem *>()\n"
                    "     << (i11 = new QStandardItem(\"11\")) "
                    "       << (new QStandardItem(\"aa\")));\n"
                    "unused(&i1, &i2, &i11, &m, &mi);\n")

               + GdbEngine
               + GuiProfile()

               + Check("i1", "", "@QStandardItem")
               + Check("i11", "", "@QStandardItem")
               + Check("i2", "", "@QStandardItem")
               + Check("m", "", "@QStandardItemModel")
               + Check("mi", "\"1\"", "@QModelIndex");
*/


    QTest::newRow("QStack")
            << Data("#include <QStack>\n" + fooData,

                    "QStack<int> s1;\n"
                    "s1.append(1);\n"
                    "s1.append(2);\n\n"

                    "QStack<int> s2;\n"
                    "for (int i = 0; i != 10000; ++i)\n"
                    "    s2.append(i);\n"

                    "QStack<Foo *> s3;\n"
                    "s3.append(new Foo(1));\n"
                    "s3.append(0);\n"
                    "s3.append(new Foo(2));\n\n"

                    "QStack<Foo> s4;\n"
                    "s4.append(1);\n"
                    "s4.append(2);\n"
                    "s4.append(3);\n"
                    "s4.append(4);\n\n"

                    "QStack<bool> s5;\n"
                    "s5.append(true);\n"
                    "s5.append(false);",

                    "&s1, &s2, &s3, &s4, &s5")

               + CoreProfile()
               + BigArrayProfile()

               + Check("s1", "<2 items>", "@QStack<int>")
               + Check("s1.0", "[0]", "1", "int")
               + Check("s1.1", "[1]", "2", "int")

               + Check("s2", "<10000 items>", "@QStack<int>")
               + Check("s2.0", "[0]", "0", "int")
               + Check("s2.8999", "[8999]", "8999", "int")

               + Check("s3", "<3 items>", "@QStack<Foo*>")
               + Check("s3.0", "[0]", "", "Foo")
               + Check("s3.0.a", "1", "int")
               + Check("s3.1", "[1]", "0x0", "Foo *")
               + Check("s3.2", "[2]", "", "Foo")
               + Check("s3.2.a", "2", "int")

               + Check("s4", "<4 items>", "@QStack<Foo>")
               + Check("s4.0", "[0]", "", "Foo")
               + Check("s4.0.a", "1", "int")
               + Check("s4.3", "[3]", "", "Foo")
               + Check("s4.3.a", "4", "int")

               + Check("s5", "<2 items>", "@QStack<bool>")
               + Check("s5.0", "[0]", "1", "bool") // 1 -> true is done on display
               + Check("s5.1", "[1]", "0", "bool");


    QTest::newRow("QTimeZone")
            << Data("#include <QTimeZone>\n",

                    "QTimeZone tz0;\n"
                    "QTimeZone tz1(\"UTC+05:00\");",

                    "&tz0, &tz1")

               + CoreProfile()
               + QtVersion(0x50200)

               + Check("tz0", "(null)", "@QTimeZone")
               + Check("tz1", "\"UTC+05:00\"", "@QTimeZone");


    QTest::newRow("QUrl")
            << Data("#include <QUrl>",

                    "QUrl url0;\n"
                    "QUrl url1 = QUrl::fromEncoded(\"http://foo@qt-project.org:10/have_fun\");\n"
                    "int port = url1.port();\n"
                    "QString path = url1.path();",

                    "&url0, &url1, &port, &path")

               + CoreProfile()

               + Check("url0", "<invalid>", "@QUrl")
               + Check("url1", UnsubstitutedValue("\"http://foo@qt-project.org:10/have_fun\""), "@QUrl")
               + Check("url1.port", "10", "int")
               + Check("url1.scheme", "\"http\"", "?QString")
               + Check("url1.userName", "\"foo\"", "?QString")
               + Check("url1.password", "\"\"", "?QString")
               + Check("url1.host", "\"qt-project.org\"", "?QString")
               + Check("url1.path", "\"/have_fun\"", "?QString")
               + Check5("url1.query", "\"\"", "?QString")
               + Check4("url1.query", "\"\"", "?QByteArray")
               + Check("url1.fragment", "\"\"", "?QString");


    QTest::newRow("QUuid")
            << Data("#include <QUuid>",

                    "QUuid uuid1(1, 2, 3, 4, 5, 6, 7, 8, 9, 10, 11);\n"
                    "QUuid uuid2(0xfffffffeu, 0xfffd, 0xfffc, 0xfb, "
                    "  0xfa, 0xf9, 0xf8, 0xf7, 0xf6, 0xf5, 0xf4);",

                    "&uuid1, &uuid2")

               + CoreProfile()

               + Check("uuid1", "{00000001-0002-0003-0405-060708090a0b}", "@QUuid")
               + Check("uuid2", "{fffffffe-fffd-fffc-fbfa-f9f8f7f6f5f4}", "@QUuid");


    QString expected1 = "\"AAA";
    expected1.append(QChar('\t'));
    expected1.append(QChar('\r'));
    expected1.append(QChar('\n'));
    expected1.append(QChar(0));
    expected1.append(QChar(1));
    expected1.append("BBB\"");

    QChar oUmlaut = QChar(0xf6);

    QTest::newRow("QString")
            << Data("#include <QByteArray>\n"
                    "#include <QString>\n"
                    "#include <QStringList>\n"
                    "#if QT_VERSION < QT_VERSION_CHECK(6, 0, 0)\n"
                    "#include <QStringRef>\n"
                    "#endif\n",

                    "QByteArray s0 = \"Hello\";\n"
                    "s0.prepend(\"Prefix: \");\n"

                    "QByteArray s1 = \"AAA\";\n"
                    "s1 += '\\t';\n"
                    "s1 += '\\r';\n"
                    "s1 += '\\n';\n"
                    "s1 += char(0);\n"
                    "s1 += char(1);\n"
                    "s1 += \"BBB\";\n"

                    "QChar data[] = { 'H', 'e', 'l', 'l', 'o' };\n"
                    "QString s2 = QString::fromRawData(data, 4);\n"
                    "QString s3 = QString::fromRawData(data + 1, 4);\n"

                    "QString s4 = \"Hello \";\n"
                    "QString s5(\"String Test\");\n"
                    "QString *s6 = new QString(\"Pointer String Test\");\n"

                    "QString str = \"Hello\";\n"

                    "const wchar_t *w = L\"aöa\";\n"
                    "#if QT_VERSION < QT_VERSION_CHECK(6, 0, 0)\n"
                    "QString s7 = QString::fromWCharArray(w);\n"
                    "QStringRef s8(&str, 1, 2);\n"
                    "QStringRef s9;\n"
                    "#else\n"
                    "QString s7, s8, s9;\n"
                    "#endif\n"

                    "QStringList l;\n"
                    "l << \"Hello \";\n"
                    "l << \" big, \";\n"
                    "l.takeFirst();\n"
                    "l << \" World \";\n\n"

                    "QString str1(\"Hello Qt\");\n"
                    "QString str2(\"Hello\\nQt\");\n"
                    "QString str3(\"Hello\\rQt\");\n"
                    "QString str4(\"Hello\\tQt\");\n\n"

                    "#if QT_VERSION > 0x50000 && QT_VERSION < 0x60000\n"
                    "static const QStaticStringData<3> qstring_literal = {\n"
                    "    Q_STATIC_STRING_DATA_HEADER_INITIALIZER(3),\n"
                    "    QT_UNICODE_LITERAL(u\"ABC\") };\n"
                    "QStringDataPtr holder = { qstring_literal.data_ptr() };\n"
                    "const QString qstring_literal_temp(holder);\n\n"

                    "QStaticStringData<1> sd{};\n"
                    "sd.data[0] = 'Q';\n"
                    "sd.data[1] = 0;\n"
                    "#else\n"
                    "int qstring_literal_temp, sd, holder;\n"
                    "#endif",

                    "&s0, &s1, &data, &s2, &s3, &s4, &s5, &s6, &w, &s7, &s8, &s9, "
                    "&l, &qstring_literal_temp, &sd, &str1, &str2, &str3, &str4, &holder")

               + CoreProfile()
               + MsvcVersion(1900)

               + Check("s0", "\"Prefix: Hello\"", "@QByteArray")
               + Check("s1", expected1, "@QByteArray")
               + Check("s2", "\"Hell\"", "@QString")
               + Check("s3", "\"ello\"", "@QString")

               + Check("s4", "\"Hello \"", "@QString")
               + Check("s5", "\"String Test\"", "@QString")
               + Check("s6", "\"Pointer String Test\"", "@QString")

               + Check("s7", QString::fromLatin1("\"a%1a\"").arg(oUmlaut), "@QString") % Qt5
               + Check("w", "w", AnyValue, "wchar_t *")

               + Check("s8", "\"el\"", "@QStringRef") % Qt5
               + Check("s9", "(null)", "@QStringRef") % Qt5

               + Check("l", "<2 items>", TypePattern("@QList<@QString>|@QStringList"))
               + Check("l.0", "[0]", "\" big, \"", "@QString")
               + Check("l.1", "[1]", "\" World \"", "@QString")

               + Check("str1", "\"Hello Qt\"", "@QString")
               + Check("str2", "\"Hello\nQt\"", "@QString")
               + Check("str3", "\"Hello\rQt\"", "@QString")
               + Check("str4", "\"Hello\tQt\"", "@QString")

               + Check("holder", "", "@QStringDataPtr") % Qt5
               + Check("holder.ptr", "\"ABC\"", TypeDef("@QTypedArrayData<unsigned short>",
                                                        "@QStringData")) % Qt5
                // Note that the following breaks with LLDB 6.0 on Linux as LLDB reads
                // the type wrong as "QStaticStringData<4>"
               + Check("sd", "\"Q\"", "@QStaticStringData<1>") % Qt5;


    QTest::newRow("QStringReference")
            << Data("#include <QString>\n"
                    "void stringRefTest(const QString &refstring) {\n"
                    "   BREAK;\n"
                    "   unused(&refstring);\n"
                    "}\n",

                    "stringRefTest(QString(\"Ref String Test\"));\n",

                    "")

               + CoreProfile()

               + Check("refstring", "\"Ref String Test\"", "@QString &") % NoCdbEngine
               + Check("refstring", "\"Ref String Test\"", "@QString") % CdbEngine;


    QTest::newRow("QStringView")
            << Data("#include <QString>\n",

                    "QString hi = \"Hi\";\n"
                    "QStringView sv(hi);\n"
                    "QStringView empty;\n",

                    "&hi, &sv, &empty")

               + CoreProfile()
               + QtVersion(0x50a00)

               + Check("sv", "\"Hi\"", "@QStringView")
               + Check("empty", "(null)", "@QStringView");


    QTest::newRow("QAnyStringView")
            << Data("#include <QString>\n",

                    "QString s = \"Hi QString\";\n"
                    "QLatin1String l1 = QLatin1String(\"Hi QLatin1String\");\n"
                    "const char u8[] = \"Hi Yöü\";\n"
                    "const char asc[] = \"Hi Ascii\";\n"
                    "QAnyStringView v_s(s);\n"
                    "QAnyStringView v_l1(l1);\n"
                    "QAnyStringView v_u8(u8);\n"
                    "QAnyStringView v_asc(asc);\n",

                    "&v_s, &v_l1, &v_asc, &v_u8")

               + CoreProfile()
               + QtVersion(0x60200)

               + Check("v_s", "\"Hi QString\"", "@QAnyStringView")
               + Check("v_l1", "\"Hi QLatin1String\"", "@QAnyStringView")
               + Check("v_u8", "\"Hi Yöü\"", "@QAnyStringView")
               + Check("v_asc", "\"Hi Ascii\"", "@QAnyStringView");

    QTest::newRow("QText")
            << Data("#include <QApplication>\n"
                    "#include <QTextCursor>\n"
                    "#include <QTextDocument>\n",

                    "QApplication app(argc, argv);\n"
                    "QTextDocument doc;\n"
                    "doc.setPlainText(\"Hallo\\nWorld\");\n"
                    "QTextCursor tc;\n"
                    "tc = doc.find(\"all\");\n"
                    "int pos = tc.position();\n"
                    "int anc = tc.anchor();",

                    "&pos, &anc")

               + GuiProfile()

               + Check("doc", AnyValue, "@QTextDocument")
               + Check("tc", "4", "@QTextCursor")
               + Check("pos", "4", "int")
               + Check("anc", "1", "int");


    QTest::newRow("QThread")
            << Data("#include <QThread>\n"
                    "struct Thread : QThread\n"
                    "{\n"
                    "    void run()\n"
                    "    {\n"
                    "        auto mo = &QThread::metaObject;\n"
                    "        auto mc = &QThread::qt_metacast;\n"
                    "        auto p0 = (*(void***)this)[0];\n"
                    "        auto p1 = (*(void***)this)[1];\n"
                    "        auto p2 = (*(void***)this)[2];\n"
                    "        auto p3 = (*(void***)this)[3];\n"
                    "        auto p4 = (*(void***)this)[4];\n"
                    "        auto p5 = (*(void***)this)[5];\n"
                    "        if (m_id == 3) {\n"
                    "            BREAK;\n"
                    "        }\n"
                    "        unused(&mo, &mc, &p0, &p1, &p2, &p3, &p4, &p5);\n"
                    "    }\n"
                    "    int m_id;\n"
                    "};",

                    "const int N = 14;\n"
                    "Thread thread[N];\n"
                    "for (int i = 0; i != N; ++i) {\n"
                    "    thread[i].m_id = i;\n"
                    "    thread[i].setObjectName(\"This is thread #\" + QString::number(i));\n"
                    "    thread[i].start();\n"
                    "}\n"
                    "for (int i = 0; i != N; ++i) {\n"
                    "    thread[i].wait();\n"
                    "}",

                    "&thread, &N")

               + CoreProfile()

               + Check("this", AnyValue, "Thread")
               + Check("this.@1", "[@QThread]", "\"This is thread #3\"", "@QThread");
               //+ Check("this.@1.@1", "[@QObject]", "\"This is thread #3\"", "@QObject");


    QTest::newRow("QVariant1")
            << Data("#include <QMap>\n"
                    "#include <QStringList>\n"
                    "#include <QVariant>\n"
                    // This checks user defined types in QVariants\n";
                    "typedef QMap<uint, QStringList> MyType;\n"
                    "Q_DECLARE_METATYPE(QStringList)\n"
                    "Q_DECLARE_METATYPE(MyType)\n"
                    "#if QT_VERSION < 0x050000\n"
                    "Q_DECLARE_METATYPE(QList<int>)\n"
                    "#endif\n",

                    "QVariant v0;\n\n"

                    "QVariant v1 = QVariant(QString(\"A string\"));\n"

                    "MyType my;\n"
                    "my[1] = (QStringList() << \"Hello\");\n"
                    "my[3] = (QStringList() << \"World\");\n"
                    "QVariant v2;\n"
                    "v2.setValue(my);\n"
                    "int t = QMetaType::type(\"MyType\");\n"
                    "const char *s = QMetaType::typeName(t);\n\n"

                    "QList<int> list;\n"
                    "list << 1 << 2 << 3;\n"
                    "QVariant v3 = QVariant::fromValue(list);",

                    "&my, &v0, &v1, &v2, &t, &s, &list, &v3")

               + CoreProfile()

               + Check("v0", "(invalid)", "@QVariant (invalid)")

               //+ Check("v1", "\"Some string\"", "@QVariant (QString)")
               + Check("v1", AnyValue, "@QVariant (QString)")

               + Check("my", "<2 items>", TypePattern("@QMap<unsigned int,@QStringList>|@QMap<unsigned int,@QList<@QString>>|MyType"))
               + CheckPairish("my.0.key", "1", "unsigned int")
               + CheckPairish("my.0.value", "<1 items>", TypePattern("@QList<@QString>|@QStringList"))
               + CheckPairish("my.0.value.0", "[0]", "\"Hello\"", "@QString")
               + CheckPairish("my.1.key", "3", "unsigned int")
               + CheckPairish("my.1.value", "<1 items>", TypePattern("@QList<@QString>|@QStringList"))
               + CheckPairish("my.1.value.0", "[0]", "\"World\"", "@QString")
               // FIXME
               //+ Check("v2", AnyValue, "@QVariant (MyType)")
//               + CheckPairish("v2.data.0.key", "1", "unsigned int") % NeedsInferiorCall
//               + CheckPairish("v2.data.0.value", "<1 items>", "@QStringList") % NeedsInferiorCall
//               + CheckPairish("v2.data.0.value.0", "[0]", "\"Hello\"", "@QString") % NeedsInferiorCall
//               + CheckPairish("v2.data.1.key", "3", "unsigned int") % NeedsInferiorCall
//               + CheckPairish("v2.data.1.value", "<1 items>", "@QStringList") % NeedsInferiorCall
//               + CheckPairish("v2.data.1.value.0", "[0]", "\"World\"", "@QString") % NeedsInferiorCall

               + Check("list", "<3 items>", "@QList<int>")
               + Check("list.0", "[0]", "1", "int")
               + Check("list.1", "[1]", "2", "int")
               + Check("list.2", "[2]", "3", "int")
               + Check("v3", "", "@QVariant (@QList<int>)") % NeedsInferiorCall % Qt5
               + Check("v3.data", "<3 items>", TypePattern(".*QList<int>")) % NeedsInferiorCall % Qt5
               + Check("v3.data.0", "[0]", "1", "int") % NeedsInferiorCall % Qt5
               + Check("v3.data.1", "[1]", "2", "int") % NeedsInferiorCall % Qt5
               + Check("v3.data.2", "[2]", "3", "int") % NeedsInferiorCall % Qt5
               + Check("v3", "<3 items>", "@QVariant (@QList<int>)") % Qt6
               + Check("v3.0", "[0]", "1", "int") % Qt6
               + Check("v3.1", "[1]", "2", "int") % Qt6
               + Check("v3.2", "[2]", "3", "int") % Qt6;


    QTest::newRow("QVariant2")
            << Data("#include <QApplication>\n"
                    "#include <QBitArray>\n"
                    "#include <QDateTime>\n"
                    "#include <QLocale>\n"
                    "#include <QMap>\n"
                    "#include <QRectF>\n"
                    "#include <QRect>\n"
                    "#include <QStringList>\n"
                    "#include <QUrl>\n"
                    "#include <QVariant>\n"
                    "#include <QFont>\n"
                    "#include <QPixmap>\n"
                    "#include <QBrush>\n"
                    "#include <QColor>\n"
                    "#include <QPalette>\n"
                    "#include <QIcon>\n"
                    "#include <QImage>\n"
                    "#include <QPolygon>\n"
                    "#include <QRegion>\n"
                    "#include <QBitmap>\n"
                    "#include <QCursor>\n"
                    "#include <QSizePolicy>\n"
                    "#include <QKeySequence>\n"
                    "#include <QPen>\n"
                    "#include <QTextLength>\n"
                    "#include <QTextFormat>\n"
                    "#include <QTransform>\n"
                    "#include <QMatrix4x4>\n"
                    "#include <QVector2D>\n"
                    "#include <QVector3D>\n"
                    "#include <QVector4D>\n"
                    "#include <QPolygonF>\n"
                    "#include <QQuaternion>\n"
                    "#if QT_VERSION < 0x050000\n"
                    "Q_DECLARE_METATYPE(QPolygonF)\n"
                    "Q_DECLARE_METATYPE(QPen)\n"
                    "Q_DECLARE_METATYPE(QTextLength)\n"
                    "#endif\n",
                    "QApplication app(argc, argv);\n"
                    "QRect r(100, 200, 300, 400);\n"
                    "QPen pen;\n"
                    "QRectF rf(100.5, 200.5, 300.5, 400.5);\n"
                    "QUrl url = QUrl::fromEncoded(\"http://foo@qt-project.org:10/have_fun\");\n"
                     "QVariant var0; unused(&var0);                                  // Type 0, invalid\n"
                     "QVariant var1(true); unused(&var1);                            // 1, bool\n"
                     "QVariant var2(2); unused(&var2);                               // 2, int\n"
                     "QVariant var3(3u); unused(&var3);                              // 3, uint\n"
                     "QVariant var4(qlonglong(4)); unused(&var4);                    // 4, qlonglong\n"
                     "QVariant var5(qulonglong(5)); unused(&var5);                   // 5, qulonglong\n"
                     "QVariant var6(double(6.0)); unused(&var6);                     // 6, double\n"
                     "QVariant var7(QChar(7)); unused(&var7);                        // 7, QChar\n"
                     "QVariant var8 = QVariantMap(); unused(&var8);                  // 8, QVariantMap\n"
                     "QVariant var9 = QVariantList(); unused(&var9);                 // 9, QVariantList\n"
                     "QVariant var10 = QString(\"Hello 10\"); unused(&var10);        // 10, QString\n"
                     "QVariant var11 = QStringList() << \"Hello\" << \"World\"; unused(&var11); // 11, QStringList\n"
                     "QVariant var12 = QByteArray(\"array\"); unused(&var12);        // 12 QByteArray\n"
                     "QVariant var13 = QBitArray(1, true); unused(&var13);           // 13 QBitArray\n"
                     "QVariant var14 = QDate(); unused(&var14);                      // 14 QDate\n"
                     "QVariant var15 = QTime(); unused(&var15);                      // 15 QTime\n"
                     "QDateTime dateTime(QDate(1980, 1, 1), QTime(13, 15, 32), Qt::UTC);\n"
                     "QVariant var16 = dateTime; unused(&var16);                     // 16 QDateTime\n"
                     "QVariant var17 = url; unused(&url, &var17);                    // 17 QUrl\n"
                     "QVariant var18 = QLocale(\"en_US\"); unused(&var18);           // 18 QLocale\n"
                     "QVariant var19(r); unused(&var19);                             // 19 QRect\n"
                     "QVariant var20(rf); unused(&var20);                            // 20 QRectF\n"
                     "QVariant var21 = QSize(); unused(&var21);                      // 21 QSize\n"
                     "QVariant var22 = QSizeF(); unused(&var22);                     // 22 QSizeF\n"
                     "QVariant var23 = QLine(); unused(&var23);                      // 23 QLine\n"
                     "QVariant var24 = QLineF(); unused(&var24);                     // 24 QLineF\n"
                     "QVariant var25 = QPoint(); unused(&var25);                     // 25 QPoint\n"
                     "QVariant var26 = QPointF(); unused(&var26);                    // 26 QPointF\n"
                     "#if QT_VERSION < QT_VERSION_CHECK(6, 0, 0)\n"
                     "QVariant var27 = QRegExp(); unused(&var27);                    // 27 QRegExp\n"
                     "#endif\n"
                     "QVariant var28 = QVariantHash(); unused(&var28);               // 28 QVariantHash\n"
                     "QVariant var31 = QVariant::fromValue<void *>(&r); unused(&var31);         // 31 void *\n"
                     "QVariant var32 = QVariant::fromValue<long>(32); unused(&var32);           // 32 long\n"
                     "QVariant var33 = QVariant::fromValue<short>(33); unused(&var33);          // 33 short\n"
                     "QVariant var34 = QVariant::fromValue<char>(34); unused(&var34);           // 34 char\n"
                     "QVariant var35 = QVariant::fromValue<unsigned long>(35); unused(&var35);  // 35 unsigned long\n"
                     "QVariant var36 = QVariant::fromValue<unsigned short>(36); unused(&var36); // 36 unsigned short\n"
                     "QVariant var37 = QVariant::fromValue<unsigned char>(37); unused(&var37);  // 37 unsigned char\n"
                     "QVariant var38 = QVariant::fromValue<float>(38); unused(&var38);          // 38 float\n"
                     "QVariant var64 = QFont(); unused(&var64);                      // 64 QFont\n"
                     "QPixmap pixmap(QSize(1, 2)); unused(&pixmap);\n"
                     "QVariant var65 = pixmap; unused(&var65);                       // 65 QPixmap\n"
                     "QVariant var66 = QBrush(); unused(&var66);                     // 66 QBrush\n"
                     "QVariant var67 = QColor(); unused(&var67);                     // 67 QColor\n"
                     "QVariant var68 = QPalette(); unused(&var68);                   // 68 QPalette\n"
                     "QVariant var69 = QIcon(); unused(&var69);                      // 69 QIcon\n"
                     "QImage image(1, 2, QImage::Format_RGB32);\n"
                     "QVariant var70 = image; unused(&var70);                        // 70 QImage\n"
                     "QVariant var71 = QPolygon(); unused(&var71);                   // 71 QPolygon\n"
                     "QRegion reg; reg += QRect(1, 2, 3, 4);\n"
                     "QVariant var72 = reg; unused(&var72, &reg);                    // 72 QRegion\n"
                     "QBitmap bitmap; unused(&bitmap);\n"
                     "QVariant var73 = bitmap; unused(&var73);                       // 73 QBitmap\n"
                     "QVariant var74 = QCursor(); unused(&var74);                    // 74 QCursor\n"
                     "QVariant var75 = QKeySequence(); unused(&var75);               // 75 QKeySequence\n"
                     "QVariant var76 = pen; unused(&pen, &var76);                    // 76 QPen\n"
                     "QVariant var77 = QTextLength(); unused(&var77);                // 77 QTextLength\n"
                     "QVariant var78 = QTextFormat(); unused(&var78);                // 78 QTextFormat\n"
                     "QVariant var80 = QTransform(); unused(&var80);                 // 80 QTransform\n"
                     "QVariant var81 = QMatrix4x4(); unused(&var81);                 // 81 QMatrix4x4\n"
                     "QVariant var82 = QVector2D(); unused(&var82);                  // 82 QVector2D\n"
                     "QVariant var83 = QVector3D(); unused(&var83);                  // 83 QVector3D\n"
                     "QVariant var84 = QVector4D(); unused(&var84);                  // 84 QVector4D\n"
                     "QVariant var85 = QQuaternion(); unused(&var85);                // 85 QQuaternion\n"
                     "QVariant var86 = QVariant::fromValue<QPolygonF>(QPolygonF()); unused(&var86);\n",
                    ""
                    )

               + GuiProfile()

               + Check("var0", "(invalid)", "@QVariant (invalid)")
               + Check("var1", "true", "@QVariant (bool)")
               + Check("var2", "2", "@QVariant (int)")
               + Check("var3", "3", "@QVariant (uint)")
               + Check("var4", "4", "@QVariant (qlonglong)")
               + Check("var5", "5", "@QVariant (qulonglong)")
               + Check("var6", "6.0", "@QVariant (double)")
               + Check("var7", "7", "@QVariant (QChar)")
               + Check("var8", "<0 items>", "@QVariant (QVariantMap)")
               + Check("var9", "<0 items>", "@QVariant (QVariantList)")
               + Check("var10", "\"Hello 10\"", "@QVariant (QString)")
               + Check("var11", "<2 items>", "@QVariant (QStringList)")
               + Check("var11.1", "[1]", "\"World\"", "@QString")
               + Check("var12", "\"array\"", "@QVariant (QByteArray)")
               + Check("var13", "<1 items>", "@QVariant (QBitArray)")
               + Check("var14", "(invalid)", "@QVariant (QDate)")
               + Check("var15", "(invalid)", "@QVariant (QTime)")
//               + Check("var16", "(invalid)", "@QVariant (QDateTime)")
               + Check("var17", UnsubstitutedValue("\"http://foo@qt-project.org:10/have_fun\""), "@QVariant (QUrl)")
               + Check("var17.port", "10", "int")
//               + Check("var18", "\"en_US\"", "@QVariant (QLocale)")
               + Check("var19", "300x400+100+200", "@QVariant (QRect)")
               + Check("var20", "300.5x400.5+100.5+200.5", "@QVariant (QRectF)")
               + Check("var21", "(-1, -1)", "@QVariant (QSize)")
               + Check("var22", "(-1.0, -1.0)", "@QVariant (QSizeF)")
               + Check("var23", "", "@QVariant (QLine)")
               + Check("var24", "", "@QVariant (QLineF)")
               + Check("var25", "(0, 0)", "@QVariant (QPoint)")
               + Check("var26", "(0.0, 0.0)", "@QVariant (QPointF)")
               + Check("var27", "\"\"", "@QVariant (QRegExp)") % Qt5
               + Check("var28", "<0 items>", "@QVariant (QVariantHash)")
               + Check("var31", AnyValue, "@QVariant (void *)")
               + Check("var32", "32", "@QVariant (long)")
               + Check("var33", "33", "@QVariant (short)")
               + Check("var34", "34", "@QVariant (char)")
               + Check("var35", "35", "@QVariant (unsigned long)")
               + Check("var36", "36", "@QVariant (unsigned short)")
               + Check("var37", "37", "@QVariant (unsigned char)")
               + Check("var38", FloatValue("38.0"), "@QVariant (float)")
               + Check("var64", "", "@QVariant (QFont)")
               + Check("var65", "(1x2)", "@QVariant (QPixmap)")
               + Check("var66", "", "@QVariant (QBrush)")
               + Check("var67", "", "@QVariant (QColor)")
               + Check("var68", "", "@QVariant (QPalette)")
               + Check("var69", "", "@QVariant (QIcon)")
               + Check("var70", "(1x2)", "@QVariant (QImage)")
               + Check("var71", "<0 items>", "@QVariant (QPolygon)")
               //+ Check("var72", "", "@QVariant (QRegion)")    FIXME
               + Check("var73", "", "@QVariant (QBitmap)")
               + Check("var74", "", "@QVariant (QCursor)")
               + Check("var75", "(0x0, 0x0, 0x0, 0x0)", "@QVariant (QKeySequence)")
               + Check("var76", "", "@QVariant (QPen)")
               + Check("var77", "", "@QVariant (QTextLength)")
               //+ Check("var78", Value5(""), "@QVariant (QTextFormat)")
               + Check("var80", "", "@QVariant (QTransform)")
               + Check("var81", "", "@QVariant (QMatrix4x4)")
               + Check("var82", "", "@QVariant (QVector2D)")
               + Check("var83", "", "@QVariant (QVector3D)")
               + Check("var84", "", "@QVariant (QVector4D)")
               + Check("var85", "", "@QVariant (QQuaternion)")
               + Check5("var86", "<0 items>", "@QVariant (QPolygonF)");


    QTest::newRow("QVariant4")
            << Data("#include <QHostAddress>\n"
                    "#include <QVariant>\n"
                    "Q_DECLARE_METATYPE(QHostAddress)\n",

                    "QVariant var;\n"
                    "QHostAddress ha;\n"
                    "ha.setAddress(\"127.0.0.1\");\n"
                    "var.setValue(ha);\n"
                    "QHostAddress ha1 = var.value<QHostAddress>();",

                    "&ha1, &var, &ha")

               + NetworkProfile()

               + Check("ha", ValuePattern(".*127.0.0.1.*"), "@QHostAddress")
               + Check("ha.a", "2130706433", "@quint32")
               + Check("ha.ipString", ValuePattern(".*127.0.0.1.*"), "@QString")
                    % QtVersion(0, 0x50800)
               //+ Check("ha.protocol", "@QAbstractSocket::IPv4Protocol (0)",
               //        "@QAbstractSocket::NetworkLayerProtocol") % GdbEngine
               //+ Check("ha.protocol", "IPv4Protocol",
               //        "@QAbstractSocket::NetworkLayerProtocol") % LldbEngine
               + Check("ha.scopeId", "\"\"", "@QString")
               + Check("ha1", ValuePattern(".*127.0.0.1.*"), "@QHostAddress")
               + Check("ha1.a", "2130706433", "@quint32")
               + Check("ha1.ipString", "\"127.0.0.1\"", "@QString")
                    % QtVersion(0, 0x50800)
               //+ Check("ha1.protocol", "@QAbstractSocket::IPv4Protocol (0)",
               //        "@QAbstractSocket::NetworkLayerProtocol") % GdbEngine
               //+ Check("ha1.protocol", "IPv4Protocol",
               //        "@QAbstractSocket::NetworkLayerProtocol") % LldbEngine
               + Check("ha1.scopeId", "\"\"", "@QString")
               + Check5("var", "", "@QVariant (@QHostAddress)") % NeedsInferiorCall
               + Check5("var.data", ValuePattern(".*127.0.0.1.*"),
                                "@QHostAddress") % NeedsInferiorCall
               + Check6("var", ValuePattern(".*127.0.0.1.*"),
                                "@QVariant(@QHostAddress)") % NeedsInferiorCall;


    QTest::newRow("QVariantList")
            << Data("#include <QVariantList>\n",

                    "QVariantList vl0;\n\n"

                    "QVariantList vl1;\n"
                    "vl1.append(QVariant(1));\n"
                    "vl1.append(QVariant(2));\n"
                    "vl1.append(QVariant(\"Some String\"));\n"
                    "vl1.append(QVariant(21));\n"
                    "vl1.append(QVariant(22));\n"
                    "vl1.append(QVariant(\"2Some String\"));\n\n"

                    "QVariantList vl2;\n"
                    "vl2.append(\"one\");\n"
                    "QVariant v = vl2;",

                    "&vl0, &vl1, &vl2, &v")

               + CoreProfile()

               + Check("vl0", "<0 items>", TypeDef("@QList<@QVariant>", "@QVariantList"))

               + Check("vl1", "<6 items>", TypeDef("@QList<@QVariant>", "@QVariantList"))
               + Check("vl1.0", "[0]", AnyValue, "@QVariant (int)")
               + Check("vl1.2", "[2]", AnyValue, "@QVariant (QString)")

               + Check("v", "<1 items>", "@QVariant (QVariantList)")
               + Check("v.0", "[0]", "\"one\"", "@QVariant (QString)");


    QTest::newRow("QVariantMap")
            << Data("#include <QVariantMap>\n",

                    "QVariantMap vm0;\n\n"

                    "QVariantMap vm1;\n"
                    "vm1[\"a\"] = QVariant(1);\n"
                    "vm1[\"b\"] = QVariant(2);\n"
                    "vm1[\"c\"] = QVariant(\"Some String\");\n"
                    "vm1[\"d\"] = QVariant(21);\n"
                    "vm1[\"e\"] = QVariant(22);\n"
                    "vm1[\"f\"] = QVariant(\"2Some String\");\n\n"

                    "QVariant v = vm1;\n",

                    "&vm0, &vm1, &v")

               + CoreProfile()

               + Check("vm0", "<0 items>", TypeDef("@QMap<@QString,@QVariant>", "@QVariantMap"))

               + Check("vm1", "<6 items>", TypeDef("@QMap<@QString,@QVariant>", "@QVariantMap"))
               + CheckPairish("vm1.0.key", "\"a\"", "@QString")
               + CheckPairish("vm1.0.value", "1", "@QVariant (int)")
               + CheckPairish("vm1.5.key", "\"f\"", "@QString")
               + CheckPairish("vm1.5.value", "\"2Some String\"", "@QVariant (QString)")

               + Check("v", "<6 items>", "@QVariant (QVariantMap)")
               + CheckPairish("v.0.key", "\"a\"", "@QString");


    QTest::newRow("QVariantHash")
            << Data("#include <QVariant>\n",

                    "QVariantHash h0;\n\n"

                    "QVariantHash h1;\n"
                    "h1[\"one\"] = \"vone\";\n"

                    "QVariant v = h1;",

                    "&v, &h0, &h1")

               + CoreProfile()

               + Check("h0", "<0 items>", TypeDef("@QHash<@QString,@QVariant>", "@QVariantHash"))

               + Check("h1", "<1 items>", TypeDef("@QHash<@QString,@QVariant>", "@QVariantHash"))
               + Check("h1.0.key", "\"one\"", "@QString")
               + Check("h1.0.value", "\"vone\"", "@QVariant (QString)")

               + Check("v", "<1 items>", "@QVariant (QVariantHash)")
               + Check("v.0.key", "\"one\"", "@QString");


    QTest::newRow("QVector")
            << Data("#include <QVector>\n" + fooData,

                    "QVector<int> v1(10000);\n"
                    "for (int i = 0; i != v1.size(); ++i)\n"
                    "     v1[i] = i * i;\n\n"

                    "QVector<Foo> v2;\n"
                    "v2.append(1);\n"
                    "v2.append(2);\n"

                    "typedef QVector<Foo> FooVector;\n"
                    "FooVector v3;\n"
                    "v3.append(1);\n"
                    "v3.append(2);\n"

                    "QVector<Foo *> v4;\n"
                    "v4.append(new Foo(1));\n"
                    "v4.append(0);\n"
                    "v4.append(new Foo(5));\n"

                    "QVector<bool> v5;\n"
                    "v5.append(true);\n"
                    "v5.append(false);\n"

                    "QVector<QList<int> > v6;\n"
                    "v6.append(QList<int>() << 1);\n"
                    "v6.append(QList<int>() << 2 << 3);\n"
                    "QVector<QList<int> > *pv = &v6;\n",

                    "&v1, &v2, &v3, &v4, &v5, &v6, &pv")

               + CoreProfile()

               + BigArrayProfile()

               + Check("v1", "<10000 items>", TypePattern("@QList<int>|@QVector<int>"))
               + Check("v1.0", "[0]", "0", "int")
               + Check("v1.8999", "[8999]", "80982001", "int")

               + Check("v2", "<2 items>", TypePattern("@QList<Foo>|@QVector<Foo>"))
               + Check("v2.0", "[0]", "", "Foo")
               + Check("v2.0.a", "1", "int")
               + Check("v2.1", "[1]", "", "Foo")
               + Check("v2.1.a", "2", "int")

               + Check("v3", "<2 items>", TypePattern("@QVector<Foo>|@QList<Foo>|FooVector"))
               + Check("v3.0", "[0]", "", "Foo")
               + Check("v3.0.a", "1", "int")
               + Check("v3.1", "[1]", "", "Foo")
               + Check("v3.1.a", "2", "int")

               + Check("v4", "<3 items>", TypePattern("@QList<Foo \\*>|@QVector<Foo\\*>"))
               + Check("v4.0", "[0]", AnyValue, "Foo")
               + Check("v4.0.a", "1", "int")
               + Check("v4.1", "[1]", "0x0", "Foo *")
               + Check("v4.2", "[2]", AnyValue, "Foo")
               + Check("v4.2.a", "5", "int")

               + Check("v5", "<2 items>", TypePattern("@QList<bool>|@QVector<bool>"))
               + Check("v5.0", "[0]", "1", "bool")
               + Check("v5.1", "[1]", "0", "bool")

               + Check("pv", AnyValue, TypePattern("(@QList|@QVector)<@QList<int>>"))
               + Check("pv.0", "[0]", "<1 items>", "@QList<int>")
               + Check("pv.0.0", "[0]", "1", "int")
               + Check("pv.1", "[1]", "<2 items>", "@QList<int>")
               + Check("pv.1.0", "[0]", "2", "int")
               + Check("pv.1.1", "[1]", "3", "int")
               + Check("v6", "<2 items>", TypePattern("@QList<@QList<int>>|@QVector<@QList<int>>"))
               + Check("v6.0", "[0]", "<1 items>", "@QList<int>")
               + Check("v6.0.0", "[0]", "1", "int")
               + Check("v6.1", "[1]", "<2 items>", "@QList<int>")
               + Check("v6.1.0", "[0]", "2", "int")
               + Check("v6.1.1", "[1]", "3", "int");


    QTest::newRow("QVarLengthArray")
            << Data("#include <QVarLengthArray>\n" + fooData,

                    "QVarLengthArray<int> v1(10000);\n"
                    "for (int i = 0; i != v1.size(); ++i)\n"
                    "     v1[i] = i * i;\n\n"

                    "QVarLengthArray<Foo> v2;\n"
                    "v2.append(1);\n"
                    "v2.append(2);\n\n"

                    "typedef QVarLengthArray<Foo> FooVector;\n"
                    "FooVector v3;\n"
                    "v3.append(1);\n"
                    "v3.append(2);\n\n"

                    "QVarLengthArray<Foo *> v4;\n"
                    "v4.append(new Foo(1));\n"
                    "v4.append(0);\n"
                    "v4.append(new Foo(5));\n\n"

                    "QVarLengthArray<bool> v5;\n"
                    "v5.append(true);\n"
                    "v5.append(false);\n\n"

                    "QVarLengthArray<QList<int> > v6;\n"
                    "v6.append(QList<int>() << 1);\n"
                    "v6.append(QList<int>() << 2 << 3);\n"
                    "QVarLengthArray<QList<int> > *pv = &v6;",

                    "&v1, &v2, &v3, &v4, &v5, &v6, &pv")

               + CoreProfile()
               + BigArrayProfile()

               + Check("v1", "<10000 items>", "@QVarLengthArray<int, 256>")
               + Check("v1.0", "[0]", "0", "int")
               + Check("v1.8999", "[8999]", "80982001", "int")

               + Check("v2", "<2 items>", "@QVarLengthArray<Foo, 256>")
               + Check("v2.0", "[0]", "", "Foo")
               + Check("v2.0.a", "1", "int")
               + Check("v2.1", "[1]", "", "Foo")
               + Check("v2.1.a", "2", "int")

               + Check("v3", "<2 items>", TypeDef("@QVarLengthArray<Foo,256>", "FooVector"))
               + Check("v3.0", "[0]", "", "Foo")
               + Check("v3.0.a", "1", "int")
               + Check("v3.1", "[1]", "", "Foo")
               + Check("v3.1.a", "2", "int")

               + Check("v4", "<3 items>", "@QVarLengthArray<Foo*, 256>")
               + Check("v4.0", "[0]", AnyValue, "Foo")
               + Check("v4.0.a", "1", "int")
               + Check("v4.1", "[1]", "0x0", "Foo *")
               + Check("v4.2", "[2]", AnyValue, "Foo")
               + Check("v4.2.a", "5", "int")

               + Check("v5", "<2 items>", "@QVarLengthArray<bool, 256>")
               + Check("v5.0", "[0]", "1", "bool")
               + Check("v5.1", "[1]", "0", "bool")

               + Check("pv", AnyValue, "@QVarLengthArray<@QList<int>, 256>")
               + Check("pv.0", "[0]", "<1 items>", "@QList<int>")
               + Check("pv.0.0", "[0]", "1", "int")
               + Check("pv.1", "[1]", "<2 items>", "@QList<int>")
               + Check("pv.1.0", "[0]", "2", "int")
               + Check("pv.1.1", "[1]", "3", "int")
               + Check("v6", "<2 items>", "@QVarLengthArray<@QList<int>, 256>")
               + Check("v6.0", "[0]", "<1 items>", "@QList<int>")
               + Check("v6.0.0", "[0]", "1", "int")
               + Check("v6.1", "[1]", "<2 items>", "@QList<int>")
               + Check("v6.1.0", "[0]", "2", "int")
               + Check("v6.1.1", "[1]", "3", "int");


    QTest::newRow("QXmlAttributes")
            << Data("#include <QXmlAttributes>\n",
                    "QXmlAttributes atts;\n"
                    "atts.append(\"name1\", \"uri1\", \"localPart1\", \"value1\");\n"
                    "atts.append(\"name2\", \"uri2\", \"localPart2\", \"value2\");\n"
                    "atts.append(\"name3\", \"uri3\", \"localPart3\", \"value3\");",
                    "&atts")

               + XmlProfile()

               + Check("atts", "<3 items>", "@QXmlAttributes")
               + Check("atts.0", "[0]", "", "@QXmlAttributes::Attribute")
               + Check("atts.0.localname", "\"localPart1\"", "@QString")
               + Check("atts.0.qname", "\"name1\"", "@QString")
               + Check("atts.0.uri", "\"uri1\"", "@QString")
               + Check("atts.0.value", "\"value1\"", "@QString")
               + Check("atts.1", "[1]", "", "@QXmlAttributes::Attribute")
               + Check("atts.1.localname", "\"localPart2\"", "@QString")
               + Check("atts.1.qname", "\"name2\"", "@QString")
               + Check("atts.1.uri", "\"uri2\"", "@QString")
               + Check("atts.1.value", "\"value2\"", "@QString")
               + Check("atts.2", "[2]", "", "@QXmlAttributes::Attribute")
               + Check("atts.2.localname", "\"localPart3\"", "@QString")
               + Check("atts.2.qname", "\"name3\"", "@QString")
               + Check("atts.2.uri", "\"uri3\"", "@QString")
               + Check("atts.2.value", "\"value3\"", "@QString");


    QTest::newRow("StdArray")
            << Data("#include <array>\n"
                    "#include <QString>\n",

                    "std::array<int, 4> a = { { 1, 2, 3, 4} };\n"
                    "std::array<QString, 4> b = { { \"1\", \"2\", \"3\", \"4\"} };",

                    "&a, &b")

               + CoreProfile()
               + Cxx11Profile()
               + MacLibCppProfile()

               + Check("a", "<4 items>", TypePattern("std::array<int, 4.*>"))
               + Check("a.0", "[0]", "1", "int")
               + Check("b", "<4 items>", TypePattern("std::array<@QString, 4.*>"))
               + Check("b.0", "[0]", "\"1\"", "@QString");


    QTest::newRow("StdComplex")
            << Data("#include <complex>\n",

                    "std::complex<double> c(1, 2);",

                    "&c")

               + Check("c", "(1.0, 2.0)", "std::complex<double>")
               + Check("c.real", FloatValue("1.0"), "double")
               + Check("c.imag", FloatValue("2.0"), "double");


    QTest::newRow("CComplex")
            << Data("#include <complex.h>\n",

                    "// Doesn't work when compiled as C++.\n"
                    "double complex a = 1;\n"
                    "double _Complex b = 1;\n",

                    "&a, &b")

               + ForceC()
               + GdbVersion(70500)
               + NoCdbEngine

                // 1 + 0 * I  or 1 + 0i;   complex double  or _Complex double
               + Check("a", ValuePattern("1 \\+ ((0 \\* I)|(0i))"),
                            TypePattern("_?[cC]omplex double"))
               + Check("b", ValuePattern("1 \\+ ((0 \\* I)|(0i))"),
                            TypePattern("_?[cC]omplex double"));


    QTest::newRow("StdFunction")
            << Data("#include <functional>\n"
                    "void bar(int) {}",

                    "std::function<void(int)> x;\n"
                    "std::function<void(int)> y = bar;\n"
                    "std::function<void(int)> z = [](int) {};",

                    "&x, &y, &z")

            + GdbEngine

            + Check("x", "(null)", "std::function<void(int)>")
            + Check("y", ValuePattern(".* <bar\\(int\\)>"), "std::function<void(int)>");


    QTest::newRow("StdDeque")
            << Data("#include <deque>\n",

                    "std::deque<int> deque0;\n\n"

                    "std::deque<int> deque1;\n"
                    "deque1.push_back(1);\n"
                    "deque1.push_back(2);\n"

                    "std::deque<int *> deque2;\n"
                    "deque2.push_back(new int(1));\n"
                    "deque2.push_back(0);\n"
                    "deque2.push_back(new int(2));\n"
                    "deque2.push_back(new int(3));\n"
                    "deque2.pop_back();\n"
                    "deque2.pop_front();",

                    "&deque2")

               + Check("deque0", "<0 items>", "std::deque<int>")

               + Check("deque1", "<2 items>", "std::deque<int>")
               + Check("deque1.0", "[0]", "1", "int")
               + Check("deque1.1", "[1]", "2", "int")

               + Check("deque2", "<2 items>", "std::deque<int *>")
               + Check("deque2.0", "[0]", "0x0", "int *")
               + Check("deque2.1", "[1]", "2", "int");


    QTest::newRow("StdDequeQt")
            << Data("#include <deque>\n" + fooData,

                    "std::deque<Foo> deque0;\n\n"

                    "std::deque<Foo> deque1;\n"
                    "deque1.push_back(1);\n"
                    "deque1.push_front(2);\n\n"

                    "std::deque<Foo *> deque2;\n"
                    "deque2.push_back(new Foo(1));\n"
                    "deque2.push_back(new Foo(2));",

                    "&deque0, &deque1, &deque2")

               + CoreProfile()

               + Check("deque0", "<0 items>", "std::deque<Foo>")

               + Check("deque1", "<2 items>", "std::deque<Foo>")
               + Check("deque1.0", "[0]", "", "Foo")
               + Check("deque1.0.a", "2", "int")
               + Check("deque1.1", "[1]", "", "Foo")
               + Check("deque1.1.a", "1", "int")

               + Check("deque2", "<2 items>", "std::deque<Foo*>")
               + Check("deque2.0", "[0]", "", "Foo")
               + Check("deque2.0.a", "1", "int")
               + Check("deque2.1", "[1]", "", "Foo")
               + Check("deque2.1.a", "2", "int");


    QTest::newRow("StdHashSet")
            << Data("#include <hash_set>\n"
                    "namespace  __gnu_cxx {\n"
                    "template<> struct hash<std::string> {\n"
                    "  size_t operator()(const std::string &x) const { return __stl_hash_string(x.c_str()); }\n"
                    "};\n"
                    "}\n\n"
                    "using namespace __gnu_cxx;\n\n",

                    "hash_set<int> h;\n"
                    "h.insert(1);\n"
                    "h.insert(194);\n"
                    "h.insert(2);\n"
                    "h.insert(3);\n\n"
                    "hash_set<std::string> h2;\n"
                    "h2.insert(\"1\");\n"
                    "h2.insert(\"194\");\n"
                    "h2.insert(\"2\");\n"
                    "h2.insert(\"3\");\n",

                    "&h, &h2")

               + GdbEngine

               + Profile("QMAKE_CXXFLAGS += -Wno-deprecated")
               + Check("h", "<4 items>", "__gnu__cxx::hash_set<int>")
               + Check("h.0", "[0]", "194", "int")
               + Check("h.1", "[1]", "1", "int")
               + Check("h.2", "[2]", "2", "int")
               + Check("h.3", "[3]", "3", "int")
               + Check("h2", "<4 items>", "__gnu__cxx::hash_set<std::string>")
               + Check("h2.0", "[0]", "\"194\"", "std::string")
               + Check("h2.1", "[1]", "\"1\"", "std::string")
               + Check("h2.2", "[2]", "\"2\"", "std::string")
               + Check("h2.3", "[3]", "\"3\"", "std::string");


    QTest::newRow("StdList")
            << Data("#include <list>\n"

                    "struct Base { virtual ~Base() {} };\n"
                    "template<class T>\n"
                    "struct Derived : public std::list<T>, Base {};\n",

                    "std::list<int> l0;\n"

                    "std::list<int> l1;\n"
                    "for (int i = 0; i < 10000; ++i)\n"
                    "    l1.push_back(i);\n"

                    "std::list<bool> l2;\n"
                    "l2.push_back(true);\n"
                    "l2.push_back(false);\n"

                    "std::list<int *> l3;\n"
                    "l3.push_back(new int(1));\n"
                    "l3.push_back(0);\n"
                    "l3.push_back(new int(2));\n"

                    "Derived<int> l4;\n"
                    "l4.push_back(1);\n"
                    "l4.push_back(2);\n",

                    "&l0, &l1, &l2, &l3, &l4")

               + BigArrayProfile()

               + Check("l0", "<0 items>", "std::list<int>")

               //+ Check("l1", "<at least 1000 items>", "std::list<int>")
               + Check("l1", ValuePattern("<.*1000.* items>"), "std::list<int>") // Matches both above.
               + Check("l1.0", "[0]", "0", "int")
               + Check("l1.1", "[1]", "1", "int")
               + Check("l1.999", "[999]", "999", "int")

               + Check("l2", "<2 items>", "std::list<bool>")
               + Check("l2.0", "[0]", "1", "bool")
               + Check("l2.1", "[1]", "0", "bool")

               + Check("l3", "<3 items>", "std::list<int*>")
               + Check("l3.0", "[0]", "1", "int")
               + Check("l3.1", "[1]", "0x0", "int *")
               + Check("l3.2", "[2]", "2", "int")

               + Check("l4.@1.0", "[0]", "1", "int")
               + Check("l4.@1.1", "[1]", "2", "int");


    QTest::newRow("StdListQt")
            << Data("#include <list>\n" + fooData,

                    "std::list<Foo> l1;\n"
                    "l1.push_back(15);\n"
                    "l1.push_back(16);\n\n"

                    "std::list<Foo *> l2;\n"
                    "l2.push_back(new Foo(1));\n"
                    "l2.push_back(0);\n"
                    "l2.push_back(new Foo(2));",

                    "&l1, &l2")

               + CoreProfile()
               + Check("l1", "<2 items>", "std::list<Foo>")
               + Check("l1.0", "[0]", "", "Foo")
               + Check("l1.0.a", "15", "int")
               + Check("l1.1", "[1]", "", "Foo")
               + Check("l1.1.a", "16", "int")

               + Check("l2", "<3 items>", "std::list<Foo*>")
               + Check("l2.0", "[0]", "", "Foo")
               + Check("l2.0.a", "1", "int")
               + Check("l2.1", "[1]", "0x0", "Foo *")
               + Check("l2.2", "[2]", "", "Foo")
               + Check("l2.2.a", "2", "int");


    QTest::newRow("StdMap")
            << Data("#include <map>\n"
                    "#include <string>\n",

                    "std::map<unsigned int, unsigned int> map1;\n"
                    "map1[11] = 1;\n"
                    "map1[22] = 2;\n\n"

                    "std::map<unsigned int, float> map2;\n"
                    "map2[11] = 11.0;\n"
                    "map2[22] = 22.0;\n\n"

                    "typedef std::map<int, float> Map;\n"
                    "Map map3;\n"
                    "map3[11] = 11.0;\n"
                    "map3[22] = 22.0;\n"
                    "map3[33] = 33.0;\n"
                    "map3[44] = 44.0;\n"
                    "map3[55] = 55.0;\n"
                    "map3[66] = 66.0;\n"
                    "Map::iterator it1 = map3.begin();\n"
                    "Map::iterator it2 = it1; ++it2;\n"
                    "Map::iterator it3 = it2; ++it3;\n"
                    "Map::iterator it4 = it3; ++it4;\n"
                    "Map::iterator it5 = it4; ++it5;\n"
                    "Map::iterator it6 = it5; ++it6;\n\n"

                    "std::multimap<unsigned int, float> map4;\n"
                    "map4.insert(std::pair<unsigned int, float>(11, 11.0));\n"
                    "map4.insert(std::pair<unsigned int, float>(22, 22.0));\n"
                    "map4.insert(std::pair<unsigned int, float>(22, 23.0));\n"
                    "map4.insert(std::pair<unsigned int, float>(22, 24.0));\n"
                    "map4.insert(std::pair<unsigned int, float>(22, 25.0));\n\n"

                    "std::map<short, long long> map5;\n"
                    "map5[12] = 42;\n\n"

                    "std::map<short, std::string> map6;\n"
                    "map6[12] = \"42\";",

                    "&map1, &map2, &map3, &map4, &map5, &map5, &it1, &it2, &it3, &it4, &it5, &it6")

               + Check("map1", "<2 items>", "std::map<unsigned int, unsigned int>")
               + Check("map1.0", "[0] 11", "1", "")
               + Check("map1.1", "[1] 22", "2", "")

               + Check("map2", "<2 items>", "std::map<unsigned int, float>")
               + Check("map2.0", "[0] 11", FloatValue("11"), "")
               + Check("map2.1", "[1] 22", FloatValue("22"), "")

               + Check("map3", "<6 items>", TypeDef("std::map<int, float>", "Map"))
               + Check("map3.0", "[0] 11", FloatValue("11"), "")
               + Check("it1.first", "11", "int") % NoCdbEngine
               + Check("it1.second", FloatValue("11"), "float") % NoCdbEngine
               + Check("it6.first", "66", "int") % NoCdbEngine
               + Check("it6.second", FloatValue("66"), "float") % NoCdbEngine
               + Check("it1.0", "11", FloatValue("11"), "") % CdbEngine
               + Check("it6.0", "66", FloatValue("66"), "") % CdbEngine

               + Check("map4", "<5 items>", "std::multimap<unsigned int, float>")
               + Check("map4.0", "[0] 11", FloatValue("11"), "")
               + Check("map4.4", "[4] 22", FloatValue("25"), "")

               + Check("map5", "<1 items>", TypeDef("std::map<short, __int64>",
                                                    "std::map<short, long long>"))
               + Check("map5.0", "[0] 12", "42", "")

               + Check("map6", "<1 items>", "std::map<short, std::string>")
               + Check("map6.0", "[0] 12", "\"42\"", "");


    QTest::newRow("StdMapQt")
            << Data("#include <map>\n"
                    "#include <QPointer>\n"
                    "#include <QObject>\n"
                    "#include <QStringList>\n"
                    "#include <QString>\n" + fooData,

                    "std::map<QString, Foo> map1;\n"
                    "map1[\"22.0\"] = Foo(22);\n"
                    "map1[\"33.0\"] = Foo(33);\n"
                    "map1[\"44.0\"] = Foo(44);\n"

                    "std::map<const char *, Foo> map2;\n"
                    "map2[\"22.0\"] = Foo(22);\n"
                    "map2[\"33.0\"] = Foo(33);\n"

                    "std::map<uint, QStringList> map3;\n"
                    "map3[11] = QStringList() << \"11\";\n"
                    "map3[22] = QStringList() << \"22\";\n"

                    "typedef std::map<uint, QStringList> T;\n"
                    "T map4;\n"
                    "map4[11] = QStringList() << \"11\";\n"
                    "map4[22] = QStringList() << \"22\";\n"

                    "std::map<QString, float> map5;\n"
                    "map5[\"11.0\"] = 11.0;\n"
                    "map5[\"22.0\"] = 22.0;\n"

                    "std::map<int, QString> map6;\n"
                    "map6[11] = \"11.0\";\n"
                    "map6[22] = \"22.0\";\n"

                    "QObject ob;\n"
                    "std::map<QString, QPointer<QObject> > map7;\n"
                    "map7[\"Hallo\"] = QPointer<QObject>(&ob);\n"
                    "map7[\"Welt\"] = QPointer<QObject>(&ob);\n"
                    "map7[\".\"] = QPointer<QObject>(&ob);\n",

                    "&map1, &map2, &map3, &map4, &map5, &map6")

               + CoreProfile()

               + Check("map1", "<3 items>", "std::map<@QString, Foo>")
               + Check("map1.0", "[0] \"22.0\"", "", "")
               + Check("map1.0.first", "\"22.0\"", "@QString")
               + Check("map1.0.second", "", "Foo")
               + Check("map1.0.second.a", "22", "int")
               + Check("map1.1", "[1] \"33.0\"", "", "")
               + Check("map1.2.first", "\"44.0\"", "@QString")
               + Check("map1.2.second", "", "Foo")
               + Check("map1.2.second.a", "44", "int")

               + Check("map2", "<2 items>", "std::map<char const*, Foo>")
               + Check("map2.0", "[0] \"22.0\"", "", "")
               + Check("map2.0.first", "\"22.0\"", "char *")
               + Check("map2.0.first.0", "[0]", "50", "char")
               + Check("map2.0.second", "", "Foo")
               + Check("map2.0.second.a", "22", "int")
               + Check("map2.1", "[1] \"33.0\"", "", "")
               + Check("map2.1.first", "\"33.0\"", "char *")
               + Check("map2.1.first.0", "[0]", "51", "char")
               + Check("map2.1.second", "", "Foo")
               + Check("map2.1.second.a", "33", "int")

               + Check("map3", "<2 items>", TypePattern("std::map<unsigned int, @QList<@QString>>|std::map<unsigned int, @QStringList>"))
               + Check("map3.0", "[0] 11", "<1 items>", "")
               + Check("map3.0.first", "11", "unsigned int")
               + Check("map3.0.second", "<1 items>", TypePattern("@QList<@QString>|@QStringList"))
               + Check("map3.0.second.0", "[0]", "\"11\"", "@QString")
               + Check("map3.1", "[1] 22", "<1 items>", "")
               + Check("map3.1.first", "22", "unsigned int")
               + Check("map3.1.second", "<1 items>", TypePattern("@QList<@QString>|@QStringList"))
               + Check("map3.1.second.0", "[0]", "\"22\"", "@QString")

               + Check("map4.1.second.0", "[0]", "\"22\"", "@QString")

               + Check("map5", "<2 items>", "std::map<@QString, float>")
               + Check("map5.0", "[0] \"11.0\"", FloatValue("11"), "")
               + Check("map5.0.first", "\"11.0\"", "@QString")
               + Check("map5.0.second", FloatValue("11"), "float")
               + Check("map5.1", "[1] \"22.0\"", FloatValue("22"), "")
               + Check("map5.1.first", "\"22.0\"", "@QString")
               + Check("map5.1.second", FloatValue("22"), "float")

               + Check("map6", "<2 items>", "std::map<int, @QString>")
               + Check("map6.0", "[0] 11", "\"11.0\"", "")
               + Check("map6.0.first", "11", "int")
               + Check("map6.0.second", "\"11.0\"", "@QString")
               + Check("map6.1", "[1] 22", "\"22.0\"", "")
               + Check("map6.1.first", "22", "int")
               + Check("map6.1.second", "\"22.0\"", "@QString")

               + Check("map7", "<3 items>", "std::map<@QString, @QPointer<@QObject>>")
               + Check("map7.0", "[0] \".\"", "", "")
               + Check("map7.0.first", "\".\"", "@QString")
               + Check("map7.0.second", "", "@QPointer<@QObject>")
               + Check("map7.2.first", "\"Welt\"", "@QString");


    QTest::newRow("StdUniquePtr")
            << Data("#include <memory>\n"
                    "#include <string>\n" + fooData +

                    "static Foo *alloc_foo() { return new Foo; }\n"
                    "static void free_foo(Foo *f) { delete f; }\n"
                    "class Bar : public Foo { public: int bar = 42;};\n",

                    "std::unique_ptr<int> p0;\n\n"
                    "std::unique_ptr<int> p1(new int(32));\n\n"
                    "std::unique_ptr<Foo> p2(new Foo);\n\n"
                    "std::unique_ptr<std::string> p3(new std::string(\"ABC\"));\n"

                    "std::unique_ptr<Foo, void(*)(Foo*)> p4{alloc_foo(), free_foo};\n"
                    "std::unique_ptr<Foo> p5(new Bar);",

                    "&p0, &p1, &p2, &p3, &p4, &p5")

               + CoreProfile()
               + Cxx11Profile()
               + MacLibCppProfile()

               + Check("p0", "(null)", "std::unique_ptr<int, std::default_delete<int> >")
               + Check("p1", "32", "std::unique_ptr<int, std::default_delete<int> >")
               + Check("p2", Pointer(), "std::unique_ptr<Foo, std::default_delete<Foo> >")
               + Check("p3", "\"ABC\"", "std::unique_ptr<std::string, std::default_delete<std::string> >")
               + Check("p4.b", "2", "int")
               + Check("p5.bar", "42", "int");


    QTest::newRow("StdOnce")
            << Data("#include <mutex>\n",

                    "std::once_flag x;",
                    "&x")

               + Cxx11Profile()

               + Check("x", "0", "std::once_flag");


    QTest::newRow("StdSharedPtr")
            << Data("#include <memory>\n"
                    "#include <string>\n" + fooData,

                    "std::shared_ptr<int> pi(new int(32));\n"
                    "std::shared_ptr<Foo> pf(new Foo);\n"
                    "std::shared_ptr<std::string> ps(new std::string(\"ABC\"));\n\n"

                    "std::weak_ptr<int> wi = pi;\n"
                    "std::weak_ptr<Foo> wf = pf;\n"
                    "std::weak_ptr<std::string> ws = ps;",

                    "&pi, &pf, &ps, &wi, &wf, &ws")

               + CoreProfile()
               + Cxx11Profile()
               + MacLibCppProfile()

               + Check("pi", "32", "std::shared_ptr<int>")
               + Check("pf", Pointer(), "std::shared_ptr<Foo>")
               + Check("ps", "\"ABC\"", "std::shared_ptr<std::string>")
               + Check("wi", "32", "std::weak_ptr<int>")
               + Check("wf", Pointer(), "std::weak_ptr<Foo>")
               + Check("ws", "\"ABC\"", "std::weak_ptr<std::string>")
               + Check("ps", "\"ABC\"", "std::shared_ptr<std::string>");


    QTest::newRow("StdSharedPtr2")
            << Data("#include <memory>\n"
                    "struct A {\n"
                    "    virtual ~A() {}\n"
                    "    int *m_0 = (int *)0;\n"
                    "    int *m_1 = (int *)1;\n"
                    "    int *m_2 = (int *)2;\n"
                    "    int x = 3;\n"
                    "};\n",

                    "std::shared_ptr<A> a(new A);\n"
                    "A *inner = a.get();",

                    "&inner, &a")

               + Cxx11Profile()

               + Check("inner.m_0", "0x0", "int *")
               + Check("inner.m_1", "0x1", "int *")
               + Check("inner.m_2", "0x2", "int *")
               + Check("inner.x", "3", "int")
               + Check("a.m_0", "0x0", "int *")
               + Check("a.m_1", "0x1", "int *")
               + Check("a.m_2", "0x2", "int *")
               + Check("a.x", "3", "int");


    QTest::newRow("StdSet")
            << Data("#include <set>\n",

                    "std::set<double> s0;\n\n"

                    "std::set<int> s1{11, 22, 33, 44, 55, 66, 77, 88};\n\n"

                    "typedef std::set<int> Set;\n"
                    "Set s2;\n"
                    "s2.insert(11.0);\n"
                    "s2.insert(22.0);\n"
                    "s2.insert(33.0);\n"
                    "Set::iterator it1 = s2.begin();\n"
                    "Set::iterator it2 = it1; ++it2;\n"
                    "Set::iterator it3 = it2; ++it3;\n\n"

                    "std::multiset<int> s3;\n"
                    "s3.insert(1);\n"
                    "s3.insert(1);\n"
                    "s3.insert(2);\n"
                    "s3.insert(3);\n"
                    "s3.insert(3);\n"
                    "s3.insert(3);",

                    "&s0, &s1, &s2, &s2, &it1, &it2, &it3")

               + Cxx11Profile()
               + Check("s0", "<0 items>", "std::set<double>")

               + Check("s1", "<8 items>", "std::set<int>")
               + Check("s1.0", "[0]", "11", "int")
               + Check("s1.1", "[1]", "22", "int")
               + Check("s1.5", "[5]", "66", "int")

               + Check("s2", "<3 items>", TypeDef("std::set<int>", "Set"))
               + Check("it1.value", "11", "int")
               + Check("it3.value", "33", "int")

               + Check("s3", "<6 items>", "std::multiset<int>")
               + Check("s3.0", "[0]", "1", "int")
               + Check("s3.5", "[5]", "3", "int");


    QTest::newRow("StdSetQt")
            << Data("#include <set>\n"
                    "#include <QPointer>\n"
                    "#include <QObject>\n"
                    "#include <QString>\n",

                    "std::set<QString> set1;\n"
                    "set1.insert(\"22.0\");\n"

                    "QObject ob;\n"
                    "std::set<QPointer<QObject> > set2;\n"
                    "QPointer<QObject> ptr(&ob);\n"
                    "set2.insert(ptr);",

                    "&ptr, &ob, &set1, &set2")

               + CoreProfile()

               + Check("set1", "<1 items>", "std::set<@QString>")
               + Check("set1.0", "[0]", "\"22.0\"", "@QString")

               + Check("set2", "<1 items>", "std::set<@QPointer<@QObject>, "
                    "std::less<@QPointer<@QObject>>, std::allocator<@QPointer<@QObject>>>")
               + Check("ob", "", "@QObject")
               + Check("ptr", "", "@QPointer<@QObject>");


    QTest::newRow("StdStack")
            << Data("#include <stack>\n",
                    "std::stack<int *> s0, s1;\n"
                    "s1.push(new int(1));\n"
                    "s1.push(0);\n"
                    "s1.push(new int(2));\n"

                    "std::stack<int> s2, s3;\n"
                    "s3.push(1);\n"
                    "s3.push(2);",

                    "&s0, &s1, &s2, &s3")

               + Check("s0", "<0 items>", "std::stack<int*>")

               + Check("s1", "<3 items>", "std::stack<int*>")
               + Check("s1.0", "[0]", "1", "int")
               + Check("s1.1", "[1]", "0x0", "int *")
               + Check("s1.2", "[2]", "2", "int")

               + Check("s2", "<0 items>", "std::stack<int>")

               + Check("s3", "<2 items>", "std::stack<int>")
               + Check("s3.0", "[0]", "1", "int")
               + Check("s3.1", "[1]", "2", "int");


    QTest::newRow("StdStackQt")
            << Data("#include <stack>\n" + fooData,

                    "std::stack<Foo *> s0, s1;\n"
                    "std::stack<Foo> s2, s3;\n"
                    "s1.push(new Foo(1));\n"
                    "s1.push(new Foo(2));\n"
                    "s3.push(1);\n"
                    "s3.push(2);",

                    "&s0, &s1, &s2, &s3")

               + CoreProfile()

               + Check("s0", "<0 items>", "std::stack<Foo*>")
               + Check("s1", "<2 items>", "std::stack<Foo*>")
               + Check("s1.0", "[0]", "", "Foo")
               + Check("s1.0.a", "1", "int")
               + Check("s1.1", "[1]", "", "Foo")
               + Check("s1.1.a", "2", "int")
               + Check("s2", "<0 items>", "std::stack<Foo>")
               + Check("s3", "<2 items>", "std::stack<Foo>")
               + Check("s3.0", "[0]", "", "Foo")
               + Check("s3.0.a", "1", "int")
               + Check("s3.1", "[1]", "", "Foo")
               + Check("s3.1.a", "2", "int");


    QTest::newRow("StdBasicString")

            << Data("#include <string>\n"
                    MY_ALLOCATOR,

                    "std::basic_string<char, std::char_traits<char>, myallocator<char>> str(\"hello\");",

                    "&str")

               + Check("str", "\"hello\"", "std::basic_string<char, std::char_traits<char>, myallocator<char> >")
               + Check("str.0", "[0]", "104", "char") // 104: ASCII 'h'
               + Check("str.1", "[1]", "101", "char"); // 101: ASCII 'e'


    QTest::newRow("StdString")
            << Data("#include <string>\n",

                    "std::string str0, str;\n"
                    "std::wstring wstr0, wstr;\n"
                    "str += \"b\";\n"
                    "wstr += wchar_t('e');\n"
                    "str += \"d\";\n"
                    "wstr += wchar_t('e');\n"
                    "str += \"e\";\n"
                    "str += \"b\";\n"
                    "str += \"d\";\n"
                    "str += \"e\";\n"
                    "wstr += wchar_t('e');\n"
                    "wstr += wchar_t('e');\n"
                    "str += \"e\";\n",

                    "&str0, &str, &wstr0, &wstr")

               + Check("str0", "\"\"", "std::string")
               + Check("wstr0", "\"\"", "std::wstring")
               + Check("str", "\"bdebdee\"", "std::string")
               + Check("wstr", "\"eeee\"", "std::wstring");


    QTest::newRow("StdStringView")
            << Data("#include <string>\n"
                    "#include <string_view>\n",

                    "std::string str(\"test\");\n"
                    "std::u16string u16str(u\"test\");\n"
                    "std::string_view view = str;\n"
                    "std::u16string_view u16view = u16str;\n"
                    "std::basic_string_view<char, std::char_traits<char>> basicview = str;\n"
                    "std::basic_string_view<char16_t, std::char_traits<char16_t>> u16basicview = u16str;\n",

                    "&view, &u16view, basicview, u16basicview")

               + Check("view", "\"test\"", TypeDef("std::basic_string_view<char, std::char_traits<char> >", "std::string_view"))
               + Check("u16view", "\"test\"", TypeDef("std::basic_string_view<char16_t, std::char_traits<char16_t> >", "std::u16string_view"))
               + Check("basicview", "\"test\"", "std::basic_string_view<char, std::char_traits<char> >")
               + Check("u16basicview", "\"test\"", "std::basic_string_view<char16_t, std::char_traits<char16_t> >");


    QTest::newRow("StdStringQt")
            << Data("#include <string>\n"
                    "#include <vector>\n"
                    "#include <QList>\n",

                    "std::string str = \"foo\";\n"
                    "std::vector<std::string> v;\n"
                    "QList<std::string> l0, l;\n"
                    "v.push_back(str);\n"
                    "v.push_back(str);\n"
                    "l.push_back(str);\n"
                    "l.push_back(str);\n",

                    "&v, &l")

               + CoreProfile()

               + Check("l0", "<0 items>", "@QList<std::string>")
               + Check("l", "<2 items>", "@QList<std::string>")
               + Check("str", "\"foo\"", "std::string")
               + Check("v", "<2 items>", "std::vector<std::string>")
               + Check("v.0", "[0]", "\"foo\"", "std::string");


    QTest::newRow("StdTuple")
            << Data("#include <string>\n"
                    "#include <tuple>\n",

                    "std::tuple<int, std::string, int> tuple = std::make_tuple(123, std::string(\"hello\"), 456);\n",

                    "&tuple")

               + Check("tuple.0", "[0]", "123", "int")
               + Check("tuple.1", "[1]", "\"hello\"", "std::string")
               + Check("tuple.2", "[2]", "456", "int");


    QTest::newRow("StdValArray")
            << Data("#include <valarray>\n"
                    "#include <list>\n",

                    "std::valarray<double> v0, v1 = { 1, 0, 2 };\n\n"

                    "std::valarray<int *> v2, v3 = { new int(1), 0, new int(2) };\n\n"

                    "std::valarray<int> v4 = { 1, 2, 3, 4 };\n\n"

                    "std::list<int> list;\n"
                    "std::list<int> list1 = { 45 };\n"
                    "std::valarray<std::list<int> *> v5 = {\n"
                    "   new std::list<int>(list), 0,\n"
                    "   new std::list<int>(list1), 0\n"
                    "};\n\n"

                    "std::valarray<bool> b0;\n\n"
                    "std::valarray<bool> b1 = { true, false, false, true, false };\n\n"
                    "std::valarray<bool> b2(true, 65);\n\n"
                    "std::valarray<bool> b3(300);\n",

                    "&v0, &v1, &v2, &v3, &v4, &v5, &b0, &b1, &b2, &b3")

               + Cxx11Profile()
               + BigArrayProfile()

               + Check("v0", "<0 items>", "std::valarray<double>")
               + Check("v1", "<3 items>", "std::valarray<double>")
               + Check("v1.0", "[0]", FloatValue("1"), "double")
               + Check("v1.1", "[1]", FloatValue("0"), "double")
               + Check("v1.2", "[2]", FloatValue("2"), "double")

               + Check("v2", "<0 items>", "std::valarray<int*>")
               + Check("v3", "<3 items>", "std::valarray<int*>")
               + Check("v3.0", "[0]", "1", "int")
               + Check("v3.1", "[1]", "0x0", "int *")
               + Check("v3.2", "[2]", "2", "int")

               + Check("v4", "<4 items>", "std::valarray<int>")
               + Check("v4.0", "[0]", "1", "int")
               + Check("v4.3", "[3]", "4", "int")

               + Check("list1", "<1 items>", "std::list<int>")
               + Check("list1.0", "[0]", "45", "int")
               + Check("v5", "<4 items>", "std::valarray<std::list<int>*>")
               + Check("v5.0", "[0]", "<0 items>", "std::list<int>")
               + Check("v5.2", "[2]", "<1 items>", "std::list<int>")
               + Check("v5.2.0", "[0]", "45", "int")
               + Check("v5.3", "[3]", "0x0", "std::list<int> *")

               + Check("b0", "<0 items>", "std::valarray<bool>")
               + Check("b1", "<5 items>", "std::valarray<bool>")

               + Check("b1.0", "[0]", "1", "bool")
               + Check("b1.1", "[1]", "0", "bool")
               + Check("b1.2", "[2]", "0", "bool")
               + Check("b1.3", "[3]", "1", "bool")
               + Check("b1.4", "[4]", "0", "bool")

               + Check("b2", "<65 items>", "std::valarray<bool>")
               + Check("b2.0", "[0]", "1", "bool")
               + Check("b2.64", "[64]", "1", "bool")

               + Check("b3", "<300 items>", "std::valarray<bool>")
               + Check("b3.0", "[0]", "0", "bool")
               + Check("b3.299", "[299]", "0", "bool");


    QTest::newRow("StdVector")
            << Data("#include <vector>\n"
                    "#include <list>\n"
                    MY_ALLOCATOR,

                    "std::vector<double> v0, v1;\n"
                    "v1.push_back(1);\n"
                    "v1.push_back(0);\n"
                    "v1.push_back(2);\n\n"

                    "std::vector<int *> v2;\n\n"

                    "std::vector<int *> v3;\n\n"
                    "v3.push_back(new int(1));\n"
                    "v3.push_back(0);\n"
                    "v3.push_back(new int(2));\n\n"

                    "std::vector<int> v4;\n"
                    "v4.push_back(1);\n"
                    "v4.push_back(2);\n"
                    "v4.push_back(3);\n"
                    "v4.push_back(4);\n\n"

                    "std::vector<std::list<int> *> v5;\n"
                    "std::list<int> list;\n"
                    "v5.push_back(new std::list<int>(list));\n"
                    "v5.push_back(0);\n"
                    "list.push_back(45);\n"
                    "v5.push_back(new std::list<int>(list));\n"
                    "v5.push_back(0);\n\n"

                    "std::vector<bool> b0;\n\n"

                    "std::vector<bool> b1;\n"
                    "b1.push_back(true);\n"
                    "b1.push_back(false);\n"
                    "b1.push_back(false);\n"
                    "b1.push_back(true);\n"
                    "b1.push_back(false);\n\n"

                    "std::vector<bool> b2(65, true);\n\n"

                    "std::vector<bool> b3(300);\n\n"

                    "std::vector<bool, myallocator<bool>> b4;\n"
                    "b4.push_back(true);\n"
                    "b4.push_back(false);\n",

                    "&v0, &v1, &v2, &v3, &v4, &v5, &b0, &b1, &b2, &b3, &b4")

               + Check("v0", "<0 items>", "std::vector<double>")
               + Check("v1", "<3 items>", "std::vector<double>")
               + Check("v1.0", "[0]", FloatValue("1"), "double")
               + Check("v1.1", "[1]", FloatValue("0"), "double")
               + Check("v1.2", "[2]", FloatValue("2"), "double")

               + Check("v2", "<0 items>", "std::vector<int*>")
               + Check("v3", "<3 items>", "std::vector<int*>")
               + Check("v3.0", "[0]", "1", "int")
               + Check("v3.1", "[1]", "0x0", "int *")
               + Check("v3.2", "[2]", "2", "int")

               + Check("v4", "<4 items>", "std::vector<int>")
               + Check("v4.0", "[0]", "1", "int")
               + Check("v4.3", "[3]", "4", "int")

               + Check("list", "<1 items>", "std::list<int>")
               + Check("list.0", "[0]", "45", "int")
               + Check("v5", "<4 items>", "std::vector<std::list<int>*>")
               + Check("v5.0", "[0]", "<0 items>", "std::list<int>")
               + Check("v5.2", "[2]", "<1 items>", "std::list<int>")
               + Check("v5.2.0", "[0]", "45", "int")
               + Check("v5.3", "[3]", "0x0", "std::list<int> *")

               + Check("b0", "<0 items>", "std::vector<bool>")
               + Check("b1", "<5 items>", "std::vector<bool>")
               + Check("b1.0", "[0]", "1", "bool")
               + Check("b1.1", "[1]", "0", "bool")
               + Check("b1.2", "[2]", "0", "bool")
               + Check("b1.3", "[3]", "1", "bool")
               + Check("b1.4", "[4]", "0", "bool")

               + Check("b2", "<65 items>", "std::vector<bool>")
               + Check("b2.0", "[0]", "1", "bool")
               + Check("b2.64", "[64]", "1", "bool")

               + Check("b3", "<300 items>", "std::vector<bool>")
               + Check("b3.0", "[0]", "0", "bool")
               + Check("b3.299", "[299]", "0", "bool")

               + Check("b4", "<2 items>", "std::vector<bool, myallocator<bool> >")
               + Check("b4.0", "[0]", "1", "bool")
               + Check("b4.1", "[1]", "0", "bool");


    QTest::newRow("StdVectorQt")
            << Data("#include <vector>\n" + fooData,

                    "std::vector<Foo *> v1;\n"
                    "v1.push_back(new Foo(1));\n"
                    "v1.push_back(0);\n"
                    "v1.push_back(new Foo(2));\n"

                    "std::vector<Foo> v2;\n"
                    "v2.push_back(1);\n"
                    "v2.push_back(2);\n"
                    "v2.push_back(3);\n"
                    "v2.push_back(4);",

                    "&v1, &v2")

               + CoreProfile()
               + Check("v1", "<3 items>", "std::vector<Foo*>")
               + Check("v1.0", "[0]", "", "Foo")
               + Check("v1.0.a", "1", "int")
               + Check("v1.1", "[1]", "0x0", "Foo *")
               + Check("v1.2", "[2]", "", "Foo")
               + Check("v1.2.a", "2", "int")

               + Check("v2", "<4 items>", "std::vector<Foo>")
               + Check("v2.0", "[0]", "", "Foo")
               + Check("v2.1.a", "2", "int")
               + Check("v2.3", "[3]", "", "Foo");


    QTest::newRow("StdUnorderedMap")
            << Data("#include <unordered_map>\n"
                    "#include <string>\n",

                    "std::unordered_map<unsigned int, unsigned int> map1;\n"
                    "map1[11] = 1;\n"
                    "map1[22] = 2;\n\n"

                    "std::unordered_map<std::string, float> map2;\n"
                    "map2[\"11.0\"] = 11.0;\n"
                    "map2[\"22.0\"] = 22.0;\n\n"

                    "std::unordered_multimap<int, std::string> map3;\n"
                    "map3.insert({1, \"Foo\"});\n"
                    "map3.insert({1, \"Bar\"});",

                    "&map1, &map2, &map3")

               + Cxx11Profile()

               + Check("map1", "<2 items>", "std::unordered_map<unsigned int, unsigned int>")
               + Check("map1.0", "[0] 22", "2", "") % NoCdbEngine
               + Check("map1.1", "[1] 11", "1", "") % NoCdbEngine
               + Check("map1.0", "[0] 11", "1", "") % CdbEngine
               + Check("map1.1", "[1] 22", "2", "") % CdbEngine

               + Check("map2", "<2 items>", "std::unordered_map<std::string, float>")
               + Check("map2.0", "[0] \"22.0\"", FloatValue("22.0"), "") % NoCdbEngine
               + Check("map2.0.first", "\"22.0\"", "std::string")        % NoCdbEngine
               + Check("map2.0.second", FloatValue("22"), "float")       % NoCdbEngine
               + Check("map2.1", "[1] \"11.0\"", FloatValue("11.0"), "") % NoCdbEngine
               + Check("map2.1.first", "\"11.0\"", "std::string")        % NoCdbEngine
               + Check("map2.1.second", FloatValue("11"), "float")       % NoCdbEngine
               + Check("map2.0", "[0] \"11.0\"", FloatValue("11.0"), "") % CdbEngine
               + Check("map2.0.first", "\"11.0\"", "std::string")        % CdbEngine
               + Check("map2.0.second", FloatValue("11"), "float")       % CdbEngine
               + Check("map2.1", "[1] \"22.0\"", FloatValue("22.0"), "") % CdbEngine
               + Check("map2.1.first", "\"22.0\"", "std::string")        % CdbEngine
               + Check("map2.1.second", FloatValue("22"), "float")       % CdbEngine

               + Check("map3", "<2 items>", "std::unordered_multimap<int, std::string>")
               + Check("map3.0", "[0] 1", "\"Bar\"", "") % NoCdbEngine
               + Check("map3.1", "[1] 1", "\"Foo\"", "") % NoCdbEngine
               + Check("map3.0", "[0] 1", "\"Foo\"", "") % CdbEngine
               + Check("map3.1", "[1] 1", "\"Bar\"", "") % CdbEngine;


    QTest::newRow("StdUnorderedSet")
            << Data("#include <unordered_set>\n",
                    "std::unordered_set<int> set1;\n"
                    "set1.insert(11);\n"
                    "set1.insert(22);\n"
                    "set1.insert(33);\n"

                    "std::unordered_multiset<int> set2;\n"
                    "set2.insert(42);\n"
                    "set2.insert(42);",

                    "&set1, &set2")

               + Cxx11Profile()

               + Check("set1", "<3 items>", "std::unordered_set<int>")

               + CheckSet({{"set1.0", "[0]", "11", "int"},
                           {"set1.1", "[1]", "11", "int"},
                           {"set1.2", "[2]", "11", "int"}})

               + CheckSet({{"set1.0", "[0]", "22", "int"},
                           {"set1.1", "[1]", "22", "int"},
                           {"set1.2", "[2]", "22", "int"}})

               + CheckSet({{"set1.0", "[0]", "33", "int"},
                           {"set1.1", "[1]", "33", "int"},
                           {"set1.2", "[2]", "33", "int"}})

               + Check("set2", "<2 items>", "std::unordered_multiset<int>")
               + Check("set2.0", "[0]", "42", "int")
               + Check("set2.1", "[1]", "42", "int");


    QTest::newRow("StdInitializerList")
        << Data("#include <initializer_list>\n",

                "auto initb = {true, false, false, true};\n"
                "auto initi = {1, 2, 3};\n"
                "auto inits = {\"1\", \"2\", \"3\"};\n"
                "std::initializer_list<int> empty;",

                "&initb, &initi, &inits, &empty")

               + Cxx11Profile()

               + Check("initb", "<4 items>", "std::initializer_list<bool>")
               + Check("initb.0", "[0]", "1", "bool") // 1 -> true is done on display
               + Check("initb.1", "[1]", "0", "bool")
               + Check("initb.2", "[2]", "0", "bool")
               + Check("initb.3", "[3]", "1", "bool")

               + Check("initi", "<3 items>", "std::initializer_list<int>")
               + Check("initi.0", "[0]", "1", "int")
               + Check("initi.1", "[1]", "2", "int")
               + Check("initi.2", "[2]", "3", "int")

               + Check("inits", "<3 items>", "std::initializer_list<const char *>")
               + Check("inits.0", "[0]", "\"1\"", "char*")
               + Check("inits.1", "[1]", "\"2\"", "char*")
               + Check("inits.2", "[2]", "\"3\"", "char*")

               + Check("empty", "<0 items>", "std::initializer_list<int>");


    QTest::newRow("StdOptional")
        << Data("#include <optional>\n"
                "#include <vector>\n",

                "std::optional<bool> o1;\n"
                "std::optional<bool> o2 = true;\n"
                "std::optional<std::vector<int>> o3 = std::vector<int>{1,2,3};",

                "&o1, &o2, &o3")

               + Cxx17Profile()

               + Check("o1", "<empty>", "std::optional<bool>")
               + Check("o2", "1", "bool") // 1 -> true is done on display
               + Check("o3", "<3 items>", "std::vector<int>")
               + Check("o3.1", "[1]", "2", "int");


    QTest::newRow("StdVariant")
        << Data("#include <variant>\n"
                "#include <vector>\n",

                "std::variant<bool, std::vector<int>> v1 = false;\n"
                "std::variant<bool, std::vector<int>> v2 = true;\n"
                "std::variant<bool, std::vector<int>> v3 = std::vector<int>{1,2,3};",

                "&v1, &v2, &v3")

               + Cxx17Profile()

               + Check("v1", "0", "bool")
               + Check("v2", "1", "bool") // 1 -> true is done on display
               + Check("v3", "<3 items>", "std::vector<int>")
               + Check("v3.1", "[1]", "2", "int");

//    class Goo
//    {
//    public:
//       Goo(const QString &str, const int n) : str_(str), n_(n) {}
//    private:
//       QString str_;
//       int n_;
//    };

//    typedef QList<Goo> GooList;

//    QTest::newRow("NoArgumentName(int i, int, int k)
//
//        // This is not supposed to work with the compiled dumpers");
//        "GooList list;
//        "list.append(Goo("Hello", 1));
//        "list.append(Goo("World", 2));

//        "QList<Goo> l2;
//        "l2.append(Goo("Hello", 1));
//        "l2.append(Goo("World", 2));

//         + Check("i", "1", "int");
//         + Check("k", "3", "int");
//         + Check("list <2 items> noargs::GooList");
//         + Check("list.0", "noargs::Goo");
//         + Check("list.0.n_", "1", "int");
//         + Check("list.0.str_ "Hello" QString");
//         + Check("list.1", "noargs::Goo");
//         + Check("list.1.n_", "2", "int");
//         + Check("list.1.str_ "World" QString");
//         + Check("l2 <2 items> QList<noargs::Goo>");
//         + Check("l2.0", "noargs::Goo");
//         + Check("l2.0.n_", "1", "int");
//         + Check("l2.0.str_ "Hello" QString");
//         + Check("l2.1", "noargs::Goo");
//         + Check("l2.1.n_", "2", "int");
//         + Check("l2.1.str_ "World" QString");


//"void foo() {}\n"
//"void foo(int) {}\n"
//"void foo(QList<int>) {}\n"
//"void foo(QList<QVector<int> >) {}\n"
//"void foo(QList<QVector<int> *>) {}\n"
//"void foo(QList<QVector<int *> *>) {}\n"
//"\n"
//"template <class T>\n"
//"void foo(QList<QVector<T> *>) {}\n"
//"\n"
//"\n"
//"namespace namespc {\n"
//"\n"
//"    class MyBase : public QObject\n"
//"    {\n"
//"    public:\n"
//"        MyBase() {}\n"
//"        virtual void doit(int i)\n"
//"        {\n"
//"           n = i;\n"
//"        }\n"
//"    protected:\n"
//"        int n;\n"
//"    };\n"
//"\n"
//"    namespace nested {\n"
//"\n"
//"        class MyFoo : public MyBase\n"
//"        {\n"
//"        public:\n"
//"            MyFoo() {}\n"
//"            virtual void doit(int i)\n"
//"            {\n"
//"                // Note there's a local 'n' and one in the base class");\n"
//"                n = i;\n"
//"            }\n"
//"        protected:\n"
//"            int n;\n"
//"        };\n"
//"\n"
//"        class MyBar : public MyFoo\n"
//"        {\n"
//"        public:\n"
//"            virtual void doit(int i)\n"
//"            {\n"
//"               n = i + 1;\n"
//"            }\n"
//"        };\n"
//"\n"
//"        namespace {\n"
//"\n"
//"            class MyAnon : public MyBar\n"
//"            {\n"
//"            public:\n"
//"                virtual void doit(int i)\n"
//"                {\n"
//"                   n = i + 3;\n"
//"                }\n"
//"            };\n"
//"\n"
//"            namespace baz {\n"
//"\n"
//"                class MyBaz : public MyAnon\n"
//"                {\n"
//"                public:\n"
//"                    virtual void doit(int i)\n"
//"                    {\n"
//"                       n = i + 5;\n"
//"                    }\n"
//"                };\n"
//"\n"
//"            } // namespace baz\n"
//"\n"
//"        } // namespace anon\n"
//"\n"
//"    } // namespace nested\n"
//"\n"
//    QTest::newRow("Namespace()
//    {
//        // This checks whether classes with "special" names are
//        // properly displayed");
//        "using namespace nested;\n"
//        "MyFoo foo;\n"
//        "MyBar bar;\n"
//        "MyAnon anon;\n"
//        "baz::MyBaz baz;\n"
//         + Check("anon namespc::nested::(anonymous namespace)::MyAnon", AnyValue);
//         + Check("bar", "namespc::nested::MyBar");
//         + Check("baz namespc::nested::(anonymous namespace)::baz::MyBaz", AnyValue);
//         + Check("foo", "namespc::nested::MyFoo");
//        // Continue");
//        // step into the doit() functions

//        baz.doit(1);\n"
//        anon.doit(1);\n"
//        foo.doit(1);\n"
//        bar.doit(1);\n"
//        unused();\n"
//    }


    const FloatValue ff("5.88545355e-44");
    QTest::newRow("AnonymousStruct")
            << Data("",
                    "union {\n"
                    "     struct { int i; int b; };\n"
                    "     struct { float f; };\n"
                    "     double d;\n"
                    " } a = { { 42, 43 } };",
                    "&a")

               + Check("a.d", FloatValue("9.1245819032257467e-313"), "double")

               + CheckSet({{"a.#1.b", "43", "int"}, // LLDB, new GDB
                           {"a.b", "43", "int"}})   // CDB, old GDB
               + CheckSet({{"a.#1.i", "42", "int"},
                           {"a.i", "42", "int"}})
               + CheckSet({{"a.#2.f", ff, "float"},
                           {"a.f", ff, "float"}});


    QTest::newRow("Chars")
            << Data("#include <qglobal.h>\n",

                    "char c = -12;\n"
                    "signed char sc = -12;\n"
                    "unsigned char uc = -12;\n"
                    "qint8 qs = -12;\n"
                    "quint8 qu  = -12;",

                    "&c, &sc, &uc, &qs, &qu")

               + CoreProfile()

               + Check("c", "-12", "char")  // on all our platforms char is signed.
               + Check("sc", "-12", TypeDef("char", "signed char"))
               + Check("uc", "244", "unsigned char")
               + Check("qs", "-12", TypeDef("char", "@qint8"))
               + Check("qu", "244", TypeDef("unsigned char", "@quint8"));


    QTest::newRow("CharArrays")
            << Data("#ifndef _WIN32\n"
                    "#include <wchar.h>\n"
                    "typedef char CHAR;\n"
                    "typedef wchar_t WCHAR;\n"
                    "#endif\n",

                    "char s[] = \"aöa\";\n"
                    "char t[] = \"aöax\";\n"
                    "wchar_t w[] = L\"aöa\";\n"
                    "CHAR ch[] = \"aöa\";\n"
                    "WCHAR wch[] = L\"aöa\";",

                    "&s, &t, &w, &ch, &wch")

               + Check("s", AnyValue, "char [5]")
               + Check("s.0", "[0]", "97", "char")
               + Check("t", AnyValue, "char [6]")
               + Check("t.0", "[0]", "97", "char")
               + Check("w", AnyValue, "wchar_t [4]")
               + Check("ch.0", "[0]", "97", TypePattern("char|CHAR"))
               + Check("ch", AnyValue, TypePattern("(char|CHAR)\\[5\\]"))
               + Check("wch.0", "[0]", "97", TypePattern("wchar_t|WCHAR"))
               + Check("wch", AnyValue, TypePattern("(wchar_t|WCHAR)\\[4\\]"));


    QTest::newRow("CharPointers")
            << Data("using gchar = char;",

                    "const char *str1 = \"abc\";\n"
                    "const gchar *str2 = \"abc\";\n"
                    "const char *s = \"aöa\";\n"
                    "const char *t = \"a\\xc3\\xb6\";\n"
                    "unsigned char uu[] = { 'a', 153 /* ö Latin1 */, 'a' };\n"
                    "const unsigned char *u = uu;\n"
                    "const wchar_t *w = L\"aöa\";",

                    "&s, &t, &uu, &u, &w")

               + Check("str1", "\"abc\"", "char *")
               + Check("str2", "\"abc\"", TypeDef("char *", "gchar *"))
               + Check("str2.0", "[0]", "97", TypeDef("char", "gchar")) // 97: ASCII 'a'
               + Check("u", AnyValue, "unsigned char *")
               + Check("uu", AnyValue, "unsigned char [3]")
               + Check("s", AnyValue, "char *")
               + Check("t", AnyValue, "char *")
               + Check("w", AnyValue, "wchar_t *");

        // All: Select UTF-8 in "Change Format for Type" in L&W context menu");
        // Windows: Select UTF-16 in "Change Format for Type" in L&W context menu");
        // Other: Select UCS-6 in "Change Format for Type" in L&W context menu");


    QTest::newRow("GccExtensions")
            << Data("",

                   "char v[8] = { 1, 2 };\n"
                   "char w __attribute__ ((vector_size (8))) = { 1, 2 };\n"
                   "int y[2] = { 1, 2 };\n"
                   "int z __attribute__ ((vector_size (8))) = { 1, 2 };",

                   "&v, &w, &y, &z")

               + NoCdbEngine

               + Check("v.0", "[0]", "1", "char")
               + Check("v.1", "[1]", "2", "char")
               + Check("w.0", "[0]", "1", "char")
               + Check("w.1", "[1]", "2", "char")
               + Check("y.0", "[0]", "1", "int")
               + Check("y.1", "[1]", "2", "int")
               + Check("z.0", "[0]", "1", "int")
               + Check("z.1", "[1]", "2", "int");


    QTest::newRow("Int")
            << Data("#include <qglobal.h>\n"
                    "#include <limits.h>\n"
                    "#include <QString>\n",

                    "quint64 u64 = ULLONG_MAX;\n"
                    "qint64 s64 = LLONG_MAX;\n"
                    "quint32 u32 = UINT_MAX;\n"
                    "qint32 s32 = INT_MAX;\n"
                    "quint64 u64s = 0;\n"
                    "qint64 s64s = LLONG_MIN;\n"
                    "quint32 u32s = 0;\n"
                    "qint32 s32s = INT_MIN;\n"
                    "QString dummy; // needed to get namespace",

                    "&u64, &s64, &u32, &s32, &u64s, &s64s, &u32s, &s32s, &dummy")

               + CoreProfile()
               + Check("u64", "18446744073709551615", TypeDef("unsigned int64", "@quint64"))
               + Check("s64", "9223372036854775807", TypeDef("int64", "@qint64"))
               + Check("u32", "4294967295", TypeDef("unsigned int", "@quint32"))
               + Check("s32", "2147483647", TypeDef("int", "@qint32"))
               + Check("u64s", "0", TypeDef("unsigned int64", "@quint64"))
               + Check("s64s", "-9223372036854775808", TypeDef("int64", "@qint64"))
               + Check("u32s", "0", TypeDef("unsigned int", "@quint32"))
               + Check("s32s", "-2147483648", TypeDef("int", "@qint32"));


    QTest::newRow("Int128")
            << Data("#include <limits.h>\n",

                    "using typedef_s128 = __int128_t;\n"
                    "using typedef_u128 = __uint128_t;\n"
                    "__int128_t s128 = 12;\n"
                    "__uint128_t u128 = 12;\n"
                    "typedef_s128 ts128 = 12;\n"
                    "typedef_u128 tu128 = 12;",

                    "&u128, &s128, &tu128, &ts128")

                // Sic! The expected type is what gcc 8.2.0 records.
               + GdbEngine

               + Check("s128", "12", "__int128")
               + Check("u128", "12", "__int128 unsigned")
               + Check("ts128", "12", "typedef_s128")
               + Check("tu128", "12", "typedef_u128") ;


    QTest::newRow("Float")
            << Data("#include <QFloat16>\n",

                    "qfloat16 f1 = 45.3f;\n"
                    "qfloat16 f2 = 45.1f;",

                    "&f1, &f2")

               + CoreProfile()
               + QtVersion(0x50900)

               // Using numpy:
               // + Check("f1", "45.281", "@qfloat16")
               // + Check("f2", "45.094", "@qfloat16");
               + Check("f1", "45.28125", "@qfloat16") % Qt5
               + Check("f1", "45.3125", "@qfloat16") % Qt6
               + Check("f2", "45.09375", "@qfloat16");


    QTest::newRow("Enum")
            << Data("enum Foo { a = -1000, b, c = 1, d };\n",

                    "Foo fa = a;\n"
                    "Foo fb = b;\n"
                    "Foo fc = c;\n"
                    "Foo fd = d;",

                    "&fa, &fb, &fc, &fd")

                + Check("fa", "a (-1000)", "Foo")
                + Check("fb", "b (-999)", "Foo")
                + Check("fc", "c (1)", "Foo")
                + Check("fd", "d (2)", "Foo");


    QTest::newRow("EnumFlags")
            << Data("enum Flags { one = 1, two = 2, four = 4 };\n",

                    "Flags fone = one;\n"
                    "Flags fthree = (Flags)(one|two);\n"
                    "Flags fmixed = (Flags)(two|8);\n"
                    "Flags fbad = (Flags)(8);",

                    "&fone, &fthree, &fmixed, &fbad")

               + NoCdbEngine

               + Check("fone", "one (1)", "Flags")
               + Check("fthree", "(one | two) (3)", "Flags")
               // There are optional 'unknown:' prefixes and possibly hex
               // displays for the unknown flags.
               + Check("fmixed", ValuePattern("\\(two \\| .*8\\) \\(10\\)"), "Flags")
               + Check("fbad", ValuePattern(".*8.* \\(.*8\\)"), "Flags");


    QTest::newRow("EnumInClass")
            << Data("struct E {\n"
                    "    enum Enum1 { a1, b1, c1 };\n"
                    "    typedef enum Enum2 { a2, b2, c2 } Enum2;\n"
                    "    typedef enum { a3, b3, c3 } Enum3;\n"
                    "    Enum1 e1 = Enum1(c1 | b1);\n"
                    "    Enum2 e2 = Enum2(c2 | b2);\n"
                    "    Enum3 e3 = Enum3(c3 | b3);\n"
                    "};\n",

                    "E e;",

                    "&e")

                + NoCdbEngine

                // GDB prefixes with E::, LLDB not.
                + Check("e.e1", ValuePattern("\\((E::)?b1 \\| (E::)?c1\\) \\(3\\)"), "E::Enum1")
                + Check("e.e2", ValuePattern("\\((E::)?b2 \\| (E::)?c2\\) \\(3\\)"), "E::Enum2")
                + Check("e.e3", ValuePattern("\\((E::)?b3 \\| (E::)?c3\\) \\(3\\)"), "E::Enum3")
;


    QTest::newRow("QSizePolicy")
        << Data("#include <QSizePolicy>\n",

                "QSizePolicy qsp1;\n"
                "qsp1.setHorizontalStretch(6);\n"
                "qsp1.setVerticalStretch(7);\n"
                "QSizePolicy qsp2(QSizePolicy::Preferred, QSizePolicy::MinimumExpanding);",

                "&qsp1, &qsp2")

                + GuiProfile()
                + NoCdbEngine

                + Check("qsp1.horStretch", "6", "int")
                + Check("qsp1.verStretch", "7", "int")
                + Check("qsp2.horPolicy", "QSizePolicy::Preferred (GrowFlag|ShrinkFlag) (5)", "@QSizePolicy::Policy")
                + Check("qsp2.verPolicy", "QSizePolicy::MinimumExpanding (GrowFlag|ExpandFlag) (3)", "@QSizePolicy::Policy");


    QTest::newRow("Array")
            << Data("",

                    "double a1[3][4];\n"
                    "for (int i = 0; i != 3; ++i)\n"
                    "    for (int j = 0; j != 3; ++j)\n"
                    "        a1[i][j] = i + 10 * j;\n\n"

                    "char a2[20] = { 0 };\n"
                    "a2[0] = 'a';\n"
                    "a2[1] = 'b';\n"
                    "a2[2] = 'c';\n"
                    "a2[3] = 'd';\n"
                    "a2[4] = 0;",

                    "&a1, &a2")

               + Check("a1", Pointer(), "double[3][4]")
               + Check("a1.0", "[0]", Pointer(), "double[4]")
               + Check("a1.0.0", "[0]", FloatValue("0"), "double")
               + Check("a1.0.2", "[2]", FloatValue("20"), "double")
               + Check("a1.2", "[2]", Pointer(), "double[4]")

               + Check("a2", Value("\"abcd" + QString(16, QChar(0)) + '"'), "char [20]")
               + Check("a2.0", "[0]", "97", "char")
               + Check("a2.3", "[3]", "100", "char");


    QTest::newRow("Array10Format")
            << Data("",

                    "int arr[4] = { 1, 2, 3, 4};\n"
                    "int *nums = new int[4] { 1, 2, 3, 4};",

                    "&arr, &nums")

                + NoLldbEngine // FIXME: DumperOptions not handled yet.
                + DumperOptions("'formats':{'local.nums':12}") // Array10Format

                + Check("arr.1", "[1]", "2", "int")
                + Check("nums.1", "[1]", "2", "int");


    QTest::newRow("ArrayQt")
            << Data("#include <QByteArray>\n"
                    "#include <QString>\n" + fooData,

                    "QString a1[20];\n"
                    "a1[0] = \"a\";\n"
                    "a1[1] = \"b\";\n"
                    "a1[2] = \"c\";\n"
                    "a1[3] = \"d\";\n\n"

                    "QByteArray a2[20];\n"
                    "a2[0] = \"a\";\n"
                    "a2[1] = \"b\";\n"
                    "a2[2] = \"c\";\n"
                    "a2[3] = \"d\";\n\n"

                    "Foo a3[10];\n"
                    "for (int i = 0; i < 5; ++i)\n"
                    "    a3[i].a = i;\n",

                    "&a1, &a2, &a3")

               + CoreProfile()
               + Check("a1", AnyValue, "@QString [20]")
               + Check("a1.0", "[0]", "\"a\"", "@QString")
               + Check("a1.3", "[3]", "\"d\"", "@QString")
               + Check("a1.4", "[4]", "\"\"", "@QString")
               + Check("a1.19", "[19]", "\"\"", "@QString")

               + Check("a2", AnyValue, "@QByteArray [20]")
               + Check("a2.0", "[0]", "\"a\"", "@QByteArray")
               + Check("a2.3", "[3]", "\"d\"", "@QByteArray")
               + Check("a2.4", "[4]", "\"\"", "@QByteArray")
               + Check("a2.19", "[19]", "\"\"", "@QByteArray")

               + Check("a3", AnyValue, "Foo [10]")
               + Check("a3.0", "[0]", "", "Foo")
               + Check("a3.9", "[9]", "", "Foo");


    QTest::newRow("Bitfields")
            << Data("",

                    "typedef int gint;\n"
                    "typedef unsigned int guint;\n"
                    "enum E { V1, V2 };\n"
                    "struct S\n"
                    "{\n"
                    "    S() : front(13), x(2), y(3), z(39), t1(1), t2(1), e(V2), c(1), b(0), f(5),"
                    "          g(46), h(47), d(6), i(7) {}\n"
                    "    unsigned int front;\n"
                    "    unsigned int x : 3;\n"
                    "    unsigned int y : 4;\n"
                    "    unsigned int z : 18;\n"
                    "    gint t1 : 2;\n"
                    "    guint t2 : 2;\n"
                    "    E e : 3;\n"
                    "    bool c : 1;\n"
                    "    bool b;\n"
                    "    float f;\n"
                    "    char g : 7;\n"
                    "    char h;\n"
                    "    double d;\n"
                    "    int i;\n"
                    "} s;",

                    "&s")

               + Check("s", "", "S") % NoCdbEngine
               + Check("s.b", "0", "bool")
               + Check("s.c", "1", "bool : 1") % NoCdbEngine
               + Check("s.c", "1", "bool") % CdbEngine
               + Check("s.f", FloatValue("5"), "float")
               + Check("s.d", FloatValue("6"), "double")
               + Check("s.i", "7", "int")
               + Check("s.x", "2", "unsigned int : 3") % NoCdbEngine
               + Check("s.y", "3", "unsigned int : 4") % NoCdbEngine
               + Check("s.z", "39", "unsigned int : 18") % NoCdbEngine
               // + Check("s.e", "V2 (1)", "E : 3") % GdbEngine    FIXME
               + Check("s.g", "46", "char : 7") % GdbEngine
               + Check("s.h", "47", "char") % GdbEngine
               + Check("s.x", "2", "unsigned int") % CdbEngine
               + Check("s.y", "3", "unsigned int") % CdbEngine
               + Check("s.z", "39", "unsigned int") % CdbEngine
               + Check("s.front", "13", "unsigned int")
               + Check("s.e", "V2 (1)", TypePattern("main::[a-zA-Z0-9_]*::E")) % CdbEngine

               // checks for the "Expressions" view, GDB-only for now
               + Watcher("watch.1", "s;s.b;s.c;s.f;s.d;s.i;s.x;s.y;s.z;s.e;s.g;s.h;s.front;s.t1;s.t2")
               + Check("watch.1.0", "s", "", "S") % GdbEngine
               + Check("watch.1.1", "s.b", "0", "bool")  % GdbEngine
               + Check("watch.1.2", "s.c", "1", "bool") % GdbEngine
               + Check("watch.1.3", "s.f", FloatValue("5"), "float")  % GdbEngine
               + Check("watch.1.4", "s.d", FloatValue("6"), "double") % GdbEngine
               + Check("watch.1.5", "s.i", "7", "int") % GdbEngine
               + Check("watch.1.6", "s.x", "2", "unsigned int") % GdbEngine
               + Check("watch.1.7", "s.y", "3", "unsigned int") % GdbEngine
               + Check("watch.1.8", "s.z", "39", "unsigned int") % GdbEngine
               + Check("watch.1.9", "s.e", "V2 (1)", "E") % GdbEngine
               + Check("watch.1.10", "s.g", "46", "char") % GdbEngine
               + Check("watch.1.11", "s.h", "47", "char") % GdbEngine
               + Check("watch.1.12", "s.front", "13", "unsigned int") % GdbEngine
               + Check("watch.1.13", "s.t1", "1", "gint") % GdbEngine
               + Check("watch.1.14", "s.t2", "1", "guint") % GdbEngine;


    QTest::newRow("Bitfield2")
            << Data("#include <QList>\n\n"
                    "struct Entry\n"
                    "{\n"
                    "    Entry(bool x) : enabled(x) {}\n"
                    "    bool enabled : 1;\n"
                    "    bool autorepeat : 1;\n"
                    "    signed int id;\n"
                    "};\n",

                    "QList<Entry> list;\n"
                    "list.append(Entry(true));\n"
                    "list.append(Entry(false));\n",

                    "&list")

                + CoreProfile()
                + Check("list.0.enabled", "1", "bool : 1") % NoCdbEngine
                + Check("list.0.enabled", "1", "bool") % CdbEngine
                + Check("list.1.enabled", "0", "bool : 1") % NoCdbEngine
                + Check("list.1.enabled", "0", "bool") % CdbEngine;


    QTest::newRow("Function")
            << Data("#include <QByteArray>\n"
                    "struct Function\n"
                    "{\n"
                    "    Function(QByteArray var, QByteArray f, double min, double max)\n"
                    "      : var(var), f(f), min(min), max(max) {}\n"
                    "    QByteArray var;\n"
                    "    QByteArray f;\n"
                    "    double min;\n"
                    "    double max;\n"
                    "};\n",

                    "// In order to use this, switch on the 'qDump__Function' in dumper.py\n"
                    "Function func(\"x\", \"sin(x)\", 0, 1);\n"
                    "func.max = 10;\n"
                    "func.f = \"cos(x)\";\n"
                    "func.max = 7;\n",

                    "&func")

               + CoreProfile()

               + Check("func", "", "Function")
               + Check("func.min", FloatValue("0"), "double")
               + Check("func.var", "\"x\"", "@QByteArray")
               + Check("func", "", "Function")
               + Check("func.f", "\"cos(x)\"", "@QByteArray")
               + Check("func.max", FloatValue("7"), "double");


//    QTest::newRow("AlphabeticSorting")
//                  << Data(
//        "// This checks whether alphabetic sorting of structure\n"
//        "// members work");\n"
//        "struct Color\n"
//        "{\n"
//        "    int r,g,b,a;\n"
//        "    Color() { r = 1, g = 2, b = 3, a = 4; }\n"
//        "};\n"
//        "    Color c;\n"
//         + Check("c", "basic::Color");
//         + Check("c.a", "4", "int");
//         + Check("c.b", "3", "int");
//         + Check("c.g", "2", "int");
//         + Check("c.r", "1", "int");

//        // Manual: Toogle "Sort Member Alphabetically" in context menu
//        // Manual: of "Locals" and "Expressions" views");
//        // Manual: Check that order of displayed members changes");

    QTest::newRow("Typedef")
            << Data("#include <QtGlobal>\n"
                    "namespace ns {\n"
                    "    typedef unsigned long long vl;\n"
                    "    typedef vl verylong;\n"
                    "}\n"
                    "typedef quint32 myType1;\n"
                    "typedef unsigned int myType2;\n",

                    "myType1 t1 = 0;\n"
                    "myType2 t2 = 0;\n"
                    "ns::vl j = 1000;\n"
                    "ns::verylong k = 1000;",

                    "&t1, &t2, &j, &k")

                + CoreProfile()
                + BigArrayProfile()
                + NoCdbEngine

                + Check("j", "1000", "ns::vl")
                + Check("k", "1000", "ns::verylong")
                + Check("t1", "0", "myType1")
                + Check("t2", "0", "myType2");


    QTest::newRow("Typedef2")
            << Data("#include <vector>\n"
                    "template<typename T> using TVector = std::vector<T>;\n",

                    "std::vector<bool> b1(10);\n"
                    "std::vector<int> b2(10);\n"
                    "TVector<bool> b3(10);\n"
                    "TVector<int> b4(10);\n"
                    "TVector<bool> b5(10);\n"
                    "TVector<int> b6(10);",

                    "&b1, &b2, &b3, &b4, &b5, &b6")

                + NoCdbEngine

                // The test is for a gcc bug
                // https://gcc.gnu.org/bugzilla/show_bug.cgi?id=80466,
                // so check for any gcc version vs any other compiler
                // (identified by gccversion == 0).
                + Check("b1", "<10 items>", "std::vector<bool>")
                + Check("b2", "<10 items>", "std::vector<int>")
                + Check("b3", "<10 items>", "TVector") % GccVersion(1)
                + Check("b4", "<10 items>", "TVector") % GccVersion(1)
                + Check("b5", "<10 items>", "TVector<bool>") % GccVersion(0, 0)
                + Check("b6", "<10 items>", "TVector<int>") % GccVersion(0, 0);


    QTest::newRow("Typedef3")
            << Data("typedef enum { Value } Unnamed;\n"
                    "struct Foo { Unnamed u = Value; };\n",

                    "Foo foo;",

                    "&foo")

               + Cxx11Profile()
               + Check("foo.u", "Value (0)", "Unnamed");


    QTest::newRow("Struct")
            << Data(fooData,

                    "Foo f(3);\n\n"
                    "Foo *p = new Foo();",

                    "&f, &p")

               + CoreProfile()
               + Check("f", "", "Foo")
               + Check("f.a", "3", "int")
               + Check("f.b", "2", "int")

               + Check("p", Pointer(), "Foo")
               + Check("p.a", "0", "int")
               + Check("p.b", "2", "int");

    QTest::newRow("This")
            << Data("struct Foo {\n"
                    "    Foo() : x(143) {}\n"
                    "    int foo() {\n"
                    "        BREAK;\n"
                    "        unused(&x);\n"
                    "        return x;\n"
                    "    }\n\n"
                    "    int x;\n"
                    "};\n",

                    "Foo f;\n"
                    "f.foo();",

                    "&f, &f.x")

               + Check("this", "", "Foo")
               + Check("this.x", "143", "int");

    QTest::newRow("Union")
            << Data("union U { int a; int b; };",
                    "U u;",
                    "&u")
               + Check("u", "", "U")
               + Check("u.a", AnyValue, "int")
               + Check("u.b", AnyValue, "int");

//    QTest::newRow("TypeFormats")
//                  << Data(
//    "// These tests should result in properly displayed umlauts in the\n"
//    "// Locals and Expressions views. It is only support on gdb with Python");\n"
//    "const char *s = "aöa";\n"
//    "const wchar_t *w = L"aöa";\n"
//    "QString u;\n"
//    "// All: Select UTF-8 in "Change Format for Type" in L&W context menu");\n"
//    "// Windows: Select UTF-16 in "Change Format for Type" in L&W context menu");\n"
//    "// Other: Select UCS-6 in "Change Format for Type" in L&W context menu");\n"
//    "if (sizeof(wchar_t) == 4)\n"
//    "    u = QString::fromUcs4((uint *)w);\n"
//    "else\n"
//    "    u = QString::fromUtf16((ushort *)w);\n"
//         + Check("s char *", AnyValue);
//         + Check("u "" QString");
//         + Check("w wchar_t *", AnyValue);


    QTest::newRow("PointerTypedef")
            << Data("typedef void *VoidPtr;\n"
                    "typedef const void *CVoidPtr;\n"
                    "struct A {};\n",

                    "A a;\n"
                    "VoidPtr p = &a;\n"
                    "CVoidPtr cp = &a;",

                    "&a, &p, &cp")

               + Check("a", "", "A")
               + Check("cp", Pointer(), TypeDef("void*", "CVoidPtr"))
               + Check("p", Pointer(), TypeDef("void*", "VoidPtr"));


    QTest::newRow("Reference")
            << Data("#include <string>\n"
                    "#include <QString>\n"

                    "using namespace std;\n"
                    "string fooxx() { return \"bababa\"; }\n"
                    + fooData,

                    "int a1 = 43;\n"
                    "const int &b1 = a1;\n"
                    "typedef int &Ref1;\n"
                    "const int c1 = 44;\n"
                    "const Ref1 d1 = a1;\n\n"

                    "string a2 = \"hello\";\n"
                    "const string &b2 = fooxx();\n"
                    "typedef string &Ref2;\n"
                    "const string c2= \"world\";\n"
                    "const Ref2 d2 = a2;\n\n"

                    "QString a3 = QLatin1String(\"hello\");\n"
                    "const QString &b3 = a3;\n"
                    "typedef QString &Ref3;\n"
                    "const Ref3 d3 = const_cast<Ref3>(a3);\n\n"

                    "Foo a4(12);\n"
                    "const Foo &b4 = a4;\n"
                    "typedef Foo &Ref4;\n"
                    "const Ref4 d4 = const_cast<Ref4>(a4);\n\n"

                    "int *q = 0;\n"
                    "int &qq = *q;",

                    "&a1, &b1, &c1, &d1, &a2, &b2, &c2, &d2, &a3, &b3, &d3, &a4, &b4, &d4, &qq, &q")

               + CoreProfile()
               + NoCdbEngine // The Cdb has no information about references

               + Check("a1", "43", "int")
               + Check("b1", "43", "int &")
               + Check("c1", "44", "int")
               + Check("d1", "43", "Ref1")

               + Check("a2", "\"hello\"", "std::string")
               + Check("b2", "\"bababa\"", TypePattern("(std::)?string &")) // Clang...
               + Check("c2", "\"world\"", "std::string")
               + Check("d2", "\"hello\"", "Ref2") % NoLldbEngine

               + Check("a3", "\"hello\"", "@QString")
               + Check("b3", "\"hello\"", "@QString &")
               + Check("d3", "\"hello\"", "Ref3")

               + Check("a4", "", "Foo")
               + Check("a4.a", "12", "int")
               + Check("b4", "", "Foo &")
               + Check("b4.a", "12", "int")
               //+ Check("d4", "\"hello\"", "Ref4");  FIXME: We get "Foo &" instead
               + Check("d4.a", "12", "int")

               + Check("qq", "<null reference>", "int &");


    QTest::newRow("DynamicReference")
            << Data("struct BaseClass { virtual ~BaseClass() {} };\n"
                    "struct DerivedClass : BaseClass {};\n",

                    "DerivedClass d;\n"
                    "BaseClass *b1 = &d;\n"
                    "BaseClass &b2 = d;\n",

                    "&d, &b1, &b2")

               + NoCdbEngine // The Cdb has no information about references

               + Check("b1", AnyValue, "DerivedClass") // autoderef
               + Check("b2", AnyValue, "DerivedClass &");


/*
    // FIXME: The QDateTime dumper for 5.3 is really too slow.
    QTest::newRow("LongEvaluation1")
            << Data("#include <QDateTime>",
                    "QDateTime time = QDateTime::currentDateTime();\n"
                    "const int N = 10000;\n"
                    "QDateTime bigv[N];\n"
                    "for (int i = 0; i < N; ++i) {\n"
                    "    bigv[i] = time;\n"
                    "    time = time.addDays(1);\n"
                    "}\n"
                    "unused(&bigv[10]);\n")
             + Check("N", "10000", "int")
             + Check("bigv", AnyValue, "@QDateTime [10000]")
             + Check("bigv.0", AnyValue, "[0]", "@QDateTime")
             + Check("bigv.9999", AnyValue, "[9999]", "@QDateTime");
*/

    QTest::newRow("LongEvaluation2")
            << Data("",

                    "const int N = 1000;\n"
                    "int bigv[N];\n"
                    "for (int i = 0; i < N; ++i)\n"
                    "    bigv[i] = i;\n",

                    "&N, &bigv[10]")

             + BigArrayProfile()

             + Check("N", "1000", "int")
             + Check("bigv", AnyValue, "int [1000]")
             + Check("bigv.0", "[0]", "0", "int")
             + Check("bigv.999", "[999]", "999", "int");


//    QTest::newRow("Fork")
//                  << Data(
//        "QProcess proc;\n"
//        "proc.start("/bin/ls");\n"
//        "proc.waitForFinished();\n"
//        "QByteArray ba = proc.readAllStandardError();\n"
//        "ba.append('x');\n"
//         + Check("ba "x" QByteArray");
//         + Check("proc  QProcess");


    QTest::newRow("MemberFunctionPointer")
            << Data("struct Class\n"
                    "{\n"
                    "    Class() : a(34) {}\n"
                    "    int testFunctionPointerHelper(int x) { return x; }\n"
                    "    int a;\n"
                    "};\n"
                    "typedef int (Class::*func_t)(int);\n"
                    "typedef int (Class::*member_t);\n",

                    "Class x;\n"
                    "func_t f = &Class::testFunctionPointerHelper;\n"
                    "int a1 = (x.*f)(43);\n\n"

                    "member_t m = &Class::a;\n"
                    "int a2 = x.*m;",

                    "&x, &f, &m, &a1, &a2")

             + Check("f", AnyValue, TypeDef("<function>", "func_t"))
             + Check("m", AnyValue, TypeDef("int*", "member_t"));


  QTest::newRow("PassByReference")
           << Data(fooData +
                   "void testPassByReference(Foo &f) {\n"
                   "   BREAK;\n"
                   "   int dummy = 2;\n"
                   "   unused(&f, &dummy);\n"
                   "}\n",

                   "Foo f(12);\n"
                   "testPassByReference(f);",

                   "&f")

               + CoreProfile()

               + NoCdbEngine // The Cdb has no information about references
               + Check("f", AnyValue, "Foo &")
               + Check("f.a", "12", "int");


    QTest::newRow("BigInt")
            << Data("#include <QString>\n"
                    "#include <limits>\n",

                    "qint64 a = Q_INT64_C(0xF020304050607080);\n"
                    "quint64 b = Q_UINT64_C(0xF020304050607080);\n"
                    "quint64 c = std::numeric_limits<quint64>::max() - quint64(1);\n"
                    "qint64 d = c;\n"
                    "QString dummy;\n",

                    "&a, &b, &c, &d, &dummy")

               + CoreProfile()

               + Check("a", "-1143861252567568256", TypeDef("int64", "@qint64"))
               + Check("b", "17302882821141983360", TypeDef("unsigned int64", "@quint64"))
               + Check("c", "18446744073709551614", TypeDef("unsigned int64", "@quint64"))
               + Check("d", "-2",                   TypeDef("int64", "@qint64"));


    QTest::newRow("Hidden")
            << Data("#include <QString>",

                    "int n = 1;\n"
                    "{\n"
                    "    QString n = \"2\";\n"
                    "    {\n"
                    "        double n = 3.5;\n"
                    "        BREAK;\n"
                    "        unused(&n);\n"
                    "    }\n"
                    "    unused(&n);\n"
                    "}\n",

                    "&n")

               + CoreProfile()

               + Check("n", FloatValue("3.5"), "double")
               + Check("n@1", "\"2\"", "@QString")
               + Check("n@2", "1", "int");


    const Data rvalueData = Data(
                    "#include <utility>\n"
                    "struct X { X() : a(2), b(3) {} int a, b; };\n"
                    "X testRValueReferenceHelper1() { return X(); }\n"
                    "X testRValueReferenceHelper2(X &&x) { return x; }\n",

                    "X &&x1 = testRValueReferenceHelper1();\n"
                    "X &&x2 = testRValueReferenceHelper2(std::move(x1));\n"
                    "X &&x3 = testRValueReferenceHelper2(testRValueReferenceHelper1());\n"
                    "X y1 = testRValueReferenceHelper1();\n"
                    "X y2 = testRValueReferenceHelper2(std::move(y1));\n"
                    "X y3 = testRValueReferenceHelper2(testRValueReferenceHelper1());",

                    "&x1, &x2, &x3, &y1, &y2, &y3")

               + Cxx11Profile()

               + Check("y1", "", "X")
               + Check("y2", "", "X")
               + Check("y3", "", "X");


    QTest::newRow("RValueReference2")
            << Data(rvalueData)

               + DwarfProfile(2)
               + NoCdbEngine // Cdb has no information about references.

               + Check("x1", "", "X &")
               + Check("x2", "", "X &")
               + Check("x3", "", "X &");


    // GCC emits rvalue references with DWARF-4, i.e. after 4.7.4.
    // GDB doesn't understand them,
    // https://sourceware.org/bugzilla/show_bug.cgi?id=14441
    // and produces: 'x1 = <unknown type in [...]/doit, CU 0x0, DIE 0x355>'
    // LLdb reports plain references.

    QTest::newRow("RValueReference4")
            << Data(rvalueData)

               + DwarfProfile(4)
               + LldbEngine

               + Check("x1", "", "X &")
               + Check("x2", "", "X &")
               + Check("x3", "", "X &");


    QTest::newRow("RValueReference")
            << Data("struct S { int a = 32; };",

                    "auto foo = [](int && i, S && s) { BREAK; unused(&i, &s.a); return i + s.a; };\n"
                    "foo(1, S());",

                    "&foo")

               + Cxx11Profile()
               + GdbVersion(80200)

                // GDB has &&, LLDB & or &&, CDB nothing, possibly also depending
                // on compiler. Just check the base type is there.
               + Check("i", "1", TypePattern("int &?&?"))
               + Check("s", AnyValue, TypePattern("S &?&?"))
               + Check("s.a", "32", "int");


    QTest::newRow("SSE")
            << Data("#include <xmmintrin.h>\n"
                    "#include <stddef.h>\n",

                    "float a[4];\n"
                    "float b[4];\n"
                    "int i;\n"
                    "for (i = 0; i < 4; i++) {\n"
                    "    a[i] = 2 * i;\n"
                    "    b[i] = 2 * i;\n"
                    "}\n"
                    "__m128 sseA, sseB;\n"
                    "sseA = _mm_loadu_ps(a);\n"
                    "sseB = _mm_loadu_ps(b);",

                    "&i, &sseA, &sseB")

               + Profile("QMAKE_CXXFLAGS += -msse2")
               + NonArmProfile()

               + Check("sseA", AnyValue, "__m128")
               + Check("sseA.2", "[2]", FloatValue("4"), "float")
               + Check("sseB", AnyValue, "__m128");


    QTest::newRow("BoostOptional")
            << Data("#include <boost/optional.hpp>\n"
                    "#include <QStringList>\n",

                    "boost::optional<int> i0, i1;\n"
                    "i1 = 1;\n\n"

                    "boost::optional<QStringList> sl0, sl;\n"
                    "sl = (QStringList() << \"xxx\" << \"yyy\");\n"
                    "sl.get().append(\"zzz\");",

                    "&i0, &i1, &sl")

             + CoreProfile()
             + BoostProfile()

             + Check("i0", "<uninitialized>", "boost::optional<int>")
             + Check("i1", "1", "boost::optional<int>")

             + Check("sl", "<3 items>", TypePattern("boost::optional<@QList<@QString>>|boost::optional<@QStringList>"));


    QTest::newRow("BoostSharedPtr")
            << Data("#include <QStringList>\n"
                    "#include <boost/shared_ptr.hpp>\n",

                    "boost::shared_ptr<int> s;\n"
                    "boost::shared_ptr<int> i(new int(43));\n"
                    "boost::shared_ptr<int> j = i;\n"
                    "boost::shared_ptr<QList<QString>> sl(new QList<QString>(QList<QString>() << \"HUH!\"));",

                    "&s, &i, &j, &sl")

             + CoreProfile()
             + BoostProfile()

             + Check("s", "(null)", "boost::shared_ptr<int>")
             + Check("i", "43", "boost::shared_ptr<int>")
             + Check("j", "43", "boost::shared_ptr<int>")
             + Check("sl", "<1 items>", " boost::shared_ptr<@QList<@QString>>")
             + Check("sl.0", "[0]", "\"HUH!\"", "@QString");


    QTest::newRow("BoostGregorianDate")
            << Data("#include <boost/date_time.hpp>\n"
                    "#include <boost/date_time/gregorian/gregorian.hpp>\n",

                    "using namespace boost;\n"
                    "using namespace gregorian;\n"
                    "date d(2005, Nov, 29);\n"
                    "date d0 = d;\n"
                    "date d1 = d += months(1);\n"
                    "date d2 = d += months(1);\n"
                    "// snap-to-end-of-month behavior kicks in:\n"
                    "date d3 = d += months(1);\n"
                    "// Also end of the month (expected in boost)\n"
                    "date d4 = d += months(1);\n"
                    "// Not where we started (expected in boost)\n"
                    "date d5 = d -= months(4);",

                    "&d, &d0, &d1, &d2, &d3, &d4, &d5")

             + BoostProfile()

             + Check("d0", "Tue Nov 29 2005", "boost::gregorian::date")
             + Check("d1", "Thu Dec 29 2005", "boost::gregorian::date")
             + Check("d2", "Sun Jan 29 2006", "boost::gregorian::date")
             + Check("d3", "Tue Feb 28 2006", "boost::gregorian::date")
             + Check("d4", "Fri Mar 31 2006", "boost::gregorian::date")
             + Check("d5", "Wed Nov 30 2005", "boost::gregorian::date");


    QTest::newRow("BoostPosixTimeTimeDuration")
            << Data("#include <boost/date_time.hpp>\n"
                    "#include <boost/date_time/gregorian/gregorian.hpp>\n"
                    "#include <boost/date_time/posix_time/posix_time.hpp>\n",

                    "using namespace boost;\n"
                    "using namespace posix_time;\n"
                    "time_duration d1(1, 0, 0);\n"
                    "time_duration d2(0, 1, 0);\n"
                    "time_duration d3(0, 0, 1);",

                    "&d1, &d2, &d3")

             + BoostProfile()

             + Check("d1", "01:00:00", "boost::posix_time::time_duration")
             + Check("d2", "00:01:00", "boost::posix_time::time_duration")
             + Check("d3", "00:00:01", "boost::posix_time::time_duration");


    QTest::newRow("BoostBimap")
            << Data("#include <boost/bimap.hpp>\n",

                    "typedef boost::bimap<int, int> B;\n"
                    "B b;\n"
                    "b.left.insert(B::left_value_type(1, 2));\n"
                    "B::left_const_iterator it = b.left.begin();\n"
                    "int l = it->first;\n"
                    "int r = it->second;\n",

                    "&l, &r")

             + BoostProfile()

             + Check("b", "<1 items>", TypeDef("boost::bimaps::bimap<int,int,boost::mpl::na,"
                                               "boost::mpl::na,boost::mpl::na>", "B"));


    QTest::newRow("BoostPosixTimePtime")
            << Data("#include <boost/date_time.hpp>\n"
                    "#include <boost/date_time/gregorian/gregorian.hpp>\n"
                    "#include <boost/date_time/posix_time/posix_time.hpp>\n"
                    "using namespace boost;\n"
                    "using namespace gregorian;\n"
                    "using namespace posix_time;\n",

                    "ptime p1(date(2002, 1, 10), time_duration(1, 0, 0));\n"
                    "ptime p2(date(2002, 1, 10), time_duration(0, 0, 0));\n"
                    "ptime p3(date(1970, 1, 1), time_duration(0, 0, 0));",

                    "&p1, &p2, &p3")

             + BoostProfile()

             + Check("p1", "Thu Jan 10 01:00:00 2002", "boost::posix_time::ptime")
             + Check("p2", "Thu Jan 10 00:00:00 2002", "boost::posix_time::ptime")
             + Check("p3", "Thu Jan 1 00:00:00 1970", "boost::posix_time::ptime");


    QTest::newRow("BoostList")
            << Data("#include <utility>\n"
                    "#include <boost/container/list.hpp>\n"
                    "#include <boost/container/detail/pair.hpp>\n",
                    "typedef std::pair<int, double> p;\n"
                    "boost::container::list<p> l;\n"
                    "l.push_back(p(13, 61));\n"
                    "l.push_back(p(14, 64));\n"
                    "l.push_back(p(15, 65));\n"
                    "l.push_back(p(16, 66));\n",
                    "&l")
             + BoostProfile()
             + Check("l", "<4 items>", TypePattern("boost::container::list<std::pair<int,double>.*>"))
             + Check("l.1.first", "14", "int")
             + Check("l.2.second", FloatValue("65"), "double");


    QTest::newRow("BoostVector")
            << Data("#include <utility>\n"
                    "#include <boost/container/vector.hpp>\n",
                    "typedef std::pair<int, double> p;\n"
                    "boost::container::vector<p> v;\n"
                    "v.push_back(p(13, 61));\n"
                    "v.push_back(p(14, 64));\n"
                    "v.push_back(p(15, 65));\n"
                    "v.push_back(p(16, 66));\n",
                    "&v")
             + BoostProfile()
             + Check("v", "<4 items>", TypePattern("boost::container::vector<std::pair<int,double>.*>"))
             + Check("v.1.first", "14", "int")
             + Check("v.2.second", FloatValue("65"), "double");


    QTest::newRow("BoostStaticVector")
            << Data("#include <utility>\n"
                    "#include <boost/container/static_vector.hpp>\n",
                    "typedef std::pair<int, double> p;\n"
                    "boost::container::static_vector<p, 10> v;\n"
                    "v.push_back(p(13, 61));\n"
                    "v.push_back(p(14, 64));\n"
                    "v.push_back(p(15, 65));\n"
                    "v.push_back(p(16, 66));\n",
                    "&v")
             + BoostProfile()
             + Check("v", "<4 items>", TypePattern("boost::container::static_vector<std::pair<int,double>.*>"))
             + Check("v.1.first", "14", "int")
             + Check("v.2.second", FloatValue("65"), "double");


    QTest::newRow("BoostSmallVector")
            << Data("#include <utility>\n"
                    "#include <boost/container/small_vector.hpp>\n",
                    "typedef std::pair<int, double> p;\n"
                    "boost::container::small_vector<p, 3> v0;\n"
                    "boost::container::small_vector<p, 3> v2;\n"
                    "v2.push_back(p(13, 61));\n"
                    "v2.push_back(p(14, 64));\n"
                    "boost::container::small_vector<p, 3> v4;\n"
                    "v4.push_back(p(13, 61));\n"
                    "v4.push_back(p(14, 64));\n"
                    "v4.push_back(p(15, 65));\n"
                    "v4.push_back(p(16, 66));\n",
                    "&v0, &v2, &v4")
             + BoostProfile()
             + Check("v0", "<0 items>", TypePattern("boost::container::small_vector<std::pair<int,double>.*>"))
             + Check("v2", "<2 items>", TypePattern("boost::container::small_vector<std::pair<int,double>.*>"))
             + Check("v2.0.first", "13", "int")
             + Check("v2.1.second", FloatValue("64"), "double")
             + Check("v4", "<4 items>", TypePattern("boost::container::small_vector<std::pair<int,double>.*>"))
             + Check("v4.1.first", "14", "int")
             + Check("v4.3.second", FloatValue("66"), "double");


    QTest::newRow("BoostUnorderedSet")
            << Data("#include <boost/unordered_set.hpp>\n"
                    "#include <boost/version.hpp>\n"
                    "#include <string>\n",

                    "boost::unordered_set<int> s1;\n"
                    "s1.insert(11);\n"
                    "s1.insert(22);\n\n"

                    "boost::unordered_set<std::string> s2;\n"
                    "s2.insert(\"abc\");\n"
                    "s2.insert(\"def\");",

                    "&s1, &s2")

               + BoostProfile()

               + Check("s1", "<2 items>", "boost::unordered::unordered_set<int>") % BoostVersion(1 * 100000 + 54 * 100)
               + Check("s1.0", "[0]", "22", "int") % BoostVersion(1 * 100000 + 54 * 100)
               + Check("s1.1", "[1]", "11", "int") % BoostVersion(1 * 100000 + 54 * 100)

               + Check("s2", "<2 items>", "boost::unordered::unordered_set<std::string>") % BoostVersion(1 * 100000 + 54 * 100)
               + Check("s2.0", "[0]", "\"def\"", "std::string") % BoostVersion(1 * 100000 + 54 * 100)
               + Check("s2.1", "[1]", "\"abc\"", "std::string") % BoostVersion(1 * 100000 + 54 * 100);

#ifdef Q_OS_LINUX
    QTest::newRow("BoostVariant")
            << Data("#include <boost/variant/variant.hpp>\n"
                    "#include <string>\n",

                    "boost::variant<char, short> ch1 = char(1);\n"
                    "boost::variant<char, short> ch2 = short(2);\n"

                    "boost::variant<int, float> if1 = int(1);\n"
                    "boost::variant<int, float> if2 = float(2);\n"

                    "boost::variant<int, double> id1 = int(1);\n"
                    "boost::variant<int, double> id2 = double(2);\n"

                    "boost::variant<int, std::string> is1 = int(1);\n"
                    "boost::variant<int, std::string> is2 = std::string(\"sss\");",

                    "&ch1, &ch2, &if1, &if2, &id1, &id2, &is1, &is2")

               + BoostProfile()

               + Check("ch1", "1", TypePattern("boost::variant<char, short.*>"))
               + Check("ch2", "2", TypePattern("boost::variant<char, short.*>"))

               + Check("if1", "1", TypePattern("boost::variant<int, float.*>"))
               + Check("if2", FloatValue("2"), TypePattern("boost::variant<int, float.*>"))

               + Check("id1", "1", TypePattern("boost::variant<int, double.*>"))
               + Check("id2", FloatValue("2"), TypePattern("boost::variant<int, double.*>"))

               + Check("is1", "1", TypePattern("boost::variant<int, std::.*>"))
               + Check("is2", "\"sss\"", TypePattern("boost::variant<int, std::.*>"));
#endif


    QTest::newRow("Eigen")
         << Data("#ifdef HAS_EIGEN\n"
                 "#include <Eigen/Core>\n"
                 "#endif\n",

                 "#ifdef HAS_EIGEN\n"
                 "using namespace Eigen;\n"
                 "Vector3d zero = Vector3d::Zero();\n"
                 "Matrix3d constant = Matrix3d::Constant(5);\n"

                 "MatrixXd dynamicMatrix(5, 2);\n"
                 "dynamicMatrix << 1, 2, 3, 4, 5, 6, 7, 8, 9, 10;\n"

                 "Matrix<double, 2, 5, ColMajor> colMajorMatrix;\n"
                 "colMajorMatrix << 1, 2, 3, 4, 5, 6, 7, 8, 9, 10;\n"

                 "Matrix<double, 2, 5, RowMajor> rowMajorMatrix;\n"
                 "rowMajorMatrix << 1, 2, 3, 4, 5, 6, 7, 8, 9, 10;\n"

                 "VectorXd vector(3);\n"
                 "vector << 1, 2, 3;\n"
                 "#else\n"
                 "int zero, dynamicMatrix, constant, colMajorMatrix, rowMajorMatrix, vector;\n"
                 "skipall = true;\n"
                 "#endif\n",

                 "&zero, &dynamicMatrix, &constant, &colMajorMatrix, &rowMajorMatrix, &vector")

            + EigenProfile()

            + Check("colMajorMatrix", "(2 x 5), ColumnMajor",
                    "Eigen::Matrix<double, 2, 5, 0, 2, 5>")
            + Check("colMajorMatrix.[1,0]", FloatValue("6"), "double")
            + Check("colMajorMatrix.[1,1]", FloatValue("7"), "double")

            + Check("rowMajorMatrix", "(2 x 5), RowMajor",
                    "Eigen::Matrix<double, 2, 5, 1, 2, 5>")
            + Check("rowMajorMatrix.[1,0]", FloatValue("6"), "double")
            + Check("rowMajorMatrix.[1,1]", FloatValue("7"), "double")

            + Check("dynamicMatrix", "(5 x 2), ColumnMajor", "Eigen::MatrixXd")
            + Check("dynamicMatrix.[2,0]", FloatValue("5"), "double")
            + Check("dynamicMatrix.[2,1]", FloatValue("6"), "double")

            + Check("constant", "(3 x 3), ColumnMajor", "Eigen::Matrix3d")
            + Check("constant.[0,0]", FloatValue("5"), "double")

            + Check("zero", "(3 x 1), ColumnMajor", "Eigen::Vector3d")
            + Check("zero.1", "[1]", FloatValue("0"), "double")

            + Check("vector", "(3 x 1), ColumnMajor", "Eigen::VectorXd")
            + Check("vector.1", "[1]", FloatValue("2"), "double");


    // https://bugreports.qt.io/browse/QTCREATORBUG-3611
    QTest::newRow("Bug3611")
        << Data("",

                "typedef unsigned char byte;\n"
                "byte f = '2';\n"
                "int *x = (int*)&f;",

                "&f, &x")

         + Check("f", "50", TypeDef("unsigned char", "byte"));


    // https://bugreports.qt.io/browse/QTCREATORBUG-4904
    QTest::newRow("Bug4904")
        << Data("#include <QMap>\n"
                "struct CustomStruct {\n"
                "    int id;\n"
                "    double dval;\n"
                "};",

                "QMap<int, CustomStruct> map;\n"
                "CustomStruct cs1;\n"
                "cs1.id = 1;\n"
                "cs1.dval = 3.14;\n"
                "CustomStruct cs2 = cs1;\n"
                "cs2.id = -1;\n"
                "map.insert(cs1.id, cs1);\n"
                "map.insert(cs2.id, cs2);\n"
                "QMap<int, CustomStruct>::iterator it = map.begin();",

                "&map, &cs1, &cs2, &it")

         + CoreProfile()

         + Check("map", "<2 items>", "@QMap<int, CustomStruct>")
         + CheckPairish("map.0.key", "-1", "int")
         + Check("map.0.value", AnyValue, "CustomStruct") % Qt5
         + Check("map.0.second", AnyValue, "CustomStruct") % Qt6
         + CheckPairish("map.0.value.dval", FloatValue("3.14"), "double")
         + CheckPairish("map.0.value.id", "-1", "int");


#if 0
      // https://bugreports.qt.io/browse/QTCREATORBUG-5106
      QTest::newRow("Bug5106")
          << Data("struct A5106 {\n"
                  "        A5106(int a, int b) : m_a(a), m_b(b) {}\n"
                  "        virtual int test() { return 5; }\n"
                  "        int m_a, m_b;\n"
                  "};\n"

                  "struct B5106 : public A5106 {\n"
                  "        B5106(int c, int a, int b) : A5106(a, b), m_c(c) {}\n"
                  "        virtual int test() {\n"
                  "            BREAK;\n"
                  "        }\n"
                  "        int m_c;\n"
                  "};\n",
                  "B5106 b(1,2,3);\n"
                  "b.test();\n"
                  "b.A5106::test();\n")
            + Check(?)
#endif


    // https://bugreports.qt.io/browse/QTCREATORBUG-5184

    // Note: The report there shows type field "QUrl &" instead of QUrl");
    // It's unclear how this can happen. It should never have been like
    // that with a stock 7.2 and any version of Creator");
    QTest::newRow("Bug5184")
        << Data("#include <QUrl>\n"
                "#include <QNetworkRequest>\n"
                "void helper(const QUrl &url, int qtversion)\n"
                "{\n"
                "    QNetworkRequest request(url);\n"
                "    QList<QByteArray> raw = request.rawHeaderList();\n"
                "    BREAK;\n"
                "    unused(&url);\n"
                "}\n",

                " QUrl url(QString(\"http://127.0.0.1/\"));\n"
                " helper(url, qtversion);",

                "&url")

           + NetworkProfile()

           + Check("raw", "<0 items>", "@QList<@QByteArray>")
           + Check("request", AnyValue, "@QNetworkRequest")
           + Check("url", "\"http://127.0.0.1/\"", "@QUrl &") % NoCdbEngine
           + Check("url", "\"http://127.0.0.1/\"", "@QUrl") % CdbEngine;


    // https://bugreports.qt.io/browse/QTCREATORBUG-5799
    QTest::newRow("Bug5799")
        << Data("typedef struct { int m1; int m2; } S1;\n"
                "struct S2 : S1 { };\n"
                "typedef struct S3 { int m1; int m2; } S3;\n"
                "struct S4 : S3 { };\n",

                "S2 s2;\n"
                "s2.m1 = 5;\n"
                "S4 s4;\n"
                "s4.m1 = 5;\n"
                "S1 a1[10];\n"
                "typedef S1 Array[10];\n"
                "Array a2;",

                "&s2, &s4, &a1, &a2")

             + Check("a1", AnyValue, "S1 [10]")
             + Check("a2", AnyValue, TypeDef("S1 [10]", "Array"))
             + Check("s2", AnyValue, "S2")
             + Check("s2.@1", "[S1]", AnyValue, "S1")
             + Check("s2.@1.m1", "5", "int")
             + Check("s2.@1.m2", AnyValue, "int")
             + Check("s4", AnyValue, "S4")
             + Check("s4.@1", "[S3]", AnyValue, "S3")
             + Check("s4.@1.m1", "5", "int")
             + Check("s4.@1.m2", AnyValue, "int");


    // https://bugreports.qt.io/browse/QTCREATORBUG-6465
    QTest::newRow("Bug6465")
        << Data("",

                "typedef char Foo[20];\n"
                "Foo foo = \"foo\";\n"
                "char bar[20] = \"baz\";",

                "&foo, &bar")

        + Check("bar", AnyValue, "char[20]");


#ifndef Q_OS_WIN
    // https://bugreports.qt.io/browse/QTCREATORBUG-6857
    QTest::newRow("Bug6857")
        << Data("#include <QFile>\n"
                "#include <QString>\n"
                "struct MyFile : public QFile {\n"
                "    MyFile(const QString &fileName)\n"
                "        : QFile(fileName) {}\n"
                "};\n",

                "MyFile file(\"/tmp/tt\");\n"
                "file.setObjectName(\"A file\");",

                "&file")

         + CoreProfile()
         + QtVersion(0x50000)

         + Check("file", "\"A file\"", "MyFile")
         + Check("file.@1", "[@QFile]", "\"/tmp/tt\"", "@QFile");
        // FIXME: The classname in the iname is sub-optimal.
         //+ Check("file.@1.[QFileDevice]", "[@QFileDevice]", "\"A file\"", "@QFileDevice");
         //+ Check("file.@1.@1", "[QFile]", "\"A file\"", "@QObject");
#endif


#if 0
    QTest::newRow("Bug6858")
            << Data("#include <QFile>\n"
                    "#include <QString>\n"
                    "class MyFile : public QFile\n"
                    "{\n"
                    "public:\n"
                    "    MyFile(const QString &fileName)\n"
                    "        : QFile(fileName) {}\n"
                    "};\n",
                    "MyFile file(\"/tmp/tt\");\n"
                    "file.setObjectName(\"Another file\");\n"
                    "QFile *pfile = &file;\n")
         + Check("pfile", "\"Another file\"", "MyFile")
         + Check("pfile.@1", "\"/tmp/tt\"", "@QFile")
         + Check("pfile.@1.@1", "\"Another file\"", "@QObject");
#endif

//namespace bug6863 {

//    class MyObject : public QObject\n"
//    {\n"
//        Q_OBJECT\n"
//    public:\n"
//        MyObject() {}\n"
//    };\n"
//\n"
//    void setProp(QObject *obj)\n"
//    {\n"
//        obj->setProperty("foo", "bar");
//         + Check("obj.[QObject].properties", "<2", "items>");
//        // Continue");
//        unused(&obj);
//    }

//    QTest::newRow("6863")
//                                     << Data(
//    {
//        QFile file("/tmp/tt");\n"
//        setProp(&file);\n"
//        MyObject obj;\n"
//        setProp(&obj);\n"
//    }\n"

//}


    QTest::newRow("Bug6933")
            << Data("struct Base\n"
                    "{\n"
                    "    Base() : a(21) {}\n"
                    "    virtual ~Base() {}\n"
                    "    int a;\n"
                    "};\n"
                    "struct Derived : public Base\n"
                    "{\n"
                    "    Derived() : b(42) {}\n"
                    "    int b;\n"
                    "};\n",
                    "Derived d;\n"
                    "Base *b = &d;\n",

                    "&d, &b")
               + Check("b.@1.a", "a", "21", "int")
               + Check("b.b", "b", "42", "int");


    // https://bugreports.qt.io/browse/QTCREATORBUG-18450
    QTest::newRow("Bug18450")
            << Data("using quint128 = __uint128_t;\n",

                    "quint128 x = 42;\n",

                    "&x")

                + NoCdbEngine
                + Check("x", "42", "quint128");


    // https://bugreports.qt.io/browse/QTCREATORBUG-17823
    QTest::newRow("Bug17823")
            << Data("struct Base1\n"
                    "{\n"
                    "    virtual ~Base1() {}\n"
                    "    int foo = 42;\n"
                    "};\n\n"
                    "struct Base2\n"
                    "{\n"
                    "    virtual ~Base2() {}\n"
                    "    int bar = 43;\n"
                    "};\n\n"
                    "struct Derived : Base1, Base2\n"
                    "{\n"
                    "    int baz = 84;\n"
                    "};\n\n"
                    "struct Container\n"
                    "{\n"
                    "    Container(Base2 *b) : b2(b) {}\n"
                    "    Base2 *b2;\n"
                    "};\n",

                    "Derived d;\n"
                    "Container c(&d); // c.b2 has wrong address\n"
                    "Base2 *b2 = &d; // This has the right address\n",

                    "&d, &b2, &c")

                + Check("c.b2.@1.foo", "42", "int")
                + Check("c.b2.@2.bar", "43", "int")
                + Check("c.b2.baz", "84", "int")

                + Check("d.@1.foo", "42", "int")
                + Check("d.@2.bar", "43", "int")
                + Check("d.baz", "84", "int");



    // http://www.qtcentre.org/threads/42170-How-to-watch-data-of-actual-type-in-debugger
    QTest::newRow("QC42170")
        << Data("struct Object {\n"
                "    Object(int id_) : id(id_) {}\n"
                "    virtual ~Object() {}\n"
                "    int id;\n"
                "};\n\n"
                "struct Point : Object\n"
                "{\n"
                "    Point(double x_, double y_) : Object(1), x(x_), y(y_) {}\n"
                "    double x, y;\n"
                "};\n\n"
                "struct Circle : Point\n"
                "{\n"
                "    Circle(double x_, double y_, double r_) : Point(x_, y_), r(r_) { id = 2; }\n"
                "    double r;\n"
                "};\n\n"
                "void helper(Object *obj)\n"
                "{\n"
                "    BREAK;\n"
                "    unused(obj);\n"
                "}\n",

                "Circle *circle = new Circle(1.5, -2.5, 3.0);\n"
                "Object *obj = circle;\n"
                "helper(circle);\n"
                "helper(obj);",

                "&obj, &circle")

            + NoCdbEngine

            + Check("obj", AnyValue, "Circle");



    // http://www.qtcentre.org/threads/41700-How-to-watch-STL-containers-iterators-during-debugging
    QTest::newRow("QC41700")
        << Data("#include <map>\n"
                "#include <list>\n"
                "#include <string>\n"
                "using namespace std;\n"
                "typedef map<string, list<string> > map_t;\n",

                "map_t m;\n"
                "m[\"one\"].push_back(\"a\");\n"
                "m[\"one\"].push_back(\"b\");\n"
                "m[\"one\"].push_back(\"c\");\n"
                "m[\"two\"].push_back(\"1\");\n"
                "m[\"two\"].push_back(\"2\");\n"
                "m[\"two\"].push_back(\"3\");\n"
                "map_t::const_iterator it = m.begin();",

                "&m, &it")

         + Check("m", "<2 items>", TypeDef("std::map<std::string, std::list<std::string>>","map_t"))
         + Check("m.0.first", "\"one\"", "std::string")
         + Check("m.0.second", "<3 items>", "std::list<std::string>")
         + Check("m.0.second.0", "[0]", "\"a\"", "std::string")
         + Check("m.0.second.1", "[1]", "\"b\"", "std::string")
         + Check("m.0.second.2", "[2]", "\"c\"", "std::string")
         + Check("m.1.first", "\"two\"", "std::string")
         + Check("m.1.second", "<3 items>", "std::list<std::string>")
         + Check("m.1.second.0", "[0]", "\"1\"", "std::string")
         + Check("m.1.second.1", "[1]", "\"2\"", "std::string")
         + Check("m.1.second.2", "[2]", "\"3\"", "std::string")
         + Check("it", AnyValue, TypeDef("std::_Tree_const_iterator<std::_Tree_val<"
                                    "std::_Tree_simple_types<std::pair<"
                                    "std::string const ,std::list<std::string>>>>>",
                                    "std::map<std::string, std::list<std::string> >::const_iterator"))
         + CheckSet({{"it.first", "\"one\"", "std::string"},    // NoCdbEngine
                     {"it.0.first", "\"one\"", "std::string"}}) // CdbEngine
         + CheckSet({{"it.second", "<3 items>", "std::list<std::string>"},
                     {"it.0.second", "<3 items>", "std::list<std::string>"}});


    QTest::newRow("Varargs")
            << Data("#include <stdarg.h>\n"
                    "void test(const char *format, ...)\n"
                    "{\n"
                    "    va_list arg;\n"
                    "    va_start(arg, format);\n"
                    "    int i = va_arg(arg, int);\n"
                    "    double f = va_arg(arg, double);\n"
                    "    va_end(arg);\n"
                    "    BREAK;\n"
                    "    unused(&i, &f, &arg);\n"
                    "}\n",

                    "test(\"abc\", 1, 2.0);",

                    "")

               + Check("format", "\"abc\"", "char *")
               + Check("i", "1", "int")
               + Check("f", FloatValue("2"), "double");


    QString inheritanceData =
        "struct Empty {};\n"
        "struct Data { Data() : a(42) {} int a; };\n"
        "struct VEmpty {};\n"
        "struct VData { VData() : v(42) {} int v; };\n"

        "struct S1 : Empty, Data, virtual VEmpty, virtual VData\n"
        "    { S1() : i1(1) {} int i1; };\n"
        "struct S2 : Empty, Data, virtual VEmpty, virtual VData\n"
        "    { S2() : i2(1) {} int i2; };\n"
        "struct Combined : S1, S2 { Combined() : c(1) {} int c; };\n"

        "struct T1 : virtual VEmpty, virtual VData\n"
        "    { T1() : i1(1) {} int i1; };\n"
        "struct T2 : virtual VEmpty, virtual VData\n"
        "    { T2() : i2(1) {} int i2; };\n"
        "struct TT : T1, T2 { TT() : c(1) {} int c; };\n"

        "struct A { int a = 1; char aa = 'a'; };\n"
        "struct B : virtual A { int b = 2; float bb = 2; };\n"
        "struct C : virtual A { int c = 3; double cc = 3; };\n"
        "struct D : virtual B, virtual C { int d = 4; };\n"

        "struct Base1 { int b1 = 42; virtual ~Base1() {} };\n"
        "struct Base2 { int b2 = 43; };\n"
        "struct MyClass : public Base2, public Base1 { int val = 44; };\n";


    QTest::newRow("Inheritance")
            << Data(inheritanceData,

                    "Combined c;\n"
                    "c.S1::a = 42;\n"
                    "c.S2::a = 43;\n"
                    "c.S1::v = 44;\n"
                    "c.S2::v = 45;\n\n"

                    "TT tt;\n"
                    "tt.T1::v = 44;\n"
                    "tt.T2::v = 45;\n"
                    "D dd;\n\n"

                    "D *dp = new D;\n"
                    "D &dr = dd;\n"

                    "Base1 *array[] = {new MyClass};\n",

                    "&c.S2::v, &tt.T2::v, &dp, &dr, &array")

                + Cxx11Profile()

                + Check("c.c", "1", "int")
                + CheckSet({{"c.@1.@2.a", "42", "int"},  // LLDB vs GDB vs ..
                            {"c.@1.@1.a", "42", "int"}})
                + CheckSet({{"c.@2.@2.a", "43", "int"},
                            {"c.@2.@1.a", "43", "int"}})
                + CheckSet({{"c.@1.@4.v", "45", "int"},
                            {"c.@1.@2.v", "45", "int"},
                            {"c.@2.@4.v", "45", "int"},
                            {"c.@2.@2.v", "45", "int"}})
                + Check("tt.c", "1", "int")
                + CheckSet({{"tt.@1.@2.v", "45", "int"},
                            {"tt.@1.@1.v", "45", "int"},
                            {"tt.@2.@2.v", "45", "int"},
                            {"tt.@2.@1.v", "45", "int"}})

                + Check("dd.@1.@1.a", "1", "int") // B::a
                // C::a - fails with command line LLDB 3.8/360.x
                + Check("dd.@2.@1.a", "1", "int") % NoLldbEngine // C::a
                + Check("dd.@1.b", "2", "int")
                + Check("dd.@2.c", "3", "int")
                + Check("dd.d", "4", "int")

                + Check("dp.@1.@1.a", "1", "int") // B::a
                + Check("dp.@2.@1.a", "1", "int") % NoLldbEngine // C::a
                + Check("dp.@1.b", "2", "int")
                + Check("dp.@2.c", "3", "int")
                + Check("dp.d", "4", "int")

                + Check("dr.@1.@1.a", "1", "int") // B::a
                + Check("dr.@2.@1.a", "1", "int") % NoLldbEngine // C::a
                + Check("dr.@1.b", "2", "int")
                + Check("dr.@2.c", "3", "int")
                + Check("dr.d", "4", "int")

                + Check("array.0.val", "44", "int") % NoLldbEngine;


    QTest::newRow("Gdb13393")
            << Data(
                   "\nstruct Base {\n"
                   "    Base() : a(1) {}\n"
                   "    virtual ~Base() {}  // Enforce type to have RTTI\n"
                   "    int a;\n"
                   "};\n"
                   "struct Derived : public Base {\n"
                   "    Derived() : b(2) {}\n"
                   "    int b;\n"
                   "};\n"
                   "struct S\n"
                   "{\n"
                   "    Base *ptr;\n"
                   "    const Base *ptrConst;\n"
                   "    Base &ref;\n"
                   "    const Base &refConst;\n"
                   "    S(Derived &d)\n"
                   "        : ptr(&d), ptrConst(&d), ref(d), refConst(d)\n"
                   "    {}\n"
                   "};\n",

                   "Derived d;\n"
                   "S s(d);\n"
                   "Base *ptr = &d;\n"
                   "const Base *ptrConst = &d;\n"
                   "Base &ref = d;\n"
                   "const Base &refConst = d;\n"
                   "Base **ptrToPtr = &ptr;\n"
                   "#if USE_BOOST\n"
                   "boost::shared_ptr<Base> sharedPtr(new Derived());\n"
                   "#else\n"
                   "int sharedPtr = 1;\n"
                   "#endif\n",

                   "&d, &s, &ptrConst, &ref, &refConst, &ptrToPtr, &sharedPtr")

               + NoCdbEngine
               + BoostProfile()

               + Check("d", "", "Derived")
               + Check("d.@1", "[Base]", "", "Base")
               + Check("d.b", "2", "int")
               + Check("ptr", "", "Derived")
               + Check("ptr.@1", "[Base]", "", "Base")
               + Check("ptr.@1.a", "1", "int")
               + Check("ptrConst", "", "Derived")
               + Check("ptrConst.@1", "[Base]", "", "Base")
               + Check("ptrConst.b", "2", "int")
               + Check("ptrToPtr", "", "Derived")
               //+ Check("ptrToPtr.[vptr]", AnyValue, " ")
               + Check("ptrToPtr.@1.a", "1", "int")
               + Check("ref", "", "Derived &")
               //+ Check("ref.[vptr]", AnyValue, "")
               + Check("ref.@1.a", "1", "int")
               + Check("refConst", "", "Derived &")
               //+ Check("refConst.[vptr]", AnyValue, "")
               + Check("refConst.@1.a", "1", "int")
               + Check("s", "", "S")
               + Check("s.ptr", "", "Derived")
               + Check("s.ptrConst", "", "Derived")
               + Check("s.ref", "", "Derived &")
               + Check("s.refConst", "", "Derived &")
               + Check("sharedPtr", "1", "int");


    // http://sourceware.org/bugzilla/show_bug.cgi?id=10586. fsf/MI errors out
    // on -var-list-children on an anonymous union. mac/MI was fixed in 2006");
    // The proposed fix has been reported to crash gdb steered from eclipse");
    // http://sourceware.org/ml/gdb-patches/2011-12/msg00420.html
    QTest::newRow("Gdb10586")
            << Data("",

                    "struct Test {\n"
                    "    struct { int a; float b; };\n"
                    "    struct { int c; float d; };\n"
                    "} v = {{1, 2}, {3, 4}};\n",

                    "&v")

               + Check("v", "", "Test") % NoCdbEngine
               + Check("v", "", TypePattern("main::.*::Test")) % CdbEngine
               //+ Check("v.a", "1", "int") % GdbVersion(0, 70699)
               //+ Check("v.0.a", "1", "int") % GdbVersion(70700)
               + CheckSet({{"v.#1.a", "1", "int"},
                           {"v.a", "1", "int"}});


    QTest::newRow("Gdb10586eclipse")
            << Data("",

                    "struct { int x; struct { int a; }; struct { int b; }; } "
                    "   v = {1, {2}, {3}};\n"
                    "struct S { int x, y; } n = {10, 20};\n",

                    "&v, &n")

               + Check("v", "", "{...}") % GdbEngine
               + Check("v", "", TypePattern(".*anonymous .*")) % LldbEngine
               + Check("v", "", TypePattern(".*<unnamed-type-.*")) % CdbEngine
               + Check("n", "", "S") % NoCdbEngine
               + Check("n", "", TypePattern("main::.*::S")) % CdbEngine
               //+ Check("v.a", "2", "int") % GdbVersion(0, 70699)
               //+ Check("v.0.a", "2", "int") % GdbVersion(70700)
               + CheckSet({{"v.#1.a", "2", "int"},
                           {"v.a", "2", "int"}})
               //+ Check("v.b", "3", "int") % GdbVersion(0, 70699)
               //+ Check("v.1.b", "3", "int") % GdbVersion(70700)
               + CheckSet({{"v.#2.b", "3", "int"},
                           {"v.b", "3", "int"}})
               + Check("v.x", "1", "int")
               + Check("n.x", "10", "int")
               + Check("n.y", "20", "int");


    QTest::newRow("StdInt")
            << Data("#include <stdint.h>\n",

                    "uint8_t u8 = 64;\n"
                    "int8_t s8 = 65;\n"
                    "uint16_t u16 = 66;\n"
                    "int16_t s16 = 67;\n"
                    "uint32_t u32 = 68;\n"
                    "int32_t s32 = 69;\n",

                    "&u8, &s8, &u16, &s16, &u32, &s32")

               + Check("u8", "64", TypeDef("unsigned char", "uint8_t"))
               + Check("s8", "65", TypeDef("char", "int8_t"))
               + Check("u16", "66", TypeDef("unsigned short", "uint16_t"))
               + Check("s16", "67", TypeDef("short", "int16_t"))
               + Check("u32", "68", TypeDef("unsigned int", "uint32_t"))
               + Check("s32", "69", TypeDef("int", "int32_t"));


    QTest::newRow("QPolygon")
            << Data("#include <QGraphicsScene>\n"
                    "#include <QGraphicsPolygonItem>\n"
                    "#include <QApplication>\n",

                    "QApplication app(argc, argv);\n"
                    "QGraphicsScene sc;\n"
                    "QPolygon p0;\n"
                    "QPolygonF p1;\n"
                    "QPolygonF pol;\n"
                    "pol.append(QPointF(1, 2));\n"
                    "pol.append(QPointF(2, 2));\n"
                    "pol.append(QPointF(3, 3));\n"
                    "pol.append(QPointF(2, 4));\n"
                    "pol.append(QPointF(1, 4));\n"
                    "QGraphicsPolygonItem *p = sc.addPolygon(pol);",

                    "&app, &p")

               + GuiProfile()

               + Check("p0", "<0 items>", "@QPolygon")
               + Check("p1", "<0 items>", "@QPolygonF")
               + Check("pol", "<5 items>", "@QPolygonF")
               + Check("p", "<5 items>", "@QGraphicsPolygonItem");


    QTest::newRow("QCbor")
            << Data("#include <QString>\n"
                    "#if QT_VERSION >= 0x050c00\n"
                    "#include <QCborArray>\n"
                    "#include <QCborMap>\n"
                    "#include <QCborValue>\n"
                    "#include <QVariantMap>\n"
                    "#endif\n",

                    "#if QT_VERSION >= 0x050c00\n"
                    "QCborMap ob0;\n"
                    "QCborMap ob = QCborMap::fromVariantMap({\n"
                    "    {\"a\", 1},\n"
                    "    {\"bb\", 2},\n"
                    "    {\"ccc\", \"hallo\"},\n"
                    "    {\"s\", \"ssss\"}\n"
                    "});\n"
                    "ob.insert(QLatin1String(\"d\"), QCborMap::fromVariantMap({{\"ddd\", 1234}}));\n"
                    "\n"
                    "QCborValue a0;\n"
                    "QCborValue a1(1);\n"
                    "QCborValue a2(\"asd\");\n"
                    "QCborValue a3(QString::fromUtf8(\"cöder\"));\n"
                    "QCborValue a4(1.4);\n"
                    "QCborValue a5(true);\n"
                    "QCborValue a6(QByteArray(\"cder\"));\n"
                    "\n"
                    "QCborArray aa;\n"
                    "QCborArray a;\n"
                    "a.append(a1);\n"
                    "a.append(a2);\n"
                    "a.append(a3);\n"
                    "a.append(a4);\n"
                    "a.append(a5);\n"
                    "a.append(a0);\n"
                    "a.append(ob);\n"
                    "\n"
                    "QCborArray b;\n"
                    "b.append(QCborValue(1));\n"
                    "b.append(a);\n"
                    "b.append(QCborValue(2));\n"
                    "\n"
                    "QCborArray c;\n"
                    "for (unsigned int i = 0; i < 32; ++i) {\n"
                    "    c.append(QCborValue(qint64(1u << i) - 1));\n"
                    "    c.append(QCborValue(qint64(1u << i)));\n"
                    "    c.append(QCborValue(qint64(1u << i) + 1));\n"
                    "}\n"
                    "for (unsigned int i = 0; i < 32; ++i) {\n"
                    "    c.append(QCborValue(-qint64(1u << i) + 1));\n"
                    "    c.append(QCborValue(-qint64(1u << i)));\n"
                    "    c.append(QCborValue(-qint64(1u << i) - 1));\n"
                    "}"
                    "unused(&b, &a, &aa);\n"
                    "#endif\n",

                    "")

            + Cxx11Profile()
            + CoreProfile()
            + QtVersion(0x50f00)
            + MsvcVersion(1900)

            + Check("a0",         "Undefined",            "QCborValue (Undefined)")
            + Check("a1",         "1",            "QCborValue (Integer)")
            + Check("a2",         "\"asd\"",      "QCborValue (String)")
            + Check("a3",         "\"cöder\"",    "QCborValue (String)")
            + Check("a4",         "1.400000",     "QCborValue (Double)")
            + Check("a5",         "True",         "QCborValue (True)")
            + Check("a6",         "\"cder\"",     "QCborValue (ByteArray)")
            + Check("aa",                 "<0 items>",  "@QCborArray")
            + Check("a",                  "<7 items>",  "@QCborArray")
            + Check("a.0",   "[0]",       "1",            "QCborValue (Integer)")
            + Check("a.1",   "[1]",       "\"asd\"",      "QCborValue (String)")
            + Check("a.2",   "[2]",       "\"cöder\"",    "QCborValue (String)")
            + Check("a.3",   "[3]",       "1.400000",     "QCborValue (Double)")
            + Check("a.4",   "[4]",       "True",         "QCborValue (True)")
            + Check("a.5",   "[5]",       "Undefined",    "QCborValue (Undefined)")
            + Check("a.6",   "[6]",       "<5 items>",    "QCborValue (Map)")
            + Check("a.6.0",    "[0] \"a\"",     "1",            "")
            + Check("a.6.1",    "[1] \"bb\"",    "2",            "")
            + Check("a.6.2",    "[2] \"ccc\"",   "\"hallo\"",    "")
            + Check("a.6.3",    "[3] \"s\"",     "\"ssss\"",     "")
            + Check("a.6.4",    "[4] \"d\"",     "<1 items>",    "")
            + Check("b",     "b",        "<3 items>" ,  "@QCborArray")
            + Check("b.0",   "[0]",       "1",             "QCborValue (Integer)")
            + Check("b.1",   "[1]",       "<7 items>",     "QCborValue (Array)")
            + Check("b.1.0",    "[0]",       "1",             "QCborValue (Integer)")
            + Check("b.1.1",    "[1]",       "\"asd\"",       "QCborValue (String)")
            + Check("b.1.2",    "[2]",       "\"cöder\"",     "QCborValue (String)")
            + Check("b.1.3",    "[3]",       "1.400000",      "QCborValue (Double)")
            + Check("b.1.4",    "[4]",       "True",          "QCborValue (True)")
            + Check("b.1.5",    "[5]",       "Undefined",     "QCborValue (Undefined)")
            + Check("b.1.6",    "[6]",       "<5 items>",     "QCborValue (Map)")
            + Check("b.2",   "[2]",       "2",             "QCborValue (Integer)")
            + Check("c",     "c",        "<192 items>", "@QCborArray")
            + Check("c.0",   "[0]",       "0",           "QCborValue (Integer)")
            + Check("c.1",   "[1]",       "1",             "QCborValue (Integer)")
            + Check("c.78",  "[78]",      "67108863",      "QCborValue (Integer)")
            + Check("c.79",  "[79]",      "67108864",    "QCborValue (Integer)")
            + Check("c.94",  "[94]",      "2147483648",  "QCborValue (Integer)")
            + Check("c.95",  "[95]",      "2147483649",  "QCborValue (Integer)")
            + Check("c.96",  "[96]",      "0",           "QCborValue (Integer)")
            + Check("c.97",  "[97]",      "-1",            "QCborValue (Integer)")
            + Check("c.174", "[174]",     "-67108863",     "QCborValue (Integer)")
            + Check("c.175", "[175]",     "-67108864",     "QCborValue (Integer)")
            + Check("ob0",  "ob0",      "<0 items>",     "@QCborMap")
            + Check("ob",   "ob",       "<5 items>",     "@QCborMap")
            + Check("ob.0", "[0] \"a\"",    "1",              "")
            + Check("ob.0.key",  "key",     "\"a\"",             "QCborValue (String)")
            + Check("ob.0.value",  "value", "1",                 "QCborValue (Integer)")
            + Check("ob.1", "[1] \"bb\"",   "2",              "")
            + Check("ob.2", "[2] \"ccc\"",  "\"hallo\"",      "")
            + Check("ob.3", "[3] \"s\"",    "\"ssss\"",       "")
            + Check("ob.4", "[4] \"d\"",    "<1 items>",      "")
            ;


    const QtVersion jsonv1{0, 0x50f00};
    const QtVersion jsonv2{0x50f00, 0x60000};

    QTest::newRow("QJson")
            << Data("#include <QString>\n"
                    "#if QT_VERSION >= 0x050000\n"
                    "#include <QJsonObject>\n"
                    "#include <QJsonArray>\n"
                    "#include <QJsonValue>\n"
                    "#include <QVariantMap>\n"
                    "#endif\n",

                    "#if QT_VERSION >= 0x050000\n"
                    "QJsonObject ob0;\n"
                    "QJsonObject ob = QJsonObject::fromVariantMap({\n"
                    "    {\"a\", 1},\n"
                    "    {\"bb\", 2},\n"
                    "    {\"ccc\", \"hallo\"},\n"
                    "    {\"s\", \"ssss\"}\n"
                    "});\n"
                    "ob.insert(QLatin1String(\"d\"), QJsonObject::fromVariantMap({{\"ddd\", 1234}}));\n"
                    "\n"
                    "QJsonArray aa;\n"
                    "QJsonArray a;\n"
                    "a.append(QJsonValue(1));\n"
                    "a.append(QJsonValue(\"asd\"));\n"
                    "a.append(QJsonValue(QString::fromLatin1(\"cdfer\")));\n"
                    "a.append(QJsonValue(1.4));\n"
                    "a.append(QJsonValue(true));\n"
                    "a.append(ob);\n"
                    "\n"
                    "QJsonArray b;\n"
                    "b.append(QJsonValue(1));\n"
                    "b.append(a);\n"
                    "b.append(QJsonValue(2));\n"
                    "\n"
                    "QJsonArray c;\n"
                    "for (unsigned int i = 0; i < 32; ++i) {\n"
                    "    c.append(QJsonValue(qint64(1u << i) - 1));\n"
                    "    c.append(QJsonValue(qint64(1u << i)));\n"
                    "    c.append(QJsonValue(qint64(1u << i) + 1));\n"
                    "}\n"
                    "for (unsigned int i = 0; i < 32; ++i) {\n"
                    "    c.append(QJsonValue(-qint64(1u << i) + 1));\n"
                    "    c.append(QJsonValue(-qint64(1u << i)));\n"
                    "    c.append(QJsonValue(-qint64(1u << i) - 1));\n"
                    "}"
                    "unused(&ob, &b, &a, &aa);\n"
                    "#endif\n",

                    "")

            + Cxx11Profile()
            + CoreProfile()
            + QtVersion(0x50000)
            + MsvcVersion(1900)

            + Check("aa",                 "<0 items>",  "@QJsonArray")
            + Check("a",                  "<6 items>",  "@QJsonArray")
            + Check("a.0",   "[0]",       "1",            "QJsonValue (Number)")
            + Check("a.1",   "[1]",       "\"asd\"",      "QJsonValue (String)")
            + Check("a.2",   "[2]",       "\"cdfer\"",    "QJsonValue (String)")
            + Check("a.3",   "[3]",       "1.4",          "QJsonValue (Number)") % jsonv1
            + Check("a.3",   "[3]",       "1.400000",     "QJsonValue (Number)") % jsonv2
            + Check("a.4",   "[4]",       "true",         "QJsonValue (Bool)") % jsonv1
            + Check("a.4",   "[4]",       "True",         "QJsonValue (Bool)") % jsonv2
            + Check("a.5",   "[5]",       "<5 items>",    "QJsonValue (Object)")
            + Check("a.5.0",    "\"a\"",      "1",            "QJsonValue (Number)") % jsonv1
            + Check("a.5.0",    "[0] \"a\"",  "1",            ""                   ) % jsonv2
            + Check("a.5.1",    "\"bb\"",     "2",            "QJsonValue (Number)") % jsonv1
            + Check("a.5.1",    "[1] \"bb\"", "2",            ""                   ) % jsonv2
            + Check("a.5.2",    "\"ccc\"",    "\"hallo\"",    "QJsonValue (String)") % jsonv1
            + Check("a.5.2",    "[2] \"ccc\"","\"hallo\"",    ""                   ) % jsonv2
            + Check("a.5.3",    "\"d\"",      "<1 items>",    "QJsonValue (Object)") % jsonv1
            + Check("a.5.3",    "[3] \"d\"",  "<1 items>",    ""                   ) % jsonv2
            + Check("a.5.4",    "\"s\"",      "\"ssss\"",     "QJsonValue (String)") % jsonv1
            + Check("a.5.4",    "[4] \"s\"",  "\"ssss\"",     ""                   ) % jsonv2
            + Check("b",     "b",        "<3 items>" ,  "@QJsonArray")
            + Check("b.0",   "[0]",       "1",             "QJsonValue (Number)")
            + Check("b.1",   "[1]",       "<6 items>",     "QJsonValue (Array)")
            + Check("b.1.0",    "[0]",       "1",             "QJsonValue (Number)") % jsonv2
            + Check("b.1.1",    "[1]",       "\"asd\"",       "QJsonValue (String)") % jsonv2
            + Check("b.1.2",    "[2]",       "\"cdfer\"",     "QJsonValue (String)") % jsonv2
            + Check("b.1.3",    "[3]",       "1.4",           "QJsonValue (Number)") % jsonv1
            + Check("b.1.3",    "[3]",       "1.400000",      "QJsonValue (Number)") % jsonv2
            + Check("b.1.4",    "[4]",       "true",          "QJsonValue (Bool)")  % jsonv1
            + Check("b.1.5",    "[5]",       "<5 items>",     "QJsonValue (Object)") % jsonv2
            + Check("b.2",   "[2]",       "2",             "QJsonValue (Number)") % jsonv2
            + Check("c",     "c",        "<192 items>", "@QJsonArray")
            + Check("c.0",   "[0]",       "0.0",           "QJsonValue (Number)") % jsonv1
            + Check("c.0",   "[0]",       "0",             "QJsonValue (Number)") % jsonv2
            + Check("c.1",   "[1]",       "1",             "QJsonValue (Number)")
            + Check("c.78",  "[78]",      "67108863",      "QJsonValue (Number)")
            + Check("c.79",  "[79]",      "67108864.0",    "QJsonValue (Number)") % jsonv1
            + Check("c.79",  "[79]",      "67108864",    "  QJsonValue (Number)") % jsonv2
            + Check("c.94",  "[94]",      "2147483648.0",  "QJsonValue (Number)") % jsonv1
            + Check("c.94",  "[94]",      "2147483648",    "QJsonValue (Number)") % jsonv2
            + Check("c.95",  "[95]",      "2147483649.0",  "QJsonValue (Number)") % jsonv1
            + Check("c.95",  "[95]",      "2147483649",    "QJsonValue (Number)") % jsonv2
            + Check("c.96",  "[96]",      "0.0",           "QJsonValue (Number)") % jsonv1
            + Check("c.96",  "[96]",      "0",             "QJsonValue (Number)") % jsonv2
            + Check("c.97",  "[97]",      "-1",            "QJsonValue (Number)")
            + Check("c.174", "[174]",     "-67108863",     "QJsonValue (Number)")
            + Check("c.175", "[175]",     "-67108864.0",   "QJsonValue (Number)") % jsonv1
            + Check("c.175", "[175]",     "-67108864",     "QJsonValue (Number)") % jsonv2
            + Check("ob0",  "ob0",     "<0 items>",     "@QJsonObject")
            + Check("ob",   "ob",      "<5 items>",     "@QJsonObject")
            + Check("ob.0", "\"a\"",        "1",              "QJsonValue (Number)") % jsonv1
            + Check("ob.0", "[0] \"a\"",    "1",              ""                   ) % jsonv2
            + Check("ob.1", "\"bb\"",       "2",              "QJsonValue (Number)") % jsonv1
            + Check("ob.1", "[1] \"bb\"",   "2",              ""                   ) % jsonv2
            + Check("ob.2", "\"ccc\"",      "\"hallo\"",      "QJsonValue (String)") % jsonv1
            + Check("ob.2", "[2] \"ccc\"",  "\"hallo\"",      ""                   ) % jsonv2
            + Check("ob.3", "\"d\"",        "<1 items>",      "QJsonValue (Object)") % jsonv1
            + Check("ob.3", "[3] \"d\"",    "<1 items>",      ""                   ) % jsonv2
            + Check("ob.4", "\"s\"",        "\"ssss\"",       "QJsonValue (String)") % jsonv1
            + Check("ob.4", "[4] \"s\"",    "\"ssss\"",       ""                   ) % jsonv2;


    QTest::newRow("QV4")
            << Data("#include <private/qv4value_p.h>\n"
                    "#include <private/qjsvalue_p.h>\n"
                    "#include <QCoreApplication>\n"
                    "#include <QJSEngine>\n",

                    "QCoreApplication app(argc, argv);\n"
                    "QJSEngine eng;\n\n"
                    "//QV4::Value q0; unused(&q0); // Uninitialized data.\n\n"
                    "//QV4::Value q1; unused(&q1); // Upper 32 bit uninitialized.\n"
                    "//q1.setInt_32(1);\n\n"
                    "QV4::Value q2; unused(&q2);\n"
                    "q2.setDouble(2.5);\n\n"
                    "QJSValue v10;\n"
                    "QJSValue v11 = QJSValue(true);\n"
                    "QJSValue v12 = QJSValue(1);\n"
                    "QJSValue v13 = QJSValue(2.5);\n"
                    "QJSValue v14 = QJSValue(QLatin1String(\"latin1\"));\n"
                    "QJSValue v15 = QJSValue(QString(\"utf16\"));\n"
                    "QJSValue v16 = QJSValue(bool(true));\n"
                    "QJSValue v17 = eng.newArray(100);\n"
                    "QJSValue v18 = eng.newObject();\n\n"
                    "v18.setProperty(\"PropA\", 1);\n"
                    "v18.setProperty(\"PropB\", 2.5);\n"
                    "v18.setProperty(\"PropC\", v10);\n\n"
                    "#if QT_VERSION < 0x60000\n"
                    "QV4::Value s11, *p11 = QJSValuePrivate::valueForData(&v11, &s11);\n"
                    "QV4::Value s12, *p12 = QJSValuePrivate::valueForData(&v12, &s12);\n"
                    "QV4::Value s13, *p13 = QJSValuePrivate::valueForData(&v13, &s13);\n"
                    "QV4::Value s14, *p14 = QJSValuePrivate::valueForData(&v14, &s14);\n"
                    "QV4::Value s15, *p15 = QJSValuePrivate::valueForData(&v15, &s15);\n"
                    "QV4::Value s16, *p16 = QJSValuePrivate::valueForData(&v16, &s16);\n"
                    "QV4::Value s17, *p17 = QJSValuePrivate::valueForData(&v17, &s17);\n"
                    "QV4::Value s18, *p18 = QJSValuePrivate::valueForData(&v18, &s18);\n"
                    "unused(&p11, &p12, &p13, &p14, &p15, &p16, &p17, &p18);\n"
                    "#endif\n",

                    "&v10, &v11, &v12, &v13, &v14, &v15, &v16, &v17, &v18")

            + QmlPrivateProfile()
            + QtVersion(0x50000)

            + Check("q2", FloatValue("2.5"), "@QV4::Value (double)") % QtVersion(0, 0x604ff)
            //+ Check("v10", "(null)", "@QJSValue (null)") # Works in GUI. Why?
            + Check("v11", "true", "@QJSValue (bool)")
            + Check("v12", "1", "@QJSValue (int)")
            + Check("v13", FloatValue("2.5"), "@QJSValue (double)")
            + Check("v14", "\"latin1\"", "@QJSValue (QString)")
            + Check("v14.2", "[2]", "116", "@QChar")
            + Check("v15", "\"utf16\"", "@QJSValue (QString)")
            + Check("v15.1", "[1]", "116", "@QChar");


    QTest::newRow("QStandardItem")
            << Data("#include <QStandardItemModel>",

                    "QStandardItemModel m;\n"
                    "QStandardItem *root = m.invisibleRootItem();\n"
                    "for (int i = 0; i < 4; ++i) {\n"
                    "    QStandardItem *item = new QStandardItem(QString(\"item %1\").arg(i));\n"
                    "    item->setData(123);\n"
                    "    root->appendRow(item);\n"
                    "}",

                    "&root, &m")

            + GuiProfile()

            + Check("root.[children].0.[values].0.role", "Qt::DisplayRole (0)", "@Qt::ItemDataRole")
            + Check("root.[children].0.[values].0.value", "\"item 0\"", "@QVariant (QString)");


    QTest::newRow("Internal1")

            << Data("struct QtcDumperTest_FieldAccessByIndex { int d[3] = { 10, 11, 12 }; };\n",

                    "QtcDumperTest_FieldAccessByIndex d;",

                    "&d")

            + MsvcVersion(1900)

            + Check("d", "12", "QtcDumperTest_FieldAccessByIndex");


    QTest::newRow("Internal2")
            << Data("enum E { V1, V2 };\n"
                    "struct Foo { int bar = 15; E e = V1; };\n"
                    "struct QtcDumperTest_PointerArray {\n"
                    "   Foo *foos = new Foo[10];\n"
                    "};",

                    "QtcDumperTest_PointerArray tc;",

                    "&tc")

            + Check("tc.0.bar", "15", "int")
            + Check("tc.0.e", "V1 (0)", "E")
            + Check("tc.1.bar", "15", "int")
            + Check("tc.2.bar", "15", "int")
            + Check("tc.3.bar", "15", "int");


    QTest::newRow("Internal3")
        << Data("namespace details\n"
                "{\n"
                "    template <int> struct extent_type;\n"
                "    template <> struct extent_type<-1> { int size_; };\n"
                "}\n"
                "\n"
                "template <class T, int Extent>\n"
                "struct Span\n"
                "{\n"
                "    Span(T *firstElem, int n) : storage_(firstElem, n) {}\n"
                "\n"
                "    template <class ExtentType>\n"
                "    struct Storage : public ExtentType\n"
                "    {\n"
                "        template <class OtherExtentType>\n"
                "        Storage(T *data, OtherExtentType ext)\n"
                "           : ExtentType{ext}, data_(data)\n"
                "        {}\n"
                "\n"
                "        T *data_;\n"
                "    };\n"
                "\n"
                "    Storage<details::extent_type<Extent>> storage_;\n"
                "};\n",

                "int v[4] = { 1, 2, 4, 8 }; \n"
                "Span<int, -1> s(v, 4);",

                "&s")

        + Check("s.storage_.@1.size_", "4", "int");


    QTest::newRow("Internal4")
            << Data("template<class T>\n"
                    "struct QtcDumperTest_List\n"
                    "{\n"
                    "    struct Node\n"
                    "    {\n"
                    "        virtual ~Node() {}\n"
                    "        Node *prev = nullptr;\n"
                    "        Node *next = nullptr;\n"
                    "    };\n\n"
                    "    QtcDumperTest_List()\n"
                    "    {\n"
                    "        root.prev = &root;\n"
                    "        root.next = &root;\n"
                    "    }\n\n"
                    "    void insert(Node *n)\n"
                    "    {\n"
                    "        if (n->next)\n"
                    "            return;\n"
                    "        Node *r = root.prev;\n"
                    "        Node *node = r->next;\n"
                    "        n->next = node;\n"
                    "        node->prev = n;\n"
                    "        r->next = n;\n"
                    "        n->prev = r;\n"
                    "    }\n"
                    "    Node root;\n"
                    "};\n\n"
                    "struct Base\n"
                    "{\n"
                    "    virtual ~Base() {}\n"
                    "    int foo = 42;\n"
                    "};\n\n"
                    "struct Derived : Base, QtcDumperTest_List<Derived>::Node\n"
                    "{\n"
                    "    int baz = 84;\n"
                    "};\n\n",

                    "Derived d1, d2;\n"
                    "QtcDumperTest_List<Derived> list;\n"
                    "list.insert(&d1);\n"
                    "list.insert(&d2);",

                    "&d1, &d2, &list")

            + Cxx11Profile()

            + Check("d1.@1.foo", "42", "int")
            + Check("d1.baz", "84", "int")
            + Check("d2.@1.foo", "42", "int")
            + Check("d2.baz", "84", "int")
            //+ Check("list.1.baz", "15", "int")
            ;


    QTest::newRow("BufArray")
            << Data("#include <new>\n"
                    "static int c = 0;\n"
                    "struct Foo { int bar = c++; int baz = c++; };\n"
                    "template<class T>\n"
                    "struct QtcDumperTest_BufArray {\n"
                    "   const int objSize = int(sizeof(T));\n"
                    "   const int count = 10;\n"
                    "   char *buffer;\n"
                    "   QtcDumperTest_BufArray() {\n"
                    "      buffer = new char[count * objSize];\n"
                    "      for (int i = 0; i < count; ++i)\n"
                    "         new(buffer + i * objSize) T;\n"
                    "   }\n"
                    "   ~QtcDumperTest_BufArray() { delete[] buffer; }\n"
                    "};\n\n",

                    "QtcDumperTest_BufArray<Foo> arr;",

                    "&arr")

               + Cxx11Profile()

               + Check("arr.0.bar", "0", "int")
               + Check("arr.0.baz", "1", "int")
               + Check("arr.1.bar", "2", "int")
               + Check("arr.1.baz", "3", "int")
               + Check("arr.2.bar", "4", "int")
               + Check("arr.2.baz", "5", "int");


    QTest::newRow("StringDisplay")
            << Data("#include <string.h>\n"
                    "struct QtcDumperTest_String\n"
                    "{\n"
                    "   char *first;\n"
                    "   const char *second = \"second\";\n"
                    "   const char third[6] = {'t','h','i','r','d','\\0'};\n"
                    "   QtcDumperTest_String()\n"
                    "   {\n"
                    "      first = new char[6];\n"
                    "      strcpy(first, \"first\");\n"
                    "   }\n"
                    "   ~QtcDumperTest_String() { delete[] first; }\n"
                    "};",

                    "QtcDumperTest_String str;",

                    "&str")

               + Cxx11Profile()

               + Check("str", "first, second, third", "QtcDumperTest_String");



    QTest::newRow("LongDouble")
            << Data("",
                    "long double a = 1;\n"
                    "long double b = -2;\n"
                    "long double c = 0;\n"
                    "long double d = 0.5;",

                    "&a, &b, &c, &d")

            + Check("a", FloatValue("1"), TypeDef("double", "long double"))
            + Check("b", FloatValue("-2"), TypeDef("double", "long double"))
            + Check("c", FloatValue("0"), TypeDef("double", "long double"))
            + Check("d", FloatValue("0.5"), TypeDef("double", "long double"));


    QTest::newRow("WatchList")
            << Data("", "", "")
            + Watcher("watch.1", "42;43")
            + Check("watch.1", "42;43", "<2 items>", "")
            + Check("watch.1.0", "42", "42", "int")
            + Check("watch.1.1", "43", "43", "int");


#ifdef Q_OS_LINUX
    QTest::newRow("StaticMembersInLib")
            // We don't seem to have such in the public interface.
            << Data("#include <private/qlocale_p.h>\n"
                    "#include <private/qflagpointer_p.h>\n",

                    "QLocaleData d;\n"
                    "QFlagPointer<int> p;",

                    "&d, &p")

            + CorePrivateProfile()
            + QmlPrivateProfile()
            + QtVersion(0x50800, 0x5ffff)  // Both test cases are gone in Qt6

            + Check("d.Log10_2_100000", "30103", "int")
            + Check("p.FlagBit", "<optimized out>", "") % GdbEngine
            + Check("p.FlagBit", "", "<Value unavailable error>", "") % CdbEngine;
#endif

#ifdef Q_OS_MAC
    QTest::newRow("CFStrings")
            << Data("#include <CoreFoundation/CoreFoundation.h>\n"
                    "#include <string>\n"
                    "#import <Foundation/Foundation.h>\n",

                    "std::string stdString = \"A std::string\"; (void)stdString;\n\n"
                    "std::string &stdStringReference = stdString; (void)stdStringReference;\n\n"
                    "CFStringRef cfStringRef = CFSTR(\"A cfstringref\"); (void)cfStringRef;\n\n"
                    "NSString *aNSString = (NSString *)cfStringRef; (void)aNSString;\n\n"
                    "NSString *nsString = @\"A nsstring\"; (void)nsString;\n\n"

                    "NSURL *nsUrl = [NSURL URLWithString:@\"http://example.com\"];\n"
                    "CFURLRef url = (__bridge CFURLRef)nsUrl; (void)url;\n\n"

                    "CFStringRef& cfStringRefReference = cfStringRef; (void)cfStringRefReference;\n"
                    "NSString *&aNSStringReference = aNSString; (void)aNSStringReference;\n"
                    "NSURL *&nsUrlReference = nsUrl; (void)nsUrlReference;\n"
                    "CFURLRef &urlReference = url; (void)urlReference;\n",

                    "")

            + CoreFoundationProfile()

            + Check("stdString", "\"A std::string\"", "std::string")
            + Check("stdStringReference", "\"A std::string\"", "std::string &")
            + Check("cfStringRef", "\"A cfstringref\"", "CFStringRef")
            + Check("aNSString", "\"A cfstringref\"", "__NSCFConstantString *")
            + Check("nsString", "\"A nsstring\"", "__NSCFConstantString *")
            + Check("nsUrl", "\"http://example.com\"", "NSURL *")
            + Check("url", "\"http://example.com\"", "CFURLRef")
            + Check("cfStringRefReference", "\"A cfstringref\"", "CFStringRef &")
            + Check("aNSStringReference", "\"A cfstringref\"", "NSString * &")
            + Check("nsUrlReference", "\"http://example.com\"", "NSURL * &")
            // FIXME: Fails.
            // + Check("urlReference", "\"http://example.com\"", "CFURLRef &")
            ;
#endif


    QTest::newRow("ArrayOfFunctionPointers")
            << Data("typedef int (*FP)(int *); \n"
                    "int func(int *param) { unused(param); return 0; }  \n",

                    "FP fps[5]; fps[0] = func; fps[0](0);",

                    "&fps")

            + RequiredMessage("Searching for type int (*)(int *) across all target "
                              "modules, this could be very slow")
            + LldbEngine;


    QTest::newRow("Sql")
            << Data("#include <QCoreApplication>\n"
                    "#include <QSqlField>\n"
                    "#include <QSqlDatabase>\n"
                    "#include <QSqlQuery>\n"
                    "#include <QSqlRecord>\n",

                    "QCoreApplication app(argc, argv);\n"
                    "QSqlDatabase db = QSqlDatabase::addDatabase(\"QSQLITE\");\n"
                    "db.setDatabaseName(\":memory:\");\n"
                    "Q_ASSERT(db.open());\n"
                    "QSqlQuery query;\n"
                    "query.exec(\"create table images (itemid int, file varchar(20))\");\n"
                    "query.exec(\"insert into images values(1, 'qt-logo.png')\");\n"
                    "query.exec(\"insert into images values(2, 'qt-creator.png')\");\n"
                    "query.exec(\"insert into images values(3, 'qt-project.png')\");\n"
                    "query.exec(\"select * from images\");\n"
                    "query.next();\n"
                    "QSqlRecord rec = query.record();\n"
                    "QSqlField f1 = rec.field(0);\n"
                    "QSqlField f2 = rec.field(1);\n"
                    "QSqlField f3 = rec.field(2);",

                    "&f1, &f2, &f3")

            + SqlProfile()

            + Check("f1", "1", "@QSqlField (qlonglong)")
            + Check("f2", "\"qt-logo.png\"", "@QSqlField (QString)")
            + Check("f3", "(invalid)", "@QSqlField (invalid)");

#ifdef Q_OS_LINUX
    Data f90data;
    f90data.configTest = {"which", {"f95"}};
    f90data.allProfile =
        "CONFIG -= qt\n"
        "SOURCES += main.f90\n"
        "# Prevents linking\n"
        "TARGET=\n"
        "# Overwrites qmake-generated 'all' target.\n"
        "all.commands = f95 -g -o doit main.f90\n"
        "all.depends = main.f90\n"
        "all.CONFIG = phony\n\n"
        "QMAKE_EXTRA_TARGETS += all\n";

    f90data.allCode =
        "program test_fortran\n\n"
        "  implicit none\n\n"
        "  character(8) :: c8\n"
        "  integer(8)   :: i8\n\n"
        "  i8 = 1337\n"
        "  c8 = 'c_____a_'\n"
        "  ! write (*,*) c8\n"
        "  i8 = i8 / 0\n"
        "end program\n";

    f90data.language = Language::Fortran90;

    QTest::newRow("F90")
        << f90data
        + GdbEngine
        + Check("c8", "\"c_____a_\"", "character *8")
        + Check("i8", "1337", "integer(kind=8)");
#endif

#if 0
#ifdef Q_OS_LINUX
    // Hint: To open a failing test in Creator, do:
    //  touch qt_tst_dumpers_Nim_.../dummy.nimproject
    //  qtcreator qt_tst_dumpers_Nim_*/dummy.nimproject
    Data nimData;
    nimData.configTest = {"which", {"nim"}};
    nimData.allProfile =
        "CONFIG -= qt\n"
        "SOURCES += main.nim\n"
        "# Prevents linking\n"
        "TARGET=\n"
        "# Overwrites qmake-generated 'all' target.\n"
        "all.commands = nim c --debugInfo --lineDir:on --out:doit main.nim\n"
        "all.depends = main.nim\n"
        "all.CONFIG = phony\n\n"
        "QMAKE_EXTRA_TARGETS += all\n";
    nimData.allCode =
        "type Mirror = ref object\n"
        "  tag:int\n"
        "  other:array[0..1, Mirror]\n\n"
        "proc mainProc =\n"
        "  var name: string = \"Hello World\"\n"
        "  var i: int = 43\n"
        "  var j: int\n"
        "  var x: seq[int]\n"
        "  x = @[1, 2, 3, 4, 5, 6]\n\n"
        "  j = i + name.len()\n"
        "  # Crash it.\n"
        "  var m1 = Mirror(tag:1)\n"
        "  var m2 = Mirror(tag:2)\n"
        "  var m3 = Mirror(tag:3)\n\n"
        "  m1.other[0] = m2; m1.other[1] = m3\n"
        "  m2.other[0] = m1; m2.other[1] = m3\n"
        "  m3.other[0] = m1; m3.other[1] = m2\n\n"
        "  for i in 1..30000:\n"
        //"    echo i\n"
        "    var mx : Mirror; mx.deepCopy(m1)\n"
        "    m1 = mx\n\n"
        "if isMainModule:\n"
        "  mainProc()\n";
    nimData.mainFile = "main.nim";
    nimData.skipLevels = 15;

    QTest::newRow("Nim")
        << nimData
        + GdbEngine
        + Check("name", "\"Hello World\"", "NimStringDesc")
        + Check("x", "<6 items>", TypePattern("TY.*NI.6..")) // Something like "TY95019 (NI[6])"
        + Check("x.2", "[2]", "3", "NI");
#endif
#endif


/* FIXME for unknown reasons the following test must be the last one to not interfere with the
         dumper tests and make all following fail */
#ifdef Q_OS_WIN
    QString tempDir = "C:/Program Files";
#else
    QString tempDir = "/tmp";
#endif
    auto quoted = [](const QString &str) { return QString('"' + str + '"'); };

    QTest::newRow("QDir")
            << Data("#include <QDir>\n",

                    "QDir dir(" + quoted(tempDir) + ");\n"
                    "QString s = dir.absolutePath();\n"
                    "QFileInfoList fil = dir.entryInfoList();\n"
                    "QFileInfo fi = fil.first();",

                    "&dir, &s, &fi")

               + CoreProfile()
               + QtVersion(0x50300)

               + Check("dir", quoted(tempDir), "@QDir")
            // + Check("dir.canonicalPath", quoted(tempDir), "@QString")
               + Check("dir.absolutePath", quoted(tempDir), "@QString") % Optional()
               + Check("dir.entryInfoList.0", "[0]", quoted(tempDir + "/."), "@QFileInfo") % NoCdbEngine
               + Check("dir.entryInfoList.1", "[1]", quoted(tempDir + "/.."), "@QFileInfo") % NoCdbEngine
               + Check("dir.entryList.0", "[0]", "\".\"", "@QString") % NoCdbEngine
               + Check("dir.entryList.1", "[1]", "\"..\"", "@QString") % NoCdbEngine;
}

int main(int argc, char *argv[])
{
    QCoreApplication app(argc, argv);
    tst_Dumpers test;
    return QTest::qExec(&test, argc, argv);
}

#include "tst_dumpers.moc"<|MERGE_RESOLUTION|>--- conflicted
+++ resolved
@@ -1365,11 +1365,7 @@
 
 void tst_Dumpers::cleanupTestCase()
 {
-<<<<<<< HEAD
     qCDebug(lcDumpers) << QTime::fromMSecsSinceStartOfDay(m_totalDumpTime);
-=======
-    qCDebug(lcDumpers) << "Dumpers total: " << QTime::fromMSecsSinceStartOfDay(m_totalDumpTime);
->>>>>>> 2ce6255a
     qCDebug(lcDumpers, "TotalOuter: %5d", m_totalDumpTime);
     qCDebug(lcDumpers, "TotalInner: %5d", m_totalInnerTime);
 }
@@ -1929,7 +1925,6 @@
         if (context.nameSpace == "::")
             context.nameSpace.clear();
         contents.replace("\\\"", "\"");
-<<<<<<< HEAD
         actual.fromStringMultiple(QString::fromLocal8Bit(contents));
         int runtime = actual["runtime"].data().toFloat() * 1000;
         qCDebug(lcDumpers, "CaseInner: %5d", runtime);
@@ -1937,12 +1932,6 @@
         actual = actual["data"];
         //qCDebug(lcDumpers).noquote() << "\nACTUAL: " << actual.toString() << "\nXYYY";
 
-=======
-        actual.fromString(QString::fromLocal8Bit(contents));
-        int runtime = actual["runtime"].data().toFloat() * 1000;
-        qCDebug(lcDumpers, "CaseInner: %5d", runtime);
-        m_totalInnerTime += runtime;
->>>>>>> 2ce6255a
     } else {
         QByteArray localsAnswerStart("<qtcreatorcdbext>|R|42|");
         QByteArray locals("|script|");
