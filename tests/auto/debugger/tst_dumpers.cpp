--- conflicted
+++ resolved
@@ -504,15 +504,6 @@
     {}
 };
 
-<<<<<<< HEAD
-struct Check4 : Check
-{
-    Check4(const QByteArray &iname, const Value &value, const Type &type)
-        : Check(iname, value, type) { qtVersionMajor = 4; }
-
-    Check4(const QByteArray &iname, const Name &name, const Value &value, const Type &type)
-        : Check(iname, name, value, type) { qtVersionMajor = 4; }
-=======
 const QtVersion Qt4 = QtVersion(0, 0x4ffff);
 const QtVersion Qt5 = QtVersion(0x50000);
 
@@ -523,23 +514,15 @@
 
     Check4(const QByteArray &iname, const Name &name, const Value &value, const Type &type)
         : Check(iname, name, value, type) { qtVersionForCheck = Qt4; }
->>>>>>> e3979fe0
 };
 
 struct Check5 : Check
 {
     Check5(const QByteArray &iname, const Value &value, const Type &type)
-<<<<<<< HEAD
-        : Check(iname, value, type) { qtVersionMajor = 5; }
-
-    Check5(const QByteArray &iname, const Name &name, const Value &value, const Type &type)
-        : Check(iname, name, value, type) { qtVersionMajor = 5; }
-=======
         : Check(iname, value, type) { qtVersionForCheck = Qt5; }
 
     Check5(const QByteArray &iname, const Name &name, const Value &value, const Type &type)
         : Check(iname, name, value, type) { qtVersionForCheck = Qt5; }
->>>>>>> e3979fe0
 
 };
 
@@ -1326,17 +1309,7 @@
             //qDebug() << "CHECKS" << i << check.iname;
             if ("local." + check.iname == item.iname) {
                 data.checks.removeAt(i);
-<<<<<<< HEAD
-                if (context.qtVersion) {
-                    if (check.qtVersionMajor == 5 && context.qtVersion < 0x050000)
-                        continue;
-                    if (check.qtVersionMajor == 4 && context.qtVersion >= 0x050000)
-                        continue;
-                }
-                if (check.matchesEngine(m_debuggerEngine)) {
-=======
                 if (check.matches(m_debuggerEngine, m_debuggerVersion, context.qtVersion)) {
->>>>>>> e3979fe0
                     //qDebug() << "USING MATCHING TEST FOR " << item.iname;
                     if (!check.expectedName.matches(item.name.toLatin1(), context)) {
                         qDebug() << "INAME        : " << item.iname;
