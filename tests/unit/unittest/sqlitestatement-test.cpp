/****************************************************************************
**
** Copyright (C) 2016 The Qt Company Ltd.
** Contact: https://www.qt.io/licensing/
**
** This file is part of Qt Creator.
**
** Commercial License Usage
** Licensees holding valid commercial Qt licenses may use this file in
** accordance with the commercial license agreement provided with the
** Software or, alternatively, in accordance with the terms contained in
** a written agreement between you and The Qt Company. For licensing terms
** and conditions see https://www.qt.io/terms-conditions. For further
** information use the contact form at https://www.qt.io/contact-us.
**
** GNU General Public License Usage
** Alternatively, this file may be used under the terms of the GNU
** General Public License version 3 as published by the Free Software
** Foundation with exceptions as appearing in the file LICENSE.GPL3-EXCEPT
** included in the packaging of this file. Please review the following
** information to ensure the GNU General Public License requirements will
** be met: https://www.gnu.org/licenses/gpl-3.0.html.
**
****************************************************************************/

#include "googletest.h"
#include "mocksqlitestatement.h"
#include "sqliteteststatement.h"

#include <sqlitedatabase.h>
#include <sqlitereadstatement.h>
#include <sqlitereadwritestatement.h>
#include <sqlitewritestatement.h>

#include <utils/smallstringio.h>

#include <QDir>

#include <vector>

namespace Sqlite {
bool operator==(Utils::span<const byte> first, Utils::span<const byte> second)
{
    return first.size() == second.size()
           && std::memcmp(first.data(), second.data(), first.size()) == 0;
}
} // namespace Sqlite

namespace {

using Sqlite::Database;
using Sqlite::Exception;
using Sqlite::JournalMode;
using Sqlite::ReadStatement;
using Sqlite::ReadWriteStatement;
using Sqlite::Value;
using Sqlite::WriteStatement;

MATCHER_P3(HasValues, value1, value2, rowid,
           std::string(negation ? "isn't" : "is")
           + PrintToString(value1)
           + ", " + PrintToString(value2)
           + " and " + PrintToString(rowid)
           )
{
    Database &database = arg.database();

    SqliteTestStatement statement("SELECT name, number FROM test WHERE rowid=?", database);
    statement.bind(1, rowid);

    statement.next();

    return statement.fetchSmallStringViewValue(0) == value1
        && statement.fetchSmallStringViewValue(1) == value2;
}

MATCHER_P(HasNullValues, rowid, std::string(negation ? "isn't null" : "is null"))
{
    Database &database = arg.database();

    SqliteTestStatement statement("SELECT name, number FROM test WHERE rowid=?", database);
    statement.bind(1, rowid);

    statement.next();

    return statement.fetchValueView(0).isNull() && statement.fetchValueView(1).isNull();
}

class SqliteStatement : public ::testing::Test
{
protected:
    void SetUp() override
    {
        database.execute("CREATE TABLE test(name TEXT UNIQUE, number NUMERIC, value NUMERIC)");
        database.execute("INSERT INTO  test VALUES ('bar', 'blah', 1)");
        database.execute("INSERT INTO  test VALUES ('foo', 23.3, 2)");
        database.execute("INSERT INTO  test VALUES ('poo', 40, 3)");
    }
    void TearDown() override
    {
        if (database.isOpen())
            database.close();
    }

protected:
     Database database{":memory:", Sqlite::JournalMode::Memory};
};

struct Output
{
    Output(Utils::SmallStringView name, Utils::SmallStringView number, long long value)
        : name(name), number(number), value(value)
    {}

    Utils::SmallString name;
    Utils::SmallString number;
    long long value;
    friend bool operator==(const Output &f, const Output &s)
    {
        return f.name == s.name && f.number == s.number && f.value == s.value;
    }
    friend std::ostream &operator<<(std::ostream &out, const Output &o)
    {
        return out << "(" << o.name << ", " << ", " << o.number<< ", " << o.value<< ")";
    }
};

TEST_F(SqliteStatement, ThrowsStatementHasErrorForWrongSqlStatement)
{
    ASSERT_THROW(ReadStatement("blah blah blah", database), Sqlite::StatementHasError);
}

TEST_F(SqliteStatement, ThrowsNotReadOnlySqlStatementForWritableSqlStatementInReadStatement)
{
    ASSERT_THROW(ReadStatement("INSERT INTO test(name, number) VALUES (?, ?)", database),
                 Sqlite::NotReadOnlySqlStatement);
}

TEST_F(SqliteStatement, ThrowsNotReadonlySqlStatementForWritableSqlStatementInReadStatement)
{
    ASSERT_THROW(WriteStatement("SELECT name, number FROM test", database),
                 Sqlite::NotWriteSqlStatement);
}

TEST_F(SqliteStatement, CountRows)
{
    SqliteTestStatement statement("SELECT * FROM test", database);
    int nextCount = 0;
    while (statement.next())
        ++nextCount;

    int sqlCount = ReadStatement::toValue<int>("SELECT count(*) FROM test", database);

    ASSERT_THAT(nextCount, sqlCount);
}

TEST_F(SqliteStatement, Value)
{
    SqliteTestStatement statement("SELECT name, number, value FROM test ORDER BY name", database);
    statement.next();

    statement.next();

    ASSERT_THAT(statement.fetchValue<int>(0), 0);
    ASSERT_THAT(statement.fetchValue<int64_t>(0), 0);
    ASSERT_THAT(statement.fetchValue<double>(0), 0.0);
    ASSERT_THAT(statement.fetchValue<Utils::SmallString>(0), "foo");
    ASSERT_THAT(statement.fetchValue<Utils::PathString>(0), "foo");
    ASSERT_THAT(statement.fetchSmallStringViewValue(0), "foo");
    ASSERT_THAT(statement.fetchValue<int>(1), 23);
    ASSERT_THAT(statement.fetchValue<int64_t>(1), 23);
    ASSERT_THAT(statement.fetchValue<double>(1), 23.3);
    ASSERT_THAT(statement.fetchValue<Utils::SmallString>(1), "23.3");
    ASSERT_THAT(statement.fetchValue<Utils::PathString>(1), "23.3");
    ASSERT_THAT(statement.fetchSmallStringViewValue(1), "23.3");
    ASSERT_THAT(statement.fetchValueView(0), Eq("foo"));
    ASSERT_THAT(statement.fetchValueView(1), Eq(23.3));
    ASSERT_THAT(statement.fetchValueView(2), Eq(2));
}

<<<<<<< HEAD
TEST_F(SqliteStatement, ThrowNoValuesToFetchForNotSteppedStatement)
{
    SqliteTestStatement statement("SELECT name, number FROM test", database);

    ASSERT_THROW(statement.fetchValue<int>(0), Sqlite::NoValuesToFetch);
}

TEST_F(SqliteStatement, ThrowNoValuesToFetchForDoneStatement)
{
    SqliteTestStatement statement("SELECT name, number FROM test", database);
    while (statement.next()) {}

    ASSERT_THROW(statement.fetchValue<int>(0), Sqlite::NoValuesToFetch);
}

TEST_F(SqliteStatement, ThrowInvalidColumnFetchedForNegativeColumn)
{
    SqliteTestStatement statement("SELECT name, number FROM test", database);
    statement.next();

    ASSERT_THROW(statement.fetchValue<int>(-1), Sqlite::InvalidColumnFetched);
}

TEST_F(SqliteStatement, ThrowInvalidColumnFetchedForNotExistingColumn)
{
    SqliteTestStatement statement("SELECT name, number FROM test", database);
    statement.next();

    ASSERT_THROW(statement.fetchValue<int>(2), Sqlite::InvalidColumnFetched);
}

=======
>>>>>>> 42cad897
TEST_F(SqliteStatement, ToIntegerValue)
{
    auto value = ReadStatement::toValue<int>("SELECT number FROM test WHERE name='foo'", database);

    ASSERT_THAT(value, 23);
}

TEST_F(SqliteStatement, ToLongIntegerValue)
{
    ASSERT_THAT(ReadStatement::toValue<qint64>("SELECT number FROM test WHERE name='foo'", database), Eq(23));
}

TEST_F(SqliteStatement, ToDoubleValue)
{
    ASSERT_THAT(ReadStatement::toValue<double>("SELECT number FROM test WHERE name='foo'", database), 23.3);
}

TEST_F(SqliteStatement, ToStringValue)
{
    ASSERT_THAT(ReadStatement::toValue<Utils::SmallString>("SELECT name FROM test WHERE name='foo'", database), "foo");
}

TEST_F(SqliteStatement, BindNull)
{
    database.execute("INSERT INTO  test VALUES (NULL, 323, 344)");
    SqliteTestStatement statement("SELECT name, number FROM test WHERE name IS ?", database);

    statement.bind(1, Sqlite::NullValue{});
    statement.next();

    ASSERT_TRUE(statement.fetchValueView(0).isNull());
    ASSERT_THAT(statement.fetchValue<int>(1), 323);
}

TEST_F(SqliteStatement, BindString)
{

    SqliteTestStatement statement("SELECT name, number FROM test WHERE name=?", database);

    statement.bind(1, "foo");
    statement.next();

    ASSERT_THAT(statement.fetchSmallStringViewValue(0), "foo");
    ASSERT_THAT(statement.fetchValue<double>(1), 23.3);
}

TEST_F(SqliteStatement, BindInteger)
{
    SqliteTestStatement statement("SELECT name, number FROM test WHERE number=?", database);

    statement.bind(1, 40);
    statement.next();

    ASSERT_THAT(statement.fetchSmallStringViewValue(0),"poo");
}

TEST_F(SqliteStatement, BindLongInteger)
{
    SqliteTestStatement statement("SELECT name, number FROM test WHERE number=?", database);

    statement.bind(1, int64_t(40));
    statement.next();

    ASSERT_THAT(statement.fetchSmallStringViewValue(0), "poo");
}

TEST_F(SqliteStatement, BindDouble)
{
    SqliteTestStatement statement("SELECT name, number FROM test WHERE number=?", database);

    statement.bind(1, 23.3);
    statement.next();

    ASSERT_THAT(statement.fetchSmallStringViewValue(0), "foo");
}

TEST_F(SqliteStatement, BindPointer)
{
    SqliteTestStatement statement("SELECT value FROM carray(?, 5, 'int64')", database);
    std::vector<long long> values{1, 1, 2, 3, 5};

    statement.bind(1, values.data());
    statement.next();

    ASSERT_THAT(statement.fetchIntValue(0), 1);
}

TEST_F(SqliteStatement, BindBlob)
{
    SqliteTestStatement statement("WITH T(blob) AS (VALUES (?)) SELECT blob FROM T", database);
    const unsigned char chars[] = "aaafdfdlll";
    auto bytePointer = reinterpret_cast<const Sqlite::byte *>(chars);
    Utils::span<const Sqlite::byte> bytes{bytePointer, sizeof(chars) - 1};

    statement.bind(1, bytes);
    statement.next();

    ASSERT_THAT(statement.fetchBlobValue(0), Eq(bytes));
}

TEST_F(SqliteStatement, BindEmptyBlob)
{
    SqliteTestStatement statement("WITH T(blob) AS (VALUES (?)) SELECT blob FROM T", database);
    Utils::span<const Sqlite::byte> bytes;

    statement.bind(1, bytes);
    statement.next();

    ASSERT_THAT(statement.fetchBlobValue(0), IsEmpty());
}

TEST_F(SqliteStatement, BindIndexIsZeroIsThrowingBindingIndexIsOutOfBoundInt)
{
    SqliteTestStatement statement("SELECT name, number FROM test WHERE number=$1", database);

    ASSERT_THROW(statement.bind(0, 40), Sqlite::BindingIndexIsOutOfRange);
}

TEST_F(SqliteStatement, BindIndexIsZeroIsThrowingBindingIndexIsOutOfBoundNull)
{
    SqliteTestStatement statement("SELECT name, number FROM test WHERE number=$1", database);

    ASSERT_THROW(statement.bind(0, Sqlite::NullValue{}), Sqlite::BindingIndexIsOutOfRange);
}

TEST_F(SqliteStatement, BindIndexIsToLargeIsThrowingBindingIndexIsOutOfBoundLongLong)
{
    SqliteTestStatement statement("SELECT name, number FROM test WHERE number=$1", database);

    ASSERT_THROW(statement.bind(2, 40LL), Sqlite::BindingIndexIsOutOfRange);
}

TEST_F(SqliteStatement, BindIndexIsToLargeIsThrowingBindingIndexIsOutOfBoundStringView)
{
    SqliteTestStatement statement("SELECT name, number FROM test WHERE number=$1", database);

    ASSERT_THROW(statement.bind(2, "foo"), Sqlite::BindingIndexIsOutOfRange);
}

TEST_F(SqliteStatement, BindIndexIsToLargeIsThrowingBindingIndexIsOutOfBoundStringFloat)
{
    SqliteTestStatement statement("SELECT name, number FROM test WHERE number=$1", database);

    ASSERT_THROW(statement.bind(2, 2.), Sqlite::BindingIndexIsOutOfRange);
}

TEST_F(SqliteStatement, BindIndexIsToLargeIsThrowingBindingIndexIsOutOfBoundPointer)
{
    SqliteTestStatement statement("SELECT name, number FROM test WHERE number=$1", database);

    ASSERT_THROW(statement.bind(2, nullptr), Sqlite::BindingIndexIsOutOfRange);
}

TEST_F(SqliteStatement, BindIndexIsToLargeIsThrowingBindingIndexIsOutOfBoundValue)
{
    SqliteTestStatement statement("SELECT name, number FROM test WHERE number=$1", database);

    ASSERT_THROW(statement.bind(2, Sqlite::Value{1}), Sqlite::BindingIndexIsOutOfRange);
}

TEST_F(SqliteStatement, BindIndexIsToLargeIsThrowingBindingIndexIsOutOfBoundBlob)
{
    SqliteTestStatement statement("WITH T(blob) AS (VALUES (?)) SELECT blob FROM T", database);
    Utils::span<const Sqlite::byte> bytes;

    ASSERT_THROW(statement.bind(2, bytes), Sqlite::BindingIndexIsOutOfRange);
}

TEST_F(SqliteStatement, BindValues)
{
    SqliteTestStatement statement("UPDATE test SET name=?, number=? WHERE rowid=?", database);

    statement.bindValues("see", 7.23, 1);
    statement.execute();

    ASSERT_THAT(statement, HasValues("see", "7.23", 1));
}

TEST_F(SqliteStatement, BindNullValues)
{
    SqliteTestStatement statement("UPDATE test SET name=?, number=? WHERE rowid=?", database);

    statement.bindValues(Sqlite::NullValue{}, Sqlite::Value{}, 1);
    statement.execute();

    ASSERT_THAT(statement, HasNullValues(1));
}

TEST_F(SqliteStatement, WriteValues)
{
    WriteStatement statement("UPDATE test SET name=?, number=? WHERE rowid=?", database);

    statement.write("see", 7.23, 1);

    ASSERT_THAT(statement, HasValues("see", "7.23", 1));
}

<<<<<<< HEAD
TEST_F(SqliteStatement, WriteSqliteValues)
{
    WriteStatement statement("UPDATE test SET name=?, number=? WHERE rowid=?", database);

    statement.write(Value{"see"}, Value{7.23}, Value{1});

    ASSERT_THAT(statement, HasValues("see", "7.23", 1));
}

TEST_F(SqliteStatement, BindNamedValues)
=======
TEST_F(SqliteStatement, WritePointerValues)
>>>>>>> 42cad897
{
    SqliteTestStatement statement("SELECT value FROM carray(?, ?, 'int64')", database);
    std::vector<long long> values{1, 1, 2, 3, 5};

    statement.write(values.data(), int(values.size()));

    ASSERT_THAT(statement.template values<int>(5), ElementsAre(1, 1, 2, 3, 5));
}

TEST_F(SqliteStatement, WriteNullValues)
{
    WriteStatement statement("UPDATE test SET name=?, number=? WHERE rowid=?", database);

    statement.write(Sqlite::NullValue{}, Sqlite::Value{}, 1);

    ASSERT_THAT(statement, HasNullValues(1));
}

TEST_F(SqliteStatement, WriteSqliteValues)
{
    WriteStatement statement("UPDATE test SET name=?, number=? WHERE rowid=?", database);

    statement.write(Value{"see"}, Value{7.23}, Value{1});

    ASSERT_THAT(statement, HasValues("see", "7.23", 1));
}

TEST_F(SqliteStatement, WriteEmptyBlobs)
{
    SqliteTestStatement statement("WITH T(blob) AS (VALUES (?)) SELECT blob FROM T", database);

    Utils::span<const Sqlite::byte> bytes;

    statement.write(bytes);

    ASSERT_THAT(statement.fetchBlobValue(0), IsEmpty());
}

class Blob
{
public:
    Blob(Utils::span<const Sqlite::byte> bytes)
        : bytes(bytes.begin(), bytes.end())
    {}

    std::vector<Sqlite::byte> bytes;
};

TEST_F(SqliteStatement, WriteBlobs)
{
    SqliteTestStatement statement("INSERT INTO  test VALUES ('blob', 40, ?)", database);
    SqliteTestStatement readStatement("SELECT value FROM test WHERE name = 'blob'", database);
    const unsigned char chars[] = "aaafdfdlll";
    auto bytePointer = reinterpret_cast<const Sqlite::byte *>(chars);
    Utils::span<const Sqlite::byte> bytes{bytePointer, sizeof(chars) - 1};

    statement.write(bytes);

    ASSERT_THAT(readStatement.template value<Blob>(), Optional(Field(&Blob::bytes, Eq(bytes))));
}

TEST_F(SqliteStatement, CannotWriteToClosedDatabase)
{
    database.close();

    ASSERT_THROW(WriteStatement("INSERT INTO test(name, number) VALUES (?, ?)", database),
                 Sqlite::DatabaseIsNotOpen);
}

TEST_F(SqliteStatement, CannotReadFromClosedDatabase)
{
    database.close();

    ASSERT_THROW(ReadStatement("SELECT * FROM test", database),
                 Sqlite::DatabaseIsNotOpen);
}

TEST_F(SqliteStatement, GetTupleValuesWithoutArguments)
{
    using Tuple = std::tuple<Utils::SmallString, double, int>;
    ReadStatement statement("SELECT name, number, value FROM test", database);

    auto values = statement.values<Tuple, 3>(3);

    ASSERT_THAT(values,
                UnorderedElementsAre(Tuple{"bar", 0, 1}, Tuple{"foo", 23.3, 2}, Tuple{"poo", 40.0, 3}));
}

TEST_F(SqliteStatement, GetSingleValuesWithoutArguments)
{
    ReadStatement statement("SELECT name FROM test", database);

    std::vector<Utils::SmallString> values = statement.values<Utils::SmallString>(3);

    ASSERT_THAT(values, UnorderedElementsAre("bar", "foo", "poo"));
}

class FooValue
{
public:
    FooValue(Sqlite::ValueView value)
        : value(value)
    {}

    Sqlite::Value value;

    template<typename Type>
    friend bool operator==(const FooValue &value, const Type &other)
    {
        return value.value == other;
    }
};

TEST_F(SqliteStatement, GetSingleSqliteValuesWithoutArguments)
{
    ReadStatement statement("SELECT number FROM test", database);
    database.execute("INSERT INTO  test VALUES (NULL, NULL, NULL)");

    std::vector<FooValue> values = statement.values<FooValue>(3);

    ASSERT_THAT(values, UnorderedElementsAre(Eq("blah"), Eq(23.3), Eq(40), IsNull()));
}

class FooValue
{
public:
    FooValue(Sqlite::ValueView value)
        : value(value)
    {}

    Sqlite::Value value;

    template<typename Type>
    friend bool operator==(const FooValue &value, const Type &other)
    {
        return value.value == other;
    }
};

TEST_F(SqliteStatement, GetSingleSqliteValuesWithoutArguments)
{
    ReadStatement statement("SELECT number FROM test", database);

    std::vector<FooValue> values = statement.values<FooValue>(3);

    ASSERT_THAT(values, ElementsAre(Eq("blah"), Eq(23.3), Eq(40)));
}

TEST_F(SqliteStatement, GetStructValuesWithoutArguments)
{
    ReadStatement statement("SELECT name, number, value FROM test", database);

    auto values = statement.values<Output, 3>(3);

    ASSERT_THAT(values,
                UnorderedElementsAre(Output{"bar", "blah", 1},
                                     Output{"foo", "23.3", 2},
                                     Output{"poo", "40", 3}));
}

TEST_F(SqliteStatement, GetValuesForSingleOutputWithBindingMultipleTimes)
{
    ReadStatement statement("SELECT name FROM test WHERE number=?", database);
    statement.values<Utils::SmallString>(3, 40);

    std::vector<Utils::SmallString> values = statement.values<Utils::SmallString>(3, 40);

    ASSERT_THAT(values, ElementsAre("poo"));
}

TEST_F(SqliteStatement, GetValuesForMultipleOutputValuesAndContainerQueryValues)
{
    using Tuple = std::tuple<Utils::SmallString, double, double>;
    std::vector<double> queryValues = {40, 23.3};
    ReadStatement statement("SELECT name, number, value FROM test WHERE number=?", database);

    auto values = statement.values<Tuple, 3>(3, queryValues);

    ASSERT_THAT(values, UnorderedElementsAre(Tuple{"poo", 40, 3.}, Tuple{"foo", 23.3, 2.}));
}

TEST_F(SqliteStatement, GetValuesForSingleOutputValuesAndContainerQueryValues)
{
    std::vector<double> queryValues = {40, 23.3};
    ReadStatement statement("SELECT name FROM test WHERE number=?", database);

    std::vector<Utils::SmallString> values = statement.values<Utils::SmallString>(3, queryValues);

    ASSERT_THAT(values, UnorderedElementsAre("poo", "foo"));
}

TEST_F(SqliteStatement, GetValuesForMultipleOutputValuesAndContainerQueryTupleValues)
{
    using Tuple = std::tuple<Utils::SmallString, Utils::SmallString, int>;
    using ResultTuple = std::tuple<Utils::SmallString, double, int>;
    std::vector<Tuple> queryValues = {{"poo", "40", 3}, {"bar", "blah", 1}};
    ReadStatement statement("SELECT name, number, value FROM test WHERE name= ? AND number=? AND value=?", database);

    auto values = statement.values<ResultTuple, 3>(3, queryValues);

    ASSERT_THAT(values, UnorderedElementsAre(ResultTuple{"poo", 40, 3}, ResultTuple{"bar", 0, 1}));
}

TEST_F(SqliteStatement, GetValuesForSingleOutputValuesAndContainerQueryTupleValues)
{
    using Tuple = std::tuple<Utils::SmallString, Utils::SmallString>;
    std::vector<Tuple> queryValues = {{"poo", "40"}, {"bar", "blah"}};
    ReadStatement statement("SELECT name FROM test WHERE name= ? AND number=?", database);

    std::vector<Utils::SmallString> values = statement.values<Utils::SmallString>(3, queryValues);

    ASSERT_THAT(values, UnorderedElementsAre("poo", "bar"));
}

TEST_F(SqliteStatement, GetValuesForMultipleOutputValuesAndMultipleQueryValue)
{
    using Tuple = std::tuple<Utils::SmallString, Utils::SmallString, long long>;
    ReadStatement statement("SELECT name, number, value FROM test WHERE name=? AND number=? AND value=?", database);

    auto values = statement.values<Tuple, 3>(3, "bar", "blah", 1);

    ASSERT_THAT(values, ElementsAre(Tuple{"bar", "blah", 1}));
}

TEST_F(SqliteStatement, CallGetValuesForMultipleOutputValuesAndMultipleQueryValueMultipleTimes)
{
    using Tuple = std::tuple<Utils::SmallString, Utils::SmallString, long long>;
    ReadStatement statement("SELECT name, number, value FROM test WHERE name=? AND number=?", database);
    statement.values<Tuple, 3>(3, "bar", "blah");

    auto values = statement.values<Tuple, 3>(3, "bar", "blah");

    ASSERT_THAT(values, ElementsAre(Tuple{"bar", "blah", 1}));
}

TEST_F(SqliteStatement, GetStructOutputValuesAndMultipleQueryValue)
{
    ReadStatement statement("SELECT name, number, value FROM test WHERE name=? AND number=? AND value=?", database);

    auto values = statement.values<Output, 3>(3, "bar", "blah", 1);

    ASSERT_THAT(values, ElementsAre(Output{"bar", "blah", 1}));
}

TEST_F(SqliteStatement, GetStructOutputValuesAndContainerQueryValues)
{
    std::vector<double> queryValues = {40, 23.3};
    ReadStatement statement("SELECT name, number, value FROM test WHERE number=?", database);

    auto values = statement.values<Output, 3>(3, queryValues);

    ASSERT_THAT(values, ElementsAre(Output{"poo", "40", 3},
                                    Output{"foo", "23.3", 2}));
}

TEST_F(SqliteStatement, GetStructOutputValuesAndContainerQueryTupleValues)
{
    using Tuple = std::tuple<Utils::SmallString, Utils::SmallString, int>;
    std::vector<Tuple> queryValues = {{"poo", "40", 3}, {"bar", "blah", 1}};
    ReadStatement statement("SELECT name, number, value FROM test WHERE name= ? AND number=? AND value=?", database);

    auto values = statement.values<Output, 3>(3, queryValues);

    ASSERT_THAT(values, UnorderedElementsAre(Output{"poo", "40", 3}, Output{"bar", "blah", 1}));
}

TEST_F(SqliteStatement, GetBlobValues)
{
    database.execute("INSERT INTO  test VALUES ('blob', 40, x'AABBCCDD')");
    ReadStatement statement("SELECT value FROM test WHERE name='blob'", database);
    const int value = 0xDDCCBBAA;
    auto bytePointer = reinterpret_cast<const Sqlite::byte *>(&value);
    Utils::span<const Sqlite::byte> bytes{bytePointer, 4};

    auto values = statement.values<Blob>(1);

    ASSERT_THAT(values, ElementsAre(Field(&Blob::bytes, Eq(bytes))));
}

TEST_F(SqliteStatement, GetEmptyBlobValueForInteger)
{
    ReadStatement statement("SELECT value FROM test WHERE name='poo'", database);

    auto value = statement.value<Blob>();

    ASSERT_THAT(value, Optional(Field(&Blob::bytes, IsEmpty())));
}

TEST_F(SqliteStatement, GetEmptyBlobValueForFloat)
{
    ReadStatement statement("SELECT number FROM test WHERE name='foo'", database);

    auto value = statement.value<Blob>();

    ASSERT_THAT(value, Optional(Field(&Blob::bytes, IsEmpty())));
}

TEST_F(SqliteStatement, GetEmptyBlobValueForText)
{
    ReadStatement statement("SELECT number FROM test WHERE name='bar'", database);

    auto value = statement.value<Blob>();

    ASSERT_THAT(value, Optional(Field(&Blob::bytes, IsEmpty())));
}

TEST_F(SqliteStatement, GetOptionalSingleValueAndMultipleQueryValue)
{
    ReadStatement statement("SELECT name FROM test WHERE name=? AND number=? AND value=?", database);

    auto value = statement.value<Utils::SmallString>("bar", "blah", 1);

    ASSERT_THAT(value.value(), Eq("bar"));
}

TEST_F(SqliteStatement, GetOptionalOutputValueAndMultipleQueryValue)
{
    ReadStatement statement("SELECT name, number, value FROM test WHERE name=? AND number=? AND value=?", database);

    auto value = statement.value<Output, 3>("bar", "blah", 1);

    ASSERT_THAT(value.value(), Eq(Output{"bar", "blah", 1}));
}

TEST_F(SqliteStatement, GetOptionalTupleValueAndMultipleQueryValue)
{
    using Tuple = std::tuple<Utils::SmallString, Utils::SmallString, long long>;
    ReadStatement statement("SELECT name, number, value FROM test WHERE name=? AND number=? AND value=?", database);

    auto value = statement.value<Tuple, 3>("bar", "blah", 1);

    ASSERT_THAT(value.value(), Eq(Tuple{"bar", "blah", 1}));
}

TEST_F(SqliteStatement, GetOptionalValueCallsReset)
{
    MockSqliteStatement mockStatement;

    EXPECT_CALL(mockStatement, reset());

    mockStatement.value<int>("bar");
}

TEST_F(SqliteStatement, GetOptionalValueCallsResetIfExceptionIsThrown)
{
    MockSqliteStatement mockStatement;
    ON_CALL(mockStatement, next()).WillByDefault(Throw(Sqlite::StatementHasError("")));

    EXPECT_CALL(mockStatement, reset());

    EXPECT_THROW(mockStatement.value<int>("bar"), Sqlite::StatementHasError);
}

TEST_F(SqliteStatement, GetValuesWithoutArgumentsCallsReset)
{
    MockSqliteStatement mockStatement;

    EXPECT_CALL(mockStatement, reset());

    mockStatement.values<int>(3);
}

TEST_F(SqliteStatement, GetValuesWithoutArgumentsCallsResetIfExceptionIsThrown)
{
    MockSqliteStatement mockStatement;
    ON_CALL(mockStatement, next()).WillByDefault(Throw(Sqlite::StatementHasError("")));

    EXPECT_CALL(mockStatement, reset());

    EXPECT_THROW(mockStatement.values<int>(3), Sqlite::StatementHasError);
}

TEST_F(SqliteStatement, GetValuesWithSimpleArgumentsCallsReset)
{
    MockSqliteStatement mockStatement;

    EXPECT_CALL(mockStatement, reset());

    mockStatement.values<int>(3, "foo", "bar");
}

TEST_F(SqliteStatement, GetValuesWithSimpleArgumentsCallsResetIfExceptionIsThrown)
{
    MockSqliteStatement mockStatement;
    ON_CALL(mockStatement, next()).WillByDefault(Throw(Sqlite::StatementHasError("")));

    EXPECT_CALL(mockStatement, reset());

    EXPECT_THROW(mockStatement.values<int>(3, "foo", "bar"), Sqlite::StatementHasError);
}

TEST_F(SqliteStatement, GetValuesWithVectorArgumentsCallsReset)
{
    MockSqliteStatement mockStatement;

    EXPECT_CALL(mockStatement, reset()).Times(2);

    mockStatement.values<int>(3, std::vector<Utils::SmallString>{"bar", "foo"});
}

TEST_F(SqliteStatement, GetValuesWithVectorArgumentCallsResetIfExceptionIsThrown)
{
    MockSqliteStatement mockStatement;
    ON_CALL(mockStatement, next()).WillByDefault(Throw(Sqlite::StatementHasError("")));

    EXPECT_CALL(mockStatement, reset());

    EXPECT_THROW(mockStatement.values<int>(3, std::vector<Utils::SmallString>{"bar", "foo"}),
                 Sqlite::StatementHasError);
}

TEST_F(SqliteStatement, GetValuesWithTupleArgumentsCallsReset)
{
    MockSqliteStatement mockStatement;

    EXPECT_CALL(mockStatement, reset()).Times(2);

    mockStatement.values<int>(3, std::vector<std::tuple<int>>{{1}, {2}});
}

TEST_F(SqliteStatement, GetValuesWithTupleArgumentsCallsResetIfExceptionIsThrown)
{
    MockSqliteStatement mockStatement;
    ON_CALL(mockStatement, next()).WillByDefault(Throw(Sqlite::StatementHasError("")));

    EXPECT_CALL(mockStatement, reset());

    EXPECT_THROW(mockStatement.values<int>(3, std::vector<std::tuple<int>>{{1}, {2}}),
                 Sqlite::StatementHasError);
}

TEST_F(SqliteStatement, DoubleThrowExceptionsInReset)
{
    MockSqliteStatement mockStatement;
    ON_CALL(mockStatement, next()).WillByDefault(Throw(Sqlite::StatementHasError("")));
    ON_CALL(mockStatement, reset()).WillByDefault(Throw(Sqlite::StatementHasError("")));

    ASSERT_THROW(mockStatement.values<int>(3, std::vector<std::tuple<int>>{{1}, {2}}),
                 Sqlite::StatementHasError);
}

TEST_F(SqliteStatement, ThrowExceptionOnlyInReset)
{
    MockSqliteStatement mockStatement;
    ON_CALL(mockStatement, reset()).WillByDefault(Throw(Sqlite::StatementHasError("")));

    ASSERT_THROW(mockStatement.values<int>(3, std::vector<std::tuple<int>>{{1}, {2}}),
                 Sqlite::StatementHasError);
}

TEST_F(SqliteStatement, ResetIfWriteIsThrowingException)
{
    MockSqliteStatement mockStatement;

    EXPECT_CALL(mockStatement, bind(1, TypedEq<Utils::SmallStringView>("bar")))
            .WillOnce(Throw(Sqlite::StatementIsBusy("")));
    EXPECT_CALL(mockStatement, reset());

    ASSERT_ANY_THROW(mockStatement.write("bar"));
}

TEST_F(SqliteStatement, ResetIfExecuteThrowsException)
{
    MockSqliteStatement mockStatement;

    EXPECT_CALL(mockStatement, next()).WillOnce(Throw(Sqlite::StatementIsBusy("")));
    EXPECT_CALL(mockStatement, reset());

    ASSERT_ANY_THROW(mockStatement.execute());
}

TEST_F(SqliteStatement, ThrowInvalidColumnFetchedForToManyArgumentsForValue)
{
    SqliteTestStatement statement("SELECT name, number FROM test", database);

    ASSERT_THROW(statement.value<int>(), Sqlite::ColumnCountDoesNotMatch);
}

TEST_F(SqliteStatement, ThrowInvalidColumnFetchedForToManyArgumentsForValues)
{
    SqliteTestStatement statement("SELECT name, number FROM test", database);

    ASSERT_THROW(statement.values<int>(1), Sqlite::ColumnCountDoesNotMatch);
}

TEST_F(SqliteStatement, ThrowInvalidColumnFetchedForToManyArgumentsForValuesWithArguments)
{
    SqliteTestStatement statement("SELECT name, number FROM test WHERE name=?", database);

    ASSERT_THROW(statement.values<int>(1, 2), Sqlite::ColumnCountDoesNotMatch);
}

TEST_F(SqliteStatement, ThrowInvalidColumnFetchedForToManyArgumentsForValuesWithVectorArguments)
{
    SqliteTestStatement statement("SELECT name, number FROM test", database);

    ASSERT_THROW(statement.values<int>(1, std::vector<int>{}), Sqlite::ColumnCountDoesNotMatch);
}

TEST_F(SqliteStatement, ThrowInvalidColumnFetchedForToManyArgumentsForValuesWithTupleArguments)
{
    SqliteTestStatement statement("SELECT name, number FROM test", database);

    ASSERT_THROW(statement.values<int>(1, std::vector<std::tuple<int>>{}),
                 Sqlite::ColumnCountDoesNotMatch);
}

TEST_F(SqliteStatement, ThrowInvalidColumnFetchedForToManyArgumentsForToValues)
{
    ASSERT_THROW(SqliteTestStatement::toValue<int>("SELECT name, number FROM test", database),
                 Sqlite::ColumnCountDoesNotMatch);
}

} // namespace<|MERGE_RESOLUTION|>--- conflicted
+++ resolved
@@ -178,40 +178,6 @@
     ASSERT_THAT(statement.fetchValueView(2), Eq(2));
 }
 
-<<<<<<< HEAD
-TEST_F(SqliteStatement, ThrowNoValuesToFetchForNotSteppedStatement)
-{
-    SqliteTestStatement statement("SELECT name, number FROM test", database);
-
-    ASSERT_THROW(statement.fetchValue<int>(0), Sqlite::NoValuesToFetch);
-}
-
-TEST_F(SqliteStatement, ThrowNoValuesToFetchForDoneStatement)
-{
-    SqliteTestStatement statement("SELECT name, number FROM test", database);
-    while (statement.next()) {}
-
-    ASSERT_THROW(statement.fetchValue<int>(0), Sqlite::NoValuesToFetch);
-}
-
-TEST_F(SqliteStatement, ThrowInvalidColumnFetchedForNegativeColumn)
-{
-    SqliteTestStatement statement("SELECT name, number FROM test", database);
-    statement.next();
-
-    ASSERT_THROW(statement.fetchValue<int>(-1), Sqlite::InvalidColumnFetched);
-}
-
-TEST_F(SqliteStatement, ThrowInvalidColumnFetchedForNotExistingColumn)
-{
-    SqliteTestStatement statement("SELECT name, number FROM test", database);
-    statement.next();
-
-    ASSERT_THROW(statement.fetchValue<int>(2), Sqlite::InvalidColumnFetched);
-}
-
-=======
->>>>>>> 42cad897
 TEST_F(SqliteStatement, ToIntegerValue)
 {
     auto value = ReadStatement::toValue<int>("SELECT number FROM test WHERE name='foo'", database);
@@ -409,20 +375,7 @@
     ASSERT_THAT(statement, HasValues("see", "7.23", 1));
 }
 
-<<<<<<< HEAD
-TEST_F(SqliteStatement, WriteSqliteValues)
-{
-    WriteStatement statement("UPDATE test SET name=?, number=? WHERE rowid=?", database);
-
-    statement.write(Value{"see"}, Value{7.23}, Value{1});
-
-    ASSERT_THAT(statement, HasValues("see", "7.23", 1));
-}
-
-TEST_F(SqliteStatement, BindNamedValues)
-=======
 TEST_F(SqliteStatement, WritePointerValues)
->>>>>>> 42cad897
 {
     SqliteTestStatement statement("SELECT value FROM carray(?, ?, 'int64')", database);
     std::vector<long long> values{1, 1, 2, 3, 5};
@@ -546,31 +499,6 @@
     ASSERT_THAT(values, UnorderedElementsAre(Eq("blah"), Eq(23.3), Eq(40), IsNull()));
 }
 
-class FooValue
-{
-public:
-    FooValue(Sqlite::ValueView value)
-        : value(value)
-    {}
-
-    Sqlite::Value value;
-
-    template<typename Type>
-    friend bool operator==(const FooValue &value, const Type &other)
-    {
-        return value.value == other;
-    }
-};
-
-TEST_F(SqliteStatement, GetSingleSqliteValuesWithoutArguments)
-{
-    ReadStatement statement("SELECT number FROM test", database);
-
-    std::vector<FooValue> values = statement.values<FooValue>(3);
-
-    ASSERT_THAT(values, ElementsAre(Eq("blah"), Eq(23.3), Eq(40)));
-}
-
 TEST_F(SqliteStatement, GetStructValuesWithoutArguments)
 {
     ReadStatement statement("SELECT name, number, value FROM test", database);
