--- conflicted
+++ resolved
@@ -171,12 +171,8 @@
 public:
 protected:
     Sqlite::Database database{":memory:", Sqlite::JournalMode::Memory};
-<<<<<<< HEAD
-    QmlDesigner::ProjectStorage storage{database, database.isInitialized()};
-=======
     ProjectStorageErrorNotifierMock errorNotifierMock;
     QmlDesigner::ProjectStorage storage{database, errorNotifierMock, database.isInitialized()};
->>>>>>> 8790cbc9
     QmlDesigner::SourcePathCache<QmlDesigner::ProjectStorage> sourcePathCache{
         storage};
     QmlDesigner::QmlTypesParser parser{storage};
@@ -852,11 +848,7 @@
                         Component { name: "QObject"
                                     defaultProperty: "children" }})"};
 
-<<<<<<< HEAD
-    parser.parse(source, imports, types, projectData);
-=======
-    parser.parse(source, imports, types, directoryInfo);
->>>>>>> 8790cbc9
+    parser.parse(source, imports, types, directoryInfo);
 
     ASSERT_THAT(types,
                 ElementsAre(Field(&Synchronization::Type::defaultPropertyName, Eq("children"))));
@@ -864,13 +856,8 @@
 
 TEST_F(QmlTypesParser, skip_template_item)
 {
-<<<<<<< HEAD
-    ModuleId moduleId = storage.moduleId("QtQuick.Templates-cppnative");
-    Synchronization::ProjectData projectData{qmltypesFileSourceId,
-=======
     ModuleId moduleId = storage.moduleId("QtQuick.Templates", ModuleKind::CppLibrary);
     Synchronization::DirectoryInfo directoryInfo{qmltypesFileSourceId,
->>>>>>> 8790cbc9
                                              qmltypesFileSourceId,
                                              moduleId,
                                              Synchronization::FileType::QmlTypes};
@@ -879,11 +866,7 @@
                         Component { name: "QQuickItem"}
                         Component { name: "QQmlComponent"}})"};
 
-<<<<<<< HEAD
-    parser.parse(source, imports, types, projectData);
-=======
-    parser.parse(source, imports, types, directoryInfo);
->>>>>>> 8790cbc9
+    parser.parse(source, imports, types, directoryInfo);
 
     ASSERT_THAT(types,
                 UnorderedElementsAre(IsType("QQmlComponent",
