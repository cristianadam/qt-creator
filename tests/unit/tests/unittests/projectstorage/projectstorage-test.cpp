--- conflicted
+++ resolved
@@ -1079,11 +1079,7 @@
                                                     "Item3D",
                                                     sourceId3,
                                                     sourceContextIdPath6);
-<<<<<<< HEAD
-        package.updatedPropertyEditorQmlPathSourceContextIds.emplace_back(sourceContextIdPath6);
-=======
         package.updatedPropertyEditorQmlPathDirectoryIds.emplace_back(sourceContextIdPath6);
->>>>>>> 204d5590
 
         return package;
     }
