--- conflicted
+++ resolved
@@ -373,36 +373,6 @@
     ASSERT_THAT(path, Eq("/path/to/file.cpp"));
 }
 
-<<<<<<< HEAD
-TEST_F(SourcePathCache, source_name_id_calls_fetch_source_name_id)
-{
-    EXPECT_CALL(storageMock, fetchSourceNameId(Eq("file.cpp")));
-
-    cache.sourceNameId(Utils::SmallString("file.cpp"));
-}
-
-TEST_F(SourcePathCache, second_source_name_id_calls_not_fetch_source_name_id)
-{
-    cache.sourceNameId(Utils::SmallString("file.cpp"));
-
-    EXPECT_CALL(storageMock, fetchSourceNameId(Eq("file.cpp"))).Times(0);
-
-    cache.sourceNameId(Utils::SmallString("file.cpp"));
-}
-
-TEST_F(SourcePathCache, source_name_id)
-{
-    auto id = cache.sourceNameId(Utils::SmallString("file.cpp"));
-
-    ASSERT_THAT(id, Eq(sourceNameId42));
-}
-
-TEST_F(SourcePathCache, source_name_id_is_already_in_cache)
-{
-    auto firstId = cache.sourceNameId(Utils::SmallString("file.cpp"));
-
-    auto secondId = cache.sourceNameId(Utils::SmallString("file.cpp"));
-=======
 TEST_F(SourcePathCache, file_name_id_calls_fetch_file_name_id)
 {
     EXPECT_CALL(storageMock, fetchFileNameId(Eq("file.cpp")));
@@ -431,53 +401,10 @@
     auto firstId = cache.fileNameId(Utils::SmallString("file.cpp"));
 
     auto secondId = cache.fileNameId(Utils::SmallString("file.cpp"));
->>>>>>> 77b2c68f
 
     ASSERT_THAT(secondId, firstId);
 }
 
-<<<<<<< HEAD
-TEST_F(SourcePathCache, throw_for_getting_source_name_with_an_invalid_id)
-{
-    SourceNameId sourceNameId;
-
-    ASSERT_THROW(cache.sourceName(sourceNameId), QmlDesigner::NoSourceNameForInvalidSourceNameId);
-}
-
-TEST_F(SourcePathCache, get_a_source_name)
-{
-    SourceNameId sourceNameId{sourceNameId42};
-
-    auto sourceName = cache.sourceName(sourceNameId);
-
-    ASSERT_THAT(sourceName, Eq(Utils::SmallStringView{"file.cpp"}));
-}
-
-TEST_F(SourcePathCache, get_a_source_name_with_cached_source_name_id)
-{
-    SourceNameId sourceNameId{sourceNameId42};
-    cache.sourceName(sourceNameId);
-
-    auto sourceName = cache.sourceName(sourceNameId);
-
-    ASSERT_THAT(sourceName, Eq(Utils::SmallStringView{"file.cpp"}));
-}
-
-TEST_F(SourcePathCache, source_name_calls_fetch_source_name)
-{
-    EXPECT_CALL(storageMock, fetchSourceName(Eq(sourceNameId42)));
-
-    cache.sourceName(sourceNameId42);
-}
-
-TEST_F(SourcePathCache, second_source_name_calls_not_fetch_source_name)
-{
-    cache.sourceName(sourceNameId42);
-
-    EXPECT_CALL(storageMock, fetchSourceName(_)).Times(0);
-
-    cache.sourceName(sourceNameId42);
-=======
 TEST_F(SourcePathCache, throw_for_getting_file_name_with_an_invalid_id)
 {
     FileNameId fileNameId;
@@ -518,7 +445,6 @@
     EXPECT_CALL(storageMock, fetchFileName(_)).Times(0);
 
     cache.fileName(fileNameId42);
->>>>>>> 77b2c68f
 }
 
 } // namespace