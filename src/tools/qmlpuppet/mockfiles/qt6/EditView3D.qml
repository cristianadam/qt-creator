// Copyright (C) 2019 The Qt Company Ltd.
// SPDX-License-Identifier: LicenseRef-Qt-Commercial OR GPL-3.0-only WITH Qt-GPL-exception-1.0

import QtQuick
import QtQuick3D
import MouseArea3D

Item {
    id: viewRoot
    width: 1024
    height: 768
    visible: true

    property Node activeScene: null
    property int activeViewport: 0
    property var editViews: [null, null, null, null]
    property var usePerspective: [true, false, false, false]
    property var overlayViews: [overlayView0, overlayView1, overlayView2, overlayView3]
    property var cameraControls: [cameraControl0, cameraControl1, cameraControl2, cameraControl3]
    property var viewRects: [viewRect0, viewRect1, viewRect2, viewRect3]
    property var materialOverrides:
        [DebugSettings.None, DebugSettings.None, DebugSettings.None, DebugSettings.None]
    property var showWireframes: [false, false, false, false]
    property var activeEditView: editViews[activeViewport]
    property var activeOverlayView: overlayViews[activeViewport]
    property string sceneId

    property bool showEditLight: false
    property bool showGrid: true
    property bool showLookAt: true
    property bool showSelectionBox: true
    property bool showIconGizmo: true
    property bool showCameraFrustum: false
    property bool showParticleEmitter: false
    property bool globalOrientation: false
    property alias contentItem: contentItem
    property color backgroundGradientColorStart: "#222222"
    property color backgroundGradientColorEnd: "#999999"
    property color gridColor: "#cccccc"
    property color viewportBorderColor: "#aaaaaaaa"
    property bool syncEnvBackground: true
    property string activePreset: "Single"
    property bool flyMode: false
    property bool showCameraSpeed: false
    property string cameraViewMode

    // The presets used to customize the display of the viewports
    property var viewportPresets: {
        "Single": {
            numViewports: 1,
            viewRects: [
                { x: 0.0, y: 0.0, width: 1.0, height: 1.0 }
            ]
        },
        "Quad": {
            numViewports: 4,
            viewRects: [
                { x: 0.0, y: 0.0, width: 0.5, height: 0.5 },
                { x: 0.5, y: 0.0, width: 0.5, height: 0.5 },
                { x: 0.0, y: 0.5, width: 0.5, height: 0.5 },
                { x: 0.5, y: 0.5, width: 0.5, height: 0.5 }
            ]
        },
        "3Left1Right": {
            numViewports: 4,
            viewRects: [
                { x: 0.0,  y: 0.0,  width: 0.25, height: 0.33 },
                { x: 0.0,  y: 0.33, width: 0.25, height: 0.34 },
                { x: 0.0,  y: 0.67, width: 0.25, height: 0.33 },
                { x: 0.25, y: 0.0,  width: 0.75, height: 1.0  }
            ]
        },
        "2Horizontal": {
            numViewports: 2,
            viewRects: [
                { x: 0.0, y: 0.0,  width: 1.0, height: 0.5 },
                { x: 0.0, y: 0.5,  width: 1.0, height: 0.5 }
            ]
        },
        "2Vertical": {
            numViewports: 2,
            viewRects: [
                { x: 0.0, y: 0.0,  width: 0.5, height: 1.0 },
                { x: 0.5, y: 0.0,  width: 0.5, height: 1.0 }
            ]
        }
        //TODO: reset of presets
    };

    enum SelectionMode { Item, Group }
    enum TransformMode { Move, Rotate, Scale }

    property int selectionMode: EditView3D.SelectionMode.Item
    property int transformMode: EditView3D.TransformMode.Move

    property Node selectedNode: null // This is multiSelectionNode in multi-selection case
    property var selectedNodes: [] // All selected nodes
    property int selectionBoxCount: 0
    property alias multiSelectionNode: multiSelectionNode

    property rect viewPortRect: Qt.rect(0, 0, 1000, 1000)
    property Node activeParticleSystem: null
    property bool shuttingDown: false

    // Always normalized [0.0…1.0]
    property real dividerX: 0.5       // Vertical split (left & right)
    property real dividerY: 0.5       // Horizontal split (top & bottom)

    // Only used in “3Left1Right”
    property real dividerY1: 0.3333     // first horizontal in left column
    property real dividerY2: 0.6667     // secnd horizontal in left column

    property real fps: 0

    signal selectionChanged(var selectedNodes)
    signal commitObjectProperty(var objects, var propNames)
    signal changeObjectProperty(var objects, var propNames)
    signal notifyActiveSceneChange()
    signal notifyActiveViewportChange(int index)

    onUsePerspectiveChanged:      _generalHelper.storeToolState(sceneId, "usePerspective", usePerspective)
    onShowEditLightChanged:       _generalHelper.storeToolState(sceneId, "showEditLight", showEditLight)
    onGlobalOrientationChanged:   _generalHelper.storeToolState(sceneId, "globalOrientation", globalOrientation)
    onShowGridChanged:            _generalHelper.storeToolState(sceneId, "showGrid", showGrid);
    onShowLookAtChanged:          _generalHelper.storeToolState(sceneId, "showLookAt", showLookAt);
    onSyncEnvBackgroundChanged:   _generalHelper.storeToolState(sceneId, "syncEnvBackground", syncEnvBackground);
    onShowSelectionBoxChanged:    _generalHelper.storeToolState(sceneId, "showSelectionBox", showSelectionBox);
    onShowIconGizmoChanged:       _generalHelper.storeToolState(sceneId, "showIconGizmo", showIconGizmo);
    onShowCameraFrustumChanged:   _generalHelper.storeToolState(sceneId, "showCameraFrustum", showCameraFrustum);
    onCameraViewModeChanged:      _generalHelper.storeToolState(sceneId, "cameraViewMode", cameraViewMode)
    onShowParticleEmitterChanged: _generalHelper.storeToolState(sceneId, "showParticleEmitter", showParticleEmitter);
    onSelectionModeChanged:       _generalHelper.storeToolState(sceneId, "selectionMode", selectionMode);
    onTransformModeChanged:       _generalHelper.storeToolState(sceneId, "transformMode", transformMode);
    onMaterialOverridesChanged:   _generalHelper.storeToolState(sceneId, "matOverride", materialOverrides);
    onShowWireframesChanged:      _generalHelper.storeToolState(sceneId, "showWireframe", showWireframes);
    onActivePresetChanged: {
        _generalHelper.storeToolState(sceneId, "activePreset", activePreset);
        _generalHelper.requestOverlayUpdate();
    }
    onActiveViewportChanged: {
        _generalHelper.storeToolState(sceneId, "activeViewport", activeViewport);
        cameraControls[activeViewport].forceActiveFocus();
        notifyActiveViewportChange(activeViewport);
    }

    onActiveSceneChanged: updateActiveScene()

    function aboutToShutDown()
    {
        shuttingDown = true;
    }

    function createEditViews()
    {
        var component = Qt.createComponent("SceneView3D.qml");
        if (component.status === Component.Ready) {
            for (var i = 0; i < 4; ++i) {
                editViews[i] = component.createObject(viewRects[i],
                                                      {"usePerspective": usePerspective[i],
                                                       "showSceneLight": showEditLight,
                                                       "showGrid": showGrid,
                                                       "gridColor": gridColor,
                                                       "importScene": activeScene,
                                                       "cameraLookAt": cameraControls[i]._lookAtPoint,
                                                       "z": 1,
                                                       "sceneEnv.debugSettings.materialOverride": materialOverrides[i],
                                                       "sceneEnv.debugSettings.wireframeEnabled": showWireframes[i],
                                                       "selectedNode": selectedNode});
                editViews[i].showSceneLight = Qt.binding(function() {return showEditLight;});
                editViews[i].showGrid = Qt.binding(function() {return showGrid;});
                editViews[i].gridColor = Qt.binding(function() {return gridColor;});
                editViews[i].selectedNode = Qt.binding(function() {return selectedNode;});
            }
            editViews[0].cameraLookAt = Qt.binding(function() {return cameraControl0._lookAtPoint;});
            editViews[1].cameraLookAt = Qt.binding(function() {return cameraControl1._lookAtPoint;});
            editViews[2].cameraLookAt = Qt.binding(function() {return cameraControl2._lookAtPoint;});
            editViews[3].cameraLookAt = Qt.binding(function() {return cameraControl3._lookAtPoint;});

            editViews[0].sceneEnv.debugSettings.materialOverride = Qt.binding(function() {return materialOverrides[0];});
            editViews[1].sceneEnv.debugSettings.materialOverride = Qt.binding(function() {return materialOverrides[1];});
            editViews[2].sceneEnv.debugSettings.materialOverride = Qt.binding(function() {return materialOverrides[2];});
            editViews[3].sceneEnv.debugSettings.materialOverride = Qt.binding(function() {return materialOverrides[3];});

            editViews[0].usePerspective = Qt.binding(function() {return usePerspective[0];});
            editViews[1].usePerspective = Qt.binding(function() {return usePerspective[1];});
            editViews[2].usePerspective = Qt.binding(function() {return usePerspective[2];});
            editViews[3].usePerspective = Qt.binding(function() {return usePerspective[3];});

            editViews[0].sceneEnv.debugSettings.wireframeEnabled = Qt.binding(function() {return showWireframes[0];});
            editViews[1].sceneEnv.debugSettings.wireframeEnabled = Qt.binding(function() {return showWireframes[1];});
            editViews[2].sceneEnv.debugSettings.wireframeEnabled = Qt.binding(function() {return showWireframes[2];});
            editViews[3].sceneEnv.debugSettings.wireframeEnabled = Qt.binding(function() {return showWireframes[3];});

            selectionBoxCount = 0;
            editViewsChanged();
            cameraControls[activeViewport].forceActiveFocus();
            return true;
        }
        return false;
    }

    function updateActiveScene()
    {
        let viewsDeleted = false;
        for (var i = 0; i < editViews.length; ++i) {
            if (editViews[i]) {
                editViews[i].visible = false;
                editViews[i].destroy();
                editViews[i] = null;
                viewsDeleted = true;
            }
        }

        // importScene cannot be updated after initial set, so we need to reconstruct entire View3D
        if (createEditViews()) {
            if (activeScene) {
                var toolStates = _generalHelper.getToolStates(sceneId);
                if (Object.keys(toolStates).length > 0) {
                    updateToolStates(toolStates, true);
                } else {
                    // Don't inherit the edit light state from the previous scene, but rather
                    // turn the edit light on for scenes that do not have any scene
                    // lights, and turn it off for scenes that have.
                    var hasSceneLight = false;
                    for (var j = 0; j < overlayView0.lightIconGizmos.length; ++j) {
                        if (overlayView0.lightIconGizmos[j].scene === activeScene) {
                            hasSceneLight = true;
                            break;
                        }
                    }
                    showEditLight = !hasSceneLight && !_generalHelper.sceneHasLightProbe(sceneId);

                    // Don't inherit camera angles from the previous scene
                    for (let i = 0; i < 4; ++i)
                        cameraControls[i].restoreDefaultState();

                    storeCurrentToolStates();
                }
            } else {
                // When active scene is deleted, this function gets called by object deletion
                // handlers without going through setActiveScene, so make sure sceneId is cleared.
                // This is skipped during application shutdown, as calling QQuickText::setText()
                // during application shutdown can crash the application.
                if (!shuttingDown) {
                    sceneId = "";
                    storeCurrentToolStates();
                }
            }

            updateEnvBackground();

            notifyActiveSceneChange();
        } else if (viewsDeleted) {
            editViewsChanged();
        }
    }

    function setActiveScene(newScene, newSceneId)
    {
        var needExplicitUpdate = !activeScene && !newScene;

        sceneId = newSceneId;
        activeScene = newScene;

        if (needExplicitUpdate)
            updateActiveScene();
    }

    function handleActiveSceneIdChange(newId)
    {
        if (sceneId !== newId) {
            sceneId = newId;
            storeCurrentToolStates();
        }
    }

    function fitToView()
    {
        if (activeEditView) {
            var boxModels = [];
            if (selectedNodes.length > 1) {
                for (var i = 0; i < selectedNodes.length; ++i) {
                    if (selectionBoxCount > i)
                        boxModels.push(activeEditView.selectionBoxes[i].model)
                }
            } else if (selectedNodes.length > 0 && selectionBoxCount > 0) {
                boxModels.push(activeEditView.selectionBoxes[0].model);
            }
            cameraControls[activeViewport].focusObject(
                        boxModels, activeEditView.camera.eulerRotation, true, false);
        }
    }

    function alignCamerasToView(cameraNodes)
    {
        if (activeEditView) {
            cameraControls[activeViewport].alignCameras(cameraNodes);
            var propertyNames = ["position", "eulerRotation"];
            viewRoot.changeObjectProperty(cameraNodes, propertyNames);
            viewRoot.commitObjectProperty(cameraNodes, propertyNames);
        }
    }

    function alignViewToCamera(cameraNodes)
    {
        if (activeEditView)
            cameraControls[activeViewport].alignView(cameraNodes);
    }

    function updateBackgroundColors(colors)
    {
        if (colors.length === 1) {
            backgroundGradientColorStart = colors[0];
            backgroundGradientColorEnd = colors[0];
        } else {
            backgroundGradientColorStart = colors[0];
            backgroundGradientColorEnd = colors[1];
        }
    }

    function updateEnvBackground()
    {
        updateBackgroundColors(_generalHelper.bgColor);

        if (!editViews[0])
            return;

        for (var i = 0; i < 4; ++i) {
            if (syncEnvBackground) {
                if (_generalHelper.hasSceneEnvironmentData(sceneId)) {
                    let bgMode = _generalHelper.sceneEnvironmentBgMode(sceneId);
                    if ((!_generalHelper.sceneEnvironmentLightProbe(sceneId) && bgMode === SceneEnvironment.SkyBox)
                        || (!_generalHelper.sceneEnvironmentSkyBoxCubeMap(sceneId) && bgMode === SceneEnvironment.SkyBoxCubeMap)) {
                        editViews[i].sceneEnv.backgroundMode = SceneEnvironment.Color;
                    } else {
                        editViews[i].sceneEnv.backgroundMode = bgMode;
                    }
                    editViews[i].sceneEnv.lightProbe = _generalHelper.sceneEnvironmentLightProbe(sceneId);
                    editViews[i].sceneEnv.skyBoxCubeMap = _generalHelper.sceneEnvironmentSkyBoxCubeMap(sceneId);
                    editViews[i].sceneEnv.clearColor = _generalHelper.sceneEnvironmentColor(sceneId);
                } else if (activeScene) {
                    _generalHelper.updateSceneEnvToLast(editViews[i].sceneEnv,
                                                        editViews[i].defaultLightProbe,
                                                        editViews[i].defaultCubeMap);
                }
            } else {
                editViews[i].sceneEnv.backgroundMode = SceneEnvironment.Transparent;
                editViews[i].sceneEnv.lightProbe = null;
                editViews[i].sceneEnv.skyBoxCubeMap = null;
                editViews[i].sceneEnv.clearColor = "transparent";
            }
        }
    }

    // If resetToDefault is true, tool states not specifically set to anything will be reset to
    // their default state.
    function updateToolStates(toolStates, resetToDefault)
    {
        if ("showEditLight" in toolStates)
            showEditLight = toolStates.showEditLight;
        else if (resetToDefault)
            showEditLight = false;

        if ("showGrid" in toolStates)
            showGrid = toolStates.showGrid;
        else if (resetToDefault)
            showGrid = true;

        if ("showLookAt" in toolStates)
            showLookAt = toolStates.showLookAt;
        else if (resetToDefault)
            showLookAt = true;

        if ("syncEnvBackground" in toolStates) {
            syncEnvBackground = toolStates.syncEnvBackground;
            updateEnvBackground();
        } else if (resetToDefault) {
            syncEnvBackground = true;
            updateEnvBackground();
        }

        if ("showSelectionBox" in toolStates)
            showSelectionBox = toolStates.showSelectionBox;
        else if (resetToDefault)
            showSelectionBox = true;

        if ("showIconGizmo" in toolStates)
            showIconGizmo = toolStates.showIconGizmo;
        else if (resetToDefault)
            showIconGizmo = true;

        if ("showCameraFrustum" in toolStates)
            showCameraFrustum = toolStates.showCameraFrustum;
        else if (resetToDefault)
            showCameraFrustum = false;

        if ("cameraViewMode" in toolStates)
            cameraViewMode = toolStates.cameraViewMode
        else if (resetToDefault)
            cameraViewMode = "CameraOff"

        if ("showParticleEmitter" in toolStates)
            showParticleEmitter = toolStates.showParticleEmitter;
        else if (resetToDefault)
            showParticleEmitter = false;

        if ("usePerspective" in toolStates)
            usePerspective = toolStates.usePerspective;
        else if (resetToDefault)
            usePerspective = [true, false, false, false];

        if ("globalOrientation" in toolStates)
            globalOrientation = toolStates.globalOrientation;
        else if (resetToDefault)
            globalOrientation = false;

        if ("selectionMode" in toolStates)
            selectionMode = toolStates.selectionMode;
        else if (resetToDefault)
            selectionMode = EditView3D.SelectionMode.Item;

        if ("transformMode" in toolStates)
            transformMode = toolStates.transformMode;
        else if (resetToDefault)
            transformMode = EditView3D.TransformMode.Move;

        for (var i = 0; i < 4; ++i) {
            let propId = "editCamState" + i;
            if (propId in toolStates)
                cameraControls[i].restoreCameraState(toolStates[propId]);
            else if (resetToDefault)
                cameraControls[i].restoreDefaultState();
        }

        if ("flyMode" in toolStates) {
            flyMode = toolStates.flyMode;
            viewRoot.showCameraSpeed = false;
        } else if (resetToDefault) {
            flyMode = false;
            viewRoot.showCameraSpeed = false;
        }

        if ("activePreset" in toolStates)
            activePreset = toolStates.activePreset;
        else if (resetToDefault)
            activePreset = "Quad";
<<<<<<< HEAD
        applyViewportPreset(activePreset)
=======

        applyViewportPreset(activePreset);
>>>>>>> d5157f8d

        if ("activeViewport" in toolStates)
            activeViewport = toolStates.activeViewport;
        else if (resetToDefault)
            activeViewport = 0;

        if ("showWireframe" in toolStates)
            showWireframes = toolStates.showWireframe;
        else if (resetToDefault)
            showWireframes = [false, false, false, false];

        if ("matOverride" in toolStates)
            materialOverrides = toolStates.matOverride;
        else if (resetToDefault)
            materialOverrides = [DebugSettings.None, DebugSettings.None, DebugSettings.None, DebugSettings.None];
    }

    function storeCurrentToolStates()
    {
        _generalHelper.storeToolState(sceneId, "showEditLight", showEditLight)
        _generalHelper.storeToolState(sceneId, "showGrid", showGrid)
        _generalHelper.storeToolState(sceneId, "showLookAt", showLookAt)
        _generalHelper.storeToolState(sceneId, "syncEnvBackground", syncEnvBackground)
        _generalHelper.storeToolState(sceneId, "showSelectionBox", showSelectionBox)
        _generalHelper.storeToolState(sceneId, "showIconGizmo", showIconGizmo)
        _generalHelper.storeToolState(sceneId, "showCameraFrustum", showCameraFrustum)
        _generalHelper.storeToolState(sceneId, "cameraViewMode", cameraViewMode)
        _generalHelper.storeToolState(sceneId, "showParticleEmitter", showParticleEmitter)
        _generalHelper.storeToolState(sceneId, "usePerspective", usePerspective)
        _generalHelper.storeToolState(sceneId, "globalOrientation", globalOrientation)
        _generalHelper.storeToolState(sceneId, "selectionMode", selectionMode);
        _generalHelper.storeToolState(sceneId, "transformMode", transformMode);
        _generalHelper.storeToolState(sceneId, "activePreset", activePreset)
        _generalHelper.storeToolState(sceneId, "activeViewport", activeViewport)
        _generalHelper.storeToolState(sceneId, "showWireframe", showWireframes)
        _generalHelper.storeToolState(sceneId, "matOverride", materialOverrides)

        for (var i = 0; i < 4; ++i)
            cameraControls[i].storeCameraState(0);
    }

    function ensureSelectionBoxes(count)
    {
        for (var i = 0; i < 4; ++i) {
            if (editViews[i])
                editViews[i].ensureSelectionBoxes(count);
        }

        selectionBoxCount = count;
    }

    function selectObjects(objects)
    {
        // Create selection boxes as necessary. One more box than is actually needed is created, so
        // that we always have a previously created box to use for new selection.
        // This fixes an occasional visual glitch when creating a new box.
        ensureSelectionBoxes(objects.length + 1)

        for (var idx = 0; idx < 4; ++idx) {
            if (editViews[idx]) {
                var i;
                for (i = 0; i < objects.length; ++i)
                    editViews[idx].selectionBoxes[i].targetNode = objects[i];
                for (i = objects.length; i < editViews[idx].selectionBoxes.length; ++i)
                    editViews[idx].selectionBoxes[i].targetNode = null;
            }
        }

        selectedNodes = objects;
        if (objects.length === 0) {
            selectedNode = null;
        } else if (objects.length > 1) {
            selectedNode = multiSelectionNode;
            _generalHelper.setMultiSelectionTargets(multiSelectionNode, objects);
        } else {
            selectedNode = objects[0];
        }
    }

    function handleObjectClicked(object, button, multi)
    {
        if (object instanceof View3D) {
            // View3D can be the resolved pick target in case the 3D editor is showing content
            // of a component that has View3D as root. In that case locking is resolved on C++ side
            // and we ignore multiselection.
            selectObjects([]);
            selectionChanged([object]);
            return;
        }

        var clickedObject;

        // Click on locked object is treated same as click on empty space
        if (!_generalHelper.isLocked(object))
            clickedObject = object;

        if (selectionMode === EditView3D.SelectionMode.Group) {
            while (clickedObject && clickedObject !== activeScene
                   && (activeScene instanceof Model || clickedObject.parent !== activeScene)) {
                clickedObject = clickedObject.parent;
            }
        }
        // Object selection logic:
        // Regular click: Clear any multiselection, single-selects the clicked object
        // Ctrl-click: No objects selected: Act as single select
        //             One or more objects selected: Multiselect
        // Null object always clears entire selection
        var newSelection = [];
        if (clickedObject) {
            if (button === Qt.RightButton) {
                // Right-clicking does only single selection (when clickedObject is unselected)
                // This is needed for selecting a target for the context menu
                if (!selectedNodes.includes(clickedObject))
                    newSelection[0] = clickedObject;
                else
                    newSelection = selectedNodes;
            } else if (multi && selectedNodes.length > 0) {
                var deselect = false;
                for (var i = 0; i < selectedNodes.length; ++i) {
                    // Multiselecting already selected object clears that object from selection
                    if (selectedNodes[i] !== clickedObject)
                        newSelection[newSelection.length] = selectedNodes[i];
                    else
                        deselect = true;
                }
                if (!deselect)
                    newSelection[newSelection.length] = clickedObject;
            } else {
                newSelection[0] = clickedObject;
            }
        }
        selectObjects(newSelection);
        selectionChanged(newSelection);
    }

    //TODO: only update the active viewport views
    function addLightGizmo(scene, obj)
    {
        for (var i = 0; i < 4; ++i)
            overlayViews[i].addLightGizmo(scene, obj);
    }

    function addCameraGizmo(scene, obj)
    {
        for (var i = 0; i < 4; ++i)
            overlayViews[i].addCameraGizmo(scene, obj);
    }

    function addParticleSystemGizmo(scene, obj)
    {
        for (var i = 0; i < 4; ++i)
            overlayViews[i].addParticleSystemGizmo(scene, obj);
    }

    function addParticleEmitterGizmo(scene, obj)
    {
        for (var i = 0; i < 4; ++i)
            overlayViews[i].addParticleEmitterGizmo(scene, obj);
    }

    function addReflectionProbeGizmo(scene, obj)
    {
        for (var i = 0; i < 4; ++i)
            overlayViews[i].addReflectionProbeGizmo(scene, obj);
    }

    function releaseLightGizmo(obj)
    {
        for (var i = 0; i < 4; ++i)
            overlayViews[i].releaseLightGizmo(obj);
    }

    function releaseCameraGizmo(obj)
    {
        for (var i = 0; i < 4; ++i)
            overlayViews[i].releaseCameraGizmo(obj);
    }

    function releaseParticleSystemGizmo(obj)
    {
        for (var i = 0; i < 4; ++i)
            overlayViews[i].releaseParticleSystemGizmo(obj);
    }

    function releaseParticleEmitterGizmo(obj)
    {
        for (var i = 0; i < 4; ++i)
            overlayViews[i].releaseParticleEmitterGizmo(obj);
    }

    function releaseReflectionProbeGizmo(obj)
    {
        for (var i = 0; i < 4; ++i)
            overlayViews[i].releaseReflectionProbeGizmo(obj);
    }

    function updateLightGizmoScene(scene, obj)
    {
        for (var i = 0; i < 4; ++i)
            overlayViews[i].updateLightGizmoScene(scene, obj);
    }

    function updateCameraGizmoScene(scene, obj)
    {
        for (var i = 0; i < 4; ++i)
            overlayViews[i].updateCameraGizmoScene(scene, obj);
    }

    function updateParticleSystemGizmoScene(scene, obj)
    {
        for (var i = 0; i < 4; ++i)
            overlayViews[i].updateParticleSystemGizmoScene(scene, obj);
    }

    function updateParticleEmitterGizmoScene(scene, obj)
    {
        for (var i = 0; i < 4; ++i)
            overlayViews[i].updateParticleEmitterGizmoScene(scene, obj);
    }

    function updateReflectionProbeGizmoScene(scene, obj)
    {
        for (var i = 0; i < 4; ++i)
            overlayViews[i].updateReflectionProbeGizmoScene(scene, obj);
    }

    function resolveViewportPoint(x, y)
    {
        let rect = viewRects[activeViewport];
        // Check invisible or out or range, then fallback to original origin
        if (!rect || !rect.visible)
            return Qt.point(x, y);

        // Transform topleft of the active viewport to be the origin
        return Qt.point(x - rect.x, y - rect.y);
    }

    function updateActiveViewport(x, y)
    {
        for (let i = 0; i < 4; ++i) {
            let rect = viewRects[i];
            if (!rect.visible)
                continue;

            if (x >= rect.x && x <= rect.x + rect.width
             && y >= rect.y && y <= rect.y + rect.height) {
                activeViewport = i;
                return;
            }
        }

        // TODO: if click outside all visible viewRects, do nothing
        // or reset to e.g. activeVireport = -1 or 0
    }

    function gizmoAt(x, y)
    {
        updateActiveViewport(x, y);
        let viewportPoint = resolveViewportPoint(x, y);

        return activeOverlayView.gizmoAt(viewportPoint.x, viewportPoint.y);
    }

    function rotateEditCamera(angles)
    {
        cameraControls[activeViewport].rotateCamera(angles);
    }

    function moveEditCamera(amounts)
    {
        cameraControls[activeViewport].moveCamera(amounts);
    }

<<<<<<< HEAD
=======
    function resetDividers()
    {
        dividerX = activePreset === "3Left1Right" ? 0.25 : 0.5
        dividerY = 0.5

        verticalResizer.x = dividerX * viewContainer.width
        horizontalResizer.y = dividerY * viewContainer.height
    }

>>>>>>> d5157f8d
    // Update viewports based on selected preset
    function applyViewportPreset(presetName)
    {
        let preset = viewportPresets[presetName];
        if (!preset)
            return;

        let count = preset.numViewports;

        for (let i = 0; i < 4; ++i) {
            if (i < count) {
                viewRects[i].visible = true;
                viewRects[i].x = preset.viewRects[i].x * viewContainer.width;
                viewRects[i].y = preset.viewRects[i].y * viewContainer.height;
                viewRects[i].width = preset.viewRects[i].width * viewContainer.width;
                viewRects[i].height = preset.viewRects[i].height * viewContainer.height;
            } else {
                viewRects[i].visible = false;
            }
        }
<<<<<<< HEAD

        //TODO: Do we need this here?
        cameraView.updateSnapping();
=======
        resetDividers();
        updateViewRects();

        //TODO: Do we need this here?
        cameraView.updateSnapping();
    }

    // Updates the position, size, and visibility of viewports based on the selected
    // viewport preset and resizer(s) position.
    function updateViewRects()
    {
        var w = viewContainer.width, h = viewContainer.height
        switch (activePreset) {
        case "Single":
            viewRect0.width = w;
            viewRect0.height = h;
            viewRect1.visible = viewRect2.visible = viewRect3.visible = false;
            break;

        case "2Vertical":
            viewRect0.width = dividerX * w;
            viewRect0.height = h;
            viewRect1.x = dividerX * w;
            viewRect1.y = 0;
            viewRect1.width = (1 - dividerX) * w;
            viewRect1.height = h;
            viewRect2.visible = viewRect3.visible = false;
            break

        case "2Horizontal":
            viewRect0.width = w;
            viewRect0.height = dividerY * h;
            viewRect1.x = 0;
            viewRect1.y = dividerY * h;
            viewRect1.width = w;
            viewRect1.height = (1 - dividerY) * h;
            viewRect2.visible = viewRect3.visible = false;
            break

        case "Quad":
            // top‑left
            viewRect0.width = dividerX * w;
            viewRect0.height = dividerY * h;
            // top‑right
            viewRect1.x = dividerX * w;
            viewRect1.y = 0;
            viewRect1.width = (1 - dividerX) * w;
            viewRect1.height = dividerY * h;
            // bottom‑left
            viewRect2.x = 0;
            viewRect2.y = dividerY * h;
            viewRect2.width = dividerX * w;
            viewRect2.height = (1 - dividerY) * h;
            // bottom‑right
            viewRect3.x = dividerX * w;
            viewRect3.y = dividerY * h
            viewRect3.width = (1 - dividerX) * w;
            viewRect3.height = (1 - dividerY) * h;
            break

        case "3Left1Right":
            // left column 3 rows
            viewRect0.width = dividerX * w;
            viewRect0.height = dividerY1 * h;

            viewRect1.x = 0;
            viewRect1.y = dividerY1 * h;
            viewRect1.width = dividerX * w;
            viewRect1.height = (dividerY2 - dividerY1) * h;

            viewRect2.x = 0;
            viewRect2.y = dividerY2 * h;
            viewRect2.width = dividerX * w;
            viewRect2.height = (1 - dividerY2) * h;

            // big right view
            viewRect3.x = dividerX * w;
            viewRect3.y = 0;
            viewRect3.width = (1 - dividerX) * w;
            viewRect3.height = h;
            break
        }

        // Request overlays to redraw
        _generalHelper.requestOverlayUpdate();
>>>>>>> d5157f8d
    }

    Component.onCompleted: {
        createEditViews();
        selectObjects([]);
        applyViewportPreset(activePreset)
        // Work-around the fact that the projection matrix for the camera is not calculated until
        // the first frame is rendered, so any initial calls to mapFrom3DScene() will fail.
        _generalHelper.requestOverlayUpdate();
    }

    onWidthChanged: {
        applyViewportPreset(activePreset)
        _generalHelper.requestOverlayUpdate()
    }
    onHeightChanged: {
        applyViewportPreset(activePreset)
        _generalHelper.requestOverlayUpdate()
    }

    Connections {
        target: _generalHelper
        function onLockedStateChanged(node)
        {
            for (var i = 0; i < 4; ++i)
                overlayViews[i].handleLockedStateChange(node);
        }

        function onHiddenStateChanged(node)
        {
            for (var i = 0; i < 4; ++i)
                overlayViews[i].handleHiddenStateChange(node);
        }

        function onUpdateDragTooltip()
        {
            gizmoLabel.updateLabel();
            rotateGizmoLabel.updateLabel();
        }

        function onSceneEnvDataChanged()
        {
            updateEnvBackground();
        }

        function onCameraSpeedChanged() {
            _generalHelper.requestTimerEvent("hideSpeed", 1000);
            viewRoot.showCameraSpeed = true
        }

        function onRequestedTimerEvent(timerId) {
            if (timerId === "hideSpeed") {
                viewRoot.showCameraSpeed = false;
                _generalHelper.requestRender();
            }
        }
    }

    // Shared nodes of the overlay, set as importScene on all overlay views.
    // Content here can be used as is on all viewports.
    // Nodes that utilize autoscaling or otherwise need to have different appearance on each viewport
    // need to have separate copy on each viewport.
    Node {
        id: overlayScene

        Node {
            id: multiSelectionNode
            objectName: "multiSelectionNode"
        }
    }

    Item {
        id: contentItem
        anchors.fill: parent

        Item {
            id: viewContainer
            anchors.fill: parent

            Gradient {
                id: bgGradient
                GradientStop { position: 1.0; color: backgroundGradientColorStart }
                GradientStop { position: 0.0; color: backgroundGradientColorEnd }
            }

            Rectangle {
                id: viewRect0
                gradient: bgGradient
                border.width: 1
                border.color: viewportBorderColor
                OverlayView3D {
                    id: overlayView0
                    editView: viewRoot.editViews[0]
                    viewRoot: viewRoot
                    importScene: overlayScene

                    onChangeObjectProperty: (nodes, props) => {
                        viewRoot.changeObjectProperty(nodes, props);
                    }
                    onCommitObjectProperty: (nodes, props) => {
                        viewRoot.commitObjectProperty(nodes, props);
                    }
                }
                EditCameraController {
                    id: cameraControl0
                    viewRoot: viewRoot
                    viewportId: 0
                }
            }

            Rectangle {
                id: viewRect1
                gradient: bgGradient
                border.width: 1
                border.color: viewportBorderColor
                OverlayView3D {
                    id: overlayView1
                    editView: viewRoot.editViews[1]
                    viewRoot: viewRoot
                    importScene: overlayScene

                    onChangeObjectProperty: (nodes, props) => {
                        viewRoot.changeObjectProperty(nodes, props);
                    }
                    onCommitObjectProperty: (nodes, props) => {
                        viewRoot.commitObjectProperty(nodes, props);
                    }
                }
                EditCameraController {
                    id: cameraControl1
                    viewRoot: viewRoot
                    viewportId: 1
                }
            }

            Rectangle {
                id: viewRect2
                gradient: bgGradient
                border.width: 1
                border.color: viewportBorderColor
                OverlayView3D {
                    id: overlayView2
                    editView: viewRoot.editViews[2]
                    viewRoot: viewRoot
                    importScene: overlayScene

                    onChangeObjectProperty: (nodes, props) => {
                        viewRoot.changeObjectProperty(nodes, props);
                    }
                    onCommitObjectProperty: (nodes, props) => {
                        viewRoot.commitObjectProperty(nodes, props);
                    }
                }
                EditCameraController {
                    id: cameraControl2
                    viewRoot: viewRoot
                    viewportId: 2
                }
            }

            Rectangle {
                id: viewRect3
                gradient: bgGradient
                border.width: 1
                border.color: viewportBorderColor
                OverlayView3D {
                    id: overlayView3
                    editView: viewRoot.editViews[3]
                    viewRoot: viewRoot
                    importScene: overlayScene

                    onChangeObjectProperty: (nodes, props) => {
                        viewRoot.changeObjectProperty(nodes, props);
                    }
                    onCommitObjectProperty: (nodes, props) => {
                        viewRoot.commitObjectProperty(nodes, props);
                    }
                }
                EditCameraController {
                    id: cameraControl3
                    viewRoot: viewRoot
                    viewportId: 3
                }
            }

            // Active viewport highlight
            Rectangle {
                visible: activePreset !== "Single" && viewRects[viewRoot.activeViewport].visible
                x: viewRects[viewRoot.activeViewport].x
                y: viewRects[viewRoot.activeViewport].y
                width: viewRects[viewRoot.activeViewport].width
                height: viewRects[viewRoot.activeViewport].height
                border.width: 2
                border.color: "#57B9FC"
                color: "transparent"
                z: 1000 // Edge case to make sure selection rect drawn over everything
<<<<<<< HEAD
=======
            }

            // Vertical divider (left/right)
            ViewportResizer {
                id: verticalResizer
                orientation: Qt.Vertical
                divider: dividerX
                containerSize: viewContainer.width
                y: 0
                height: viewContainer.height
                visible: viewRoot.activePreset === "2Vertical"
                         || viewRoot.activePreset === "3Left1Right"
                         || viewRoot.activePreset === "Quad"
                onCurrentDividerChanged: (value) => {
                    dividerX = value;
                    updateViewRects();
                }
            }

            // Horizontal divider (top/bottom)
            ViewportResizer {
                id: horizontalResizer

                orientation: Qt.Horizontal
                divider: dividerY
                containerSize: viewContainer.height
                x: 0
                width: viewContainer.width
                visible: viewRoot.activePreset === "2Horizontal"
                         || viewRoot.activePreset === "Quad"
                onCurrentDividerChanged: (value) => {
                    dividerY = value;
                    updateViewRects();
                }
>>>>>>> d5157f8d
            }

            MouseArea {
                anchors.fill: parent
                acceptedButtons: Qt.LeftButton | Qt.RightButton
                hoverEnabled: false
                z: -10

                property MouseArea3D freeDraggerArea
                property point pressPoint
                property bool initialMoveBlock: false

                onPressed: (mouse) => {
                    if (viewRoot.flyMode)
                        return;

                    viewRoot.updateActiveViewport(mouse.x, mouse.y);

                    let viewportPoint = viewRoot.resolveViewportPoint(mouse.x, mouse.y);

                    if (viewRoot.activeEditView) {
                        // First pick overlay to check for hits there
                        var pickResult = _generalHelper.pickViewAt(activeOverlayView,
                                                                   viewportPoint.x, viewportPoint.y);
                        var resolvedResult = _generalHelper.resolvePick(pickResult.objectHit);

                        if (!resolvedResult) {
                            // No hits from overlay view, pick the main scene
                            pickResult = _generalHelper.pickViewAt(viewRoot.activeEditView,
                                                                   viewportPoint.x, viewportPoint.y);
                            resolvedResult = _generalHelper.resolvePick(pickResult.objectHit);
                        }

                        handleObjectClicked(resolvedResult, mouse.button,
                                            mouse.modifiers & Qt.ControlModifier);

                        if (pickResult.objectHit && pickResult.objectHit instanceof Node) {
                            if (transformMode === EditView3D.TransformMode.Move)
                                freeDraggerArea = activeOverlayView.moveGizmo.freeDraggerArea;
                            else if (transformMode === EditView3D.TransformMode.Rotate)
                                freeDraggerArea = activeOverlayView.rotateGizmo.freeDraggerArea;
                            else if (transformMode === EditView3D.TransformMode.Scale)
                                freeDraggerArea = activeOverlayView.scaleGizmo.freeDraggerArea;
                            pressPoint.x = mouse.x;
                            pressPoint.y = mouse.y;
                            initialMoveBlock = true;
                        } else {
                            mouse.accepted = false;
                        }
                    }
                }
                onPositionChanged: (mouse) => {
                    if (freeDraggerArea) {
                        let viewportPoint = viewRoot.resolveViewportPoint(mouse.x, mouse.y);
                        let viewportPress = viewRoot.resolveViewportPoint(pressPoint.x, pressPoint.y);
                        if (initialMoveBlock && Math.abs(viewportPress.x - viewportPoint.x)
                            + Math.abs(viewportPress.y - viewportPoint.y) > 10) {
                            // Don't force press event at actual press, as that puts the gizmo
                            // in free-dragging state, which is bad UX if drag is not actually done
                            freeDraggerArea.forcePressEvent(viewportPress.x, viewportPress.y);
                            freeDraggerArea.forceMoveEvent(viewportPoint.x, viewportPoint.y);
                            initialMoveBlock = false;
                        } else {
                            freeDraggerArea.forceMoveEvent(viewportPoint.x, viewportPoint.y);
                        }
                    }
                }

                function handleRelease(mouse)
                {
                    if (freeDraggerArea) {
                        if (initialMoveBlock) {
                            let viewportPress = viewRoot.resolveViewportPoint(pressPoint.x, pressPoint.y);
                            freeDraggerArea.forceReleaseEvent(viewportPress.x, viewportPress.y);
                        } else {
                            let viewportPoint = viewRoot.resolveViewportPoint(mouse.x, mouse.y);
                            freeDraggerArea.forceReleaseEvent(viewportPoint.x, viewportPoint.y);
                        }
                        freeDraggerArea = null;
                    }
                }

                onReleased: (mouse) => {
                    handleRelease(mouse);
                }
                onCanceled: (mouse) => {
                    handleRelease(mouse);
                }
            }

            Overlay2D {
                id: gizmoLabel
                targetNode: activeOverlayView.moveGizmo.visible ? activeOverlayView.moveGizmo
                                                                : activeOverlayView.scaleGizmo
                targetView: activeOverlayView
                visible: targetNode.dragging
                z: 300

                function updateLabel()
                {
                    // This is skipped during application shutdown, as calling QQuickText::setText()
                    // during application shutdown can crash the application.
                    if (!gizmoLabel.visible || !viewRoot.selectedNode || shuttingDown)
                        return;
                    var targetProperty;
                    if (gizmoLabel.targetNode === activeOverlayView.moveGizmo)
                        gizmoLabelText.text = _generalHelper.snapPositionDragTooltip(viewRoot.selectedNode.position);
                    else
                        gizmoLabelText.text = _generalHelper.snapScaleDragTooltip(viewRoot.selectedNode.scale);
                }

                Connections {
                    target: viewRoot.selectedNode
                    function onPositionChanged() { gizmoLabel.updateLabel() }
                    function onScaleChanged() { gizmoLabel.updateLabel() }
                }

                onVisibleChanged: gizmoLabel.updateLabel()

                Rectangle {
                    color: "white"
                    x: -width / 2
                    y: -height - 8
                    width: gizmoLabelText.width + 4
                    height: gizmoLabelText.height + 4
                    border.width: 1
                    Text {
                        id: gizmoLabelText
                        anchors.centerIn: parent
                    }
                }
            }

            Rectangle {
                id: rotateGizmoLabel
                color: "white"
                width: rotateGizmoLabelText.width + 4
                height: rotateGizmoLabelText.height + 4
                border.width: 1
                visible: activeOverlayView.rotateGizmo.dragging
                z: 300

                Connections {
                    target: activeOverlayView.rotateGizmo
                    function onCurrentMousePosChanged()
                    {
                        let newPos = viewContainer.mapFromItem(
                                activeOverlayView,
                                activeOverlayView.rotateGizmo.currentMousePos.x,
                                activeOverlayView.rotateGizmo.currentMousePos.y);
                        rotateGizmoLabel.x = newPos.x - (10 + rotateGizmoLabel.width);
                        rotateGizmoLabel.y = newPos.y - (10 + rotateGizmoLabel.height);
                    }
                }

                function updateLabel()
                {
                    // This is skipped during application shutdown, as calling QQuickText::setText()
                    // during application shutdown can crash the application.
                    if (!rotateGizmoLabel.visible || !activeOverlayView.rotateGizmo.targetNode || shuttingDown)
                        return;
                    var degrees = activeOverlayView.rotateGizmo.currentAngle * (180 / Math.PI);
                    rotateGizmoLabelText.text = _generalHelper.snapRotationDragTooltip(degrees);
                }

                onVisibleChanged: rotateGizmoLabel.updateLabel()

                Connections {
                    target: activeOverlayView.rotateGizmo
                    function onCurrentAngleChanged() { rotateGizmoLabel.updateLabel() }
                }

                Text {
                    id: rotateGizmoLabelText
                    anchors.centerIn: parent
                }
            }

            Rectangle {
                id: lightGizmoLabel
                color: "white"
                width: lightGizmoLabelText.width + 4
                height: lightGizmoLabelText.height + 4
                border.width: 1
                visible: activeOverlayView.lightGizmo.dragging
                z: 300

                Connections {
                    target: activeOverlayView.lightGizmo
                    function onCurrentMousePosChanged()
                    {
                        let newPos = viewContainer.mapFromItem(
                                activeOverlayView,
                                activeOverlayView.lightGizmo.currentMousePos.x,
                                activeOverlayView.lightGizmo.currentMousePos.y);
                        lightGizmoLabel.x = newPos.x - (10 + lightGizmoLabel.width);
                        lightGizmoLabel.y = newPos.y - (10 + lightGizmoLabel.height);
                    }
                }

                Text {
                    id: lightGizmoLabelText
                    text: activeOverlayView.lightGizmo.currentLabel
                    anchors.centerIn: parent
                }
            }

            CameraView {
                id: cameraView

                showCameraView: viewRoot.cameraViewMode === "ShowSelectedCamera"
                alwaysOn: viewRoot.cameraViewMode === "AlwaysShowCamera"
                targetNode: viewRoot.selectedNode
                activeScene: viewRoot.activeScene
                activeSceneEnvironment: viewRoot.activeEditView.sceneEnv
                preferredCamera: _generalHelper.activeScenePreferredCamera
                preferredSize: Qt.size(viewRoot.width * 0.3, viewRoot.height * 0.3)
                viewPortSize: Qt.size(viewRoot.viewPortRect.width, viewRoot.viewPortRect.height)

                function updateSnapping() {
                    const rect = viewRoot.viewRects[viewRoot.activeViewport];
                    if (!rect || !rect.visible)
                        return;

                    const centerX = rect.x + rect.width / 2;
                    cameraView.snapLeft = centerX < viewContainer.width / 2;
                }

                Connections {
                    target: viewRoot
                    onActiveViewportChanged: cameraView.updateSnapping()
                }
            }
        }

        Text {
            id: sceneLabel
            text: viewRoot.sceneId
            anchors.top: parent.top
            anchors.left: parent.left
            anchors.margins: 4
            font.pixelSize: 14
            color: "white"
        }

        Text {
            id: fpsLabel
            text: viewRoot.fps
            anchors.bottom: parent.bottom
            anchors.left: parent.left
            anchors.margins: 4
            font.pixelSize: 12
            color: "white"
            visible: viewRoot.fps > 0
        }

        Rectangle {
            id: cameraSpeedLabel
            width: 120
            height: 65
            anchors.centerIn: parent
            opacity: 0.6
            radius: 10
            color: "white"
            visible: flyMode && viewRoot.showCameraSpeed
            enabled: false

            Column {
                anchors.fill: parent
                anchors.margins: 8
                spacing: 2
                Text {
                    width: parent.width
                    horizontalAlignment: Text.AlignHCenter
                    text: "Camera Speed"
                    font.pixelSize: 16
                }
                Text {
                    width: parent.width
                    height: 20
                    horizontalAlignment: Text.AlignHCenter
                    verticalAlignment: Text.AlignVCenter
                    font.pixelSize: 20
                    text: _generalHelper.cameraSpeed.toLocaleString(Qt.locale(), 'f', 1)
                }
            }
        }
    }

    Keys.onPressed: (event) => {
        switch (event.key) {
        case Qt.Key_Control:
        case Qt.Key_Shift:
            gizmoLabel.updateLabel();
            rotateGizmoLabel.updateLabel();
            break;
        default:
            break;
        }
        event.accepted = false;
    }

    Keys.onReleased: (event) => {
        switch (event.key) {
        case Qt.Key_Control:
        case Qt.Key_Shift:
            gizmoLabel.updateLabel();
            rotateGizmoLabel.updateLabel();
            break;
        default:
            break;
        }
        event.accepted = false;
    }
}<|MERGE_RESOLUTION|>--- conflicted
+++ resolved
@@ -444,12 +444,8 @@
             activePreset = toolStates.activePreset;
         else if (resetToDefault)
             activePreset = "Quad";
-<<<<<<< HEAD
-        applyViewportPreset(activePreset)
-=======
 
         applyViewportPreset(activePreset);
->>>>>>> d5157f8d
 
         if ("activeViewport" in toolStates)
             activeViewport = toolStates.activeViewport;
@@ -723,8 +719,6 @@
         cameraControls[activeViewport].moveCamera(amounts);
     }
 
-<<<<<<< HEAD
-=======
     function resetDividers()
     {
         dividerX = activePreset === "3Left1Right" ? 0.25 : 0.5
@@ -734,7 +728,6 @@
         horizontalResizer.y = dividerY * viewContainer.height
     }
 
->>>>>>> d5157f8d
     // Update viewports based on selected preset
     function applyViewportPreset(presetName)
     {
@@ -755,11 +748,6 @@
                 viewRects[i].visible = false;
             }
         }
-<<<<<<< HEAD
-
-        //TODO: Do we need this here?
-        cameraView.updateSnapping();
-=======
         resetDividers();
         updateViewRects();
 
@@ -845,7 +833,6 @@
 
         // Request overlays to redraw
         _generalHelper.requestOverlayUpdate();
->>>>>>> d5157f8d
     }
 
     Component.onCompleted: {
@@ -1042,8 +1029,6 @@
                 border.color: "#57B9FC"
                 color: "transparent"
                 z: 1000 // Edge case to make sure selection rect drawn over everything
-<<<<<<< HEAD
-=======
             }
 
             // Vertical divider (left/right)
@@ -1078,7 +1063,6 @@
                     dividerY = value;
                     updateViewRects();
                 }
->>>>>>> d5157f8d
             }
 
             MouseArea {
