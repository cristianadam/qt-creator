--- conflicted
+++ resolved
@@ -138,10 +138,7 @@
 #endif
     void setSceneEnvironmentColor(const PropertyValueContainer &container);
     QVariantList alignCameraList() const;
-<<<<<<< HEAD
-=======
     void updateSceneEnvColorsToHelper();
->>>>>>> 3473d9d3
 
     RenderViewData m_editView3DData;
     RenderViewData m_modelNode3DImageViewData;
