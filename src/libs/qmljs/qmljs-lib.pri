contains(CONFIG, dll) {
    DEFINES += QMLJS_BUILD_DIR
} else {
    DEFINES += QML_BUILD_STATIC_LIB
}

include(parser/parser.pri)
include(../utils/utils.pri)

DEPENDPATH += $$PWD
INCLUDEPATH += $$PWD/..

HEADERS += \
    $$PWD/qmljs_global.h \
    $$PWD/qmljsbind.h \
    $$PWD/qmljsevaluate.h \
    $$PWD/qmljsdocument.h \
    $$PWD/qmljsscanner.h \
    $$PWD/qmljsinterpreter.h \
    $$PWD/qmljslink.h \
    $$PWD/qmljscheck.h \
    $$PWD/qmljsscopebuilder.h \
    $$PWD/qmljslineinfo.h \
    $$PWD/qmljscompletioncontextfinder.h \
<<<<<<< HEAD
    $$PWD/qmljscomponentversion.h \
    $$PWD/qmljsmodelmanagerinterface.h \
=======
    $$PWD/qmljsicontextpane.h \
>>>>>>> 15047f88
    $$PWD/qmljspropertyreader.h \
    $$PWD/qmljsrewriter.h

SOURCES += \
    $$PWD/qmljsbind.cpp \
    $$PWD/qmljsevaluate.cpp \
    $$PWD/qmljsdocument.cpp \
    $$PWD/qmljsscanner.cpp \
    $$PWD/qmljsinterpreter.cpp \
    $$PWD/qmljslink.cpp \
    $$PWD/qmljscheck.cpp \
    $$PWD/qmljsscopebuilder.cpp \
    $$PWD/qmljslineinfo.cpp \
    $$PWD/qmljscompletioncontextfinder.cpp \
    $$PWD/qmljscomponentversion.cpp \
    $$PWD/qmljsmodelmanagerinterface.cpp \
    $$PWD/qmljspropertyreader.cpp \
    $$PWD/qmljsrewriter.cpp

OTHER_FILES += \
    $$PWD/parser/qmljs.g

contains(QT, gui) {
    SOURCES += $$PWD/qmljsindenter.cpp
    HEADERS += $$PWD/qmljsindenter.h
}<|MERGE_RESOLUTION|>--- conflicted
+++ resolved
@@ -22,12 +22,9 @@
     $$PWD/qmljsscopebuilder.h \
     $$PWD/qmljslineinfo.h \
     $$PWD/qmljscompletioncontextfinder.h \
-<<<<<<< HEAD
     $$PWD/qmljscomponentversion.h \
     $$PWD/qmljsmodelmanagerinterface.h \
-=======
     $$PWD/qmljsicontextpane.h \
->>>>>>> 15047f88
     $$PWD/qmljspropertyreader.h \
     $$PWD/qmljsrewriter.h
 
