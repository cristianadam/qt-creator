--- conflicted
+++ resolved
@@ -146,14 +146,9 @@
     for (UiObjectMemberList *it = ast->initializer->members; it; it = it->next) {
         UiObjectMember *member = it->member;
         UiObjectDefinition *component = dynamic_cast<UiObjectDefinition *>(member);
-<<<<<<< HEAD
-        if (!component || toString(component->qualifiedTypeNameId) != "Component") {
-            addWarning(member->firstSourceLocation(), "Expected only 'Component' object definitions");
-=======
-        const QString typeName = Bind::toString(component->qualifiedTypeNameId);
+        const QString typeName = toString(component->qualifiedTypeNameId);
         if (!component || (typeName != "Component" && typeName != "ModuleApi")) {
             addWarning(member->firstSourceLocation(), "Expected only 'Component' and 'ModuleApi' object definitions");
->>>>>>> a9eb8803
             continue;
         }
 
