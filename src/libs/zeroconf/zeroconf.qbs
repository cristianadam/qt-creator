--- conflicted
+++ resolved
@@ -15,16 +15,13 @@
     }
     Properties {
         condition: qbs.targetOS == "linux"
-<<<<<<< HEAD
-        cpp.defines: [ "_GNU_SOURCE", "HAVE_IPV6", "USES_NETLINK", "HAVE_LINUX", "TARGET_OS_LINUX" ]
-=======
         cpp.defines: outer.concat([
-            "_GNU_SOURCE HAVE_IPV6",
+            "_GNU_SOURCE",
+            "HAVE_IPV6",
             "USES_NETLINK",
             "HAVE_LINUX",
             "TARGET_OS_LINUX"
         ])
->>>>>>> c9bd695a
     }
 
     files: [
