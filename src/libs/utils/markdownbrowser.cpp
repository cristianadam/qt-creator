--- conflicted
+++ resolved
@@ -909,53 +909,6 @@
 
 void MarkdownBrowser::mousePressEvent(QMouseEvent *event)
 {
-<<<<<<< HEAD
-    QTextCursor cursor = cursorForPosition(event->pos());
-    if (cursor.isNull()) {
-        QTextBrowser::mousePressEvent(event);
-        return;
-    }
-
-    const QTextCharFormat format = cursor.charFormat();
-    if (format.objectType() != CopyButtonHandler::objectId()) {
-        QTextBrowser::mousePressEvent(event);
-        return;
-    }
-
-    const QTextBlock block = cursor.block();
-    const QTextFragment fragment = copyButtonFragment(block);
-    if (!fragment.isValid()) {
-        QTextBrowser::mousePressEvent(event);
-        return;
-    }
-
-    const QPointF blockPosition = blockBBoxTopLeftPosition(block);
-    const QRectF fragmentRect = calculateFragmentBounds(block, fragment, blockPosition);
-
-    auto isClickWithinFragment = [this, event, &fragmentRect]() {
-        const QPointF mousePos = event->pos();
-        const QPointF viewportOffset(horizontalScrollBar()->value(), verticalScrollBar()->value());
-        return fragmentRect.isValid() && fragmentRect.contains(mousePos + viewportOffset);
-    };
-
-    if (!isClickWithinFragment()) {
-        QTextBrowser::mousePressEvent(event);
-        return;
-    }
-
-    CopyButtonHandler::resetOtherCopyButtons(document(), fragment);
-
-    cursor.movePosition(QTextCursor::NextCharacter, QTextCursor::KeepAnchor);
-    // If the user clicks the text, the cursor will be positioned after the object,
-    // so we have to move the cursor back to the object.
-    if (cursor.selectedText() == QChar::ParagraphSeparator)
-        cursor.movePosition(QTextCursor::PreviousCharacter, QTextCursor::KeepAnchor, 2);
-
-    CopyButtonHandler::copyCodeAndUpdateButton(cursor, format);
-
-    document()->documentLayout()->update();
-    event->accept();
-=======
     auto result = findCopyButtonFragmentAt(event->pos());
     if (result) {
         QTextFragment fragment = result->first;
@@ -991,7 +944,6 @@
     }
 
     QTextBrowser::mouseMoveEvent(event);
->>>>>>> 46226e93
 }
 
 QMimeData *MarkdownBrowser::createMimeDataFromSelection() const
