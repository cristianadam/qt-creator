--- conflicted
+++ resolved
@@ -32,11 +32,7 @@
 
     The format comprises
     \list
-<<<<<<< HEAD
     \li Encoding represented by a the name of a codec
-=======
-    \li Encoding represented by a pointer to a \l QTextCodec
->>>>>>> 06e4c0c5
     \li Presence of an UTF8 Byte Order Marker (BOM)
     \li Line feed storage convention
     \endlist
@@ -159,52 +155,6 @@
         result.decodingErrorSample = TextFileFormat::decodingErrorSample(data);
         return {TextFileFormat::ReadEncodingError, Tr::tr("An encoding error was encountered.")};
     }
-<<<<<<< HEAD
-=======
-    return TextFileFormat::ReadSuccess;
-}
-
-/*!
-    Reads a text file from \a filePath into a list of strings, \a plainTextList
-    using \a defaultCodec and text file format \a format.
-
-    Returns whether decoding was possible without errors. If errors occur,
-    \a decodingErrorSample is set to a snippet that failed to decode.
-*/
-
-TextFileFormat::ReadResult
-    TextFileFormat::readFile(const FilePath &filePath, const QTextCodec *defaultCodec,
-                             QStringList *plainTextList, TextFileFormat *format,
-                             QByteArray *decodingErrorSample /* = 0 */)
-{
-    const TextFileFormat::ReadResult result =
-        readTextFile(filePath, defaultCodec, plainTextList, format, decodingErrorSample);
-    if (debug)
-        qDebug().nospace() << Q_FUNC_INFO << filePath << ' ' << *format
-                           << " returns " << result.code << '/' << plainTextList->size() << " chunks";
-    return result;
-}
-
-/*!
-    Reads a text file from \a filePath into a string, \a plainText using
-    \a defaultCodec and text file format \a format.
-
-    Returns whether decoding was possible without errors. If errors occur,
-    \a decodingErrorSample is set to a snippet that failed to decode.
-*/
-
-TextFileFormat::ReadResult
-    TextFileFormat::readFile(const FilePath &filePath, const QTextCodec *defaultCodec,
-                             QString *plainText, TextFileFormat *format,
-                             QByteArray *decodingErrorSample /* = 0 */)
-{
-    const TextFileFormat::ReadResult result =
-        readTextFile(filePath, defaultCodec,
-                     plainText, format, decodingErrorSample);
-    if (debug)
-        qDebug().nospace() << Q_FUNC_INFO << filePath << ' ' << *format
-                           << " returns " << result.code << '/' << plainText->size() << " characters";
->>>>>>> 06e4c0c5
     return result;
 }
 
