--- conflicted
+++ resolved
@@ -7,11 +7,7 @@
 #include "filepath.h"
 #include "icon.h"
 #include "qtcassert.h"
-<<<<<<< HEAD
-#include "fancylineedit.h"
-=======
 #include "spinner/spinner.h"
->>>>>>> 7ea99e18
 
 #include <QDebug>
 #include <QFormLayout>
@@ -1107,15 +1103,12 @@
         lt->addStretch(inner.stretch);
 }
 
-<<<<<<< HEAD
-=======
 void tight(Layout *layout)
 {
     layout->setNoMargins();
     layout->setSpacing(0);
 }
 
->>>>>>> 7ea99e18
 LineEdit::LineEdit(std::initializer_list<I> ps)
 {
     ptr = new Implementation;
@@ -1162,8 +1155,6 @@
     QObject::connect(access(this), &Utils::FancyLineEdit::rightButtonClicked, func);
 }
 
-<<<<<<< HEAD
-=======
 Spinner::Spinner(std::initializer_list<I> ps)
 {
     ptr = new Implementation;
@@ -1181,7 +1172,6 @@
     access(this)->setDecorated(on);
 }
 
->>>>>>> 7ea99e18
 // void createItem(LayoutItem *item, QWidget *t)
 // {
 //     if (auto l = qobject_cast<QLabel *>(t))
