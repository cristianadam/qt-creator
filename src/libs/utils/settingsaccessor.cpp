/****************************************************************************
**
** Copyright (C) 2017 The Qt Company Ltd.
** Contact: https://www.qt.io/licensing/
**
** This file is part of Qt Creator.
**
** Commercial License Usage
** Licensees holding valid commercial Qt licenses may use this file in
** accordance with the commercial license agreement provided with the
** Software or, alternatively, in accordance with the terms contained in
** a written agreement between you and The Qt Company. For licensing terms
** and conditions see https://www.qt.io/terms-conditions. For further
** information use the contact form at https://www.qt.io/contact-us.
**
** GNU General Public License Usage
** Alternatively, this file may be used under the terms of the GNU
** General Public License version 3 as published by the Free Software
** Foundation with exceptions as appearing in the file LICENSE.GPL3-EXCEPT
** included in the packaging of this file. Please review the following
** information to ensure the GNU General Public License requirements will
** be met: https://www.gnu.org/licenses/gpl-3.0.html.
**
****************************************************************************/

#include "settingsaccessor.h"

#include "algorithm.h"
#include "qtcassert.h"

#include <QApplication>
#include <QDebug>
#include <QDir>
#include <QRegExp>

namespace {

const char ORIGINAL_VERSION_KEY[] = "OriginalVersion";
const char SETTINGS_ID_KEY[] = "EnvironmentId";
const char VERSION_KEY[] = "Version";

} // namespace

namespace Utils {

// --------------------------------------------------------------------
// SettingsAccessor::Issue:
// --------------------------------------------------------------------

QMessageBox::StandardButtons SettingsAccessor::Issue::allButtons() const
{
    QMessageBox::StandardButtons result = QMessageBox::NoButton;
    for (const QMessageBox::StandardButton &b : buttons.keys())
        result |= b;
    return result;
}

// --------------------------------------------------------------------
// SettingsAccessor:
// --------------------------------------------------------------------

/*!
 * The SettingsAccessor can be used to read/write settings in XML format.
 */
SettingsAccessor::SettingsAccessor(const QString &docType,
                                   const QString &displayName,
                                   const QString &applicationDisplayName) :
docType(docType),
displayName(displayName),
applicationDisplayName(applicationDisplayName)
{
    QTC_CHECK(!docType.isEmpty());
    QTC_CHECK(!displayName.isEmpty());
    QTC_CHECK(!applicationDisplayName.isEmpty());
}

/*!
 * Restore settings from disk and report any issues in a message box centered on \a parent.
 */
QVariantMap SettingsAccessor::restoreSettings(QWidget *parent) const
{
    QTC_ASSERT(!m_baseFilePath.isEmpty(), return QVariantMap());

    const RestoreData result = readData(m_baseFilePath, parent);

    const ProceedInfo pi = result.hasIssue() ? reportIssues(result.issue.value(), result.path, parent) : ProceedInfo::Continue;
    return pi == ProceedInfo::DiscardAndContinue ? QVariantMap() : result.data;
}

/*!
 * Save \a data to disk and report any issues in a message box centered on \a parent.
 */
bool SettingsAccessor::saveSettings(const QVariantMap &data, QWidget *parent) const
{
    const optional<Issue> result = writeData(m_baseFilePath, data, parent);

    const ProceedInfo pi = result ? reportIssues(result.value(), m_baseFilePath, parent) : ProceedInfo::Continue;
    return pi == ProceedInfo::Continue;
}

/*!
 * Read data from \a path. Do all the necessary postprocessing of the data.
 */
SettingsAccessor::RestoreData SettingsAccessor::readData(const FileName &path, QWidget *parent) const
{
    Q_UNUSED(parent);
    RestoreData result = readFile(path);
    if (!result.data.isEmpty())
        result.data = preprocessReadSettings(result.data);
    return result;
}

/*!
 * Store the \a data in \a path on disk. Do all the necessary preprocessing of the data.
 */
Utils::optional<SettingsAccessor::Issue>
SettingsAccessor::writeData(const FileName &path, const QVariantMap &data, QWidget *parent) const
{
    Q_UNUSED(parent);
    return writeFile(path, prepareToWriteSettings(data));
}

/*!
 * Read a file at \a path from disk and extract the data into a RestoreData set.
 *
 * This method does not do *any* processing of the file contents.
 */
SettingsAccessor::RestoreData SettingsAccessor::readFile(const FileName &path) const
{
    PersistentSettingsReader reader;
    if (!reader.load(path)) {
        return RestoreData(Issue(QCoreApplication::translate("Utils::SettingsAccessor", "Failed to Read File"),
                                 QCoreApplication::translate("Utils::SettingsAccessor", "Could not open \"%1\".")
                                 .arg(path.toUserOutput()), Issue::Type::ERROR));
    }

    const QVariantMap data = reader.restoreValues();
    if (path == m_baseFilePath) {
        if (!m_writer)
            m_writer = std::make_unique<PersistentSettingsWriter>(m_baseFilePath, docType);
        m_writer->setContents(data);
    }

    return RestoreData(path, data);
}

/*!
 * Write a file at \a path to disk and store the \a data in it.
 *
 * This method does not do *any* processing of the file contents.
 */
Utils::optional<SettingsAccessor::Issue>
SettingsAccessor::writeFile(const FileName &path, const QVariantMap &data) const
{
    if (data.isEmpty()) {
        return Issue(QCoreApplication::translate("Utils::SettingsAccessor", "Failed to Write File"),
                     QCoreApplication::translate("Utils::SettingsAccessor", "There was nothing to write."),
                     Issue::Type::WARNING);
    }

    QString errorMessage;
    if (!m_writer || m_writer->fileName() != path)
        m_writer = std::make_unique<PersistentSettingsWriter>(path, docType);

    if (!m_writer->save(data, &errorMessage)) {
        return Issue(QCoreApplication::translate("Utils::SettingsAccessor", "Failed to Write File"),
                     errorMessage, Issue::Type::ERROR);
    }
    return {};
}

SettingsAccessor::ProceedInfo
SettingsAccessor::reportIssues(const SettingsAccessor::Issue &issue, const FileName &path,
                               QWidget *parent) const
{
    if (!path.exists())
        return Continue;

    const QMessageBox::Icon icon
            = issue.buttons.count() > 1 ? QMessageBox::Question : QMessageBox::Information;
    const QMessageBox::StandardButtons buttons = issue.allButtons();
    QTC_ASSERT(buttons != QMessageBox::NoButton, return Continue);

    QMessageBox msgBox(icon, issue.title, issue.message, buttons, parent);
    if (issue.defaultButton != QMessageBox::NoButton)
        msgBox.setDefaultButton(issue.defaultButton);
    if (issue.escapeButton != QMessageBox::NoButton)
        msgBox.setEscapeButton(issue.escapeButton);

    int boxAction = msgBox.exec();
    return issue.buttons.value(static_cast<QMessageBox::StandardButton>(boxAction));
}

/*!
 * This method is called right after reading data from disk and modifies \a data.
 */
QVariantMap SettingsAccessor::preprocessReadSettings(const QVariantMap &data) const
{
    return data;
}

/*!
 * This method is called right before writing data to disk and modifies \a data.
 */
QVariantMap SettingsAccessor::prepareToWriteSettings(const QVariantMap &data) const
{
    return data;
}

// --------------------------------------------------------------------
// BackingUpSettingsAccessor:
// --------------------------------------------------------------------

FileNameList BackUpStrategy::readFileCandidates(const FileName &baseFileName) const
{

    const QFileInfo pfi = baseFileName.toFileInfo();
    const QStringList filter(pfi.fileName() + '*');
    const QFileInfoList list = QDir(pfi.dir()).entryInfoList(filter, QDir::Files | QDir::Hidden | QDir::System);

    return Utils::transform(list, [](const QFileInfo &fi) { return FileName::fromString(fi.absoluteFilePath()); });
}

int BackUpStrategy::compare(const SettingsAccessor::RestoreData &data1,
                            const SettingsAccessor::RestoreData &data2) const
{
    if (!data1.hasError() && !data1.data.isEmpty())
        return -1;

    if (!data2.hasError() && !data2.data.isEmpty())
        return 1;

    return 0;
}

Utils::optional<Utils::FileName>
BackUpStrategy::backupName(const QVariantMap &oldData, const FileName &path, const QVariantMap &data) const
{
    if (oldData == data)
        return Utils::nullopt;
    FileName backup = path;
    backup.appendString(".bak");
    return backup;
}

BackingUpSettingsAccessor::BackingUpSettingsAccessor(const QString &docType,
                                                     const QString &displayName,
                                                     const QString &applicationDisplayName) :
    BackingUpSettingsAccessor(std::make_unique<BackUpStrategy>(), docType, displayName, applicationDisplayName)
{ }

BackingUpSettingsAccessor::BackingUpSettingsAccessor(std::unique_ptr<BackUpStrategy> &&strategy,
                                                     const QString &docType,
                                                     const QString &displayName,
                                                     const QString &applicationDisplayName) :
    SettingsAccessor(docType, displayName, applicationDisplayName),
    m_strategy(std::move(strategy))
{ }

SettingsAccessor::RestoreData
BackingUpSettingsAccessor::readData(const Utils::FileName &path, QWidget *parent) const
{
    const FileNameList fileList = readFileCandidates(path);
    if (fileList.isEmpty()) // No settings found at all.
        return RestoreData(path, QVariantMap());

    RestoreData result = bestReadFileData(fileList, parent);
    if (result.path.isEmpty())
        result.path = baseFilePath().parentDir();

    if (result.data.isEmpty()) {
        Issue i(QApplication::translate("Utils::SettingsAccessor", "No Valid Settings Found"),
                QApplication::translate("Utils::SettingsAccessor",
                                        "<p>No valid settings file could be found.</p>"
                                        "<p>All settings files found in directory \"%1\" "
                                        "were unsuitable for the current version of %2.</p>")
                .arg(path.toUserOutput()).arg(applicationDisplayName), Issue::Type::ERROR);
        i.buttons.insert(QMessageBox::Ok, DiscardAndContinue);
        result.issue = i;
    }

    return result;
}

Utils::optional<SettingsAccessor::Issue>
BackingUpSettingsAccessor::writeData(const Utils::FileName &path, const QVariantMap &data,
                                     QWidget *parent) const
{
    if (data.isEmpty())
        return {};

    backupFile(path, data, parent);

    return SettingsAccessor::writeData(path, data, parent);
}

FileNameList BackingUpSettingsAccessor::readFileCandidates(const Utils::FileName &path) const
{
    FileNameList result = Utils::filteredUnique(m_strategy->readFileCandidates(path));
    if (result.removeOne(baseFilePath()))
        result.prepend(baseFilePath());

    return result;
}

SettingsAccessor::RestoreData
BackingUpSettingsAccessor::bestReadFileData(const FileNameList &candidates, QWidget *parent) const
{
    SettingsAccessor::RestoreData bestMatch;
    for (const FileName &c : candidates) {
        RestoreData cData = SettingsAccessor::readData(c, parent);
        if (m_strategy->compare(bestMatch, cData) > 0)
            bestMatch = cData;
    }
    return bestMatch;
}

void BackingUpSettingsAccessor::backupFile(const FileName &path, const QVariantMap &data,
                                           QWidget *parent) const
{
    RestoreData oldSettings = SettingsAccessor::readData(path, parent);
    if (oldSettings.data.isEmpty())
        return;

    // Do we need to do a backup?
    const QString origName = path.toString();
    optional<FileName> backupFileName = m_strategy->backupName(oldSettings.data, path, data);
    if (backupFileName)
        QFile::copy(origName, backupFileName.value().toString());
}

// --------------------------------------------------------------------
// UpgradingSettingsAccessor:
// --------------------------------------------------------------------

VersionedBackUpStrategy::VersionedBackUpStrategy(const UpgradingSettingsAccessor *accessor) :
    m_accessor(accessor)
{
    QTC_CHECK(accessor);
}

int VersionedBackUpStrategy::compare(const SettingsAccessor::RestoreData &data1,
                                     const SettingsAccessor::RestoreData &data2) const
{
    const int origVersion = versionFromMap(data1.data);
    const bool origValid = m_accessor->isValidVersionAndId(origVersion, settingsIdFromMap(data1.data));

    const int newVersion = versionFromMap(data2.data);
    const bool newValid = m_accessor->isValidVersionAndId(newVersion, settingsIdFromMap(data2.data));

    if ((!origValid && !newValid) || (origValid && newValid && origVersion == newVersion))
        return 0;
    if ((!origValid &&  newValid) || (origValid && newValid && origVersion < newVersion))
        return 1;
    return -1;
}

optional<FileName>
VersionedBackUpStrategy::backupName(const QVariantMap &oldData, const FileName &path, const QVariantMap &data) const
{
    Q_UNUSED(data);
    FileName backupName = path;
    const QByteArray oldEnvironmentId = settingsIdFromMap(oldData);
    const int oldVersion = versionFromMap(oldData);

    if (!oldEnvironmentId.isEmpty() && oldEnvironmentId != m_accessor->settingsId())
        backupName.appendString('.' + QString::fromLatin1(oldEnvironmentId).mid(1, 7));
    if (oldVersion != m_accessor->currentVersion()) {
        VersionUpgrader *upgrader = m_accessor->upgrader(oldVersion);
        if (upgrader)
            backupName.appendString('.' + upgrader->backupExtension());
        else
            backupName.appendString('.' + QString::number(oldVersion));
    }
    if (backupName == path)
        return nullopt;
    return backupName;
}

VersionUpgrader::VersionUpgrader(const int version, const QString &extension) :
    m_version(version), m_extension(extension)
{ }

int VersionUpgrader::version() const
{
    QTC_CHECK(m_version >= 0);
    return m_version;
}

QString VersionUpgrader::backupExtension() const
{
    QTC_CHECK(!m_extension.isEmpty());
    return m_extension;
}

/*!
 * Performs a simple renaming of the listed keys in \a changes recursively on \a map.
 */
QVariantMap VersionUpgrader::renameKeys(const QList<Change> &changes, QVariantMap map) const
{
    foreach (const Change &change, changes) {
        QVariantMap::iterator oldSetting = map.find(change.first);
        if (oldSetting != map.end()) {
            map.insert(change.second, oldSetting.value());
            map.erase(oldSetting);
        }
    }

    QVariantMap::iterator i = map.begin();
    while (i != map.end()) {
        QVariant v = i.value();
        if (v.type() == QVariant::Map)
            i.value() = renameKeys(changes, v.toMap());

        ++i;
    }

    return map;
}

/*!
 * The UpgradingSettingsAccessor keeps version information in the settings file and will
 * upgrade the settings on load to the latest supported version (if possible).
 */
UpgradingSettingsAccessor::UpgradingSettingsAccessor(const QString &displayName,
                                                     const QString &applicationDisplayName) :
    UpgradingSettingsAccessor(std::make_unique<VersionedBackUpStrategy>(this), docType,
                              displayName, applicationDisplayName)
{ }

UpgradingSettingsAccessor::UpgradingSettingsAccessor(std::unique_ptr<BackUpStrategy> &&strategy,
                                                     const QString &docType,
                                                     const QString &displayName,
                                                     const QString &applicationDisplayName) :
    BackingUpSettingsAccessor(std::move(strategy), docType, displayName, applicationDisplayName)
{ }

int UpgradingSettingsAccessor::currentVersion() const
{
    return lastSupportedVersion() + 1;
}

int UpgradingSettingsAccessor::firstSupportedVersion() const
{
    return m_upgraders.size() == 0 ? -1 : m_upgraders.front()->version();
}

int UpgradingSettingsAccessor::lastSupportedVersion() const
{
    return m_upgraders.size() == 0 ? -1 : m_upgraders.back()->version();
}

bool UpgradingSettingsAccessor::isValidVersionAndId(const int version, const QByteArray &id) const
{
    return (version >= 0
            && version >= firstSupportedVersion() && version <= currentVersion())
            && (id == m_id || m_id.isEmpty());
}

SettingsAccessor::RestoreData UpgradingSettingsAccessor::readData(const FileName &path,
                                                                  QWidget *parent) const
{
    return upgradeSettings(BackingUpSettingsAccessor::readData(path, parent), currentVersion());
}

QVariantMap UpgradingSettingsAccessor::prepareToWriteSettings(const QVariantMap &data) const
{
    QVariantMap tmp = BackingUpSettingsAccessor::prepareToWriteSettings(data);

    setVersionInMap(tmp,currentVersion());
    if (!m_id.isEmpty())
        setSettingsIdInMap(tmp, m_id);

    return tmp;
}

bool UpgradingSettingsAccessor::addVersionUpgrader(std::unique_ptr<VersionUpgrader> &&upgrader)
{
    QTC_ASSERT(upgrader.get(), return false);
    const int version = upgrader->version();
    QTC_ASSERT(version >= 0, return false);

<<<<<<< HEAD
    const bool haveUpgraders = m_upgraders.size() != 0;
    QTC_ASSERT(!haveUpgraders || currentVersion() == version, return false);
    m_upgraders.push_back(std::move(upgrader));
    return true;
=======
    return (version >= firstVersion && version <= lastVersion)
            && (id.isEmpty() || requiredId.isEmpty() || id == requiredId);
>>>>>>> f4594c92
}

VersionUpgrader *UpgradingSettingsAccessor::upgrader(const int version) const
{
    QTC_ASSERT(version >= 0 && firstSupportedVersion() >= 0, return nullptr);
    const int pos = version - firstSupportedVersion();
    VersionUpgrader *upgrader = nullptr;
    if (pos >= 0 && pos < static_cast<int>(m_upgraders.size()))
        upgrader = m_upgraders[static_cast<size_t>(pos)].get();
    QTC_CHECK(upgrader == nullptr || upgrader->version() == version);
    return upgrader;
}

SettingsAccessor::RestoreData
UpgradingSettingsAccessor::upgradeSettings(const RestoreData &data, const int targetVersion) const
{
    if (data.hasError())
        return data;

    QTC_ASSERT(targetVersion >= firstSupportedVersion(), return data);
    QTC_ASSERT(targetVersion <= currentVersion(), return data);

    RestoreData result = validateVersionRange(data);
    if (result.hasError())
        return result;

    const int version = versionFromMap(result.data);
    if (!result.data.contains(ORIGINAL_VERSION_KEY))
        setOriginalVersionInMap(result.data, version);

    for (int i = version; i < targetVersion; ++i) {
        VersionUpgrader *u = upgrader(i);
        QTC_ASSERT(u, continue);
        result.data = u->upgrade(result.data);
        setVersionInMap(result.data, i + 1);
    }

    return result;
}

SettingsAccessor::RestoreData
UpgradingSettingsAccessor::validateVersionRange(const RestoreData &data) const
{
    RestoreData result = data;
    const int version = versionFromMap(result.data);
    if (version < firstSupportedVersion() || version > currentVersion()) {
        Issue i(QApplication::translate("Utils::SettingsAccessor", "No Valid Settings Found"),
                QApplication::translate("Utils::SettingsAccessor",
                                        "<p>No valid settings file could be found.</p>"
                                        "<p>All settings files found in directory \"%1\" "
                                        "were either too new or too old to be read.</p>")
                .arg(result.path.toUserOutput()), Issue::Type::ERROR);
        i.buttons.insert(QMessageBox::Ok, DiscardAndContinue);
        result.issue = i;
        return result;
    }

    if (result.path != baseFilePath() && version < currentVersion()) {
        Issue i(QApplication::translate("Utils::SettingsAccessor", "Using Old Settings"),
                QApplication::translate("Utils::SettingsAccessor",
                                        "<p>The versioned backup \"%1\" of the settings "
                                        "file is used, because the non-versioned file was "
                                        "created by an incompatible version of %2.</p>"
                                        "<p>Settings changes made since the last time this "
                                        "version of %2 was used are ignored, and "
                                        "changes made now will <b>not</b> be propagated to "
                                        "the newer version.</p>")
                .arg(result.path.toUserOutput()).arg(applicationDisplayName), Issue::Type::WARNING);
        i.buttons.insert(QMessageBox::Ok, Continue);
        result.issue = i;
        return result;
    }

    const QByteArray readId = settingsIdFromMap(result.data);
    if (!settingsId().isEmpty() && !readId.isEmpty() && readId != settingsId()) {
        Issue i(QApplication::translate("Utils::EnvironmentIdAccessor",
                                        "Settings File for \"%1\" from a Different Environment?")
                .arg(applicationDisplayName),
                QApplication::translate("Utils::EnvironmentIdAccessor",
                                        "<p>No settings file created by this instance "
                                        "of %1 was found.</p>"
                                        "<p>Did you work with this project on another machine or "
                                        "using a different settings path before?</p>"
                                        "<p>Do you still want to load the settings file \"%2\"?</p>")
                .arg(applicationDisplayName).arg(result.path.toUserOutput()), Issue::Type::WARNING);
        i.defaultButton = QMessageBox::No;
        i.escapeButton = QMessageBox::No;
        i.buttons.insert(QMessageBox::Yes, Continue);
        i.buttons.insert(QMessageBox::No, DiscardAndContinue);
        result.issue = i;
        return result;
    }

    return result;
}

// --------------------------------------------------------------------
// MergingSettingsAccessor:
// --------------------------------------------------------------------

/*!
 * MergingSettingsAccessor allows to merge secondary settings into the main settings.
 * This is useful to e.g. handle .shared files together with .user files.
 */
MergingSettingsAccessor::MergingSettingsAccessor(std::unique_ptr<BackUpStrategy> &&strategy,
                                                 const QString &docType,
                                                 const QString &displayName,
                                                 const QString &applicationDisplayName) :
    UpgradingSettingsAccessor(std::move(strategy), docType, displayName, applicationDisplayName)
{ }

SettingsAccessor::RestoreData MergingSettingsAccessor::readData(const FileName &path,
                                                                QWidget *parent) const
{
    RestoreData mainData = UpgradingSettingsAccessor::readData(path, parent); // FULLY upgraded!
    if (mainData.hasIssue()) {
        if (reportIssues(mainData.issue.value(), mainData.path, parent) == DiscardAndContinue)
            mainData.data.clear();
        mainData.issue = nullopt;
    }

    RestoreData secondaryData
            = m_secondaryAccessor ? m_secondaryAccessor->readData(m_secondaryAccessor->baseFilePath(), parent)
                                  : RestoreData();
    int secondaryVersion = versionFromMap(secondaryData.data);
    if (secondaryVersion == -1)
        secondaryVersion = currentVersion(); // No version information, use currentVersion since
                                             // trying to upgrade makes no sense without an idea
                                             // of what might have changed in the meantime.b
    if (!secondaryData.hasIssue() && !secondaryData.data.isEmpty()
            && (secondaryVersion < firstSupportedVersion() || secondaryVersion > currentVersion())) {
        // The shared file version is too old/too new for Creator... If we have valid user
        // settings we prompt the user whether we could try an *unsupported* update.
        // This makes sense since the merging operation will only replace shared settings
        // that perfectly match corresponding user ones. If we don't have valid user
        // settings to compare against, there's nothing we can do.

        secondaryData.issue = Issue(QApplication::translate("Utils::SettingsAccessor",
                                                            "Unsupported Merge Settings File"),
                                    QApplication::translate("Utils::SettingsAccessor",
                                                            "\"%1\" is not supported by %1. "
                                                            "Do you want to try loading it anyway?")
                                    .arg(secondaryData.path.toUserOutput())
                                    .arg(applicationDisplayName), Issue::Type::WARNING);
        secondaryData.issue->buttons.insert(QMessageBox::Yes, Continue);
        secondaryData.issue->buttons.insert(QMessageBox::No, DiscardAndContinue);
        secondaryData.issue->defaultButton = QMessageBox::No;
        secondaryData.issue->escapeButton = QMessageBox::No;
    }

    if (secondaryData.hasIssue()) {
        if (reportIssues(secondaryData.issue.value(), secondaryData.path, parent) == DiscardAndContinue)
            secondaryData.data.clear();
        secondaryData.issue = nullopt;
    }

    if (!secondaryData.data.isEmpty())
        secondaryData = upgradeSettings(secondaryData, currentVersion());

    return mergeSettings(mainData, secondaryData);
}

void MergingSettingsAccessor::setSecondaryAccessor(std::unique_ptr<SettingsAccessor> &&secondary)
{
    m_secondaryAccessor = std::move(secondary);
}

/*!
 * Merge \a secondary into \a main. Both need to be at the newest possible version.
 */
SettingsAccessor::RestoreData
MergingSettingsAccessor::mergeSettings(const SettingsAccessor::RestoreData &main,
                                       const SettingsAccessor::RestoreData &secondary) const
{
    const int mainVersion = versionFromMap(main.data);
    const int secondaryVersion = versionFromMap(secondary.data);

    QTC_CHECK(main.data.isEmpty() || mainVersion == currentVersion());
    QTC_CHECK(secondary.data.isEmpty() || secondaryVersion == currentVersion());

    if (main.data.isEmpty())
        return secondary;
    else if (secondary.data.isEmpty())
        return main;

    SettingsMergeFunction mergeFunction
            = [this](const SettingsMergeData &global, const SettingsMergeData &local) {
        return merge(global, local);
    };
    const QVariantMap result = mergeQVariantMaps(main.data, secondary.data, mergeFunction).toMap();

    // Update from the base version to Creator's version.
    return RestoreData(main.path, postprocessMerge(main.data, secondary.data, result));
}

/*!
 * Returns true for housekeeping related keys.
 */
bool MergingSettingsAccessor::isHouseKeepingKey(const QString &key) const
{
    return key == VERSION_KEY || key == ORIGINAL_VERSION_KEY || key == SETTINGS_ID_KEY;
}

QVariantMap MergingSettingsAccessor::postprocessMerge(const QVariantMap &main,
                                                      const QVariantMap &secondary,
                                                      const QVariantMap &result) const
{
    Q_UNUSED(main);
    Q_UNUSED(secondary);
    return result;
}

// --------------------------------------------------------------------
// Helper functions:
// --------------------------------------------------------------------

int versionFromMap(const QVariantMap &data)
{
    return data.value(VERSION_KEY, -1).toInt();
}

int originalVersionFromMap(const QVariantMap &data)
{
    return data.value(ORIGINAL_VERSION_KEY, versionFromMap(data)).toInt();
}

QByteArray settingsIdFromMap(const QVariantMap &data)
{
    return data.value(SETTINGS_ID_KEY).toByteArray();
}

void setOriginalVersionInMap(QVariantMap &data, int version)
{
    data.insert(ORIGINAL_VERSION_KEY, version);
}

void setVersionInMap(QVariantMap &data, int version)
{
    data.insert(VERSION_KEY, version);
}

void setSettingsIdInMap(QVariantMap &data, const QByteArray &id)
{
    data.insert(SETTINGS_ID_KEY, id);
}

static QVariant mergeQVariantMapsRecursion(const QVariantMap &mainTree, const QVariantMap &secondaryTree,
                                           const QString &keyPrefix,
                                           const QVariantMap &mainSubtree, const QVariantMap &secondarySubtree,
                                           const SettingsMergeFunction &merge)
{
    QVariantMap result;
    const QList<QString> allKeys = Utils::filteredUnique(mainSubtree.keys() + secondarySubtree.keys());

    MergingSettingsAccessor::SettingsMergeData global = {mainTree, secondaryTree, QString()};
    MergingSettingsAccessor::SettingsMergeData local = {mainSubtree, secondarySubtree, QString()};

    for (const QString &key : allKeys) {
        global.key = keyPrefix + key;
        local.key = key;

        Utils::optional<QPair<QString, QVariant>> mergeResult = merge(global, local);
        if (!mergeResult)
            continue;

        QPair<QString, QVariant> kv = mergeResult.value();

        if (kv.second.type() == QVariant::Map) {
            const QString newKeyPrefix = keyPrefix + kv.first + '/';
            kv.second = mergeQVariantMapsRecursion(mainTree, secondaryTree, newKeyPrefix,
                                                   kv.second.toMap(), secondarySubtree.value(kv.first)
                                                   .toMap(), merge);
        }
        if (!kv.second.isNull())
            result.insert(kv.first, kv.second);
    }

    return result;
}

QVariant mergeQVariantMaps(const QVariantMap &mainTree, const QVariantMap &secondaryTree,
                           const SettingsMergeFunction &merge)
{
    return mergeQVariantMapsRecursion(mainTree, secondaryTree, QString(),
                                      mainTree, secondaryTree, merge);
}

} // namespace Utils<|MERGE_RESOLUTION|>--- conflicted
+++ resolved
@@ -454,7 +454,7 @@
 {
     return (version >= 0
             && version >= firstSupportedVersion() && version <= currentVersion())
-            && (id == m_id || m_id.isEmpty());
+            && (id.isEmpty() || id == m_id || m_id.isEmpty());
 }
 
 SettingsAccessor::RestoreData UpgradingSettingsAccessor::readData(const FileName &path,
@@ -480,15 +480,10 @@
     const int version = upgrader->version();
     QTC_ASSERT(version >= 0, return false);
 
-<<<<<<< HEAD
     const bool haveUpgraders = m_upgraders.size() != 0;
     QTC_ASSERT(!haveUpgraders || currentVersion() == version, return false);
     m_upgraders.push_back(std::move(upgrader));
     return true;
-=======
-    return (version >= firstVersion && version <= lastVersion)
-            && (id.isEmpty() || requiredId.isEmpty() || id == requiredId);
->>>>>>> f4594c92
 }
 
 VersionUpgrader *UpgradingSettingsAccessor::upgrader(const int version) const
