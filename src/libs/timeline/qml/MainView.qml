--- conflicted
+++ resolved
@@ -399,11 +399,7 @@
                 height: buttonsBar.height
                 y: index * height
                 enabled: !modelData.empty
-<<<<<<< HEAD
-                checked: !modelData.empty && !modelData.hidden
-=======
                 checked: true
->>>>>>> bd964ab0
                 onCheckedChanged: modelData.hidden = !checked
 
                 style: CheckBoxStyle {
