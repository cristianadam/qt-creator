// Copyright (C) 2016 The Qt Company Ltd.
// SPDX-License-Identifier: LicenseRef-Qt-Commercial OR GPL-3.0-only WITH Qt-GPL-exception-1.0

import QtQuick
import QtQuick.Controls

import QtCreator.Tracing

Rectangle {
    id: root

    // ***** properties

    property bool lockItemSelection : false

    property string fileName: ""
    property int lineNumber: -1
    property int columnNumber: 0
    property int selectedModel: -1
    property int selectedItem: -1

    property bool selectionRangeMode: false
    property bool selectionRangeReady: selectionRange.ready
    property int typeId: content.typeId
    onWidthChanged: zoomSliderToolBar.updateZoomLevel();

    color: Theme.color(Theme.Timeline_BackgroundColor1)

    // ***** connections with external objects
    Connections {
        target: zoomControl
        function onRangeChanged() {
            zoomSliderToolBar.updateZoomLevel();
            content.scroll();
            selectionRange.update();
        }
        function onWindowChanged() {
            content.scroll();
        }
    }

    onSelectionRangeModeChanged: {
        selectionRange.reset();
        buttonsBar.updateRangeButton(selectionRangeMode);
    }

    // ***** functions
    function clear() {
        content.clearChildren();
        rangeDetails.hide();
        selectionRangeMode = false;
        zoomSlider.externalUpdate = true;
        zoomSlider.value = zoomSlider.from;
    }

    // This is called from outside to synchronize the timeline to other views
    function selectByTypeId(typeId)
    {
        if (lockItemSelection || typeId === -1 || content.typeId === typeId)
            return;

        var itemIndex = -1;
        var modelIndex = -1;

        var notesModel = timelineModelAggregator.notes;
        var notes = notesModel ? notesModel.byTypeId(typeId) : [];
        if (notes.length !== 0) {
            itemIndex = notesModel.timelineIndex(notes[0]);
            var modelId = notesModel.timelineModel(notes[0]);
            for (modelIndex = 0; modelIndex < timelineModelAggregator.models.length;
                 ++modelIndex) {
                if (timelineModelAggregator.models[modelIndex].modelId === modelId)
                    break;
            }
        } else {
            for (modelIndex = 0; modelIndex < timelineModelAggregator.models.length; ++modelIndex) {
                if (modelIndex === selectedModel && selectedItem !== -1 &&
                        typeId === timelineModelAggregator.models[modelIndex].typeId(selectedItem))
                    break;

                if (!timelineModelAggregator.models[modelIndex].handlesTypeId(typeId))
                    continue;

                itemIndex = timelineModelAggregator.models[modelIndex].nextItemByTypeId(typeId,
                        zoomControl.rangeStart, selectedItem);
                if (itemIndex !== -1)
                    break;
            }
        }

        if (modelIndex !== -1 && modelIndex < timelineModelAggregator.models.length &&
                itemIndex !== -1) {
            // select an item, lock to it, and recenter if necessary

            // set this here, so that propagateSelection doesn't trigger updateCursorPosition()
            content.typeId = typeId;
            content.select(modelIndex, itemIndex);
            content.selectionLocked = true;
        }
    }

    // This is called from outside to synchronize the timeline to other views
    function selectByIndices(modelIndex, eventIndex)
    {
        if (modelIndex >= 0 && modelIndex < timelineModelAggregator.models.length &&
                selectedItem !== -1) {
            // set this here, so that propagateSelection doesn't trigger updateCursorPosition()
            content.typeId = timelineModelAggregator.models[modelIndex].typeId(eventIndex);
        }
        content.select(modelIndex, eventIndex);
    }

    focus: true
    property bool shiftPressed: false;
    Keys.onPressed: (event) => {
        shiftPressed = (event.key === Qt.Key_Shift);
    }
    Keys.onReleased: shiftPressed = false;

    SplitView {
        id: split
        anchors.top: root.top
        anchors.left: root.left
        anchors.right: root.right
        anchors.bottom: overview.top

        Item {
            id: splitLeft
            SplitView.minimumWidth: 162

            TimelineLabels {
                id: categories
                anchors.top: buttonsBar.bottom
                anchors.bottom: parent.bottom
                anchors.left: parent.left
                anchors.right: parent.right
                contentY: content.contentY
                selectedModel: root.selectedModel
                selectedItem: root.selectedItem
                color: Theme.color(Theme.PanelStatusBarBackgroundColor)
                modelProxy: timelineModelAggregator
                zoomer: zoomControl
                reverseSelect: root.shiftPressed
                timelineContent: content

                onMoveCategories: (sourceIndex, targetIndex) => {
                    content.moveCategories(sourceIndex, targetIndex)
                }
                onSelectItem: (modelIndex, eventIndex) => {
                    content.select(modelIndex, eventIndex)
                }
            }

            ButtonsBar {
                id: buttonsBar
                enabled: zoomControl.traceDuration > 0
                anchors.top: splitLeft.top
                anchors.left: parent.left
                anchors.right: parent.right
                height: Theme.toolBarHeight()
                onZoomControlChanged: zoomSliderToolBar.visible = !zoomSliderToolBar.visible
                onJumpToNext: {
                    var next = timelineModelAggregator.nextItem(root.selectedModel, root.selectedItem,
                                                              zoomControl.rangeStart);
                    content.select(next.model, next.item);
                }
                onJumpToPrev: {
                    var prev = timelineModelAggregator.prevItem(root.selectedModel, root.selectedItem,
                                                              zoomControl.rangeEnd);
                    content.select(prev.model, prev.item);
                }

                onRangeSelectChanged: selectionRangeMode = rangeButtonChecked();
                onLockChanged: content.selectionLocked = !lockButtonChecked();
            }

            Rectangle {
                id: zoomSliderToolBar
                objectName: "zoomSliderToolBar"
                color: Theme.color(Theme.Timeline_PanelBackgroundColor)
                enabled: buttonsBar.enabled
                visible: false
                anchors.top: buttonsBar.bottom
                anchors.left: splitLeft.left
                anchors.right: splitLeft.right
                height: buttonsBar.height
                z: 1

                function updateZoomLevel() {
                    var newValue = Math.round(
                                Math.pow(zoomControl.rangeDuration /
                                         Math.max(1, zoomControl.windowDuration),
                                         1 / zoomSlider.exponent) * zoomSlider.maximumValue);
                    if (newValue !== zoomSlider.value) {
                        zoomSlider.externalUpdate = true;
                        zoomSlider.value = newValue;
                    }
                }

                Slider {
                    id: zoomSlider
                    anchors.fill: parent
                    from: 1
                    to: 10000
                    stepSize: 100

                    property int exponent: 3
                    property bool externalUpdate: false
                    property int minWindowLength: 1e5 // 0.1 ms
                    property double fixedPoint: 0
                    onPressedChanged: fixedPoint = (zoomControl.rangeStart + zoomControl.rangeEnd) / 2;

                    onValueChanged: {
                        if (externalUpdate || zoomControl.windowEnd <= zoomControl.windowStart) {
                            // Zoom range is independently updated. We shouldn't mess
                            // with it here as otherwise we might introduce rounding
                            // or arithmetic errors.
                            externalUpdate = false;
                            return;
                        }

                        var windowLength = Math.max(
                                    Math.pow(value / to, exponent) * zoomControl.windowDuration,
                                    minWindowLength);

                        var startTime = Math.max(zoomControl.windowStart, fixedPoint - windowLength / 2)
                        zoomControl.setRange(startTime, startTime + windowLength);
                    }
                }
            }
        }

        Item {
            id: splitRight
            SplitView.fillWidth: true
            height: split.height
            clip: true

            TimeDisplay {
                id: timeDisplay
                anchors.fill: splitRight
                windowStart: zoomControl.windowStart
                rangeDuration: zoomControl.rangeDuration
                contentX: content.contentX
            }

            TimelineContent {
                id: content
                anchors.fill: splitRight
                anchors.topMargin: buttonsBar.height
                selectionLocked: true
                zoomer: zoomControl
                modelProxy: timelineModelAggregator

                onSelectionLockedChanged: {
                    buttonsBar.updateLockButton(selectionLocked);
                }

                onWidthChanged: selectionRange.update();

                onPropagateSelection: (newModel, newItem) => {
                    if (lockItemSelection || (newModel === selectedModel && newItem === selectedItem))
                        return;

                    lockItemSelection = true;
                    if (selectedModel !== -1 && selectedModel !== newModel)
                        select(selectedModel, -1);

                    rangeDetails.saveNote();
                    selectedItem = newItem
                    selectedModel = newModel
                    if (selectedItem !== -1) {
                        // display details
                        rangeDetails.showInfo();

                        // update in other views
                        var model = timelineModelAggregator.models[selectedModel];
                        var eventLocation = model.location(selectedItem);
                        if (eventLocation.file !== undefined) {
                            root.fileName = eventLocation.file;
                            root.lineNumber = eventLocation.line;
                            root.columnNumber = eventLocation.column;
                        }
                        var newTypeId = model.typeId(selectedItem);
                        if (newTypeId !== typeId) {
                            typeId = newTypeId;
                            timelineModelAggregator.updateCursorPosition();
                        }
                    } else {
                        selectedModel = -1;
                        rangeDetails.hide();
                    }
                    lockItemSelection = false;
                }
            }

            MouseArea {
                id: selectionRangeControl
                enabled: root.selectionRangeMode &&
                            selectionRange.creationState !== selectionRange.creationFinished
                anchors.fill: content
                hoverEnabled: enabled
                z: 2

                function handlePress() {
                    if (selectionRange.creationState === selectionRange.creationFirstLimit) {
                        content.interactive = false;
                        selectionRange.setPos(selectionRangeControl.mouseX + content.contentX);
                        selectionRange.creationState = selectionRange.creationSecondLimit;
                    }
                }

                onReleased:  {
                    if (selectionRange.creationState === selectionRange.creationSecondLimit) {
                        content.interactive = true;
                        selectionRange.creationState = selectionRange.creationFinished;
                    }
                }
                onPressed: handlePress()
                onPositionChanged: {
                    if (selectionRange.creationState === selectionRange.creationInactive)
                        selectionRange.creationState = selectionRange.creationFirstLimit;

                    if (selectionRangeControl.pressed ||
                            selectionRange.creationState !== selectionRange.creationFinished)
                        selectionRange.setPos(selectionRangeControl.mouseX + content.contentX);
                }
                onCanceled: handlePress()
            }

            Flickable {
                flickableDirection: Flickable.HorizontalFlick
                clip: true
                interactive: false
                x: content.x
                y: content.y
                height: (root.selectionRangeMode &&
                            selectionRange.creationState !== selectionRange.creationInactive) ?
                            content.height : 0
                width: content.width
                contentX: content.contentX
                contentWidth: content.contentWidth

                SelectionRange {
                    id: selectionRange
                    zoomer: zoomControl

                    onRangeDoubleClicked: {
                        var diff = zoomer.minimumRangeLength - zoomer.selectionDuration;
                        if (diff > 0)
                            zoomControl.setRange(zoomer.selectionStart - diff / 2,
                                                    zoomer.selectionEnd + diff / 2);
                        else
                            zoomControl.setRange(zoomer.selectionStart, zoomer.selectionEnd);
                        root.selectionRangeMode = false;
                    }

                    function update() {
                        // If you select something in the main view and then resize the current
                        // range by some other means, the selection should stay where it was.
                        var oldTimePerPixel = viewTimePerPixel;
                        viewTimePerPixel = zoomControl.rangeDuration / content.width;
                        if (creationState === creationFinished && oldTimePerPixel != viewTimePerPixel) {
                            var newWidth = rangeWidth * oldTimePerPixel / viewTimePerPixel;
                            rangeLeft = rangeLeft * oldTimePerPixel / viewTimePerPixel;
                            rangeRight = rangeLeft + newWidth;
                        }
                    }
                }
            }

            TimelineRulers {
                id: timelineRulers
                contentX: splitLeft.width + content.contentX
                anchors.left: splitRight.left
                anchors.right: splitRight.right
                anchors.top: splitRight.top
                height: content.height + buttonsBar.height
                windowStart: zoomControl.windowStart
                viewTimePerPixel: selectionRange.viewTimePerPixel
                scaleHeight: buttonsBar.height
            }
        }
    }

    SelectionRangeDetails {
        z: 3
        x: 200
        y: 125

        clip: true
        id: selectionRangeDetails
        startTime: zoomControl.selectionStart
        duration: zoomControl.selectionDuration
        endTime: zoomControl.selectionEnd
        referenceDuration: zoomControl.rangeDuration
        showDuration: selectionRange.rangeWidth > 1
        hasContents: root.selectionRangeMode &&
                     selectionRange.creationState !== selectionRange.creationInactive

        onRecenter: {
            if ((zoomControl.selectionStart < zoomControl.rangeStart) ^
                    (zoomControl.selectionEnd > zoomControl.rangeEnd)) {
                var center = (zoomControl.selectionStart + zoomControl.selectionEnd) / 2;
                var halfDuration = Math.max(zoomControl.selectionDuration,
                                            zoomControl.rangeDuration) / 2;
                zoomControl.setRange(center - halfDuration, center + halfDuration);
            }
        }

        onClose: selectionRangeMode = false;
    }

    RangeDetails {
        id: rangeDetails

        z: 3
        x: 200
        y: 25

        noteReadonly: false
        clip: true
        locked: content.selectionLocked

        onRecenterOnItem: {
            content.select(root.selectedModel, root.selectedItem)
        }

        onLockedChanged: {
            content.selectionLocked = locked;
        }

        onUpdateNote: (text) => {
            if (timelineModelAggregator.notes && root.selectedModel != -1
                && root.selectedItem != -1) {
                timelineModelAggregator.notes.setText(
                            timelineModelAggregator.models[root.selectedModel].modelId,
                            root.selectedItem, text);
            }
        }

        function hide() {
            model = [];
            file = "";
            line = -1;
            column = 0;
            noteText = "";
            dialogTitle = "";
        }

        function saveNote() {
            noteFocus = false;
        }

        function showInfo() {
            var timelineModel = timelineModelAggregator.models[selectedModel];
            var eventData = timelineModel.orderedDetails(selectedItem)
            dialogTitle = eventData["title"] || "";
            rangeDetails.model = eventData["content"] || [];

            var location = timelineModel.location(selectedItem)
            if (location.hasOwnProperty("file")) { // not empty
                rangeDetails.file = location.file;
                rangeDetails.line = location.line;
                rangeDetails.column = location.column;
            } else {
                // reset to default values
                rangeDetails.file = "";
                rangeDetails.line = 0;
                rangeDetails.column = -1;
            }

            var notes = timelineModelAggregator.notes;
            var noteId = notes ? notes.get(timelineModel.modelId, selectedItem) : -1;
            rangeDetails.noteText = (noteId !== -1) ? notes.text(noteId) : "";
        }
    }

<<<<<<< HEAD
=======
    Rectangle {
        id: zoomSliderToolBar
        objectName: "zoomSliderToolBar"
        color: Theme.color(Theme.Timeline_PanelBackgroundColor)
        enabled: buttonsBar.enabled
        visible: false
        width: buttonsBar.width
        height: buttonsBar.height
        anchors.left: parent.left
        anchors.top: buttonsBar.bottom

        function updateZoomLevel() {
            var newValue = Math.round(Math.pow(zoomControl.rangeDuration /
                                               Math.max(1, zoomControl.windowDuration),
                                               1 / zoomSlider.exponent) * zoomSlider.to);
            if (newValue !== zoomSlider.value) {
                zoomSlider.externalUpdate = true;
                zoomSlider.value = newValue;
            }
        }

        Slider {
            id: zoomSlider
            anchors.fill: parent
            from: 1
            to: 10000
            stepSize: 100

            property int exponent: 3
            property bool externalUpdate: false
            property int minWindowLength: 1e5 // 0.1 ms
            property double fixedPoint: 0
            onPressedChanged: fixedPoint = (zoomControl.rangeStart + zoomControl.rangeEnd) / 2;

            onValueChanged: {
                if (externalUpdate || zoomControl.windowEnd <= zoomControl.windowStart) {
                    // Zoom range is independently updated. We shouldn't mess
                    // with it here as otherwise we might introduce rounding
                    // or arithmetic errors.
                    externalUpdate = false;
                    return;
                }

                var windowLength = Math.max(
                            Math.pow(value / to, exponent) * zoomControl.windowDuration,
                            minWindowLength);

                var startTime = Math.max(zoomControl.windowStart, fixedPoint - windowLength / 2)
                zoomControl.setRange(startTime, startTime + windowLength);
            }
        }
    }

>>>>>>> a82144d1
    Overview {
        id: overview
        height: 50
        anchors.bottom: parent.bottom
        anchors.right: parent.right
        anchors.left: parent.left
        modelProxy: timelineModelAggregator
        zoomer: zoomControl
    }

    Rectangle {
        // Opal glass pane for visualizing the "disabled" state.
        anchors.fill: parent
        z: 10
        color: parent.color
        opacity: 0.5
        visible: !parent.enabled
    }
}<|MERGE_RESOLUTION|>--- conflicted
+++ resolved
@@ -190,7 +190,7 @@
                     var newValue = Math.round(
                                 Math.pow(zoomControl.rangeDuration /
                                          Math.max(1, zoomControl.windowDuration),
-                                         1 / zoomSlider.exponent) * zoomSlider.maximumValue);
+                                         1 / zoomSlider.exponent) * zoomSlider.to);
                     if (newValue !== zoomSlider.value) {
                         zoomSlider.externalUpdate = true;
                         zoomSlider.value = newValue;
@@ -476,62 +476,6 @@
         }
     }
 
-<<<<<<< HEAD
-=======
-    Rectangle {
-        id: zoomSliderToolBar
-        objectName: "zoomSliderToolBar"
-        color: Theme.color(Theme.Timeline_PanelBackgroundColor)
-        enabled: buttonsBar.enabled
-        visible: false
-        width: buttonsBar.width
-        height: buttonsBar.height
-        anchors.left: parent.left
-        anchors.top: buttonsBar.bottom
-
-        function updateZoomLevel() {
-            var newValue = Math.round(Math.pow(zoomControl.rangeDuration /
-                                               Math.max(1, zoomControl.windowDuration),
-                                               1 / zoomSlider.exponent) * zoomSlider.to);
-            if (newValue !== zoomSlider.value) {
-                zoomSlider.externalUpdate = true;
-                zoomSlider.value = newValue;
-            }
-        }
-
-        Slider {
-            id: zoomSlider
-            anchors.fill: parent
-            from: 1
-            to: 10000
-            stepSize: 100
-
-            property int exponent: 3
-            property bool externalUpdate: false
-            property int minWindowLength: 1e5 // 0.1 ms
-            property double fixedPoint: 0
-            onPressedChanged: fixedPoint = (zoomControl.rangeStart + zoomControl.rangeEnd) / 2;
-
-            onValueChanged: {
-                if (externalUpdate || zoomControl.windowEnd <= zoomControl.windowStart) {
-                    // Zoom range is independently updated. We shouldn't mess
-                    // with it here as otherwise we might introduce rounding
-                    // or arithmetic errors.
-                    externalUpdate = false;
-                    return;
-                }
-
-                var windowLength = Math.max(
-                            Math.pow(value / to, exponent) * zoomControl.windowDuration,
-                            minWindowLength);
-
-                var startTime = Math.max(zoomControl.windowStart, fixedPoint - windowLength / 2)
-                zoomControl.setRange(startTime, startTime + windowLength);
-            }
-        }
-    }
-
->>>>>>> a82144d1
     Overview {
         id: overview
         height: 50
