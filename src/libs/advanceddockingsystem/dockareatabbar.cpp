--- conflicted
+++ resolved
@@ -46,7 +46,6 @@
      * Convenience function to access first tab.
      */
     DockWidgetTab *firstTab() const { return q->tab(0); }
-<<<<<<< HEAD
 
     /**
      * Convenience function to access last tab.
@@ -113,73 +112,6 @@
 
     setCurrentIndex(index);
     emit tabBarClicked(index);
-=======
-
-    /**
-     * Convenience function to access last tab.
-     */
-    DockWidgetTab *lastTab() const { return q->tab(q->count() - 1); }
-}; // class DockAreaTabBarPrivate
-
-DockAreaTabBarPrivate::DockAreaTabBarPrivate(DockAreaTabBar *parent)
-    : q(parent)
-{}
-
-void DockAreaTabBarPrivate::updateTabs()
-{
-    // Set active TAB and update all other tabs to be inactive
-    for (int i = 0; i < q->count(); ++i) {
-        auto tabWidget = q->tab(i);
-        if (!tabWidget)
-            continue;
-
-        if (i == m_currentIndex) {
-            tabWidget->show();
-            tabWidget->setActiveTab(true);
-            // Sometimes the synchronous calculation of the rectangular area fails. Therefore we
-            // use QTimer::singleShot here to execute the call within the event loop - see #520.
-            QTimer::singleShot(0, q, [&, tabWidget] { q->ensureWidgetVisible(tabWidget); });
-        } else {
-            tabWidget->setActiveTab(false);
-        }
-    }
-}
-
-DockAreaTabBar::DockAreaTabBar(DockAreaWidget *parent)
-    : QScrollArea(parent)
-    , d(new DockAreaTabBarPrivate(this))
-{
-    d->m_dockArea = parent;
-    setSizePolicy(QSizePolicy::Preferred, QSizePolicy::Preferred);
-    setFrameStyle(QFrame::NoFrame);
-    setWidgetResizable(true);
-    setVerticalScrollBarPolicy(Qt::ScrollBarAlwaysOff);
-    setHorizontalScrollBarPolicy(Qt::ScrollBarAlwaysOff);
-
-    d->m_tabsContainerWidget = new QWidget();
-    d->m_tabsContainerWidget->setSizePolicy(QSizePolicy::Preferred, QSizePolicy::Preferred);
-    d->m_tabsContainerWidget->setObjectName("tabsContainerWidget");
-    d->m_tabsLayout = new QBoxLayout(QBoxLayout::LeftToRight);
-    d->m_tabsLayout->setContentsMargins(0, 0, 0, 0);
-    d->m_tabsLayout->setSpacing(0);
-    d->m_tabsLayout->addStretch(1);
-    d->m_tabsContainerWidget->setLayout(d->m_tabsLayout);
-    setWidget(d->m_tabsContainerWidget);
-}
-
-DockAreaTabBar::~DockAreaTabBar()
-{
-    delete d;
-}
-
-void DockAreaTabBar::onTabClicked(DockWidgetTab *sourceTab)
-{
-    const int index = d->m_tabsLayout->indexOf(sourceTab);
-    if (index < 0)
-        return;
-
-    setCurrentIndex(index);
-    emit tabBarClicked(index);
 
     // QDS: Focus the actual content widget on tab click
     DockWidgetTab *tab = currentTab();
@@ -188,7 +120,6 @@
                                   QOverload<>::of(&QWidget::setFocus),
                                   Qt::QueuedConnection);
     }
->>>>>>> 3473d9d3
 }
 
 void DockAreaTabBar::onTabCloseRequested(DockWidgetTab *sourceTab)
@@ -349,11 +280,7 @@
 
 DockWidgetTab *DockAreaTabBar::currentTab() const
 {
-<<<<<<< HEAD
-    if (d->m_currentIndex < 0)
-=======
     if (d->m_currentIndex < 0 || d->m_currentIndex >= d->m_tabsLayout->count())
->>>>>>> 3473d9d3
         return nullptr;
     else
         return qobject_cast<DockWidgetTab *>(d->m_tabsLayout->itemAt(d->m_currentIndex)->widget());
