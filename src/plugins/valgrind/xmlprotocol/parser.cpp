--- conflicted
+++ resolved
@@ -711,11 +711,7 @@
                 m_errorString = data.m_internalError;
         });
         QObject::connect(m_watcher.get(), &QFutureWatcherBase::finished, q, [this] {
-<<<<<<< HEAD
-            emit q->done(toDoneResult(!m_errorString), *m_errorString);
-=======
-            emit q->done(!m_errorString, m_errorString.value_or(QString()));
->>>>>>> 5841e951
+            emit q->done(toDoneResult(!m_errorString), m_errorString.value_or(QString()));
             m_watcher.release()->deleteLater();
             m_thread.reset();
             m_socket.reset();
