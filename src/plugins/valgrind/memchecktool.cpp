--- conflicted
+++ resolved
@@ -999,21 +999,12 @@
 
     if (settings.showReachable())
         cmd << "--show-reachable=yes";
-<<<<<<< HEAD
 
     cmd << "--leak-check=" + settings.leakCheckOnFinishOptionString();
 
     for (const FilePath &file : settings.suppressions())
         cmd << QString("--suppressions=%1").arg(file.path());
 
-=======
-
-    cmd << "--leak-check=" + settings.leakCheckOnFinishOptionString();
-
-    for (const FilePath &file : settings.suppressions())
-        cmd << QString("--suppressions=%1").arg(file.path());
-
->>>>>>> 46226e93
     cmd << QString("--num-callers=%1").arg(settings.numCallers());
 
     if (runControl->runMode() == MEMCHECK_WITH_GDB_RUN_MODE)
@@ -1051,21 +1042,6 @@
     if (runControl->runMode() != MEMCHECK_WITH_GDB_RUN_MODE)
         return successItem;
 
-<<<<<<< HEAD
-    return Sync([runControl, pidStorage] {
-        // TODO: Make a part of this recipe
-        DebuggerRunParameters rp = DebuggerRunParameters::fromRunControl(runControl);
-        rp.setStartMode(Debugger::AttachToRemoteServer);
-        rp.setDisplayName(QString("VGdb %1").arg(pidStorage->pid()));
-        rp.setRemoteChannelPipe(QString("vgdb --pid=%1").arg(pidStorage->pid()));
-        rp.setUseContinueInsteadOfRun(true);
-        rp.addExpectedSignal("SIGTRAP");
-
-        auto debugger = createDebuggerWorker(runControl, rp);
-        QObject::connect(runControl, &RunControl::stopped, debugger, &RunControl::deleteLater);
-        debugger->initiateStart();
-    });
-=======
     DebuggerRunParameters rp = DebuggerRunParameters::fromRunControl(runControl);
     rp.setStartMode(Debugger::AttachToRemoteServer);
     rp.setUseContinueInsteadOfRun(true);
@@ -1077,7 +1053,6 @@
     };
 
     return debuggerRecipe(runControl, rp, parametersModifier);
->>>>>>> 46226e93
 }
 
 static Group memcheckRecipe(RunControl *runControl)
