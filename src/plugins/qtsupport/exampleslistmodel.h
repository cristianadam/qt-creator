--- conflicted
+++ resolved
@@ -96,15 +96,10 @@
 
 private:
     void addItems(const QList<ExampleItem> &items);
-<<<<<<< HEAD
-    QList<ExampleItem> parseExamples(QXmlStreamReader *reader, const QString &projectsOffset);
-    QList<ExampleItem> parseDemos(QXmlStreamReader *reader, const QString &projectsOffset);
-=======
     QList<ExampleItem> parseExamples(QXmlStreamReader *reader, const QString &projectsOffset,
                                      const QString &examplesInstallPath);
     QList<ExampleItem> parseDemos(QXmlStreamReader *reader, const QString &projectsOffset,
                                   const QString &demosInstallPath);
->>>>>>> de4fd54c
     QList<ExampleItem> parseTutorials(QXmlStreamReader *reader, const QString &projectsOffset);
     void clear();
     QStringList exampleSources(QString *examplesInstallPath, QString *demosInstallPath,
