// Copyright (C) 2016 The Qt Company Ltd.
// SPDX-License-Identifier: LicenseRef-Qt-Commercial OR GPL-3.0-only WITH Qt-GPL-exception-1.0

#include "buildsystem/qmlbuildsystem.h"
#include "qmlmainfileaspect.h"
#include "qmlmultilanguageaspect.h"
#include "qmlprojectconstants.h"
#include "qmlprojectmanagertr.h"
#include "qmlprojectrunconfiguration.h"

#include <coreplugin/icore.h>

#include <projectexplorer/buildconfiguration.h>
#include <projectexplorer/buildsystem.h>
#include <projectexplorer/deployconfiguration.h>
#include <projectexplorer/devicesupport/devicekitaspects.h>
#include <projectexplorer/devicesupport/idevice.h>
#include <projectexplorer/environmentaspect.h>
#include <projectexplorer/kitmanager.h>
#include <projectexplorer/projectexplorer.h>
#include <projectexplorer/projectexplorerconstants.h>
#include <projectexplorer/runconfiguration.h>
#include <projectexplorer/runconfigurationaspects.h>
#include <projectexplorer/projectmanager.h>
#include <projectexplorer/target.h>

#include <qmldesignerbase/qmldesignerbaseplugin.h>
#include <qmldesignerbase/utils/qmlpuppetpaths.h>

#include <qtsupport/qtkitaspect.h>

#include <utils/algorithm.h>
#include <utils/aspects.h>
#include <utils/environment.h>
#include <utils/qtcprocess.h>
#include <utils/processinterface.h>
#include <utils/winutils.h>

using namespace Core;
using namespace ProjectExplorer;
using namespace QtSupport;
using namespace Utils;

namespace QmlProjectManager::Internal {

// QmlProjectRunConfiguration

class QmlProjectRunConfiguration final : public RunConfiguration
{
public:
    QmlProjectRunConfiguration(BuildConfiguration *bc, Id id);

private:
    QString disabledReason(Utils::Id runMode) const final;
    bool isEnabled(Utils::Id) const final;

    FilePath mainScript() const;
    FilePath qmlRuntimeFilePath() const;
    void setupQtVersionAspect();

    FilePathAspect qmlViewer{this};
    ArgumentsAspect arguments{this};
    QmlMainFileAspect qmlMainFile{this};
    SelectionAspect qtversion{this};
    QmlMultiLanguageAspect multiLanguage{this};
    EnvironmentAspect environment{this};
    X11ForwardingAspect x11Forwarding{this};

    mutable bool usePuppetAsQmlRuntime = false;
};

QmlProjectRunConfiguration::QmlProjectRunConfiguration(BuildConfiguration *bc, Id id)
    : RunConfiguration(bc, id)
{
    setUsesEmptyBuildKeys();
    qmlViewer.setSettingsKey(Constants::QML_VIEWER_KEY);
    qmlViewer.setLabelText(Tr::tr("Override device QML viewer:"));
    qmlViewer.setPlaceHolderText(qmlRuntimeFilePath().toUserOutput());
    qmlViewer.setHistoryCompleter("QmlProjectManager.viewer.history");

    arguments.setSettingsKey(Constants::QML_VIEWER_ARGUMENTS_KEY);

    setCommandLineGetter([this] {
        const FilePath qmlRuntime = qmlRuntimeFilePath();
        CommandLine cmd(qmlRuntime);
        if (usePuppetAsQmlRuntime)
            cmd.addArg("--qml-runtime");

        // arguments in .user file
        cmd.addArgs(arguments(), CommandLine::Raw);

        // arguments from .qmlproject file
        const QmlBuildSystem *bs = qobject_cast<QmlBuildSystem *>(buildSystem());
        for (const QString &importPath : bs->targetImportPaths()) {
            cmd.addArg("-I");
            cmd.addArg(importPath);
        }

        for (const QString &fileSelector : bs->fileSelectors()) {
            cmd.addArg("-S");
            cmd.addArg(fileSelector);
        }

        if (qmlRuntime.osType() == OsTypeWindows && bs->forceFreeType()) {
            cmd.addArg("-platform");
            cmd.addArg("windows:fontengine=freetype");
        }

        if (bs->qt6Project() && bs->widgetApp()) {
            cmd.addArg("--apptype");
            cmd.addArg("widget");
        }

        const FilePath main = bs->targetFile(mainScript());

        if (!main.isEmpty())
            cmd.addArg(main.path());

        return cmd;
    });

    connect(&qmlMainFile, &BaseAspect::changed, this, &RunConfiguration::update);

    if (Core::ICore::isQtDesignStudio())
        setupQtVersionAspect();
    else
        qtversion.setVisible(false);

    if (auto bs = qobject_cast<const QmlBuildSystem *>(buildSystem()))
        multiLanguage.setValue(bs->multilanguageSupport());

    connect(&multiLanguage, &BaseAspect::changed,
            &environment, &EnvironmentAspect::environmentChanged);

    auto envModifier = [this](Environment env) {
        if (auto bs = qobject_cast<const QmlBuildSystem *>(buildSystem()))
            env.modify(bs->environment());

        if (multiLanguage() && !multiLanguage.databaseFilePath().isEmpty()) {
            env.set("QT_MULTILANGUAGE_DATABASE", multiLanguage.databaseFilePath().path());
            env.set("QT_MULTILANGUAGE_LANGUAGE", multiLanguage.currentLocale());
        } else {
            env.unset("QT_MULTILANGUAGE_DATABASE");
            env.unset("QT_MULTILANGUAGE_LANGUAGE");
        }
        return env;
    };

    const Id deviceTypeId = RunDeviceTypeKitAspect::deviceTypeId(kit());
    if (deviceTypeId == ProjectExplorer::Constants::DESKTOP_DEVICE_TYPE) {
        environment.addPreferredBaseEnvironment(Tr::tr("System Environment"), [envModifier] {
            return envModifier(Environment::systemEnvironment());
        });
    }

    environment.addSupportedBaseEnvironment(Tr::tr("Clean Environment"), [envModifier] {
        Environment environment;
        return envModifier(environment);
    });

    setRunnableModifier([this](ProcessRunData &r) {
        const QmlBuildSystem *bs = static_cast<QmlBuildSystem *>(buildSystem());
        r.workingDirectory = bs->targetDirectory();
    });

    setDisplayName(Tr::tr("QML Utility", "QMLRunConfiguration display name."));
    update();
}

QString QmlProjectRunConfiguration::disabledReason(Utils::Id runMode) const
{
    if (mainScript().isEmpty())
        return Tr::tr("No script file to execute.");

    const FilePath viewer = qmlRuntimeFilePath();
    if (RunDeviceTypeKitAspect::deviceTypeId(kit())
            == ProjectExplorer::Constants::DESKTOP_DEVICE_TYPE
            && !viewer.exists()) {
        return Tr::tr("No QML utility found.");
    }
    if (viewer.isEmpty())
        return Tr::tr("No QML utility specified for target device.");
    return RunConfiguration::disabledReason(runMode);
}

FilePath QmlProjectRunConfiguration::qmlRuntimeFilePath() const
{
    usePuppetAsQmlRuntime = false;
    // Give precedence to the manual override in the run configuration.
    if (!qmlViewer().isEmpty())
        return qmlViewer();

    // We might not have a full Qt version for building, but the device
    // might know what is good for running.
    IDevice::ConstPtr dev = RunDeviceKitAspect::device(kit());
    if (dev) {
        const FilePath qmlRuntime = dev->qmlRunCommand();
        if (!qmlRuntime.isEmpty())
            return qmlRuntime;
    }
<<<<<<< HEAD
    auto hasDeployStep = [this] {
        return buildConfiguration()->activeDeployConfiguration() &&
            !buildConfiguration()->activeDeployConfiguration()->stepList()->isEmpty();
    };
=======
>>>>>>> 204d5590

    // The Qt version might know, but we need to make sure
    // that the device can reach it.
    if (QtVersion *version = QtKitAspect::qtVersion(kit())) {
        // look for QML Puppet as qmlruntime only in QtStudio Qt versions
        if (version->features().contains("QtStudio") && version->qtVersion().majorVersion() > 5
            && dev->rootPath().isLocal()) {
            auto [workingDirectoryPath, puppetPath] = QmlDesigner::QmlPuppetPaths::qmlPuppetPaths(
                        kit(), QmlDesigner::QmlDesignerBasePlugin::settings());
            if (!puppetPath.isEmpty()) {
                usePuppetAsQmlRuntime = true;
                return puppetPath;
            }
        }
        const FilePath qmlRuntime = version->qmlRuntimeFilePath();
        if (!qmlRuntime.isEmpty() && (!dev || dev->ensureReachable(qmlRuntime)))
            return qmlRuntime;
    }

    // If not given explicitly by run device, nor Qt, try to pick
    // it from $PATH on the run device.
    return dev ? dev->filePath("qml").searchInPath() : "qml";
}

void QmlProjectRunConfiguration::setupQtVersionAspect()
{
    if (!Core::ICore::isQtDesignStudio())
        return;

    qtversion.setSettingsKey("QmlProjectManager.kit");
    qtversion.setDisplayStyle(SelectionAspect::DisplayStyle::ComboBox);
    qtversion.setLabelText(Tr::tr("Qt Version:"));

    QtVersion *version = QtKitAspect::qtVersion(kit());

    if (version) {
        const QmlBuildSystem *buildSystem = qobject_cast<QmlBuildSystem *>(this->buildSystem());
        const bool isQt6Project = buildSystem && buildSystem->qt6Project();

        if (isQt6Project) {
            qtversion.addOption(Tr::tr("Qt 6"));
            qtversion.setReadOnly(true);
        } else { /* Only if this is not a Qt 6 project changing kits makes sense */
            qtversion.addOption(Tr::tr("Qt 5"));
            qtversion.addOption(Tr::tr("Qt 6"));

            const int valueForVersion = version->qtVersion().majorVersion() == 6 ? 1 : 0;

            qtversion.setValue(valueForVersion);

            connect(&qtversion, &BaseAspect::changed, this, [this] {
                auto project = this->project();
                QTC_ASSERT(project, return );

                int oldValue = !qtversion();
                const int preferedQtVersion = qtversion() > 0 ? 6 : 5;
                Kit *currentKit = kit();

                const QList<Kit *> kits = Utils::filtered(KitManager::kits(), [&](const Kit *k) {
                    QtSupport::QtVersion *version = QtSupport::QtKitAspect::qtVersion(k);
                    return (version && version->qtVersion().majorVersion() == preferedQtVersion)
                           && RunDeviceTypeKitAspect::deviceTypeId(k)
                                  == ProjectExplorer::Constants::DESKTOP_DEVICE_TYPE;
                });

                if (kits.contains(currentKit))
                    return;

                if (!kits.isEmpty()) {
                    auto newTarget = project->target(kits.first());
                    if (!newTarget)
                        newTarget = project->addTargetForKit(kits.first());

                    project->setActiveTarget(newTarget, SetActive::Cascade);

                    /* Reset the aspect. We changed the target and this aspect should not change. */
                    // FIXME: That should use setValueSilently()
                    qtversion.blockSignals(true);
                    qtversion.setValue(oldValue);
                    qtversion.blockSignals(false);
                }
            });
        }
    }
}

bool QmlProjectRunConfiguration::isEnabled(Id) const
{
    return const_cast<QmlProjectRunConfiguration *>(this)->qmlMainFile.isQmlFilePresent()
           && !qmlRuntimeFilePath().isEmpty()
           && buildSystem()->hasParsingData();
}

FilePath QmlProjectRunConfiguration::mainScript() const
{
    return qmlMainFile.mainScript();
}

// QmlProjectRunConfigurationFactory

class QmlProjectRunConfigurationFactory final : public FixedRunConfigurationFactory
{
public:
    QmlProjectRunConfigurationFactory()
        : FixedRunConfigurationFactory(Tr::tr("QML Runtime"), false)
    {
        registerRunConfiguration<QmlProjectRunConfiguration>(Constants::QML_RUNCONFIG_ID);
        addSupportedProjectType(Constants::QML_PROJECT_ID);
    }
};

void setupQmlProjectRunConfiguration()
{
    static QmlProjectRunConfigurationFactory theQmlProjectRunConfigurationFactory;
}

} // QmlProjectManager::Internal<|MERGE_RESOLUTION|>--- conflicted
+++ resolved
@@ -198,13 +198,10 @@
         if (!qmlRuntime.isEmpty())
             return qmlRuntime;
     }
-<<<<<<< HEAD
     auto hasDeployStep = [this] {
         return buildConfiguration()->activeDeployConfiguration() &&
             !buildConfiguration()->activeDeployConfiguration()->stepList()->isEmpty();
     };
-=======
->>>>>>> 204d5590
 
     // The Qt version might know, but we need to make sure
     // that the device can reach it.
