--- conflicted
+++ resolved
@@ -66,8 +66,6 @@
     return 5;
 }
 
-<<<<<<< HEAD
-=======
 static bool allowOnlySingleProject()
 {
     QSettings *settings = Core::ICore::settings();
@@ -76,9 +74,6 @@
     return !settings->value(qdsAllowMultipleProjects, false).toBool();
 }
 
-const char openInQDSAppSetting[] = "OpenInQDSApp";
-
->>>>>>> 02f7c9c3
 Utils::FilePaths QmlProject::getUiQmlFilesForFolder(const Utils::FilePath &folder)
 {
     const Utils::FilePaths uiFiles = files([&](const ProjectExplorer::Node *node) {
