--- conflicted
+++ resolved
@@ -26,16 +26,11 @@
 #include <qtsupport/qtkitaspect.h>
 
 #include <utils/algorithm.h>
-<<<<<<< HEAD
 #include <utils/expected.h>
 #include <utils/infobar.h>
 #include <utils/mimeconstants.h>
 #include <utils/predicates.h>
-=======
-#include <utils/mimeconstants.h>
->>>>>>> d114082f
 #include <utils/qtcassert.h>
-#include <utils/qtcprocess.h>
 
 #include <QDebug>
 #include <QLoggingCategory>
@@ -49,18 +44,18 @@
 using namespace Qt::Literals::StringLiterals;
 
 namespace {
-expected_str<FilePath> mcuInstallationRoot()
+Utils::Result<FilePath> mcuInstallationRoot()
 {
     ExtensionSystem::IPlugin *mcuSupportPlugin = QmlProjectManager::findMcuSupportPlugin();
     if (mcuSupportPlugin == nullptr) {
         return make_unexpected("Failed to find MCU Support plugin"_L1);
     }
 
-    expected_str<FilePath> root;
+    Utils::Result<FilePath> root;
     QMetaObject::invokeMethod(mcuSupportPlugin,
                               "installationRoot",
                               Qt::DirectConnection,
-                              Q_RETURN_ARG(expected_str<FilePath>, root));
+                              Q_RETURN_ARG(Utils::Result<FilePath>, root));
 
     return root;
 }
@@ -82,9 +77,9 @@
     return pluginSpec->plugin();
 }
 
-expected_str<FilePath> mcuFontsDir()
-{
-    expected_str<FilePath> mcuRoot = mcuInstallationRoot();
+Utils::Result<FilePath> mcuFontsDir()
+{
+    Utils::Result<FilePath> mcuRoot = mcuInstallationRoot();
     if (!mcuRoot) {
         return mcuRoot;
     }
