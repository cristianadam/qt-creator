// Copyright (C) 2016 The Qt Company Ltd.
// SPDX-License-Identifier: LicenseRef-Qt-Commercial OR GPL-3.0+ OR GPL-3.0 WITH Qt-GPL-exception-1.0

#include "qmlprojectitem.h"

#include <QDir>
#include <QJsonDocument>
#include <QLoggingCategory>

#include "converters.h"

#include "../../qmlproject.h"
#include "../../qmlprojectconstants.h"

#include <utils/algorithm.h>
#include <utils/qtcassert.h>
#include <qmljs/qmljssimplereader.h>

#include <QJsonArray>

namespace QmlProjectManager {

//#define REWRITE_PROJECT_FILE_IN_JSON_FORMAT

Q_LOGGING_CATEGORY(log, "QmlProjectManager.QmlProjectItem", QtCriticalMsg)

QmlProjectItem::QmlProjectItem(const Utils::FilePath &filePath, const bool skipRewrite)
    : m_projectFile(filePath)
    , m_skipRewrite(skipRewrite)
{
    if (initProjectObject())
        setupFileFilters();
}

bool QmlProjectItem::initProjectObject()
{
    if (m_projectFile.endsWith(Constants::fakeProjectName)) {
        auto uiFile = m_projectFile.toUrlishString();
        uiFile.remove(Constants::fakeProjectName);

        auto parentDir = Utils::FilePath::fromString(uiFile).parentDir();
        m_projectFile = parentDir.pathAppended(Constants::fakeProjectName);
        m_project = Converters::qmlProjectTojson({});

        return true;
    }

    auto contents = m_projectFile.fileContents();
    if (!contents) {
        qCWarning(log) << "Cannot open project file. Path:" << m_projectFile.fileName();
        return false;
    }

    QString fileContent{QString::fromUtf8(contents.value())};
    QJsonObject rootObj;
    QJsonParseError parseError;

    if (fileContent.contains("import qmlproject", Qt::CaseInsensitive)) {
        rootObj = Converters::qmlProjectTojson(m_projectFile);
#ifdef REWRITE_PROJECT_FILE_IN_JSON_FORMAT
        m_projectFile.writeFileContents(QJsonDocument(rootObj).toJson());
#endif
    } else {
        rootObj
                = QJsonDocument::fromJson(m_projectFile.fileContents()->data(), &parseError).object();
    }

    if (rootObj.isEmpty()) {
        if (parseError.error != QJsonParseError::NoError) {
            qCWarning(log) << "Cannot parse the json formatted project file. Error:"
                           << parseError.errorString();
        } else {
            qCWarning(log) << "Cannot convert QmlProject to Json.";
        }
        return false;
    }

    m_project = rootObj;
    return true;
}

void QmlProjectItem::setupFileFilters()
{
    auto setupFileFilterItem = [this](const QJsonObject &fileGroup) {
        // first we need to add all directories as a 'resource' path for the project and set them as
        // recursive.
        // if there're any files with the explicit absolute paths, we need to add them afterwards.
        for (const QString &directory : fileGroup["directory"].toVariant().toStringList()) {
            std::unique_ptr<FileFilterItem> fileFilterItem{new FileFilterItem};
            fileFilterItem->setDirectory(directory);
            fileFilterItem->setFilters(fileGroup["filters"].toVariant().toStringList());
            fileFilterItem->setRecursive(true);

            fileFilterItem->setDefaultDirectory(m_projectFile.parentDir().toFSPathString());
#ifndef TESTS_ENABLED_QMLPROJECTITEM
            connect(fileFilterItem.get(),
                    &FileFilterItem::filesChanged,
                    this,
                    &QmlProjectItem::filesChanged);

            connect(fileFilterItem.get(),
                    &FileFilterItem::fileModified,
                    this,
                    &QmlProjectItem::fileModified);
#endif
            m_content.push_back(std::move(fileFilterItem));
        };

        // here we begin to add files with the explicit absolute paths
        QJsonArray files = fileGroup["files"].toArray();
        if (files.isEmpty())
            return;

        QStringList filesArr;
        std::transform(files.begin(),
                       files.end(),
                       std::back_inserter(filesArr),
                       [](const QJsonValue &value) { return value.toString(); });

        const QString directory = fileGroup["directory"].toString() == ""
                                      ? m_projectFile.parentDir().toUrlishString()
                                      : fileGroup["directory"].toString();
        Utils::FilePath groupDir = Utils::FilePath::fromString(directory);
        std::unique_ptr<FileFilterItem> fileFilterItem{new FileFilterItem};
        fileFilterItem->setRecursive(false);
        fileFilterItem->setPathsProperty(filesArr);
        fileFilterItem->setDefaultDirectory(m_projectFile.parentDir().toUrlishString());
        fileFilterItem->setDirectory(groupDir.toUrlishString());
#ifndef TESTS_ENABLED_QMLPROJECTITEM
        connect(fileFilterItem.get(), &FileFilterItem::filesChanged, this, &QmlProjectItem::filesChanged);
        connect(fileFilterItem.get(), &FileFilterItem::fileModified, this, &QmlProjectItem::fileModified);
#endif
        m_content.push_back(std::move(fileFilterItem));
    };

    for (const QJsonValue &fileGroup : m_project["fileGroups"].toArray()) {
        setupFileFilterItem(fileGroup.toObject());
    }
}

Utils::FilePath QmlProjectItem::sourceDirectory() const
{
    return m_projectFile.parentDir();
}

QString QmlProjectItem::targetDirectory() const
{
    return m_project["deployment"].toObject()["targetDirectory"].toString();
}

bool QmlProjectItem::isQt4McuProject() const
{
    return m_project["mcu"].toObject()["enabled"].toBool();
}

Utils::EnvironmentItems QmlProjectItem::environment() const
{
    Utils::EnvironmentItems envItems;
    QJsonObject envVariables = m_project["environment"].toObject();
    const QStringList variableNames = envVariables.keys();
    for (const QString &variableName : variableNames)
        envItems.append(Utils::EnvironmentItem(variableName, envVariables[variableName].toString()));
    return envItems;
}

void QmlProjectItem::addToEnviroment(const QString &key, const QString &value)
{
    QJsonObject envVariables = m_project["environment"].toObject();
    envVariables.insert(key, value);
    insertAndUpdateProjectFile("environment", envVariables);
}

QJsonObject QmlProjectItem::project() const
{
    return m_project;
}

QString QmlProjectItem::versionQt() const
{
    return m_project["versions"].toObject()["qt"].toString();
}

void QmlProjectItem::setVersionQt(const QString &version)
{
    QJsonObject targetObj = m_project["versions"].toObject();
    targetObj["qt"] = version;
    insertAndUpdateProjectFile("versions", targetObj);
}

QString QmlProjectItem::versionQtQuick() const
{
    return m_project["versions"].toObject()["qtQuick"].toString();
}

void QmlProjectItem::setVersionQtQuick(const QString &version)
{
    QJsonObject targetObj = m_project["versions"].toObject();
    targetObj["qtQuick"] = version;
    insertAndUpdateProjectFile("versions", targetObj);
}

QString QmlProjectItem::versionDesignStudio() const
{
    return m_project["versions"].toObject()["designStudio"].toString();
}

void QmlProjectItem::setVersionDesignStudio(const QString &version)
{
    QJsonObject targetObj = m_project["versions"].toObject();
    targetObj["designStudio"] = version;
    insertAndUpdateProjectFile("versions", targetObj);
}

QStringList QmlProjectItem::importPaths() const
{
    return m_project["importPaths"].toVariant().toStringList();
}

void QmlProjectItem::setImportPaths(const QStringList &importPaths)
{
    insertAndUpdateProjectFile("importPaths", QJsonArray::fromStringList(importPaths));
}

QStringList QmlProjectItem::mockImports() const
{
    return m_project["mockImports"].toVariant().toStringList();
}

void QmlProjectItem::setMockImports(const QStringList &paths)
{
    insertAndUpdateProjectFile("mockImports", QJsonArray::fromStringList(paths));
}

void QmlProjectItem::addImportPath(const QString &importPath)
{
    QJsonArray importPaths = m_project["importPaths"].toArray();

    if (importPaths.contains(importPath))
        return;

    importPaths.append(importPath);
    insertAndUpdateProjectFile("importPaths", importPaths);
}

QStringList QmlProjectItem::qmlProjectModules() const
{
    return m_project["qmlprojectDependencies"].toVariant().toStringList();
}

void QmlProjectItem::setQmlProjectModules(const QStringList &paths)
{
    if (qmlProjectModules() == paths)
        return;

    auto jsonArray = QJsonArray::fromStringList(paths);
    updateFileGroup("Module", "files", jsonArray);
    insertAndUpdateProjectFile("qmlprojectDependencies", jsonArray);
}

void QmlProjectItem::addQmlProjectModule(const QString &modulePath)
{
    QJsonArray qmlModules = m_project["qmlprojectDependencies"].toArray();

    if (qmlModules.contains(modulePath))
        return;

    qmlModules.append(modulePath);
    updateFileGroup("Module", "files", qmlModules);
    insertAndUpdateProjectFile("qmlprojectDependencies", qmlModules);
}

QStringList QmlProjectItem::fileSelectors() const
{
    return m_project["runConfig"].toObject()["fileSelectors"].toVariant().toStringList();
}

void QmlProjectItem::setFileSelectors(const QStringList &selectors)
{
    QJsonObject targetObj = m_project["runConfig"].toObject();
    targetObj["fileSelectors"] = QJsonArray::fromStringList(selectors);
    insertAndUpdateProjectFile("runConfig", targetObj);
}

void QmlProjectItem::addFileSelector(const QString &selector)
{
    QJsonObject targetObj = m_project["runConfig"].toObject();
    QJsonArray fileSelectors = targetObj["fileSelectors"].toArray();

    if (fileSelectors.contains(selector))
        return;

    fileSelectors.append(selector);
    targetObj["fileSelectors"] = fileSelectors;
    insertAndUpdateProjectFile("runConfig", targetObj);
}

bool QmlProjectItem::multilanguageSupport() const
{
    return m_project["language"].toObject()["multiLanguageSupport"].toBool();
}

void QmlProjectItem::setMultilanguageSupport(const bool &isEnabled)
{
    QJsonObject targetObj = m_project["language"].toObject();
    targetObj["multiLanguageSupport"] = isEnabled;
    insertAndUpdateProjectFile("language", targetObj);
}

QStringList QmlProjectItem::supportedLanguages() const
{
    return m_project["language"].toObject()["supportedLanguages"].toVariant().toStringList();
}

void QmlProjectItem::setSupportedLanguages(const QStringList &languages)
{
    QJsonObject targetObj = m_project["language"].toObject();
    targetObj["supportedLanguages"] = QJsonArray::fromStringList(languages);
    insertAndUpdateProjectFile("language", targetObj);
}

void QmlProjectItem::addSupportedLanguage(const QString &language)
{
    QJsonObject targetObj = m_project["language"].toObject();
    QJsonArray suppLangs = targetObj["supportedLanguages"].toArray();

    if (suppLangs.contains(language))
        return;

    suppLangs.append(language);
    targetObj["supportedLanguages"] = suppLangs;
    insertAndUpdateProjectFile("language", targetObj);
}

QString QmlProjectItem::primaryLanguage() const
{
    return m_project["language"].toObject()["primaryLanguage"].toString();
}

void QmlProjectItem::setPrimaryLanguage(const QString &language)
{
    QJsonObject targetObj = m_project["language"].toObject();
    targetObj["primaryLanguage"] = language;
    insertAndUpdateProjectFile("language", targetObj);
}

Utils::FilePaths QmlProjectItem::files() const
{
    QSet<QString> filesSet;
    for (const auto &fileFilter : m_content) {
        const QStringList fileList = fileFilter->files();
        for (const QString &file : fileList) {
            filesSet.insert(file);
        }
    }

    Utils::FilePaths files;
    for (const auto &fileName : filesSet) {
        files.append(Utils::FilePath::fromString(fileName));
    }

    return files;
}

/**
  Check whether the project would include a file path
  - regardless whether the file already exists or not.

  @param filePath: absolute file path to check
  */
bool QmlProjectItem::matchesFile(const QString &filePath) const
{
    return Utils::contains(m_content, [&filePath](const auto &fileFilter) {
        return fileFilter->matchesFile(filePath);
    });
}

bool QmlProjectItem::forceFreeType() const
{
    return m_project["runConfig"].toObject()["forceFreeType"].toBool();
}

void QmlProjectItem::setForceFreeType(const bool &isForced)
{
    QJsonObject runConfig = m_project["runConfig"].toObject();
    runConfig["forceFreeType"] = isForced;
    insertAndUpdateProjectFile("runConfig", runConfig);
}

void QmlProjectItem::setMainFile(const QString &mainFile)
{
    QJsonObject runConfig = m_project["runConfig"].toObject();
    runConfig["mainFile"] = mainFile;
    insertAndUpdateProjectFile("runConfig", runConfig);
}

QString QmlProjectItem::mainFile() const
{
    return m_project["runConfig"].toObject()["mainFile"].toString();
}

void QmlProjectItem::setMainUiFile(const QString &mainUiFile)
{
    QJsonObject runConfig = m_project["runConfig"].toObject();
    runConfig["mainUiFile"] = mainUiFile;
    insertAndUpdateProjectFile("runConfig", runConfig);
}

QString QmlProjectItem::mainUiFile() const
{
    return m_project["runConfig"].toObject()["mainUiFile"].toString();
}

bool QmlProjectItem::widgetApp() const
{
    return m_project["runConfig"].toObject()["widgetApp"].toBool();
}

void QmlProjectItem::setWidgetApp(const bool &widgetApp)
{
    QJsonObject runConfig = m_project["runConfig"].toObject();
    runConfig["widgetApp"] = widgetApp;
    insertAndUpdateProjectFile("runConfig", runConfig);
}

QStringList QmlProjectItem::shaderToolArgs() const
{
    return m_project["shaderTool"].toObject()["args"].toVariant().toStringList();
}

void QmlProjectItem::setShaderToolArgs(const QStringList &args)
{
    QJsonObject shaderTool = m_project["shaderTool"].toObject();
    shaderTool["args"] = QJsonArray::fromStringList(args);
    insertAndUpdateProjectFile("shaderTool", shaderTool);
}

void QmlProjectItem::addShaderToolArg(const QString &arg)
{
    QJsonObject targetObj = m_project["shaderTool"].toObject();
    QJsonArray toolArgs = targetObj["args"].toArray();

    if (toolArgs.contains(arg))
        return;

    toolArgs.append(arg);
    targetObj["args"] = toolArgs;
    insertAndUpdateProjectFile("shaderTool", targetObj);
}

QStringList QmlProjectItem::shaderToolFiles() const
{
    return m_project.value("shaderTool").toObject().value("files").toVariant().toStringList();
}

void QmlProjectItem::setShaderToolFiles(const QStringList &files)
{
    QJsonObject shaderTool = m_project["shaderTool"].toObject();
    shaderTool["files"] = QJsonArray::fromStringList(files);
    insertAndUpdateProjectFile("shaderTool", shaderTool);
}

void QmlProjectItem::addShaderToolFile(const QString &file)
{
    QJsonObject targetObj = m_project["shaderTool"].toObject();
    QJsonArray toolArgs = targetObj["files"].toArray();

    if (toolArgs.contains(file))
        return;

    toolArgs.append(file);
    targetObj["files"] = toolArgs;
    insertAndUpdateProjectFile("shaderTool", targetObj);
}

void QmlProjectItem::insertAndUpdateProjectFile(const QString &key, const QJsonValue &value)
{
    m_project[key] = value;

    if (!m_skipRewrite)
        m_projectFile.writeFileContents(Converters::jsonToQmlProject(m_project).toUtf8());
}

void QmlProjectItem::updateFileGroup(const QString &groupType,
                                     const QString &property,
                                     const QJsonValue &value)
{
    auto arr = m_project["fileGroups"].toArray();
    auto found = std::find_if(arr.begin(), arr.end(), [groupType](const QJsonValue &elem) {
        return elem["type"].toString() == groupType;
    });
    if (found == arr.end()) {
<<<<<<< HEAD
        qCWarning(log) << "fileGroups - unable to find group:" << groupType;
=======
        qWarning() << "fileGroups - unable to find group:" << groupType;
>>>>>>> 28dbc1cf
        return;
    }

    auto obj = found->toObject();
    obj[property] = value;

    arr.removeAt(std::distance(arr.begin(), found));
    arr.append(obj);
    m_project["fileGroups"] = arr;

    m_content.clear();
    setupFileFilters();
}

bool QmlProjectItem::enableCMakeGeneration() const
{
    return m_project["deployment"].toObject()["enableCMakeGeneration"].toBool();
}

void QmlProjectItem::setEnableCMakeGeneration(bool enable)
{
    QJsonObject obj = m_project["deployment"].toObject();
    obj["enableCMakeGeneration"] = enable;
    insertAndUpdateProjectFile("deployment", obj);
}

bool QmlProjectItem::enablePythonGeneration() const
{
    return m_project["deployment"].toObject()["enablePythonGeneration"].toBool();
}

void QmlProjectItem::setEnablePythonGeneration(bool enable)
{
    QJsonObject obj = m_project["deployment"].toObject();
    obj["enablePythonGeneration"] = enable;
    insertAndUpdateProjectFile("deployment", obj);
}

bool QmlProjectItem::standaloneApp() const
{
    return m_project["deployment"].toObject()["standaloneApp"].toBool();
}

void QmlProjectItem::setStandaloneApp(bool value)
{
    QJsonObject obj = m_project["deployment"].toObject();
    obj["standaloneApp"] = value;
    insertAndUpdateProjectFile("deployment", obj);
}

} // namespace QmlProjectManager<|MERGE_RESOLUTION|>--- conflicted
+++ resolved
@@ -489,11 +489,7 @@
         return elem["type"].toString() == groupType;
     });
     if (found == arr.end()) {
-<<<<<<< HEAD
         qCWarning(log) << "fileGroups - unable to find group:" << groupType;
-=======
-        qWarning() << "fileGroups - unable to find group:" << groupType;
->>>>>>> 28dbc1cf
         return;
     }
 
