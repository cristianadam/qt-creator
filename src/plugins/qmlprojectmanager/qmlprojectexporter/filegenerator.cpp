--- conflicted
+++ resolved
@@ -8,11 +8,7 @@
 #include "../qmlprojectmanagertr.h"
 
 #include <projectexplorer/projectmanager.h>
-<<<<<<< HEAD
-#include <projectexplorer/target.h>
-=======
 #include <projectexplorer/buildconfiguration.h>
->>>>>>> d114082f
 
 #include <coreplugin/actionmanager/actioncontainer.h>
 #include <coreplugin/actionmanager/actionmanager.h>
@@ -78,13 +74,8 @@
     if (!m_buildSystem)
         return false;
 
-<<<<<<< HEAD
-    if (auto *target = m_buildSystem->target())
-        return target->isActive();
-=======
     if (auto *configuration = m_buildSystem->buildConfiguration())
         return configuration->isActive();
->>>>>>> d114082f
 
     return false;
 }
