// Copyright (C) 2024 The Qt Company Ltd.
// SPDX-License-Identifier: LicenseRef-Qt-Commercial OR GPL-3.0-only WITH Qt-GPL-exception-1.0

#include "insertfunctiondefinition.h"

#include "../cppcodestylesettings.h"
#include "../cppeditortr.h"
#include "../cppeditorwidget.h"
#include "../cpprefactoringchanges.h"
#include "../cpptoolssettings.h"
#include "../insertionpointlocator.h"
#include "../symbolfinder.h"
#include "cppquickfix.h"
#include "cppquickfixhelpers.h"

#include <coreplugin/icore.h>
#include <cplusplus/CppRewriter.h>
#include <cplusplus/Overview.h>
#include <projectexplorer/projectmanager.h>
#include <utils/layoutbuilder.h>

#include <QDialogButtonBox>
#include <QGridLayout>
#include <QHBoxLayout>
#include <QScrollArea>

#ifdef WITH_TESTS
#include "cppquickfix_test.h"
#include <QTest>
#endif

using namespace CPlusPlus;
using namespace ProjectExplorer;
using namespace TextEditor;
using namespace Utils;

namespace CppEditor::Internal {
namespace {

enum DefPos {
    DefPosInsideClass,
    DefPosOutsideClass,
    DefPosImplementationFile
};

enum class InsertDefsFromDeclsMode {
    Off,         // Testing: simulates user canceling the dialog
    Impl,        // Testing: simulates user choosing cpp file for every function
    Alternating, // Testing: simulates user choosing a different DefPos for every function
    User         // Normal interactive mode
};

class InsertDefOperation: public CppQuickFixOperation
{
public:
    // Make sure that either loc is valid or targetFileName is not empty.
    InsertDefOperation(const CppQuickFixInterface &interface, SimpleDeclarationAST *declAST,
                       const InsertionLocation &loc,
                       const DefPos defpos, const FilePath &targetFileName = {},
                       bool freeFunction = false)
        : CppQuickFixOperation(interface, 0)
        , m_declAST(declAST)
        , m_loc(loc)
        , m_defpos(defpos)
        , m_targetFilePath(targetFileName)
    {
        if (m_defpos == DefPosImplementationFile) {
            const FilePath declFile = interface.filePath();
            const FilePath targetFile =  m_loc.isValid() ? m_loc.filePath() : m_targetFilePath;
            const QString resolved = targetFile.relativeNativePathFromDir(declFile.parentDir());
            setPriority(2);
            setDescription(Tr::tr("Add Definition in %1").arg(resolved));
        } else if (freeFunction) {
            setDescription(Tr::tr("Add Definition Here"));
        } else if (m_defpos == DefPosInsideClass) {
            setDescription(Tr::tr("Add Definition Inside Class"));
        } else if (m_defpos == DefPosOutsideClass) {
            setPriority(1);
            setDescription(Tr::tr("Add Definition Outside Class"));
        }
    }

    static void insertDefinition(
        const CppQuickFixOperation *op,
        InsertionLocation loc,
        DefPos defPos,
        SimpleDeclarationAST *declAST,
        const FilePath &targetFilePath,
        ChangeSet *changeSet = nullptr)
    {
        QTC_ASSERT(declAST->symbols && declAST->symbols->value, return);
        Symbol * const decl = declAST->symbols->value;

        ForwardClassDeclaration * const forwardDecl = decl->asForwardClassDeclaration();

        QTC_ASSERT(forwardDecl || (declAST->declarator_list && declAST->declarator_list->value),
                   return);

        CppRefactoringChanges refactoring(op->snapshot());
        if (!loc.isValid())
            loc = insertLocationForMethodDefinition(decl, true, NamespaceHandling::Ignore,
                                                    refactoring, targetFilePath);
        QTC_ASSERT(loc.isValid(), return);

        CppRefactoringFilePtr targetFile = refactoring.cppFile(loc.filePath());
        Overview oo = CppCodeStyleSettings::currentProjectCodeStyleOverview();
        oo.showFunctionSignatures = true;
        oo.showReturnTypes = true;
        oo.showArgumentNames = true;
        oo.showEnclosingTemplate = true;
        oo.showTemplateParameters = true;

        // TODO: Record this with the function instead? Then it would also work
        // for e.g. function pointer parameters with different syntax.
        oo.trailingReturnType = !forwardDecl
                                && declAST->declarator_list->value->postfix_declarator_list
                                && declAST->declarator_list->value->postfix_declarator_list->value
                                && declAST->declarator_list->value->postfix_declarator_list
                                       ->value->asFunctionDeclarator()
                                && declAST->declarator_list->value->postfix_declarator_list
                                       ->value->asFunctionDeclarator()->trailing_return_type;

        if (defPos == DefPosInsideClass) {
            QTC_ASSERT(!forwardDecl, return);
            const int targetPos = targetFile->position(loc.line(), loc.column());
            ChangeSet localChangeSet;
            ChangeSet * const target = changeSet ? changeSet : &localChangeSet;
            if (decl->type()->asFunctionType()) {
                target->replace(targetPos - 1, targetPos, QLatin1String("\n {\n\n}")); // replace ';'
            } else {
                const int inlinePos = targetFile->endOf(declAST->decl_specifier_list->value);
                target->insert(inlinePos, " inline");
                target->insert(targetPos - 1, "{}");
            }

            if (!changeSet) {
                targetFile->setOpenEditor(true, targetPos);
                targetFile->apply(*target);

                // Move cursor inside definition
                QTextCursor c = targetFile->cursor();
                c.setPosition(targetPos);
                c.movePosition(QTextCursor::Down);
                c.movePosition(QTextCursor::EndOfLine);
                op->editor()->setTextCursor(c);
            }
        } else {
            // make target lookup context
            Document::Ptr targetDoc = targetFile->cppDocument();
            Scope *targetScope = targetDoc->scopeAt(loc.line(), loc.column());

            // Correct scope in case of a function try-block. See QTCREATORBUG-14661.
            if (targetScope && targetScope->asBlock()) {
                if (Class * const enclosingClass = targetScope->enclosingClass())
                    targetScope = enclosingClass;
                else
                    targetScope = targetScope->enclosingNamespace();
            }

            LookupContext targetContext(targetDoc, op->snapshot());
            ClassOrNamespace *targetCoN = targetContext.lookupType(targetScope);
            if (!targetCoN)
                targetCoN = targetContext.globalNamespace();

            // setup rewriting to get minimally qualified names
            SubstitutionEnvironment env;
            env.setContext(op->context());
            env.switchScope(decl->enclosingScope());
            UseMinimalNames q(targetCoN);
            env.enter(&q);
            Control *control = op->context().bindings()->control().get();

            // rewrite the function type
            const FullySpecifiedType tn = rewriteType(decl->type(), &env, control);

            // rewrite the function name
            if (nameIncludesOperatorName(decl->name())) {
                const QString operatorNameText = op->currentFile()->textOf(
                    declAST->declarator_list->value->core_declarator);
                oo.includeWhiteSpaceInOperatorName = operatorNameText.contains(QLatin1Char(' '));
            }
            const QString name = oo.prettyName(LookupContext::minimalName(decl, targetCoN,
                                                                          control));

            const QString inlinePref = inlinePrefix(targetFilePath, [defPos] {
                return defPos == DefPosOutsideClass;
            });

            const QString prettyType = oo.prettyType(tn, name);

            int index = 0;
            if (prettyType.startsWith("template"))
                index = prettyType.lastIndexOf(">\n") + 2;

            QString defText = prettyType;
            defText.insert(index, inlinePref);
            if (decl->type()->asFunctionType() || forwardDecl)
                defText += QLatin1String("\n{\n\n}");
            else
                defText += "{};";
            if (forwardDecl) {
                QTC_ASSERT(declAST->decl_specifier_list && declAST->decl_specifier_list->value, return);
                const ElaboratedTypeSpecifierAST * const spec
                    = declAST->decl_specifier_list->value->asElaboratedTypeSpecifier();
                QTC_ASSERT(spec, return);
                switch (op->currentFile()->tokenAt(spec->classkey_token).kind()) {
                case T_CLASS:
                    defText.prepend("class ");
                    break;
                case T_STRUCT:
                    defText.prepend("struct ");
                    break;
                case T_UNION:
                    defText.prepend("union ");
                    break;
                default:
                    QTC_ASSERT(false, return);
                }
                defText.append(';');
            }

            ChangeSet localChangeSet;
            ChangeSet * const target = changeSet ? changeSet : &localChangeSet;
            const int targetPos = targetFile->position(loc.line(), loc.column());
            target->insert(targetPos,  loc.prefix() + defText + loc.suffix());

            if (!changeSet) {
                targetFile->setOpenEditor(true, targetPos);
                targetFile->apply(*target);

                // Move cursor inside definition
                QTextCursor c = targetFile->cursor();
                c.setPosition(targetPos);
                c.movePosition(QTextCursor::Down, QTextCursor::MoveAnchor,
                               loc.prefix().count(QLatin1String("\n")) + 2);
                c.movePosition(QTextCursor::EndOfLine);
                if (defPos == DefPosImplementationFile) {
                    if (targetFile->editor())
                        targetFile->editor()->setTextCursor(c);
                } else {
                    op->editor()->setTextCursor(c);
                }
            }
        }
    }

private:
    void perform() override
    {
        insertDefinition(this, m_loc, m_defpos, m_declAST, m_targetFilePath);
    }

    SimpleDeclarationAST *m_declAST;
    InsertionLocation m_loc;
    const DefPos m_defpos;
    const FilePath m_targetFilePath;
};

class MemberFunctionImplSetting
{
public:
    Symbol *func = nullptr;
    DefPos defPos = DefPosImplementationFile;
};
using MemberFunctionImplSettings = QList<MemberFunctionImplSetting>;

class AddImplementationsDialog : public QDialog
{
public:
    AddImplementationsDialog(const QList<Symbol *> &candidates, const FilePath &implFile)
        : QDialog(Core::ICore::dialogParent()), m_candidates(candidates)
    {
        setWindowTitle(Tr::tr("Member Function Implementations"));

        const auto defaultImplTargetComboBox = new QComboBox;
        QStringList implTargetStrings{
            Tr::tr("None", "No default implementation location"),
            Tr::tr("Inline"),
            Tr::tr("Outside Class")};
        if (!implFile.isEmpty())
            implTargetStrings.append(implFile.fileName());
        defaultImplTargetComboBox->insertItems(0, implTargetStrings);
        connect(defaultImplTargetComboBox, &QComboBox::currentIndexChanged, this,
                [this](int index) {
                    for (int i = 0; i < m_implTargetBoxes.size(); ++i) {
                        if (!m_candidates.at(i)->type()->asFunctionType()->isPureVirtual())
                            static_cast<QComboBox *>(m_implTargetBoxes.at(i))->setCurrentIndex(index);
                    }
                });
        const auto defaultImplTargetLayout = new QHBoxLayout;
        defaultImplTargetLayout->addWidget(new QLabel(Tr::tr("Default implementation location:")));
        defaultImplTargetLayout->addWidget(defaultImplTargetComboBox);

        const auto candidatesWidget = new QWidget;
        const auto candidatesLayout = new QGridLayout(candidatesWidget);
        Overview oo = CppCodeStyleSettings::currentProjectCodeStyleOverview();
        oo.showFunctionSignatures = true;
        oo.showReturnTypes = true;
        for (int i = 0; i < m_candidates.size(); ++i) {
            const Function * const func = m_candidates.at(i)->type()->asFunctionType();
            QTC_ASSERT(func, continue);
            const auto implTargetComboBox = new QComboBox;
            m_implTargetBoxes.append(implTargetComboBox);
            implTargetComboBox->insertItems(0, implTargetStrings);
            if (func->isPureVirtual())
                implTargetComboBox->setCurrentIndex(0);
            candidatesLayout->addWidget(new QLabel(oo.prettyType(func->type(), func->name())),
                                        i, 0);
            candidatesLayout->addWidget(implTargetComboBox, i, 1);
        }
        const auto scrollArea = new QScrollArea;
        scrollArea->setWidget(candidatesWidget);

        const auto buttonBox
            = new QDialogButtonBox(QDialogButtonBox::Ok | QDialogButtonBox::Cancel);
        connect(buttonBox, &QDialogButtonBox::accepted, this, &QDialog::accept);
        connect(buttonBox, &QDialogButtonBox::rejected, this, &QDialog::reject);

        defaultImplTargetComboBox->setCurrentIndex(implTargetStrings.size() - 1);
        const auto mainLayout = new QVBoxLayout(this);
        mainLayout->addLayout(defaultImplTargetLayout);
        mainLayout->addWidget(Layouting::createHr(this));
        mainLayout->addWidget(scrollArea);
        mainLayout->addWidget(buttonBox);
    }

    MemberFunctionImplSettings settings() const
    {
        QTC_ASSERT(m_candidates.size() == m_implTargetBoxes.size(), return {});
        MemberFunctionImplSettings settings;
        for (int i = 0; i < m_candidates.size(); ++i) {
            MemberFunctionImplSetting setting;
            const int index = m_implTargetBoxes.at(i)->currentIndex();
            const bool addImplementation = index != 0;
            if (!addImplementation)
                continue;
            setting.func = m_candidates.at(i);
            setting.defPos = static_cast<DefPos>(index - 1);
            settings << setting;
        }
        return settings;
    }

private:
    const QList<Symbol *> m_candidates;
    QList<QComboBox *> m_implTargetBoxes;
};

class InsertDefsOperation: public CppQuickFixOperation
{
public:
    InsertDefsOperation(const CppQuickFixInterface &interface) : CppQuickFixOperation(interface)
    {
        setDescription(Tr::tr("Create Implementations for Member Functions"));

        m_classAST = astForClassOperations(interface);
        if (!m_classAST)
            return;
        const Class * const theClass = m_classAST->symbol;
        if (!theClass)
            return;

        // Collect all member functions.
        for (auto it = theClass->memberBegin(); it != theClass->memberEnd(); ++it) {
            Symbol * const s = *it;
            if (!s->identifier() || !s->type() || !s->asDeclaration() || s->asFunction())
                continue;
            Function * const func = s->type()->asFunctionType();
            if (!func || func->isSignal() || func->isFriend())
                continue;
            Overview oo = CppCodeStyleSettings::currentProjectCodeStyleOverview();
            oo.showFunctionSignatures = true;
            if (magicQObjectFunctions().contains(oo.prettyName(func->name())))
                continue;
            m_declarations << s;
        }
    }

    bool isApplicable() const { return !m_declarations.isEmpty(); }
    void setMode(InsertDefsFromDeclsMode mode) { m_mode = mode; }

private:
    void perform() override
    {
        QList<Symbol *> unimplemented;
        SymbolFinder symbolFinder;
        for (Symbol * const s : std::as_const(m_declarations)) {
            if (!symbolFinder.findMatchingDefinition(s, snapshot(), true))
                unimplemented << s;
        }
        if (unimplemented.isEmpty())
            return;

        CppRefactoringChanges refactoring(snapshot());
        const bool isHeaderFile = ProjectFile::isHeader(ProjectFile::classify(filePath()));
        FilePath cppFile; // Only set if the class is defined in a header file.
        if (isHeaderFile) {
            InsertionPointLocator locator(refactoring);
            for (const InsertionLocation &location
                 : locator.methodDefinition(unimplemented.first(), false, {})) {
                if (!location.isValid())
                    continue;
                const FilePath filePath = location.filePath();
                if (ProjectFile::isHeader(ProjectFile::classify(filePath))) {
                    const FilePath source = correspondingHeaderOrSource(filePath);
                    if (!source.isEmpty())
                        cppFile = source;
                } else {
                    cppFile = filePath;
                }
                break;
            }
        }

        MemberFunctionImplSettings settings;
        switch (m_mode) {
        case InsertDefsFromDeclsMode::User: {
            AddImplementationsDialog dlg(unimplemented, cppFile);
            if (dlg.exec() == QDialog::Accepted)
                settings = dlg.settings();
            break;
        }
        case InsertDefsFromDeclsMode::Impl: {
            for (Symbol * const func : std::as_const(unimplemented)) {
                MemberFunctionImplSetting setting;
                setting.func = func;
                setting.defPos = DefPosImplementationFile;
                settings << setting;
            }
            break;
        }
        case InsertDefsFromDeclsMode::Alternating: {
            int defPos = DefPosImplementationFile;
            const auto incDefPos = [&defPos] {
                defPos = (defPos + 1) % (DefPosImplementationFile + 2);
            };
            for (Symbol * const func : std::as_const(unimplemented)) {
                incDefPos();
                if (defPos > DefPosImplementationFile)
                    continue;
                MemberFunctionImplSetting setting;
                setting.func = func;
                setting.defPos = static_cast<DefPos>(defPos);
                settings << setting;
            }
            break;
        }
        case InsertDefsFromDeclsMode::Off:
            break;
        }

        if (settings.isEmpty())
            return;

        class DeclFinder : public ASTVisitor
        {
        public:
            DeclFinder(const CppRefactoringFile *file, const Symbol *func)
                : ASTVisitor(file->cppDocument()->translationUnit()), m_func(func) {}

            SimpleDeclarationAST *decl() const { return m_decl; }

        private:
            bool visit(SimpleDeclarationAST *decl) override
            {
                if (m_decl)
                    return false;
                if (decl->declarator_list && decl->declarator_list->value && decl->symbols
                    && decl->symbols->value == m_func) {
                    m_decl = decl;
                }
                return !m_decl;
            }

            const Symbol * const m_func;
            SimpleDeclarationAST *m_decl = nullptr;
        };

        QHash<FilePath, ChangeSet> changeSets;
        for (const MemberFunctionImplSetting &setting : std::as_const(settings)) {
            DeclFinder finder(currentFile().data(), setting.func);
            finder.accept(m_classAST);
            QTC_ASSERT(finder.decl(), continue);
            InsertionLocation loc;
            const FilePath targetFilePath = setting.defPos == DefPosImplementationFile
                                                ? cppFile : filePath();
            QTC_ASSERT(!targetFilePath.isEmpty(), continue);
            if (setting.defPos == DefPosInsideClass) {
                int line, column;
                currentFile()->lineAndColumn(currentFile()->endOf(finder.decl()), &line, &column);
                loc = InsertionLocation(filePath(), QString(), QString(), line, column);
            }
            ChangeSet &changeSet = changeSets[targetFilePath];
            InsertDefOperation::insertDefinition(
                this, loc, setting.defPos, finder.decl(), targetFilePath, &changeSet);
        }
        for (auto it = changeSets.cbegin(); it != changeSets.cend(); ++it)
            refactoring.cppFile(it.key())->apply(it.value());
    }

    ClassSpecifierAST *m_classAST = nullptr;
    InsertDefsFromDeclsMode m_mode = InsertDefsFromDeclsMode::User;
    QList<Symbol *> m_declarations;
};

class InsertDefFromDecl: public CppQuickFixFactory
{
public:
#ifdef WITH_TESTS
    static QObject *createTest();
#endif

    void setOutside() { m_defPosOutsideClass = true; }

private:
    void doMatch(const CppQuickFixInterface &interface, QuickFixOperations &result) override
    {
        const QList<AST *> &path = interface.path();

        int idx = path.size() - 1;
        for (; idx >= 0; --idx) {
            SimpleDeclarationAST * const simpleDecl = path.at(idx)->asSimpleDeclaration();
            if (!simpleDecl)
                continue;
            if (idx > 0 && path.at(idx - 1)->asStatement())
                return;
            if (!simpleDecl->symbols || simpleDecl->symbols->next)
                return;
            Symbol * const symbol = simpleDecl->symbols->value;
            if (!symbol)
                return;
            ForwardClassDeclaration * const forwardDecl = symbol->asForwardClassDeclaration();
            if (!symbol->asDeclaration() && !forwardDecl)
                return;
            if (!forwardDecl
                && (!simpleDecl->declarator_list || !simpleDecl->declarator_list->value)) {
                return;
            }
            const ProjectFile::Kind kind = ProjectFile::classify(
                interface.filePath().toUrlishString());
            const bool isHeaderFile = ProjectFile::isHeader(kind);
            if (forwardDecl && !isHeaderFile)
                return;
            Function * const func = symbol->type()->asFunctionType();
            if (func && (func->isSignal() || func->isPureVirtual() || func->isFriend()))
                return;
            if (!func && !forwardDecl
                && (!symbol->type().isStatic() || symbol->type().isInline()
                    || simpleDecl->declarator_list->value->initializer)) {
                return;
            }

            const Project * const declProject = ProjectManager::projectForFile(symbol->filePath());
            const ProjectNode * const declProduct
                = declProject ? declProject->productNodeForFilePath(symbol->filePath()) : nullptr;

            // Check if there is already a definition in this product.
            SymbolFinder symbolFinder;
            QList<Symbol *> defs;
            if (func) {
                const QList<Function *> funcDefs
                    = symbolFinder.findMatchingDefinitions(symbol, interface.snapshot(), true, false);
                for (Function *const def : funcDefs)
                    defs << def;
            } else if (forwardDecl) {
                for (int j = idx - 1; j >= 0; --j) {
                    if (path.at(j)->asTemplateDeclaration())
                        return;
                }
                if (Symbol *const classDef
                    = symbolFinder.findMatchingClassDeclaration(forwardDecl, interface.snapshot())) {
                    defs << classDef;
                }
            } else if (
                Symbol *const varDef
                = symbolFinder.findMatchingVarDefinition(symbol, interface.snapshot())) {
                defs << varDef;
            }
            for (const Symbol * const def : defs) {
                const Project * const defProject = ProjectManager::projectForFile(def->filePath());
                if (declProject == defProject) {
                    if (!declProduct)
                        return;
                    const ProjectNode *const defProduct = defProject
                        ? defProject->productNodeForFilePath(def->filePath())
                        : nullptr;
                    if (!defProduct || declProduct == defProduct)
                        return;
                }
            }

            // Insert Position: Implementation File
            InsertDefOperation *op = nullptr;
<<<<<<< HEAD
=======
            ProjectFile::Kind kind = ProjectFile::classify(interface.filePath());
            const bool isHeaderFile = ProjectFile::isHeader(kind);
>>>>>>> 05d82f0c
            if (isHeaderFile) {
                CppRefactoringChanges refactoring(interface.snapshot());
                InsertionPointLocator locator(refactoring);
                // find appropriate implementation file, but do not use this
                // location, because insertLocationForMethodDefinition() should
                // be used in perform() to get consistent insert positions.
                for (const InsertionLocation &location : locator.methodDefinition(symbol, false, {})) {
                    if (!location.isValid())
                        continue;

                    const FilePath filePath = location.filePath();
                    const Project *const defProject = ProjectManager::projectForFile(filePath);
                    if (declProject != defProject)
                        continue;
                    if (declProduct) {
                        const ProjectNode *const defProduct
                            = defProject ? defProject->productNodeForFilePath(filePath) : nullptr;
                        if (defProduct && declProduct != defProduct)
                            continue;
                    }

                    if (ProjectFile::isHeader(ProjectFile::classify(filePath))) {
                        const FilePath source = correspondingHeaderOrSource(filePath);
                        if (!source.isEmpty()) {
                            op = new InsertDefOperation(
                                interface,
                                simpleDecl,
                                InsertionLocation(),
                                DefPosImplementationFile,
                                source);
                        } else if (forwardDecl) {
                            continue;
                        }
                    } else {
                        op = new InsertDefOperation(
                            interface,
                            simpleDecl,
                            InsertionLocation(),
                            DefPosImplementationFile,
                            filePath);
                    }

                    if (op)
                        result << op;
                    break;
                }
            }

            if (forwardDecl)
                return;

            // Determine if we are dealing with a free function
            const bool isFreeFunction = func && !func->enclosingClass();

            // Insert Position: Outside Class
            if ((func || !isHeaderFile) && (!isFreeFunction || m_defPosOutsideClass)) {
                result << new InsertDefOperation(
                    interface,
                    simpleDecl,
                    InsertionLocation(),
                    DefPosOutsideClass,
                    interface.filePath());
            }

            // Insert Position: Inside Class
            // Determine insert location direct after the declaration.
            int line, column;
            const CppRefactoringFilePtr file = interface.currentFile();
            file->lineAndColumn(file->endOf(simpleDecl), &line, &column);
            const InsertionLocation loc
                = InsertionLocation(interface.filePath(), QString(), QString(), line, column);
            result << new InsertDefOperation(
                interface, simpleDecl, loc, DefPosInsideClass, FilePath(), isFreeFunction);
            return;
        }
    }

    bool m_defPosOutsideClass = false;
};

//! Adds a definition for any number of member function declarations.
class InsertDefsFromDecls : public CppQuickFixFactory
{
public:
#ifdef WITH_TESTS
    static QObject *createTest();
#endif

    void setMode(InsertDefsFromDeclsMode mode) { m_mode = mode; }

private:
    void doMatch(const CppQuickFixInterface &interface, QuickFixOperations &result) override
    {
        const auto op = QSharedPointer<InsertDefsOperation>::create(interface);
        op->setMode(m_mode);
        if (op->isApplicable())
            result << op;
    }

private:
    InsertDefsFromDeclsMode m_mode = InsertDefsFromDeclsMode::User;
};

#ifdef WITH_TESTS
using namespace Tests;

static QList<TestDocumentPtr> singleHeader(const QByteArray &original, const QByteArray &expected)
{
    return {CppTestDocument::create("file.h", original, expected)};
}

class InsertDefFromDeclTest : public QObject
{
    Q_OBJECT

private slots:
    /// Check if definition is inserted right after class for insert definition outside
    void testAfterClass()
    {
        QList<TestDocumentPtr> testDocuments;
        QByteArray original;
        QByteArray expected;

        // Header File
        original =
            "class Foo\n"
            "{\n"
            "    Foo();\n"
            "    void a@();\n"
            "};\n"
            "\n"
            "class Bar {};\n";
        expected =
            "class Foo\n"
            "{\n"
            "    Foo();\n"
            "    void a();\n"
            "};\n"
            "\n"
            "inline void Foo::a()\n"
            "{\n\n}\n"
            "\n"
            "class Bar {};\n";
        testDocuments << CppTestDocument::create("file.h", original, expected);

        // Source File
        original =
            "#include \"file.h\"\n"
            "\n"
            "Foo::Foo()\n"
            "{\n\n"
            "}\n";
        expected = original;
        testDocuments << CppTestDocument::create("file.cpp", original, expected);

        InsertDefFromDecl factory;
        QuickFixOperationTest(testDocuments, &factory, ProjectExplorer::HeaderPaths(), 1);
    }

    /// Check from header file: If there is a source file, insert the definition in the source file.
    /// Case: Source file is empty.
    void testHeaderSourceBasic1()
    {
        QList<TestDocumentPtr> testDocuments;

        QByteArray original;
        QByteArray expected;

        // Header File
        original =
            "struct Foo\n"
            "{\n"
            "    Foo()@;\n"
            "};\n";
        expected = original;
        testDocuments << CppTestDocument::create("file.h", original, expected);

        // Source File
        original.resize(0);
        expected =
            "\n"
            "Foo::Foo()\n"
            "{\n\n"
            "}\n"
            ;
        testDocuments << CppTestDocument::create("file.cpp", original, expected);

        InsertDefFromDecl factory;
        QuickFixOperationTest(testDocuments, &factory);
    }

    /// Check from header file: If there is a source file, insert the definition in the source file.
    /// Case: Source file is not empty.
    void testHeaderSourceBasic2()
    {
        QList<TestDocumentPtr> testDocuments;

        QByteArray original;
        QByteArray expected;

        // Header File
        original = "void f(const std::vector<int> &v)@;\n";
        expected = original;
        testDocuments << CppTestDocument::create("file.h", original, expected);

        // Source File
        original =
            "#include \"file.h\"\n"
            "\n"
            "int x;\n"
            ;
        expected =
            "#include \"file.h\"\n"
            "\n"
            "int x;\n"
            "\n"
            "void f(const std::vector<int> &v)\n"
            "{\n"
            "\n"
            "}\n"
            ;
        testDocuments << CppTestDocument::create("file.cpp", original, expected);

        InsertDefFromDecl factory;
        QuickFixOperationTest(testDocuments, &factory);
    }

    /// Check from source file: Insert in source file, not header file.
    void testHeaderSourceBasic3()
    {
        QList<TestDocumentPtr> testDocuments;

        QByteArray original;
        QByteArray expected;

        // Empty Header File
        testDocuments << CppTestDocument::create("file.h", "", "");

        // Source File
        original =
            "struct Foo\n"
            "{\n"
            "    Foo()@;\n"
            "};\n";
        expected = original +
                   "\n"
                   "Foo::Foo()\n"
                   "{\n\n"
                   "}\n"
            ;
        testDocuments << CppTestDocument::create("file.cpp", original, expected);

        InsertDefFromDecl factory;
        QuickFixOperationTest(testDocuments, &factory);
    }

    /// Check from header file: If the class is in a namespace, the added function definition
    /// name must be qualified accordingly.
    void testHeaderSourceNamespace1()
    {
        QList<TestDocumentPtr> testDocuments;

        QByteArray original;
        QByteArray expected;

        // Header File
        original =
            "namespace N {\n"
            "struct Foo\n"
            "{\n"
            "    Foo()@;\n"
            "};\n"
            "}\n";
        expected = original;
        testDocuments << CppTestDocument::create("file.h", original, expected);

        // Source File
        original.resize(0);
        expected =
            "\n"
            "N::Foo::Foo()\n"
            "{\n\n"
            "}\n"
            ;
        testDocuments << CppTestDocument::create("file.cpp", original, expected);

        InsertDefFromDecl factory;
        QuickFixOperationTest(testDocuments, &factory);
    }

    /// Check from header file: If the class is in namespace N and the source file has a
    /// "using namespace N" line, the function definition name must be qualified accordingly.
    void testHeaderSourceNamespace2()
    {
        QList<TestDocumentPtr> testDocuments;

        QByteArray original;
        QByteArray expected;

        // Header File
        original =
            "namespace N {\n"
            "struct Foo\n"
            "{\n"
            "    Foo()@;\n"
            "};\n"
            "}\n";
        expected = original;
        testDocuments << CppTestDocument::create("file.h", original, expected);

        // Source File
        original =
            "#include \"file.h\"\n"
            "using namespace N;\n"
            ;
        expected = original +
                   "\n"
                   "Foo::Foo()\n"
                   "{\n\n"
                   "}\n"
            ;
        testDocuments << CppTestDocument::create("file.cpp", original, expected);

        InsertDefFromDecl factory;
        QuickFixOperationTest(testDocuments, &factory);
    }

    /// Check definition insert inside class
    void testInsideClass()
    {
        const QByteArray original =
            "class Foo {\n"
            "    void b@ar();\n"
            "};";
        const QByteArray expected =
            "class Foo {\n"
            "    void bar()\n"
            "    {\n\n"
            "    }\n"
            "};";

        InsertDefFromDecl factory;
        QuickFixOperationTest(singleDocument(original, expected), &factory, ProjectExplorer::HeaderPaths(),
                              1);
    }

    /// Check not triggering when definition exists
    void testNotTriggeringWhenDefinitionExists()
    {
        const QByteArray original =
            "class Foo {\n"
            "    void b@ar();\n"
            "};\n"
            "void Foo::bar() {}\n";

        InsertDefFromDecl factory;
        QuickFixOperationTest(singleDocument(original, ""), &factory, ProjectExplorer::HeaderPaths(), 1);
    }

    void testNotTriggeringForDefaultedInline()
    {
        const QByteArray original =
            "class Foo {\n"
            "    Fo@o() = default;\n"
            "};\n";

        InsertDefFromDecl factory;
        QuickFixOperationTest(singleDocument(original, ""), &factory, ProjectExplorer::HeaderPaths(), 1);
    }

    void testNotTriggeringForDefaulted()
    {
        const QByteArray original =
            "class Foo {\n"
            "    Fo@o() = default;\n"
            "};\n"
            "Foo::Foo() = default;";

        InsertDefFromDecl factory;
        QuickFixOperationTest(singleDocument(original, ""), &factory, ProjectExplorer::HeaderPaths(), 1);
    }

    void testNotTriggeringForDeleted()
    {
        const QByteArray original =
            "class Foo {\n"
            "    Fo@o() = delete;\n"
            "};\n";

        InsertDefFromDecl factory;
        QuickFixOperationTest(singleDocument(original, ""), &factory, ProjectExplorer::HeaderPaths(), 1);
    }

    /// Find right implementation file.
    void testFindRightImplementationFile()
    {
        QList<TestDocumentPtr> testDocuments;

        QByteArray original;
        QByteArray expected;

        // Header File
        original =
            "struct Foo\n"
            "{\n"
            "    Foo();\n"
            "    void a();\n"
            "    void b@();\n"
            "};\n"
            "}\n";
        expected = original;
        testDocuments << CppTestDocument::create("file.h", original, expected);

        // Source File #1
        original =
            "#include \"file.h\"\n"
            "\n"
            "Foo::Foo()\n"
            "{\n\n"
            "}\n";
        expected = original;
        testDocuments << CppTestDocument::create("file.cpp", original, expected);


        // Source File #2
        original =
            "#include \"file.h\"\n"
            "\n"
            "void Foo::a()\n"
            "{\n\n"
            "}\n";
        expected = original +
                   "\n"
                   "void Foo::b()\n"
                   "{\n\n"
                   "}\n";
        testDocuments << CppTestDocument::create("file2.cpp", original, expected);

        InsertDefFromDecl factory;
        QuickFixOperationTest(testDocuments, &factory);
    }

    /// Ignore generated functions declarations when looking at the surrounding
    /// functions declarations in order to find the right implementation file.
    void testIgnoreSurroundingGeneratedDeclarations()
    {
        QList<TestDocumentPtr> testDocuments;

        QByteArray original;
        QByteArray expected;

        // Header File
        original =
            "#define DECLARE_HIDDEN_FUNCTION void hidden();\n"
            "struct Foo\n"
            "{\n"
            "    void a();\n"
            "    DECLARE_HIDDEN_FUNCTION\n"
            "    void b@();\n"
            "};\n"
            "}\n";
        expected = original;
        testDocuments << CppTestDocument::create("file.h", original, expected);

        // Source File #1
        original =
            "#include \"file.h\"\n"
            "\n"
            "void Foo::a()\n"
            "{\n\n"
            "}\n";
        expected =
            "#include \"file.h\"\n"
            "\n"
            "void Foo::a()\n"
            "{\n\n"
            "}\n"
            "\n"
            "void Foo::b()\n"
            "{\n\n"
            "}\n";
        testDocuments << CppTestDocument::create("file.cpp", original, expected);

        // Source File #2
        original =
            "#include \"file.h\"\n"
            "\n"
            "void Foo::hidden()\n"
            "{\n\n"
            "}\n";
        expected = original;
        testDocuments << CppTestDocument::create("file2.cpp", original, expected);

        InsertDefFromDecl factory;
        QuickFixOperationTest(testDocuments, &factory);
    }

    /// Check if whitespace is respected for operator functions
    void testRespectWsInOperatorNames1()
    {
        QByteArray original =
            "class Foo\n"
            "{\n"
            "    Foo &opera@tor =();\n"
            "};\n";
        QByteArray expected =
            "class Foo\n"
            "{\n"
            "    Foo &operator =();\n"
            "};\n"
            "\n"
            "Foo &Foo::operator =()\n"
            "{\n"
            "\n"
            "}\n";

        InsertDefFromDecl factory;
        QuickFixOperationTest(singleDocument(original, expected), &factory);
    }

    /// Check if whitespace is respected for operator functions
    void testRespectWsInOperatorNames2()
    {
        QByteArray original =
            "class Foo\n"
            "{\n"
            "    Foo &opera@tor=();\n"
            "};\n";
        QByteArray expected =
            "class Foo\n"
            "{\n"
            "    Foo &operator=();\n"
            "};\n"
            "\n"
            "Foo &Foo::operator=()\n"
            "{\n"
            "\n"
            "}\n";

        InsertDefFromDecl factory;
        QuickFixOperationTest(singleDocument(original, expected), &factory);
    }

    /// Check that the noexcept exception specifier is transferred
    void testNoexceptSpecifier()
    {
        QByteArray original =
            "class Foo\n"
            "{\n"
            "    void @foo() noexcept(false);\n"
            "};\n";
        QByteArray expected =
            "class Foo\n"
            "{\n"
            "    void foo() noexcept(false);\n"
            "};\n"
            "\n"
            "void Foo::foo() noexcept(false)\n"
            "{\n"
            "\n"
            "}\n";

        InsertDefFromDecl factory;
        QuickFixOperationTest(singleDocument(original, expected), &factory);
    }

    /// Check if a function like macro use is not separated by the function to insert
    /// Case: Macro preceded by preproceesor directives and declaration.
    void testMacroUsesAtEndOfFile1()
    {
        QList<TestDocumentPtr> testDocuments;

        QByteArray original;
        QByteArray expected;

        // Header File
        original = "void f()@;\n";
        expected = original;
        testDocuments << CppTestDocument::create("file.h", original, expected);

        // Source File
        original =
            "#include \"file.h\"\n"
            "#define MACRO(X) X x;\n"
            "int lala;\n"
            "\n"
            "MACRO(int)\n"
            ;
        expected =
            "#include \"file.h\"\n"
            "#define MACRO(X) X x;\n"
            "int lala;\n"
            "\n"
            "MACRO(int)\n"
            "\n"
            "void f()\n"
            "{\n"
            "\n"
            "}\n"
            ;
        testDocuments << CppTestDocument::create("file.cpp", original, expected);

        InsertDefFromDecl factory;
        QuickFixOperationTest(testDocuments, &factory);
    }

    /// Check if a function like macro use is not separated by the function to insert
    /// Case: Marco preceded only by preprocessor directives.
    void testMacroUsesAtEndOfFile2()
    {
        QList<TestDocumentPtr> testDocuments;

        QByteArray original;
        QByteArray expected;

        // Header File
        original = "void f()@;\n";
        expected = original;
        testDocuments << CppTestDocument::create("file.h", original, expected);

        // Source File
        original =
            "#include \"file.h\"\n"
            "#define MACRO(X) X x;\n"
            "\n"
            "MACRO(int)\n"
            ;
        expected =
            "#include \"file.h\"\n"
            "#define MACRO(X) X x;\n"
            "\n"
            "MACRO(int)\n"
            "\n"
            "void f()\n"
            "{\n"
            "\n"
            "}\n"
            ;
        testDocuments << CppTestDocument::create("file.cpp", original, expected);

        InsertDefFromDecl factory;
        QuickFixOperationTest(testDocuments, &factory);
    }

    /// Check if insertion happens before syntactically erroneous statements at end of file.
    void testErroneousStatementAtEndOfFile()
    {
        QList<TestDocumentPtr> testDocuments;

        QByteArray original;
        QByteArray expected;

        // Header File
        original = "void f()@;\n";
        expected = original;
        testDocuments << CppTestDocument::create("file.h", original, expected);

        // Source File
        original =
            "#include \"file.h\"\n"
            "\n"
            "MissingSemicolon(int)\n"
            ;
        expected =
            "#include \"file.h\"\n"
            "\n"
            "\n"
            "\n"
            "void f()\n"
            "{\n"
            "\n"
            "}\n"
            "\n"
            "MissingSemicolon(int)\n"
            ;
        testDocuments << CppTestDocument::create("file.cpp", original, expected);

        InsertDefFromDecl factory;
        QuickFixOperationTest(testDocuments, &factory);
    }

    /// Check: Respect rvalue references
    void testRvalueReference()
    {
        QList<TestDocumentPtr> testDocuments;

        QByteArray original;
        QByteArray expected;

        // Header File
        original = "void f(Foo &&)@;\n";
        expected = original;
        testDocuments << CppTestDocument::create("file.h", original, expected);

        // Source File
        original = "";
        expected =
            "\n"
            "void f(Foo &&)\n"
            "{\n"
            "\n"
            "}\n"
            ;
        testDocuments << CppTestDocument::create("file.cpp", original, expected);

        InsertDefFromDecl factory;
        QuickFixOperationTest(testDocuments, &factory);
    }

    void testFunctionTryBlock()
    {
        QList<TestDocumentPtr> testDocuments;

        QByteArray original;
        QByteArray expected;

        // Header File
        original = R"(
struct Foo {
    void tryCatchFunc();
    void @otherFunc();
};
)";
        expected = original;
        testDocuments << CppTestDocument::create("file.h", original, expected);

        // Source File
        original = R"(
#include "file.h"

void Foo::tryCatchFunc() try {} catch (...) {}
)";
        expected = R"(
#include "file.h"

void Foo::tryCatchFunc() try {} catch (...) {}

void Foo::otherFunc()
{

}
)";
        testDocuments << CppTestDocument::create("file.cpp", original, expected);

        InsertDefFromDecl factory;
        QuickFixOperationTest(testDocuments, &factory);
    }

    void testUsingDecl()
    {
        QList<TestDocumentPtr> testDocuments;

        QByteArray original;
        QByteArray expected;

        // Header File
        original = R"(
namespace N { struct S; }
using N::S;

void @func(const S &s);
)";
        expected = original;
        testDocuments << CppTestDocument::create("file.h", original, expected);

        // Source File
        original = R"(
#include "file.h"
)";
        expected = R"(
#include "file.h"

void func(const S &s)
{

}
)";
        testDocuments << CppTestDocument::create("file.cpp", original, expected);

        InsertDefFromDecl factory;
        QuickFixOperationTest(testDocuments, &factory);

        testDocuments.clear();
        original = R"(
namespace N1 {
namespace N2 { struct S; }
using N2::S;
}

void @func(const N1::S &s);
)";
        expected = original;
        testDocuments << CppTestDocument::create("file.h", original, expected);

        // Source File
        original = R"(
#include "file.h"
)";
        expected = R"(
#include "file.h"

void func(const N1::S &s)
{

}
)";
        testDocuments << CppTestDocument::create("file.cpp", original, expected);
        QuickFixOperationTest(testDocuments, &factory);

        // No using declarations here, but the code model has one. No idea why.
        testDocuments.clear();
        original = R"(
class B {};
class D : public B {
    @D();
};
)";
        expected = original;
        testDocuments << CppTestDocument::create("file.h", original, expected);

        // Source File
        original = R"(
#include "file.h"
)";
        expected = R"(
#include "file.h"

D::D()
{

}
)";
        testDocuments << CppTestDocument::create("file.cpp", original, expected);
        QuickFixOperationTest(testDocuments, &factory);

        testDocuments.clear();
        original = R"(
namespace ns1 { template<typename T> class span {}; }

namespace ns {
using ns1::span;
class foo
{
    void @bar(ns::span<int>);
};
}
)";
        expected = R"(
namespace ns1 { template<typename T> class span {}; }

namespace ns {
using ns1::span;
class foo
{
    void bar(ns::span<int>);
};

void foo::bar(ns::span<int>)
{

}

}
)";
        // TODO: Unneeded namespace gets inserted in RewriteName::visit(const QualifiedNameId *)
        testDocuments << CppTestDocument::create("file.cpp", original, expected);
        QuickFixOperationTest(testDocuments, &factory);
    }

    /// Find right implementation file. (QTCREATORBUG-10728)
    void testFindImplementationFile()
    {
        QList<TestDocumentPtr> testDocuments;

        QByteArray original;
        QByteArray expected;

        // Header File
        original =
            "class Foo {\n"
            "    void bar();\n"
            "    void ba@z();\n"
            "};\n"
            "\n"
            "void Foo::bar()\n"
            "{}\n";
        expected = original;
        testDocuments << CppTestDocument::create("file.h", original, expected);

        // Source File
        original =
            "#include \"file.h\"\n"
            ;
        expected =
            "#include \"file.h\"\n"
            "\n"
            "void Foo::baz()\n"
            "{\n"
            "\n"
            "}\n"
            ;
        testDocuments << CppTestDocument::create("file.cpp", original, expected);

        InsertDefFromDecl factory;
        QuickFixOperationTest(testDocuments, &factory);
    }

    void testUnicodeIdentifier()
    {
        QList<TestDocumentPtr> testDocuments;

        QByteArray original;
        QByteArray expected;

//
// The following "non-latin1" code points are used in the tests:
//
//   U+00FC  - 2 code units in UTF8, 1 in UTF16 - LATIN SMALL LETTER U WITH DIAERESIS
//   U+4E8C  - 3 code units in UTF8, 1 in UTF16 - CJK UNIFIED IDEOGRAPH-4E8C
//   U+10302 - 4 code units in UTF8, 2 in UTF16 - OLD ITALIC LETTER KE
//

#define UNICODE_U00FC "\xc3\xbc"
#define UNICODE_U4E8C "\xe4\xba\x8c"
#define UNICODE_U10302 "\xf0\x90\x8c\x82"
#define TEST_UNICODE_IDENTIFIER UNICODE_U00FC UNICODE_U4E8C UNICODE_U10302

        original =
            "class Foo {\n"
            "    void @" TEST_UNICODE_IDENTIFIER "();\n"
            "};\n";
        ;
        expected = original;
        expected +=
            "\n"
            "void Foo::" TEST_UNICODE_IDENTIFIER "()\n"
            "{\n"
            "\n"
            "}\n";
        testDocuments << CppTestDocument::create("file.cpp", original, expected);

#undef UNICODE_U00FC
#undef UNICODE_U4E8C
#undef UNICODE_U10302
#undef TEST_UNICODE_IDENTIFIER

        InsertDefFromDecl factory;
        QuickFixOperationTest(testDocuments, &factory);
    }

    void testTemplateClass()
    {
        QByteArray original =
            "template<class T>\n"
            "class Foo\n"
            "{\n"
            "    void fun@c1();\n"
            "    void func2();\n"
            "};\n\n"
            "template<class T>\n"
            "void Foo<T>::func2() {}\n";
        QByteArray expected =
            "template<class T>\n"
            "class Foo\n"
            "{\n"
            "    void func1();\n"
            "    void func2();\n"
            "};\n\n"
            "template<class T>\n"
            "void Foo<T>::func1()\n"
            "{\n"
            "\n"
            "}\n\n"
            "template<class T>\n"
            "void Foo<T>::func2() {}\n";

        InsertDefFromDecl factory;
        QuickFixOperationTest(singleDocument(original, expected), &factory);
    }

    void testTemplateClassWithValueParam()
    {
        QList<TestDocumentPtr> testDocuments;
        QByteArray original =
            "template<typename T, int size> struct MyArray {};\n"
            "MyArray<int, 1> @foo();";
        QByteArray expected = original;
        testDocuments << CppTestDocument::create("file.h", original, expected);

        original = "#include \"file.h\"\n";
        expected =
            "#include \"file.h\"\n\n"
            "MyArray<int, 1> foo()\n"
            "{\n\n"
            "}\n";
        testDocuments << CppTestDocument::create("file.cpp", original, expected);

        InsertDefFromDecl factory;
        QuickFixOperationTest(testDocuments, &factory);
    }

    void testTemplateFunction()
    {
        QByteArray original =
            "class Foo\n"
            "{\n"
            "    template<class T>\n"
            "    void fun@c();\n"
            "};\n";
        QByteArray expected =
            "class Foo\n"
            "{\n"
            "    template<class T>\n"
            "    void fun@c();\n"
            "};\n"
            "\n"
            "template<class T>\n"
            "void Foo::func()\n"
            "{\n"
            "\n"
            "}\n";

        InsertDefFromDecl factory;
        QuickFixOperationTest(singleDocument(original, expected), &factory);
    }

    void testTemplateClassAndTemplateFunction()
    {
        QByteArray original =
            "template<class T>"
            "class Foo\n"
            "{\n"
            "    template<class U>\n"
            "    T fun@c(U u);\n"
            "};\n";
        QByteArray expected =
            "template<class T>"
            "class Foo\n"
            "{\n"
            "    template<class U>\n"
            "    T fun@c(U u);\n"
            "};\n"
            "\n"
            "template<class T>\n"
            "template<class U>\n"
            "T Foo<T>::func(U u)\n"
            "{\n"
            "\n"
            "}\n";

        InsertDefFromDecl factory;
        QuickFixOperationTest(singleDocument(original, expected), &factory);
    }

    void testTemplateClassAndFunctionInsideNamespace()
    {
        QByteArray original =
            "namespace N {\n"
            "template<class T>"
            "class Foo\n"
            "{\n"
            "    template<class U>\n"
            "    T fun@c(U u);\n"
            "};\n"
            "}\n";
        QByteArray expected =
            "namespace N {\n"
            "template<class T>"
            "class Foo\n"
            "{\n"
            "    template<class U>\n"
            "    T fun@c(U u);\n"
            "};\n"
            "\n"
            "template<class T>\n"
            "template<class U>\n"
            "T Foo<T>::func(U u)\n"
            "{\n"
            "\n"
            "}\n"
            "\n"
            "}\n";

        InsertDefFromDecl factory;
        QuickFixOperationTest(singleDocument(original, expected), &factory);
    }

    void testFunctionWithSignedUnsignedArgument()
    {
        QByteArray original;
        QByteArray expected;
        InsertDefFromDecl factory;

        original =R"--(
class myclass
{
    myc@lass(QVector<signed> g);
    myclass(QVector<unsigned> g);
}
)--";
        expected =R"--(
class myclass
{
    myclass(QVector<signed> g);
    myclass(QVector<unsigned> g);
}

myclass::myclass(QVector<signed int> g)
{

}
)--";

        QuickFixOperationTest(singleDocument(original, expected), &factory);

        original =R"--(
class myclass
{
    myclass(QVector<signed> g);
    myc@lass(QVector<unsigned> g);
}
)--";
        expected =R"--(
class myclass
{
    myclass(QVector<signed> g);
    myclass(QVector<unsigned> g);
}

myclass::myclass(QVector<unsigned int> g)
{

}
)--";

        QuickFixOperationTest(singleDocument(original, expected), &factory);

        original =R"--(
class myclass
{
    unsigned f@oo(unsigned);
}
)--";
        expected =R"--(
class myclass
{
    unsigned foo(unsigned);
}

unsigned int myclass::foo(unsigned int)
{

}
)--";
        QuickFixOperationTest(singleDocument(original, expected), &factory);

        original =R"--(
class myclass
{
    signed f@oo(signed);
}
)--";
        expected =R"--(
class myclass
{
    signed foo(signed);
}

signed int myclass::foo(signed int)
{

}
)--";
        QuickFixOperationTest(singleDocument(original, expected), &factory);
    }

    void testNotTriggeredForFriendFunc()
    {
        const QByteArray contents =
            "class Foo\n"
            "{\n"
            "    friend void f@unc();\n"
            "};\n"
            "\n";

        InsertDefFromDecl factory;
        QuickFixOperationTest(singleDocument(contents, ""), &factory);
    }

    void testMinimalFunctionParameterType()
    {
        QList<TestDocumentPtr> testDocuments;

        QByteArray original;
        QByteArray expected;

        // Header File
        original = R"(
class C {
    typedef int A;
    A @foo(A);
};
)";
        expected = original;
        testDocuments << CppTestDocument::create("file.h", original, expected);

        // Source File
        original = R"(
#include "file.h"
)";
        expected = R"(
#include "file.h"

C::A C::foo(A)
{

}
)";
        testDocuments << CppTestDocument::create("file.cpp", original, expected);

        InsertDefFromDecl factory;
        QuickFixOperationTest(testDocuments, &factory);

        testDocuments.clear();
        // Header File
        original = R"(
namespace N {
    struct S;
    S @foo(const S &s);
};
)";
        expected = original;
        testDocuments << CppTestDocument::create("file.h", original, expected);

        // Source File
        original = R"(
#include "file.h"
)";
        expected = R"(
#include "file.h"

N::S N::foo(const S &s)
{

}
)";
        testDocuments << CppTestDocument::create("file.cpp", original, expected);

        QuickFixOperationTest(testDocuments, &factory);
    }

    void testAliasTemplateAsReturnType()
    {
        QList<TestDocumentPtr> testDocuments;

        QByteArray original;
        QByteArray expected;

        // Header File
        original = R"(
struct foo {
    struct foo2 {
        template <typename T> using MyType = T;
        MyType<int> @bar();
    };
};
)";
        expected = original;
        testDocuments << CppTestDocument::create("file.h", original, expected);

        // Source File
        original = R"(
#include "file.h"
)";
        expected = R"(
#include "file.h"

foo::foo2::MyType<int> foo::foo2::bar()
{

}
)";
        testDocuments << CppTestDocument::create("file.cpp", original, expected);

        InsertDefFromDecl factory;
        QuickFixOperationTest(testDocuments, &factory);
    }

    void test_data()
    {
        QTest::addColumn<QByteArray>("original");
        QTest::addColumn<QByteArray>("expected");

        // Check from source file: If there is no header file, insert the definition after the class.
        QByteArray original =
            "struct Foo\n"
            "{\n"
            "    Foo();@\n"
            "};\n";
        QByteArray expected = original +
                                  "\n"
                                  "Foo::Foo()\n"
                                  "{\n\n"
                                  "}\n";
        QTest::newRow("basic") << original << expected;

        original = "void free()@;\n";
        expected = "void free()\n{\n\n}\n";
        QTest::newRow("freeFunction") << original << expected;

        original = "class Foo {\n"
                   "public:\n"
                   "    Foo() {}\n"
                   "};\n"
                   "void freeFunc() {\n"
                   "    Foo @f();"
                   "}\n";

        // Check not triggering when it is a statement
        QTest::newRow("notTriggeringStatement") << original << QByteArray();
    }

    void test()
    {
        QFETCH(QByteArray, original);
        QFETCH(QByteArray, expected);

        InsertDefFromDecl factory;
        QuickFixOperationTest(singleDocument(original, expected), &factory);
    }

    void testOutsideTemplateClassAndTemplateFunction()
    {
        QByteArray original =
            "template<class T>"
            "class Foo\n"
            "{\n"
            "    template<class U>\n"
            "    void fun@c();\n"
            "};\n";
        QByteArray expected =
            "template<class T>"
            "class Foo\n"
            "{\n"
            "    template<class U>\n"
            "    void fun@c();\n"
            "};\n"
            "\n"
            "template<class T>\n"
            "template<class U>\n"
            "inline void Foo<T>::func()\n"
            "{\n"
            "\n"
            "}\n";

        InsertDefFromDecl factory;
        factory.setOutside();
        QuickFixOperationTest(singleHeader(original, expected), &factory);
    }

    void testOutsideTemplateClass()
    {
        QByteArray original =
            "template<class T>"
            "class Foo\n"
            "{\n"
            "    void fun@c();\n"
            "};\n";
        QByteArray expected =
            "template<class T>"
            "class Foo\n"
            "{\n"
            "    void fun@c();\n"
            "};\n"
            "\n"
            "template<class T>\n"
            "inline void Foo<T>::func()\n"
            "{\n"
            "\n"
            "}\n";

        InsertDefFromDecl factory;
        factory.setOutside();
        QuickFixOperationTest(singleHeader(original, expected), &factory);
    }

    void testOutsideTemplateFunction()
    {
        QByteArray original =
            "class Foo\n"
            "{\n"
            "    template<class U, auto N>\n"
            "    void fun@c();\n"
            "};\n";
        QByteArray expected =
            "class Foo\n"
            "{\n"
            "    template<class U, auto N>\n"
            "    void fun@c();\n"
            "};\n"
            "\n"
            "template<class U, auto N>\n"
            "inline void Foo::func()\n"
            "{\n"
            "\n"
            "}\n";

        InsertDefFromDecl factory;
        factory.setOutside();
        QuickFixOperationTest(singleHeader(original, expected), &factory);
    }

    void testOutsideFunction()
    {
        QByteArray original =
            "class Foo\n"
            "{\n"
            "    void fun@c();\n"
            "};\n";
        QByteArray expected =
            "class Foo\n"
            "{\n"
            "    void fun@c();\n"
            "};\n"
            "\n"
            "inline void Foo::func()\n"
            "{\n"
            "\n"
            "}\n";

        InsertDefFromDecl factory;
        factory.setOutside();
        QuickFixOperationTest(singleHeader(original, expected), &factory);
    }

    void testNotTriggeringWhenVarDefinitionExists()
    {
        const QByteArray original =
            "class Foo {\n"
            "    static int _@bar;\n"
            "};\n"
            "int Foo::_bar;\n";

        InsertDefFromDecl factory;
        QuickFixOperationTest(singleDocument(original, ""), &factory, ProjectExplorer::HeaderPaths());
    }

    void testNotTriggeringWhenVarDefinitionExists2()
    {
        const QByteArray original =
            "class Foo {\n"
            "    static inline int _@bar = 0;\n"
            "};\n";

        InsertDefFromDecl factory;
        QuickFixOperationTest(singleDocument(original, ""), &factory, ProjectExplorer::HeaderPaths());
    }

    void testNotTriggeringWhenVarDefinitionExists3()
    {
        const QByteArray original =
            "class Foo {\n"
            "    static constexpr int _@bar = 0;\n"
            "};\n";

        InsertDefFromDecl factory;
        QuickFixOperationTest(singleDocument(original, ""), &factory, ProjectExplorer::HeaderPaths());
    }

    void testNotTriggeringOnNonStaticVar()
    {
        const QByteArray original =
            "class Foo {\n"
            "    int _@bar;\n"
            "};\n";

        InsertDefFromDecl factory;
        QuickFixOperationTest(singleDocument(original, ""), &factory, ProjectExplorer::HeaderPaths());
    }

    void testDefineVarForClassInHeaderFile()
    {
        const QByteArray original =
            "class Foo {\n"
            "    static int _@bar;\n"
            "};\n";
        const QByteArray expected =
            "class Foo {\n"
            "    static inline int _bar{};\n"
            "};\n";

        InsertDefFromDecl factory;
        QuickFixOperationTest(
            singleHeader(original, expected), &factory, ProjectExplorer::HeaderPaths());
    }

    void testDefineVarInSourceFile()
    {
        QList<TestDocumentPtr> testDocuments;

        QByteArray original;
        QByteArray expected;

        // Header File
        original =
            "namespace N {\n"
            "struct Foo\n"
            "{\n"
            "    static const int _bar@;\n"
            "};\n"
            "}\n";
        expected = original;
        testDocuments << CppTestDocument::create("file.h", original, expected);

        // Source File
        original =
            "#include \"file.h\"\n"
            "using namespace N;\n"
            ;
        expected = original +
                   "\n"
                   "const int Foo::_bar{};\n"
            ;
        testDocuments << CppTestDocument::create("file.cpp", original, expected);

        InsertDefFromDecl factory;
        QuickFixOperationTest(testDocuments, &factory, ProjectExplorer::HeaderPaths());
    }

    void testClassInTemplateAsReturnType()
    {
        QByteArray original =
            "template<typename T> struct S { struct iterator{}; };"
            "class Foo\n"
            "{\n"
            "    S<int>::iterator ge@t();\n"
            "};\n";
        QByteArray expected =
            "template<typename T> struct S { struct iterator{}; };"
            "class Foo\n"
            "{\n"
            "    S<int>::iterator get();\n"
            "};\n"
            "\n"
            "S<int>::iterator Foo::get()\n"
            "{\n"
            "\n"
            "}\n";

        InsertDefFromDecl factory;
        factory.setOutside();
        QuickFixOperationTest(singleDocument(original, expected), &factory);
    }

    void testClassInTemplateAsArgument()
    {
        QByteArray original =
            "template<typename T> struct S { struct iterator{}; };"
            "class Foo\n"
            "{\n"
            "    void fu@nc(S<int>::iterator);\n"
            "};\n";
        QByteArray expected =
            "template<typename T> struct S { struct iterator{}; };"
            "class Foo\n"
            "{\n"
            "    void func(S<int>::iterator);\n"
            "};\n"
            "\n"
            "void Foo::func(S<int>::iterator)\n"
            "{\n"
            "\n"
            "}\n";

        InsertDefFromDecl factory;
        factory.setOutside();
        QuickFixOperationTest(singleDocument(original, expected), &factory);
    }

    void testTemplateTemplateParameters()
    {
        QByteArray original =
            "namespace N {\n"
            "template <typename T, template <int, typename> class TT> struct S {\n"
            "  void s@tart();\n"
            "};\n"
            "}\n";
        QByteArray expected =
            "namespace N {\n"
            "template <typename T, template <int, typename> class TT> struct S {\n"
            "  void start();\n"
            "};\n\n"
            "template<typename T, template<int, typename> class TT>\n"
            "inline void S<T, TT>::start()\n"
            "{\n\n"
            "}\n\n"
            "}\n";

        InsertDefFromDecl factory;
        factory.setOutside();
        QuickFixOperationTest(singleHeader(original, expected), &factory);
    }

    void testInlineNamespace()
    {
        QByteArray original =
            "namespace A { inline namespace X {}}\n"
            "namespace A { namespace B { namespace X { class Bar{}; }}}\n"
            "class Foo\n"
            "{\n"
            "    void fu@nc(A::B::Bar b);\n"
            "};\n";
        QByteArray expected =
            "namespace A { inline namespace X {}}\n"
            "namespace A { namespace B { namespace X { class Bar{}; }}}\n"
            "class Foo\n"
            "{\n"
            "    void fu@nc(A::B::Bar b);\n"
            "};\n\n"
            "void Foo::func(A::B::Bar b)\n"
            "{\n\n"
            "}\n";

        InsertDefFromDecl factory;
        QuickFixOperationTest(singleDocument(original, expected), &factory);
    }

    void testFunctionWithSfinae()
    {
        const QByteArray original =
            "namespace std {\n"
            "template<bool B, class T = void> struct enable_if {};\n"
            "template<class T> struct enable_if<true, T> { typedef T type; };\n"
            "template<bool B, class T = void> using enable_if_t = typename enable_if<B,T>::type;\n"
            "}\n"
            "struct S {\n"
            "    template<typename T, std::enable_if_t<true, T> = true> void f@unc();\n"
            "};\n";
        const QByteArray expected =
            "namespace std {\n"
            "template<bool B, class T = void> struct enable_if {};\n"
            "template<class T> struct enable_if<true, T> { typedef T type; };\n"
            "template<bool B, class T = void> using enable_if_t = typename enable_if<B,T>::type;\n"
            "}\n"
            "struct S {\n"
            "    template<typename T, std::enable_if_t<true, T> = true> void func();\n"
            "};\n\n"
            "template<typename T, std::enable_if_t<true, T>>\n"
            "void S::func()\n{\n\n"
            "}\n";

        InsertDefFromDecl factory;
        QuickFixOperationTest(singleDocument(original, expected), &factory);
    }

    void testTrailingReturnType()
    {
        const QByteArray original =
            "class Foo\n"
            "{\n"
            "    auto fu@nc() -> Foo *;\n"
            "};\n";
        const QByteArray expected =
            "class Foo\n"
            "{\n"
            "    auto fu@nc() -> Foo *;\n"
            "};\n\n"
            "auto Foo::func() -> Foo *\n"
            "{\n\n}\n";

        InsertDefFromDecl factory;
        QuickFixOperationTest(singleDocument(original, expected), &factory);
    }

    void testConstrainedFunctionParameter()
    {
        const QByteArray original =
            "namespace N { template<typename T> concept C = true; }\n"
            "struct S { S& @assign(N::C auto p); };\n";
        const QByteArray expected =
            "namespace N { template<typename T> concept C = true; }\n"
            "struct S { S& @assign(N::C auto p); };\n\n"
            "S &S::assign(N::C auto p)\n{\n\n}\n";

        InsertDefFromDecl factory;
        QuickFixOperationTest(singleDocument(original, expected), &factory);
    }

    void testConstrainedFunctionParameterMinimized()
    {
        const QByteArray original =
            "namespace N {\n"
            "template<typename T> concept C = true;\n"
            "struct S { S& @assign(const N::C auto p); };\n"
            "}\n";
        const QByteArray expected =
            "namespace N {\n"
            "template<typename T> concept C = true;\n"
            "struct S { S& @assign(const N::C auto p); };\n\n"
            "S &S::assign(const C auto p)\n{\n\n}\n\n"
            "}\n";

        InsertDefFromDecl factory;
        QuickFixOperationTest(singleDocument(original, expected), &factory);
    }

    void testConstrainedFunctionParameterWithTemplateArgs()
    {
        const QByteArray original =
            "namespace N { template<typename T, typename U> concept C = true; }\n"
            "struct S { S& @assign(const N::C<int> auto p); };\n";
        const QByteArray expected =
            "namespace N { template<typename T, typename U> concept C = true; }\n"
            "struct S { S& @assign(const N::C<int> auto p); };\n\n"
            "S &S::assign(const N::C<int> auto p)\n{\n\n}\n";

        InsertDefFromDecl factory;
        QuickFixOperationTest(singleDocument(original, expected), &factory);
    }

    void testParameterPack()
    {
        const QByteArray original =
            "template<typename... Args> struct Foo {\n"
            "    explicit @Foo(Args &&... args);\n"
            "};\n";
        const QByteArray expected =
            "template<typename... Args> struct Foo {\n"
            "    explicit Foo(Args &&... args);\n"
            "};\n\n"
            "template<typename... Args>\n"
            "Foo<Args...>::Foo(Args &&... args)\n"
            "{\n\n"
            "}\n";

        InsertDefFromDecl factory;
        QuickFixOperationTest(singleDocument(original, expected), &factory);
    }

    void testConstantParameterPack()
    {
        const QByteArray original =
            "template<int... Args> struct Foo {\n"
            "    void @foo();\n"
            "};\n";
        const QByteArray expected =
            "template<int... Args> struct Foo {\n"
            "    void foo();\n"
            "};\n\n"
            "template<int... Args>\n"
            "void Foo<Args...>::foo()\n"
            "{\n\n"
            "}\n";

        InsertDefFromDecl factory;
        QuickFixOperationTest(singleDocument(original, expected), &factory);
    }

    void testTemplateTemplateParameterPack()
    {
        const QByteArray original =
            "template<template<typename...> class... C> struct Foo {\n"
            "    void @foo(C<int>... c);\n"
            "};\n";
        const QByteArray expected =
            "template<template<typename...> class... C> struct Foo {\n"
            "    void foo(C<int>... c);\n"
            "};\n\n"
            "template<template<typename...> class... C>\n"
            "void Foo<C...>::foo(C<int>... c)\n"
            "{\n\n"
            "}\n";

        InsertDefFromDecl factory;
        QuickFixOperationTest(singleDocument(original, expected), &factory);
    }

    void testDefineClassAlreadyExisting()
    {
        QList<TestDocumentPtr> testDocuments;
        QByteArray original;

        // Header File
        original = "class Fo@o;\n";
        testDocuments << CppTestDocument::create("file.h", original, "");

        // Source File
        original =
            "#include \"file.h\"\n"
            "class Foo {}"
            ;
        testDocuments << CppTestDocument::create("file.cpp", original, "");

        InsertDefFromDecl factory;
        QuickFixOperationTest(testDocuments, &factory);
    }

    void testDefineClassOnClassDefinition()
    {
        QList<TestDocumentPtr> testDocuments;
        QByteArray original;

        // Header File
        original = "class Fo@o {}\n";
        testDocuments << CppTestDocument::create("file.h", original, "");

        // Source File
        original = "#include \"file.h\"\n";
        testDocuments << CppTestDocument::create("file.cpp", original, "");

        InsertDefFromDecl factory;
        QuickFixOperationTest(testDocuments, &factory);
    }

    void testDefineClassWithOnlyHeaderFile()
    {
        const QByteArray original = "class Fo@o;\n";
        InsertDefFromDecl factory;
        QuickFixOperationTest(singleHeader(original, ""), &factory);
    }

    void testDefineClassWithOnlySourceFile()
    {
        const QByteArray original = "class Fo@o;\n";
        InsertDefFromDecl factory;
        QuickFixOperationTest(singleDocument(original, ""), &factory);
    }

    void testDefineClassFromSourceFile()
    {
        QList<TestDocumentPtr> testDocuments;

        QByteArray original;
        QByteArray expected;

        // Header File
        original =
            "class Bar { void foo(); }";
        testDocuments << CppTestDocument::create("file.h", original, "");

        // Source File
        original =
            "#include \"file.h\"\n\n"
            "class Fo@o;\n"
            "void Bar::foo() {}";
        testDocuments << CppTestDocument::create("file.cpp", original, "");

        InsertDefFromDecl factory;
        QuickFixOperationTest(testDocuments, &factory);
    }

    void testDefinePlainClass()
    {
        QList<TestDocumentPtr> testDocuments;

        QByteArray original;
        QByteArray expected;

        // Header File
        original =
            "class Fo@o;\n"
            "class Bar { void foo(); }";
        testDocuments << CppTestDocument::create("file.h", original, original);

        // Source File
        original =
            "#include \"file.h\"\n\n"
            "void Bar::foo() {}";
        expected =
            "#include \"file.h\"\n\n\n\n"
            "class Foo\n{\n\n};\n\n"
            "void Bar::foo() {}";
        testDocuments << CppTestDocument::create("file.cpp", original, expected);

        InsertDefFromDecl factory;
        QuickFixOperationTest(testDocuments, &factory);
    }

    void testDefineClassTemplate()
    {
        QList<TestDocumentPtr> testDocuments;

        QByteArray original;
        QByteArray expected;

        // Header File
        original =
            "template<typename T> class Fo@o;\n"
            "class Bar { void foo(); }";
        testDocuments << CppTestDocument::create("file.h", original, "");

        // Source File
        original =
            "#include \"file.h\"\n\n"
            "void Bar::foo() {}";
        expected =
            "#include \"file.h\"\n\n\n\n"
            "template<typename T>\nclass Foo\n{\n\n};\n\n"
            "void Bar::foo() {}";
        testDocuments << CppTestDocument::create("file.cpp", original, ""); // TODO

        InsertDefFromDecl factory;
        QuickFixOperationTest(testDocuments, &factory);
    }

    void testDefineClassInNamespace()
    {
        QList<TestDocumentPtr> testDocuments;

        QByteArray original;
        QByteArray expected;

        // Header File
        original =
            "namespace N {\n"
            "class Fo@o;\n"
            "class Bar { void foo(); }\n"
            "}\n";
        testDocuments << CppTestDocument::create("file.h", original, original);

        // Source File
        original =
            "#include \"file.h\"\n\n"
            "namespace N {\n"
            "void Bar::foo() {}\n"
            "}\n";
        expected =
            "#include \"file.h\"\n\n"
            "namespace N {\n\n"
            "class Foo\n{\n\n};\n\n"
            "void Bar::foo() {}\n"
            "}\n";
        testDocuments << CppTestDocument::create("file.cpp", original, expected);

        InsertDefFromDecl factory;
        QuickFixOperationTest(testDocuments, &factory);
    }

    void testDefineNestedClass()
    {
        QList<TestDocumentPtr> testDocuments;

        QByteArray original;
        QByteArray expected;

        // Header File
        original =
            "namespace N {\n"
            "class Bar {\n"
            "    struct Fo@o;\n"
            "    void foo();\n"
            "};\n"
            "}\n";
        testDocuments << CppTestDocument::create("file.h", original, original);

        // Source File
        original =
            "#include \"file.h\"\n\n"
            "void N::Bar::foo() {}";
        expected =
            "#include \"file.h\"\n\n"
            "struct N::Bar::Foo\n{\n\n};\n\n"
            "void N::Bar::foo() {}";
        testDocuments << CppTestDocument::create("file.cpp", original, expected);

        InsertDefFromDecl factory;
        QuickFixOperationTest(testDocuments, &factory);
    }

    void testDefineClassInTemplate()
    {
        QList<TestDocumentPtr> testDocuments;

        QByteArray original;
        QByteArray expected;

        // Header File
        original =
            "namespace N {\n"
            "template<typename T> class Bar {\n"
            "    struct Fo@o;\n"
            "    void foo();\n"
            "};\n"
            "}\n";
        testDocuments << CppTestDocument::create("file.h", original, "");

        // Source File
        original =
            "#include \"file.h\"\n\n"
            "template<typename T>\nvoid N::Bar<T>::foo() {}";
        expected =
            "#include \"file.h\"\n\n"
            "template<typename T>\nstruct N::Bar<T>::Foo\n{\n\n};\n\n"
            "template<typename T>\nvoid N::Bar<T>::foo() {}";
        testDocuments << CppTestDocument::create("file.cpp", original, ""); // TODO

        InsertDefFromDecl factory;
        QuickFixOperationTest(testDocuments, &factory);
    }

    void testDefineClassTemplateInTemplate()
    {
        QList<TestDocumentPtr> testDocuments;

        QByteArray original;
        QByteArray expected;

        // Header File
        original =
            "namespace N {\n"
            "template<typename T> class Bar {\n"
            "    template<typename U> struct Fo@o;\n"
            "    void foo();\n"
            "};\n"
            "}\n";
        testDocuments << CppTestDocument::create("file.h", original, "");

        // Source File
        original =
            "#include \"file.h\"\n\n"
            "template<typename T>\nvoid N::Bar<T>::foo() {}";
        expected =
            "#include \"file.h\"\n\n"
            "template<typename T>\ntemplate<typename U>\nstruct N::Bar<T>::Foo\n{\n\n};\n\n"
            "template<typename T>\nvoid N::Bar<T>::foo() {}";
        testDocuments << CppTestDocument::create("file.cpp", original, ""); // TODO

        InsertDefFromDecl factory;
        QuickFixOperationTest(testDocuments, &factory);
    }
};

class InsertDefsFromDeclsTest : public QObject
{
    Q_OBJECT

private slots:

    void test_data()
    {
        QTest::addColumn<QByteArrayList>("headers");
        QTest::addColumn<QByteArrayList>("sources");
        QTest::addColumn<int>("mode");

        QByteArray origHeader = R"(
namespace N {
class @C
{
public:
    friend void ignoredFriend();
    void ignoredImplemented() {};
    void ignoredImplemented2(); // Below
    void ignoredImplemented3(); // In cpp file
    void funcNotSelected();
    void funcInline();
    void funcBelow();
    void funcCppFile();

signals:
    void ignoredSignal();
};

inline void C::ignoredImplemented2() {}

} // namespace N)";
        QByteArray origSource = R"(
#include "file.h"

namespace N {

void C::ignoredImplemented3() {}

} // namespace N)";

        QByteArray expectedHeader = R"(
namespace N {
class C
{
public:
    friend void ignoredFriend();
    void ignoredImplemented() {};
    void ignoredImplemented2(); // Below
    void ignoredImplemented3(); // In cpp file
    void funcNotSelected();
    void funcInline()
    {

    }
    void funcBelow();
    void funcCppFile();

signals:
    void ignoredSignal();
};

inline void C::ignoredImplemented2() {}

inline void C::funcBelow()
{

}

} // namespace N)";
        QByteArray expectedSource = R"(
#include "file.h"

namespace N {

void C::ignoredImplemented3() {}

void C::funcCppFile()
{

}

} // namespace N)";
        QTest::addRow("normal case")
            << QByteArrayList{origHeader, expectedHeader}
            << QByteArrayList{origSource, expectedSource}
            << int(InsertDefsFromDeclsMode::Alternating);
        QTest::addRow("aborted dialog")
            << QByteArrayList{origHeader, origHeader}
            << QByteArrayList{origSource, origSource}
            << int(InsertDefsFromDeclsMode::Off);

        origHeader = R"(
        namespace N {
        class @C
        {
        public:
            friend void ignoredFriend();
            void ignoredImplemented() {};
            void ignoredImplemented2(); // Below
            void ignoredImplemented3(); // In cpp file

        signals:
            void ignoredSignal();
        };

        inline void C::ignoredImplemented2() {}

        } // namespace N)";
        QTest::addRow("no candidates")
            << QByteArrayList{origHeader, origHeader}
            << QByteArrayList{origSource, origSource}
            << int(InsertDefsFromDeclsMode::Alternating);

        origHeader = R"(
        namespace N {
        class @C
        {
        public:
            friend void ignoredFriend();
            void ignoredImplemented() {};

        signals:
            void ignoredSignal();
        };
        } // namespace N)";
        QTest::addRow("no member functions")
            << QByteArrayList{origHeader, ""}
            << QByteArrayList{origSource, ""}
            << int(InsertDefsFromDeclsMode::Alternating);


    }

    void test()
    {
        QFETCH(QByteArrayList, headers);
        QFETCH(QByteArrayList, sources);
        QFETCH(int, mode);

        QList<TestDocumentPtr> testDocuments(
            {CppTestDocument::create("file.h", headers.at(0), headers.at(1)),
             CppTestDocument::create("file.cpp", sources.at(0), sources.at(1))});
        InsertDefsFromDecls factory;
        factory.setMode(static_cast<InsertDefsFromDeclsMode>(mode));
        QuickFixOperationTest(testDocuments, &factory);
    }

    void testInsertAndFormat()
    {
        if (!isClangFormatPresent())
            QSKIP("This test reqires ClangFormat");

        const QByteArray origHeader = R"(
class @C
{
public:
    void func1 (int const &i);
    void func2 (double const d);
};
)";
        const QByteArray origSource = R"(
#include "file.h"
)";

        const QByteArray expectedSource = R"(
#include "file.h"

void C::func1 (int const &i)
{

}

void C::func2 (double const d)
{

}
)";

        const QByteArray clangFormatSettings = R"(
BreakBeforeBraces: Allman
QualifierAlignment: Right
SpaceBeforeParens: Always
)";

        const QList<TestDocumentPtr> testDocuments({
                                                    CppTestDocument::create("file.h", origHeader, origHeader),
                                                    CppTestDocument::create("file.cpp", origSource, expectedSource)});
        InsertDefsFromDecls factory;
        factory.setMode(InsertDefsFromDeclsMode::Impl);
        CppCodeStylePreferences * const prefs = CppToolsSettings::cppCodeStyle();
        const CppCodeStyleSettings settings = prefs->codeStyleSettings();
        CppCodeStyleSettings tempSettings = settings;
        tempSettings.forceFormatting = true;
        prefs->setCodeStyleSettings(tempSettings);
        QuickFixOperationTest(testDocuments, &factory, {}, {}, {}, clangFormatSettings);
        prefs->setCodeStyleSettings(settings);
    }
};

QObject *InsertDefFromDecl::createTest()
{
    return new InsertDefFromDeclTest;
}

QObject *InsertDefsFromDecls::createTest()
{
    return new InsertDefsFromDeclsTest;
}

#endif // WITH_TESTS
} // namespace

void registerInsertFunctionDefinitionQuickfixes()
{
    CppQuickFixFactory::registerFactory<InsertDefFromDecl>();
    CppQuickFixFactory::registerFactory<InsertDefsFromDecls>();
}

} // namespace CppEditor::Internal

#ifdef WITH_TESTS
#include <insertfunctiondefinition.moc>
#endif<|MERGE_RESOLUTION|>--- conflicted
+++ resolved
@@ -536,8 +536,7 @@
                 && (!simpleDecl->declarator_list || !simpleDecl->declarator_list->value)) {
                 return;
             }
-            const ProjectFile::Kind kind = ProjectFile::classify(
-                interface.filePath().toUrlishString());
+            const ProjectFile::Kind kind = ProjectFile::classify(interface.filePath());
             const bool isHeaderFile = ProjectFile::isHeader(kind);
             if (forwardDecl && !isHeaderFile)
                 return;
@@ -591,11 +590,6 @@
 
             // Insert Position: Implementation File
             InsertDefOperation *op = nullptr;
-<<<<<<< HEAD
-=======
-            ProjectFile::Kind kind = ProjectFile::classify(interface.filePath());
-            const bool isHeaderFile = ProjectFile::isHeader(kind);
->>>>>>> 05d82f0c
             if (isHeaderFile) {
                 CppRefactoringChanges refactoring(interface.snapshot());
                 InsertionPointLocator locator(refactoring);
