// Copyright (C) 2016 The Qt Company Ltd.
// SPDX-License-Identifier: LicenseRef-Qt-Commercial OR GPL-3.0-only WITH Qt-GPL-exception-1.0

#include "debuggerruncontrol.h"

#include "console/console.h"
#include "debuggeractions.h"
#include "debuggerengine.h"
#include "debuggerinternalconstants.h"
#include "debuggerkitaspect.h"
#include "debuggermainwindow.h"
#include "debuggertr.h"
#include "enginemanager.h"

#include <projectexplorer/devicesupport/idevice.h>
#include <projectexplorer/qmldebugcommandlinearguments.h>
#include <projectexplorer/runconfigurationaspects.h>
#include <projectexplorer/taskhub.h>

#include <remotelinux/remotelinux_constants.h>

<<<<<<< HEAD
=======
#include <qtsupport/baseqtversion.h>

>>>>>>> 46226e93
#include <solutions/tasking/barrier.h>
#include <solutions/tasking/conditional.h>

#include <utils/algorithm.h>
#include <utils/checkablemessagebox.h>
#include <utils/environment.h>
#include <utils/qtcprocess.h>
#include <utils/qtcassert.h>
#include <utils/temporarydirectory.h>
#include <utils/temporaryfile.h>
#include <utils/winutils.h>

using namespace Debugger::Internal;
using namespace ProjectExplorer;
using namespace Tasking;
using namespace Utils;

enum { debug = 0 };

namespace Debugger {
namespace Internal {

DebuggerEngine *createCdbEngine();
DebuggerEngine *createGdbEngine();
DebuggerEngine *createPdbEngine();
DebuggerEngine *createQmlEngine();
DebuggerEngine *createLldbEngine();
DebuggerEngine *createUvscEngine();
DebuggerEngine *createDapEngine(Id runMode = ProjectExplorer::Constants::NO_RUN_MODE);

static QString noEngineMessage()
{
   return Tr::tr("Unable to create a debugging engine.");
}

static QString noDebuggerInKitMessage()
{
   return Tr::tr("The kit does not have a debugger set.");
}

class EnginesDriver : public QObject
{
    Q_OBJECT

public:
    ~EnginesDriver() { clearEngines(); }

    Result<> setupEngines(RunControl *runControl, const DebuggerRunParameters &rp);
    Result<> checkBreakpoints() const;
    QString debuggerName() const
    {
        return Utils::transform<QStringList>(m_engines, &DebuggerEngine::objectName).join(" ");
    }
    QString startParameters() const
    {
        return m_engines.isEmpty() ? QString() : m_engines.first()->formatStartParameters();
    }
    bool isRunning() const { return m_runningEngines > 0; }
    void start();
    void stop()
    {
        Utils::reverseForeach(m_engines, [](DebuggerEngine *engine) { engine->quitDebugger(); });
    }
    void showMessage(const QString &msg, int channel = LogDebug, int timeout = -1);
<<<<<<< HEAD

signals:
    void done(DoneResult result);
    void interruptTerminalRequested();
    void kickoffTerminalProcessRequested();
    void started();

private:
    void clearEngines()
    {
        qDeleteAll(m_engines);
        m_engines.clear();
    }

=======

signals:
    void done(DoneResult result);
    void interruptTerminalRequested();
    void kickoffTerminalProcessRequested();
    void started();

private:
    void clearEngines()
    {
        qDeleteAll(m_engines);
        m_engines.clear();
    }

>>>>>>> 46226e93
    RunControl *m_runControl = nullptr;
    QList<QPointer<Internal::DebuggerEngine>> m_engines;
    int m_runningEngines = 0;
    int m_snapshotCounter = 0;
};

} // namespace Internal

struct DebuggerData
{
    DebuggerRunParameters runParameters;
    RunControl *runControl = nullptr;
    EnginesDriver enginesDriver = {};
    FilePath tempCoreFile = {};
    std::unique_ptr<Process> terminalProcess = {};
};

ExecutableItem coreFileRecipe(const Storage<DebuggerData> &storage)
{
    const Storage<QFile> fileStorage; // tempCoreFile

    const auto onSetup = [storage, fileStorage](Process &process) {
        const FilePath coreFile = storage->runParameters.coreFile();
        if (!coreFile.endsWith(".gz") && !coreFile.endsWith(".lzo"))
            return SetupResult::StopWithSuccess;

        {
            TemporaryFile tmp("tmpcore-XXXXXX");
            QTC_CHECK(tmp.open());
            storage->tempCoreFile = FilePath::fromString(tmp.fileName());
        }
        QFile *tempCoreFile = fileStorage.activeStorage();
        process.setWorkingDirectory(TemporaryDirectory::masterDirectoryFilePath());
        const QString msg = Tr::tr("Unpacking core file to %1");
        storage->runControl->postMessage(msg.arg(storage->tempCoreFile.toUserOutput()), LogMessageFormat);

        if (coreFile.endsWith(".lzo")) {
            process.setCommand({"lzop", {"-o", storage->tempCoreFile.path(), "-x", coreFile.path()}});
        } else { // ".gz"
            tempCoreFile->setFileName(storage->tempCoreFile.path());
            QTC_CHECK(tempCoreFile->open(QFile::WriteOnly));
            QObject::connect(&process, &Process::readyReadStandardOutput, &process,
                             [tempCoreFile, processPtr = &process] {
                tempCoreFile->write(processPtr->readAllRawStandardOutput());
            });
            process.setCommand({"gzip", {"-c", "-d", coreFile.path()}});
        }
        return SetupResult::Continue;
    };

    const auto onDone = [storage, fileStorage](DoneWith result) {
        if (result == DoneWith::Success) {
            storage->runParameters.setCoreFilePath(storage->tempCoreFile);
        } else {
            storage->runControl->postMessage("Error unpacking "
                + storage->runParameters.coreFile().toUserOutput(), ErrorMessageFormat);
        }
        if (fileStorage->isOpen())
            fileStorage->close();
    };

    return Group {
        fileStorage,
        ProcessTask(onSetup, onDone)
    };
}

ExecutableItem terminalRecipe(const Storage<DebuggerData> &storage, const SingleBarrier &barrier)
{
    const auto onSetup = [storage, barrier] {
        DebuggerRunParameters &runParameters = storage->runParameters;
        const bool useCdbConsole = runParameters.cppEngineType() == CdbEngineType
                                   && (runParameters.startMode() == StartInternal
                                       || runParameters.startMode() == StartExternal)
                                   && settings().useCdbConsole();
        if (useCdbConsole)
            runParameters.setUseTerminal(false);
        if (!runParameters.useTerminal()) {
            barrier->barrier()->advance();
            return;
        }

        Process *process = new Process;
        storage->terminalProcess.reset(process);
        ProcessRunData stub = runParameters.inferior();
        if (runParameters.runAsRoot()) {
            process->setRunAsRoot(true);
            RunControl::provideAskPassEntry(stub.environment);
        }
        process->setTerminalMode(TerminalMode::Debug);
        process->setRunData(stub);

        QObject::connect(process, &Process::started, process,
                         [runParameters = &runParameters, process, barrier = barrier->barrier()] {
            runParameters->setApplicationPid(process->processId());
            runParameters->setApplicationMainThreadId(process->applicationMainThreadId());
            barrier->advance();
        });

        EnginesDriver *driver = &storage->enginesDriver;
        QObject::connect(driver, &EnginesDriver::interruptTerminalRequested,
                         process, &Process::interrupt);
        QObject::connect(driver, &EnginesDriver::kickoffTerminalProcessRequested,
                         process, &Process::kickoffProcess);
        process->start();
    };

    return Sync(onSetup);
}

ExecutableItem fixupParamsRecipe(const Storage<DebuggerData> &storage)
{
    return Sync([storage] {
        RunControl *runControl = storage->runControl;
        DebuggerRunParameters &runParameters = storage->runParameters;
        TaskHub::clearTasks(Constants::TASK_CATEGORY_DEBUGGER_RUNTIME);

        if (runControl->usesDebugChannel())
            runParameters.setRemoteChannel(runControl->debugChannel().toString());

        if (runControl->usesQmlChannel()) {
            runParameters.setQmlServer(runControl->qmlChannel());
            if (runParameters.isAddQmlServerInferiorCmdArgIfNeeded()
                && runParameters.isQmlDebugging()
                && runParameters.isCppDebugging()) {

                const int qmlServerPort = runParameters.qmlServer().port();
                QTC_ASSERT(qmlServerPort > 0, return false);
                const QString mode = QString("port:%1").arg(qmlServerPort);

                auto inferior = runParameters.inferior();
                CommandLine cmd{inferior.command.executable()};
                cmd.addArg(qmlDebugCommandLineArguments(QmlDebuggerServices, mode, true));
                cmd.addArgs(runParameters.inferior().command.arguments(), CommandLine::Raw);
                inferior.command = cmd;
                runParameters.setInferior(inferior);
            }
        }

        // User canceled input dialog asking for executable when working on library project.
        if (runParameters.startMode() == StartInternal
            && runParameters.inferior().command.isEmpty()
            && runParameters.interpreter().isEmpty()) {
            runControl->postMessage(Tr::tr("No executable specified."), ErrorMessageFormat);
            return false;
        }

        // QML and/or mixed are not prepared for it.
        // runControl->setSupportsReRunning(!q->m_runParameters.isQmlDebugging);
        runControl->setSupportsReRunning(false); // FIXME: Broken in general.

        // FIXME: Disabled due to Android. Make Android device report available ports instead.
        // int neededPorts = 0;
        // if (useQmlDebugger())
        //     ++neededPorts;
        // if (useCppDebugger())
        //     ++neededPorts;
        // if (neededPorts > device()->freePorts().count()) {
        //    reportFailure(Tr::tr("Cannot debug: Not enough free ports available."));
        //    return;
        // }

        if (Result<> res = runParameters.fixupParameters(runControl); !res) {
            runControl->postMessage(res.error(), ErrorMessageFormat);
            return false;
        }

        if (runParameters.cppEngineType() == CdbEngineType
            && Utils::is64BitWindowsBinary(runParameters.inferior().command.executable())
            && !Utils::is64BitWindowsBinary(runParameters.debugger().command.executable())) {
            runControl->postMessage(Tr::tr(
                    "%1 is a 64 bit executable which can not be debugged by a 32 bit Debugger.\n"
                    "Please select a 64 bit Debugger in the kit settings for this kit.")
                    .arg(runParameters.inferior().command.executable().toUserOutput()),
                    ErrorMessageFormat);
            return false;
        }

        Utils::globalMacroExpander()->registerFileVariables(
            "DebuggedExecutable", Tr::tr("Debugged executable"),
            [exec = runParameters.inferior().command.executable()] { return exec; });

        runControl->setDisplayName(runParameters.displayName());

<<<<<<< HEAD
        if (auto interpreterAspect = runControl->aspectData<FilePathAspect>()) {
            if (auto mainScriptAspect = runControl->aspectData<MainScriptAspect>()) {
                const FilePath mainScript = mainScriptAspect->filePath;
                const FilePath interpreter = interpreterAspect->filePath;
                if (!interpreter.isEmpty() && mainScript.endsWith(".py")) {
                    runParameters.setMainScript(mainScript);
                    runParameters.setInterpreter(interpreter);
                }
            }
        }

=======
        if (runParameters.isQmlDebugging())
            runParameters.populateQmlFileFinder(runControl);

        if (auto interpreterAspect = runControl->aspectData<FilePathAspect>()) {
            if (auto mainScriptAspect = runControl->aspectData<MainScriptAspect>()) {
                const FilePath mainScript = mainScriptAspect->filePath;
                const FilePath interpreter = interpreterAspect->filePath;
                if (!interpreter.isEmpty() && mainScript.endsWith(".py")) {
                    runParameters.setMainScript(mainScript);
                    runParameters.setInterpreter(interpreter);
                }
            }
        }

>>>>>>> 46226e93
        return true;
    });
}

ExecutableItem debugServerRecipe(const Storage<DebuggerData> &storage, const SingleBarrier &barrier)
{
    const auto useDebugServer = [storage] {
        return storage->runControl->usesDebugChannel() && !storage->runParameters.skipDebugServer();
    };

    const auto onSetup = [storage, barrier](Process &process) {
        process.setUtf8Codec();
        DebuggerRunParameters &runParameters = storage->runParameters;
        RunControl *runControl = storage->runControl;
        CommandLine commandLine = runParameters.inferior().command;
        CommandLine cmd;

        if (runControl->usesQmlChannel() && !runControl->usesDebugChannel()) {
            // FIXME: Case should not happen?
            cmd.setExecutable(commandLine.executable());
            cmd.addArg(qmlDebugTcpArguments(QmlDebuggerServices, runControl->qmlChannel()));
            cmd.addArgs(commandLine.arguments(), CommandLine::Raw);
        } else {
            cmd.setExecutable(runControl->device()->debugServerPath());

            if (cmd.isEmpty()) {
                if (runControl->device()->osType() == Utils::OsTypeMac) {
                    const FilePath debugServerLocation = runControl->device()->filePath(
                        "/Applications/Xcode.app/Contents/SharedFrameworks/LLDB.framework/"
                        "Resources/debugserver");

                    if (debugServerLocation.isExecutableFile()) {
                        cmd.setExecutable(debugServerLocation);
                    } else {
                        // TODO: In the future it is expected that the debugserver will be
                        // replaced by lldb-server. Remove the check for debug server at that point.
                        const FilePath lldbserver
                            = runControl->device()->filePath("lldb-server").searchInPath();
                        if (lldbserver.isExecutableFile())
                            cmd.setExecutable(lldbserver);
                    }
                } else {
                    const FilePath gdbServerPath
                        = runControl->device()->filePath("gdbserver").searchInPath();
                    FilePath lldbServerPath
                        = runControl->device()->filePath("lldb-server").searchInPath();

                    // TODO: Which one should we prefer?
                    if (gdbServerPath.isExecutableFile())
                        cmd.setExecutable(gdbServerPath);
                    else if (lldbServerPath.isExecutableFile()) {
                        // lldb-server will fail if we start it through a link.
                        // see: https://github.com/llvm/llvm-project/issues/61955
                        //
                        // So we first search for the real executable.

                        // This is safe because we already checked that the file is executable.
                        while (lldbServerPath.isSymLink())
                            lldbServerPath = lldbServerPath.symLinkTarget();

                        cmd.setExecutable(lldbServerPath);
                    }
                }
            }
            QTC_ASSERT(runControl->usesDebugChannel(), return SetupResult::StopWithError);
            if (cmd.executable().baseName().contains("lldb-server")) {
                cmd.addArg("platform");
                cmd.addArg("--listen");
                cmd.addArg(QString("*:%1").arg(runControl->debugChannel().port()));
                cmd.addArg("--server");
            } else if (cmd.executable().baseName() == "debugserver") {
                const QString ipAndPort("`echo $SSH_CLIENT | cut -d ' ' -f 1`:%1");
                cmd.addArgs(ipAndPort.arg(runControl->debugChannel().port()), CommandLine::Raw);

                if (runParameters.serverAttachPid().isValid())
                    cmd.addArgs({"--attach", QString::number(runParameters.serverAttachPid().pid())});
                else
                    cmd.addCommandLineAsArgs(runControl->commandLine());
            } else {
                // Something resembling gdbserver
                if (runParameters.serverUseMulti())
                    cmd.addArg("--multi");
                if (runParameters.serverAttachPid().isValid())
                    cmd.addArg("--attach");

                const auto port = runControl->debugChannel().port();
                cmd.addArg(QString(":%1").arg(port));

                if (runControl->device()->sshForwardDebugServerPort()) {
                    QVariantHash extraData;
                    extraData[RemoteLinux::Constants::SshForwardPort] = port;
                    extraData[RemoteLinux::Constants::DisableSharing] = true;
                    process.setExtraData(extraData);
                }

                if (runParameters.serverAttachPid().isValid())
                    cmd.addArg(QString::number(runParameters.serverAttachPid().pid()));
            }
        }

        if (auto terminalAspect = runControl->aspectData<TerminalAspect>()) {
            const bool useTerminal = terminalAspect->useTerminal;
            process.setTerminalMode(useTerminal ? TerminalMode::Run : TerminalMode::Off);
        }

        process.setCommand(cmd);
        process.setWorkingDirectory(runParameters.inferior().workingDirectory);

        QObject::connect(&process, &Process::readyReadStandardOutput, runControl,
                         [runControl, process = &process] {
            runControl->postMessage(process->readAllStandardOutput(), StdOutFormat, false);
        });

        QObject::connect(&process, &Process::readyReadStandardError, runControl,
                         [runControl, process = &process] {
            runControl->postMessage(process->readAllStandardError(), StdErrFormat, false);
        });

        QObject::connect(&process, &Process::started, barrier->barrier(), &Barrier::advance);

        return SetupResult::Continue;
    };

    const auto onDone = [storage](const Process &process) {
        storage->runControl->postMessage(process.errorString(), ErrorMessageFormat);
    };

    return Group {
        If (useDebugServer) >> Then {
            ProcessTask(onSetup, onDone, CallDoneIf::Error)
        } >> Else {
            Sync([barrier] { barrier->barrier()->advance(); })
        }
    };
}

static ExecutableItem doneAwaiter(const Storage<DebuggerData> &storage)
{
    return BarrierTask([storage](Barrier &barrier) {
        QObject::connect(&storage->enginesDriver, &EnginesDriver::done, &barrier, &Barrier::stopWithResult,
                         static_cast<Qt::ConnectionType>(Qt::QueuedConnection | Qt::SingleShotConnection));
    });
}

ExecutableItem startEnginesRecipe(const Storage<DebuggerData> &storage)
{
    const auto setupEngines = [storage] {
        RunControl *runControl = storage->runControl;
        DebuggerRunParameters &runParameters = storage->runParameters;
        EnginesDriver *driver = &storage->enginesDriver;
        if (Result<> res = driver->setupEngines(runControl, runParameters); !res) {
            runControl->postMessage(res.error(), ErrorMessageFormat);
            return false;
        }
        if (Result<> res = driver->checkBreakpoints(); !res) {
            driver->showMessage(res.error(), LogWarning);
            if (settings().showUnsupportedBreakpointWarning()) {
                bool doNotAskAgain = false;
                CheckableDecider decider(&doNotAskAgain);
                CheckableMessageBox::information(Tr::tr("Debugger"), res.error(), decider, QMessageBox::Ok);
                if (doNotAskAgain) {
                    settings().showUnsupportedBreakpointWarning.setValue(false);
                    settings().showUnsupportedBreakpointWarning.writeSettings();
                }
            }
        }
        runControl->postMessage(Tr::tr("Debugging %1 ...").arg(runParameters.inferior().command.toUserOutput()),
                                NormalMessageFormat);
        const QString message = Tr::tr("Starting debugger \"%1\" for ABI \"%2\"...")
                                .arg(driver->debuggerName(), runParameters.toolChainAbi().toString());
        DebuggerMainWindow::showStatusMessage(message, 10000);
        driver->showMessage(driver->startParameters(), LogDebug);
        driver->showMessage(DebuggerSettings::dump(), LogDebug);

        driver->start();
        QObject::connect(driver, &EnginesDriver::started,
                         runStorage().activeStorage(), &RunInterface::started);
        return true;
    };

    return If (setupEngines) >> Then {
        doneAwaiter(storage)
    };
}

static ExecutableItem terminalAwaiter(const Storage<DebuggerData> &storage)
{
    return BarrierTask([storage](Barrier &barrier) {
        QObject::connect(storage->terminalProcess.get(), &Process::done, &barrier, &Barrier::advance,
                         static_cast<Qt::ConnectionType>(Qt::QueuedConnection | Qt::SingleShotConnection));
    });
}

ExecutableItem finalizeRecipe(const Storage<DebuggerData> &storage)
{
    const auto isRunning = [storage] { return storage->enginesDriver.isRunning(); };
    const auto isTerminalRunning = [storage] {
        return storage->terminalProcess && storage->terminalProcess->isRunning();
    };

    return Group {
        continueOnError,
        If (isRunning) >> Then {
            Sync([storage] { storage->enginesDriver.stop(); }),
            doneAwaiter(storage)
        },
        If (isTerminalRunning) >> Then {
            terminalAwaiter(storage)
        }
    };
}

static Result<QList<QPointer<Internal::DebuggerEngine>>> createEngines(
    RunControl *runControl, const DebuggerRunParameters &rp)
{
    if (auto dapEngine = createDapEngine(runControl->runMode()))
        return QList<QPointer<Internal::DebuggerEngine>>{dapEngine};

    QList<QPointer<Internal::DebuggerEngine>> engines;
    if (rp.isCppDebugging()) {
        switch (rp.cppEngineType()) {
        case GdbEngineType:
            engines << createGdbEngine();
            break;
        case CdbEngineType:
            if (!HostOsInfo::isWindowsHost())
                return make_unexpected(Tr::tr("Unsupported CDB host system."));
            engines << createCdbEngine();
            break;
        case LldbEngineType:
            engines << createLldbEngine();
            break;
        case GdbDapEngineType:
            engines << createDapEngine(ProjectExplorer::Constants::DAP_GDB_DEBUG_RUN_MODE);
            break;
        case LldbDapEngineType:
            engines << createDapEngine(ProjectExplorer::Constants::DAP_LLDB_DEBUG_RUN_MODE);
            break;
        case UvscEngineType:
            engines << createUvscEngine();
            break;
        default:
            if (!rp.isQmlDebugging()) {
                return make_unexpected(noEngineMessage() + '\n' +
                                       Tr::tr("Specify Debugger settings in Projects > Run."));
            }
            break; // Can happen for pure Qml.
        }
    }

    if (rp.isPythonDebugging())
        engines << createPdbEngine();
<<<<<<< HEAD

    if (rp.isQmlDebugging())
        engines << createQmlEngine();

=======

    if (rp.isQmlDebugging())
        engines << createQmlEngine();

>>>>>>> 46226e93
    if (engines.isEmpty()) {
        QString msg = noEngineMessage();
        if (!DebuggerKitAspect::debugger(runControl->kit()))
            msg += '\n' + noDebuggerInKitMessage();
        return make_unexpected(msg);
    }
    return engines;
}

static int newRunId()
{
    static int toolRunCount = 0;
    if (EngineManager::engines().isEmpty())
        toolRunCount = 0;
    return ++toolRunCount;
}
<<<<<<< HEAD

Result<> EnginesDriver::setupEngines(RunControl *runControl, const DebuggerRunParameters &rp)
{
    m_runControl = runControl;
    clearEngines();
    const auto engines = createEngines(runControl, rp);
    if (!engines)
        return ResultError(engines.error());

    m_engines = *engines;
    const QString runId = QString::number(newRunId());
    for (auto engine : std::as_const(m_engines)) {
        if (engine != m_engines.first())
            engine->setSecondaryEngine();
        engine->setRunParameters(rp);
        engine->setRunId(runId);
        for (auto companion : std::as_const(m_engines)) {
            if (companion != engine)
                engine->addCompanionEngine(companion);
        }
        engine->setDevice(m_runControl->device());
    }

    return ResultOk;
}

Result<> EnginesDriver::checkBreakpoints() const
{
    QStringList unhandledIds;
    bool hasQmlBreakpoints = false;
    for (const GlobalBreakpoint &gbp : BreakpointManager::globalBreakpoints()) {
        if (gbp->isEnabled()) {
            const BreakpointParameters &bp = gbp->requestedParameters();
            hasQmlBreakpoints = hasQmlBreakpoints || bp.isQmlFileAndLineBreakpoint();
            const auto engineAcceptsBp = [bp](const DebuggerEngine *engine) {
                return engine->acceptsBreakpoint(bp);
            };
            if (!Utils::anyOf(m_engines, engineAcceptsBp))
                unhandledIds.append(gbp->displayName());
        }
    }

=======

Result<> EnginesDriver::setupEngines(RunControl *runControl, const DebuggerRunParameters &rp)
{
    m_runControl = runControl;
    clearEngines();
    const auto engines = createEngines(runControl, rp);
    if (!engines)
        return ResultError(engines.error());

    m_engines = *engines;
    const QString runId = QString::number(newRunId());
    for (auto engine : std::as_const(m_engines)) {
        if (engine != m_engines.first())
            engine->setSecondaryEngine();
        engine->setRunParameters(rp);
        engine->setRunId(runId);
        for (auto companion : std::as_const(m_engines)) {
            if (companion != engine)
                engine->addCompanionEngine(companion);
        }
        engine->setDevice(m_runControl->device());
    }

    return ResultOk;
}

Result<> EnginesDriver::checkBreakpoints() const
{
    QStringList unhandledIds;
    bool hasQmlBreakpoints = false;
    for (const GlobalBreakpoint &gbp : BreakpointManager::globalBreakpoints()) {
        if (gbp->isEnabled()) {
            const BreakpointParameters &bp = gbp->requestedParameters();
            hasQmlBreakpoints = hasQmlBreakpoints || bp.isQmlFileAndLineBreakpoint();
            const auto engineAcceptsBp = [bp](const DebuggerEngine *engine) {
                return engine->acceptsBreakpoint(bp);
            };
            if (!Utils::anyOf(m_engines, engineAcceptsBp))
                unhandledIds.append(gbp->displayName());
        }
    }

>>>>>>> 46226e93
    if (unhandledIds.isEmpty())
        return ResultOk;

    QString warningMessage = Tr::tr("Some breakpoints cannot be handled by the debugger "
                                    "languages currently active, and will be ignored.<p>"
                                    "Affected are breakpoints %1").arg(unhandledIds.join(", "));
    if (hasQmlBreakpoints) {
        warningMessage += "<p>" + Tr::tr("QML debugging needs to be enabled both in the Build "
                                         "and the Run settings.");
    }
    return ResultError(warningMessage);
}

void EnginesDriver::start()
{
    const QString runId = QString::number(newRunId());
    for (auto engine : std::as_const(m_engines)) {
        connect(engine, &DebuggerEngine::interruptTerminalRequested,
                this, &EnginesDriver::interruptTerminalRequested);
        connect(engine, &DebuggerEngine::kickoffTerminalProcessRequested,
                this, &EnginesDriver::kickoffTerminalProcessRequested);
        connect(engine, &DebuggerEngine::requestRunControlStop, m_runControl, &RunControl::initiateStop);

        connect(engine, &DebuggerEngine::engineStarted, this, [this, engine] {
            ++m_runningEngines;
            if (engine->isPrimaryEngine()) {
                EngineManager::activateDebugMode();
                emit started();
            }
        });

        connect(engine, &DebuggerEngine::engineFinished, this, [this, engine] {
            engine->prepareForRestart();
            if (--m_runningEngines == 0) {
                const QString cmd = engine->runParameters().inferior().command.toUserOutput();
                const QString msg = engine->runParameters().exitCode() // Main engine.
                                        ? Tr::tr("Debugging of %1 has finished with exit code %2.")
                                              .arg(cmd)
                                              .arg(*engine->runParameters().exitCode())
                                        : Tr::tr("Debugging of %1 has finished.").arg(cmd);
                m_runControl->postMessage(msg, NormalMessageFormat);
                emit done(engine->runParameters().exitCode() ? DoneResult::Error : DoneResult::Success);
            }
        });
        connect(engine, &DebuggerEngine::postMessageRequested, m_runControl, &RunControl::postMessage);

        if (engine->isPrimaryEngine()) {
            connect(engine, &DebuggerEngine::attachToCoreRequested, this, [this](const QString &coreFile) {
                auto rc = new RunControl(ProjectExplorer::Constants::DEBUG_RUN_MODE);
                rc->copyDataFromRunControl(m_runControl);
<<<<<<< HEAD
                rc->resetDataForAttachToCore();
=======
>>>>>>> 46226e93
                auto name = QString(Tr::tr("%1 - Snapshot %2").arg(m_runControl->displayName()).arg(++m_snapshotCounter));
                DebuggerRunParameters rp = DebuggerRunParameters::fromRunControl(rc);
                rp.setStartMode(AttachToCore);
                rp.setCloseMode(DetachAtClose);
                rp.setDisplayName(name);
                rp.setCoreFilePath(FilePath::fromString(coreFile));
                rp.setSnapshot(true);
                auto debugger = createDebuggerWorker(rc, rp);
                Q_UNUSED(debugger)
                rc->start();
            });
        }
    }
    Utils::reverseForeach(m_engines, [](DebuggerEngine *engine) { engine->start(); });
}

void EnginesDriver::showMessage(const QString &msg, int channel, int timeout)
{
    if (channel == ConsoleOutput)
        debuggerConsole()->printItem(ConsoleItem::DefaultType, msg);

    QTC_ASSERT(!m_engines.isEmpty(), qDebug() << msg; return);

    for (auto engine : std::as_const(m_engines))
        engine->showMessage(msg, channel, timeout);
    switch (channel) {
    case AppOutput:
        m_runControl->postMessage(msg, StdOutFormat);
        break;
    case AppError:
        m_runControl->postMessage(msg, StdErrFormat);
        break;
    case AppStuff:
        m_runControl->postMessage(msg, DebugFormat);
        break;
    default:
        break;
    }
}

Group debuggerRecipe(RunControl *runControl, const DebuggerRunParameters &initialParameters,
                     const std::function<void(DebuggerRunParameters &)> &parametersModifier)
{
    const Storage<DebuggerData> storage{initialParameters, runControl};

    const auto onSetup = [storage, parametersModifier] {
        storage->runParameters.setAttachPid(storage->runControl->attachPid());
        if (parametersModifier)
            parametersModifier(storage->runParameters);
    };

    const auto terminalKicker = [storage](const SingleBarrier &barrier) {
        return terminalRecipe(storage, barrier);
    };

    const auto debugServerKicker = [storage](const SingleBarrier &barrier) {
        return debugServerRecipe(storage, barrier);
    };

    const auto onDone = [storage] {
        if (storage->tempCoreFile.exists())
            storage->tempCoreFile.removeFile();
        if (storage->runParameters.isSnapshot() && !storage->runParameters.coreFile().isEmpty())
            storage->runParameters.coreFile().removeFile();
    };

    return {
        storage,
        continueOnError,
        onGroupSetup(onSetup),
        Group {
<<<<<<< HEAD
            coreFileRecipe(storage),
            When (terminalKicker) >> Do {
                fixupParamsRecipe(storage),
=======
            fixupParamsRecipe(storage),
            coreFileRecipe(storage),
            When (terminalKicker) >> Do {
>>>>>>> 46226e93
                When (debugServerKicker) >> Do {
                    startEnginesRecipe(storage)
                }
            }
        }.withCancel(canceler()),
        finalizeRecipe(storage),
        onGroupDone(onDone)
    };
}

RunWorker *createDebuggerWorker(RunControl *runControl, const DebuggerRunParameters &initialParameters,
                                const std::function<void(DebuggerRunParameters &)> &parametersModifier)
{
<<<<<<< HEAD
    return new RecipeRunner(runControl,
                            debuggerRecipe(runControl, initialParameters, parametersModifier));
=======
    return new RunWorker(runControl,
                         debuggerRecipe(runControl, initialParameters, parametersModifier));
>>>>>>> 46226e93
}

class DebuggerRunWorkerFactory final : public RunWorkerFactory
{
public:
    DebuggerRunWorkerFactory()
    {
        setProducer([](RunControl *runControl) {
            return createDebuggerWorker(runControl, DebuggerRunParameters::fromRunControl(runControl));
        });
        setId(Constants::DEBUGGER_RUN_FACTORY);

        addSupportedRunMode(ProjectExplorer::Constants::DEBUG_RUN_MODE);
        addSupportedRunMode(ProjectExplorer::Constants::DAP_CMAKE_DEBUG_RUN_MODE);
        addSupportedRunMode(ProjectExplorer::Constants::DAP_GDB_DEBUG_RUN_MODE);
        addSupportedRunMode(ProjectExplorer::Constants::DAP_LLDB_DEBUG_RUN_MODE);

        addSupportedDeviceType(ProjectExplorer::Constants::DESKTOP_DEVICE_TYPE);
        addSupportedDeviceType(ProjectExplorer::Constants::DOCKER_DEVICE_TYPE);

        addSupportForLocalRunConfigs();
    }
};

void setupDebuggerRunWorker()
{
    static DebuggerRunWorkerFactory theDebuggerRunWorkerFactory;
}

} // Debugger

#include "debuggerruncontrol.moc"<|MERGE_RESOLUTION|>--- conflicted
+++ resolved
@@ -19,11 +19,8 @@
 
 #include <remotelinux/remotelinux_constants.h>
 
-<<<<<<< HEAD
-=======
 #include <qtsupport/baseqtversion.h>
 
->>>>>>> 46226e93
 #include <solutions/tasking/barrier.h>
 #include <solutions/tasking/conditional.h>
 
@@ -88,7 +85,6 @@
         Utils::reverseForeach(m_engines, [](DebuggerEngine *engine) { engine->quitDebugger(); });
     }
     void showMessage(const QString &msg, int channel = LogDebug, int timeout = -1);
-<<<<<<< HEAD
 
 signals:
     void done(DoneResult result);
@@ -103,22 +99,6 @@
         m_engines.clear();
     }
 
-=======
-
-signals:
-    void done(DoneResult result);
-    void interruptTerminalRequested();
-    void kickoffTerminalProcessRequested();
-    void started();
-
-private:
-    void clearEngines()
-    {
-        qDeleteAll(m_engines);
-        m_engines.clear();
-    }
-
->>>>>>> 46226e93
     RunControl *m_runControl = nullptr;
     QList<QPointer<Internal::DebuggerEngine>> m_engines;
     int m_runningEngines = 0;
@@ -303,7 +283,9 @@
 
         runControl->setDisplayName(runParameters.displayName());
 
-<<<<<<< HEAD
+        if (runParameters.isQmlDebugging())
+            runParameters.populateQmlFileFinder(runControl);
+
         if (auto interpreterAspect = runControl->aspectData<FilePathAspect>()) {
             if (auto mainScriptAspect = runControl->aspectData<MainScriptAspect>()) {
                 const FilePath mainScript = mainScriptAspect->filePath;
@@ -315,22 +297,6 @@
             }
         }
 
-=======
-        if (runParameters.isQmlDebugging())
-            runParameters.populateQmlFileFinder(runControl);
-
-        if (auto interpreterAspect = runControl->aspectData<FilePathAspect>()) {
-            if (auto mainScriptAspect = runControl->aspectData<MainScriptAspect>()) {
-                const FilePath mainScript = mainScriptAspect->filePath;
-                const FilePath interpreter = interpreterAspect->filePath;
-                if (!interpreter.isEmpty() && mainScript.endsWith(".py")) {
-                    runParameters.setMainScript(mainScript);
-                    runParameters.setInterpreter(interpreter);
-                }
-            }
-        }
-
->>>>>>> 46226e93
         return true;
     });
 }
@@ -583,17 +549,10 @@
 
     if (rp.isPythonDebugging())
         engines << createPdbEngine();
-<<<<<<< HEAD
 
     if (rp.isQmlDebugging())
         engines << createQmlEngine();
 
-=======
-
-    if (rp.isQmlDebugging())
-        engines << createQmlEngine();
-
->>>>>>> 46226e93
     if (engines.isEmpty()) {
         QString msg = noEngineMessage();
         if (!DebuggerKitAspect::debugger(runControl->kit()))
@@ -610,7 +569,6 @@
         toolRunCount = 0;
     return ++toolRunCount;
 }
-<<<<<<< HEAD
 
 Result<> EnginesDriver::setupEngines(RunControl *runControl, const DebuggerRunParameters &rp)
 {
@@ -653,50 +611,6 @@
         }
     }
 
-=======
-
-Result<> EnginesDriver::setupEngines(RunControl *runControl, const DebuggerRunParameters &rp)
-{
-    m_runControl = runControl;
-    clearEngines();
-    const auto engines = createEngines(runControl, rp);
-    if (!engines)
-        return ResultError(engines.error());
-
-    m_engines = *engines;
-    const QString runId = QString::number(newRunId());
-    for (auto engine : std::as_const(m_engines)) {
-        if (engine != m_engines.first())
-            engine->setSecondaryEngine();
-        engine->setRunParameters(rp);
-        engine->setRunId(runId);
-        for (auto companion : std::as_const(m_engines)) {
-            if (companion != engine)
-                engine->addCompanionEngine(companion);
-        }
-        engine->setDevice(m_runControl->device());
-    }
-
-    return ResultOk;
-}
-
-Result<> EnginesDriver::checkBreakpoints() const
-{
-    QStringList unhandledIds;
-    bool hasQmlBreakpoints = false;
-    for (const GlobalBreakpoint &gbp : BreakpointManager::globalBreakpoints()) {
-        if (gbp->isEnabled()) {
-            const BreakpointParameters &bp = gbp->requestedParameters();
-            hasQmlBreakpoints = hasQmlBreakpoints || bp.isQmlFileAndLineBreakpoint();
-            const auto engineAcceptsBp = [bp](const DebuggerEngine *engine) {
-                return engine->acceptsBreakpoint(bp);
-            };
-            if (!Utils::anyOf(m_engines, engineAcceptsBp))
-                unhandledIds.append(gbp->displayName());
-        }
-    }
-
->>>>>>> 46226e93
     if (unhandledIds.isEmpty())
         return ResultOk;
 
@@ -747,10 +661,6 @@
             connect(engine, &DebuggerEngine::attachToCoreRequested, this, [this](const QString &coreFile) {
                 auto rc = new RunControl(ProjectExplorer::Constants::DEBUG_RUN_MODE);
                 rc->copyDataFromRunControl(m_runControl);
-<<<<<<< HEAD
-                rc->resetDataForAttachToCore();
-=======
->>>>>>> 46226e93
                 auto name = QString(Tr::tr("%1 - Snapshot %2").arg(m_runControl->displayName()).arg(++m_snapshotCounter));
                 DebuggerRunParameters rp = DebuggerRunParameters::fromRunControl(rc);
                 rp.setStartMode(AttachToCore);
@@ -822,15 +732,9 @@
         continueOnError,
         onGroupSetup(onSetup),
         Group {
-<<<<<<< HEAD
-            coreFileRecipe(storage),
-            When (terminalKicker) >> Do {
-                fixupParamsRecipe(storage),
-=======
             fixupParamsRecipe(storage),
             coreFileRecipe(storage),
             When (terminalKicker) >> Do {
->>>>>>> 46226e93
                 When (debugServerKicker) >> Do {
                     startEnginesRecipe(storage)
                 }
@@ -844,13 +748,8 @@
 RunWorker *createDebuggerWorker(RunControl *runControl, const DebuggerRunParameters &initialParameters,
                                 const std::function<void(DebuggerRunParameters &)> &parametersModifier)
 {
-<<<<<<< HEAD
-    return new RecipeRunner(runControl,
-                            debuggerRecipe(runControl, initialParameters, parametersModifier));
-=======
     return new RunWorker(runControl,
                          debuggerRecipe(runControl, initialParameters, parametersModifier));
->>>>>>> 46226e93
 }
 
 class DebuggerRunWorkerFactory final : public RunWorkerFactory
