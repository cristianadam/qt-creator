/**************************************************************************
**
** This file is part of Qt Creator
**
** Copyright (c) 2009 Nokia Corporation and/or its subsidiary(-ies).
**
** Contact: Nokia Corporation (qt-info@nokia.com)
**
** Commercial Usage
**
** Licensees holding valid Qt Commercial licenses may use this file in
** accordance with the Qt Commercial License Agreement provided with the
** Software or, alternatively, in accordance with the terms contained in
** a written agreement between you and Nokia.
**
** GNU Lesser General Public License Usage
**
** Alternatively, this file may be used under the terms of the GNU Lesser
** General Public License version 2.1 as published by the Free Software
** Foundation and appearing in the file LICENSE.LGPL included in the
** packaging of this file.  Please review the following information to
** ensure the GNU Lesser General Public License version 2.1 requirements
** will be met: http://www.gnu.org/licenses/old-licenses/lgpl-2.1.html.
**
** If you are unsure which license is appropriate for your use, please
** contact the sales department at http://qt.nokia.com/contact.
**
**************************************************************************/

#define QT_NO_CAST_FROM_ASCII

#include "gdbengine.h"
#include "gdboptionspage.h"
#include "trkoptions.h"
#include "trkoptionspage.h"

#include "attachgdbadapter.h"
#include "coregdbadapter.h"
#include "plaingdbadapter.h"
#include "termgdbadapter.h"
#include "remotegdbadapter.h"
#include "trkgdbadapter.h"

#include "watchutils.h"
#include "debuggeractions.h"
#include "debuggeragents.h"
#include "debuggerconstants.h"
#include "debuggermanager.h"
#include "debuggertooltip.h"
#include "debuggerstringutils.h"
#include "gdbmi.h"

#include "breakhandler.h"
#include "moduleshandler.h"
#include "registerhandler.h"
#include "stackhandler.h"
#include "watchhandler.h"
#include "sourcefileswindow.h"

#include "debuggerdialogs.h"

#include <utils/qtcassert.h>
#include <utils/fancymainwindow.h>
#include <texteditor/itexteditor.h>
#include <projectexplorer/toolchain.h>
#include <coreplugin/icore.h>

#include <QtCore/QDebug>
#include <QtCore/QDir>
#include <QtCore/QFileInfo>
#include <QtCore/QMetaObject>
#include <QtCore/QTime>
#include <QtCore/QTimer>
#include <QtCore/QTextStream>

#include <QtGui/QAction>
#include <QtCore/QCoreApplication>
#include <QtGui/QLabel>
#include <QtGui/QMainWindow>
#include <QtGui/QMessageBox>
#include <QtGui/QDialogButtonBox>
#include <QtGui/QPushButton>
#ifdef Q_OS_WIN
#    include "shared/sharedlibraryinjector.h"
#endif

#ifdef Q_OS_UNIX
#include <unistd.h>
#include <dlfcn.h>
#endif
#include <ctype.h>

namespace Debugger {
namespace Internal {

//#define DEBUG_PENDING  1
//#define DEBUG_SUBITEM  1

#if DEBUG_PENDING
#   define PENDING_DEBUG(s) qDebug() << s
#else
#   define PENDING_DEBUG(s)
#endif
#define PENDING_DEBUGX(s) qDebug() << s

#define CB(callback) &GdbEngine::callback, STRINGIFY(callback)

static QByteArray tooltipINameForExpression(const QByteArray &exp)
{
    // FIXME: 'exp' can contain illegal characters
    //return "tooltip." + exp;
    Q_UNUSED(exp)
    return "tooltip.x";
}

static bool stateAcceptsGdbCommands(DebuggerState state)
{
    switch (state) {
    case AdapterStarting:
    case AdapterStarted:
    case AdapterStartFailed:
    case InferiorUnrunnable:
    case InferiorStarting:
    case InferiorStartFailed:
    case InferiorRunningRequested:
    case InferiorRunningRequested_Kill:
    case InferiorRunning:
    case InferiorStopping:
    case InferiorStopping_Kill:
    case InferiorStopped:
    case InferiorShuttingDown:
    case InferiorShutDown:
    case InferiorShutdownFailed:
        return true;
    case DebuggerNotReady:
    case EngineStarting:
    case InferiorStopFailed:
    case EngineShuttingDown:
        break;
    }
    return false;
}

static int &currentToken()
{
    static int token = 0;
    return token;
}

static bool isAccessSpecifier(const QByteArray &ba)
{
    return ba == "private" || ba == "protected" || ba == "public";
}


// reads a MI-encoded item frome the consolestream
static bool parseConsoleStream(const GdbResponse &response, GdbMi *contents)
{
    GdbMi output = response.data.findChild("consolestreamoutput");
    QByteArray out = output.data();

    int markerPos = out.indexOf('"') + 1; // position of 'success marker'
    if (markerPos == 0 || out.at(markerPos) == 'f') {  // 't' or 'f'
        // custom dumper produced no output
        return false;
    }

    out = out.mid(markerPos +  1);
    out = out.left(out.lastIndexOf('"'));
    // optimization: dumper output never needs real C unquoting
    out.replace('\\', "");

    contents->fromStringMultiple(out);
    //qDebug() << "CONTENTS" << contents->toString(true);
    return contents->isValid();
}

static QByteArray parsePlainConsoleStream(const GdbResponse &response)
{
    GdbMi output = response.data.findChild("consolestreamoutput");
    QByteArray out = output.data();
    // FIXME: proper decoding needed
    if (out.endsWith("\\n"))
        out.chop(2);
    while (out.endsWith('\n') || out.endsWith(' '))
        out.chop(1);
    int pos = out.indexOf(" = ");
    return out.mid(pos + 3);
}

///////////////////////////////////////////////////////////////////////
//
// GdbEngine
//
///////////////////////////////////////////////////////////////////////

GdbEngine::GdbEngine(DebuggerManager *manager) :
    IDebuggerEngine(manager),
#ifdef Q_OS_WIN // Do injection loading with MinGW (call loading does not work with 64bit)
    m_dumperInjectionLoad(true)
#else
    m_dumperInjectionLoad(false)
#endif
{
    m_trkOptions = QSharedPointer<TrkOptions>(new TrkOptions);
    m_trkOptions->fromSettings(Core::ICore::instance()->settings());
    m_gdbAdapter = 0;

    m_commandTimer = new QTimer(this);
    m_commandTimer->setSingleShot(true);
    connect(m_commandTimer, SIGNAL(timeout()), SLOT(commandTimeout()));

    // Needs no resetting in initializeVariables()
    m_busy = false;

    connect(theDebuggerAction(AutoDerefPointers), SIGNAL(valueChanged(QVariant)),
            this, SLOT(setAutoDerefPointers(QVariant)));
}

void GdbEngine::connectDebuggingHelperActions()
{
    connect(theDebuggerAction(UseDebuggingHelpers), SIGNAL(valueChanged(QVariant)),
            this, SLOT(setUseDebuggingHelpers(QVariant)));
    connect(theDebuggerAction(DebugDebuggingHelpers), SIGNAL(valueChanged(QVariant)),
            this, SLOT(setDebugDebuggingHelpers(QVariant)));
    connect(theDebuggerAction(RecheckDebuggingHelpers), SIGNAL(triggered()),
            this, SLOT(recheckDebuggingHelperAvailability()));
}
   
void GdbEngine::disconnectDebuggingHelperActions()
{
    disconnect(theDebuggerAction(UseDebuggingHelpers), 0, this, 0);
    disconnect(theDebuggerAction(DebugDebuggingHelpers), 0, this, 0);
    disconnect(theDebuggerAction(RecheckDebuggingHelpers), 0, this, 0);
}

DebuggerStartMode GdbEngine::startMode() const
{
    QTC_ASSERT(!m_startParameters.isNull(), return NoStartMode);
    return m_startParameters->startMode;
}

QMainWindow *GdbEngine::mainWindow() const
{
    return m_manager->mainWindow();
}

GdbEngine::~GdbEngine()
{
    // prevent sending error messages afterwards
    disconnect(&m_gdbProc, 0, this, 0);
    delete m_gdbAdapter;
    m_gdbAdapter = 0;
}

void GdbEngine::connectAdapter()
{
    connect(m_gdbAdapter, SIGNAL(adapterStarted()),
        this, SLOT(handleAdapterStarted()));
    connect(m_gdbAdapter, SIGNAL(adapterStartFailed(QString,QString)),
        this, SLOT(handleAdapterStartFailed(QString,QString)));

    connect(m_gdbAdapter, SIGNAL(inferiorPrepared()),
        this, SLOT(handleInferiorPrepared()));

    connect(m_gdbAdapter, SIGNAL(inferiorStartFailed(QString)),
        this, SLOT(handleInferiorStartFailed(QString)));

    connect(m_gdbAdapter, SIGNAL(adapterCrashed(QString)),
        this, SLOT(handleAdapterCrashed(QString)));
}

void GdbEngine::initializeVariables()
{
    m_debuggingHelperState = DebuggingHelperUninitialized;
    m_gdbVersion = 100;
    m_gdbBuildVersion = -1;
    m_isMacGdb = false;
    m_isSynchronous = false;
    m_registerNamesListed = false;

    m_fullToShortName.clear();
    m_shortToFullName.clear();
    m_varToType.clear();

    invalidateSourcesList();
    m_sourcesListUpdating = false;
    m_breakListUpdating = false;
    m_oldestAcceptableToken = -1;
    m_outputCodec = QTextCodec::codecForLocale();
    m_pendingRequests = 0;
    m_commandsDoneCallback = 0;
    m_commandsToRunOnTemporaryBreak.clear();
    m_cookieForToken.clear();

    m_pendingConsoleStreamOutput.clear();
    m_pendingLogStreamOutput.clear();

    m_inbuffer.clear();

    m_commandTimer->stop();

    // ConverterState has no reset() function.
    m_outputCodecState.~ConverterState();
    new (&m_outputCodecState) QTextCodec::ConverterState();

    m_currentFunctionArgs.clear();
    m_currentFrame.clear();
    m_dumperHelper.clear();
#ifdef Q_OS_LINUX
    m_entryPoint.clear();
#endif
}

QString GdbEngine::errorMessage(QProcess::ProcessError error)
{
    switch (error) {
        case QProcess::FailedToStart:
            return tr("The Gdb process failed to start. Either the "
                "invoked program '%1' is missing, or you may have insufficient "
                "permissions to invoke the program.")
                .arg(theDebuggerStringSetting(GdbLocation));
        case QProcess::Crashed:
            return tr("The Gdb process crashed some time after starting "
                "successfully.");
        case QProcess::Timedout:
            return tr("The last waitFor...() function timed out. "
                "The state of QProcess is unchanged, and you can try calling "
                "waitFor...() again.");
        case QProcess::WriteError:
            return tr("An error occurred when attempting to write "
                "to the Gdb process. For example, the process may not be running, "
                "or it may have closed its input channel.");
        case QProcess::ReadError:
            return tr("An error occurred when attempting to read from "
                "the Gdb process. For example, the process may not be running.");
        default:
            return tr("An unknown error in the Gdb process occurred. ");
    }
}

#if 0
static void dump(const char *first, const char *middle, const QString & to)
{
    QByteArray ba(first, middle - first);
    Q_UNUSED(to)
    // note that qDebug cuts off output after a certain size... (bug?)
    qDebug("\n>>>>> %s\n%s\n====\n%s\n<<<<<\n",
        qPrintable(currentTime()),
        qPrintable(QString(ba).trimmed()),
        qPrintable(to.trimmed()));
    //qDebug() << "";
    //qDebug() << qPrintable(currentTime())
    //    << " Reading response:  " << QString(ba).trimmed() << "\n";
}
#endif

void GdbEngine::readDebugeeOutput(const QByteArray &data)
{
    m_manager->showApplicationOutput(m_outputCodec->toUnicode(
            data.constData(), data.length(), &m_outputCodecState));
}

void GdbEngine::debugMessage(const QString &msg)
{
    gdbOutputAvailable(LogDebug, msg);
}

void GdbEngine::handleResponse(const QByteArray &buff)
{
    static QTime lastTime;

    if (theDebuggerBoolSetting(LogTimeStamps))
        gdbOutputAvailable(LogTime, currentTime());
    gdbOutputAvailable(LogOutput, QString::fromLocal8Bit(buff, buff.length()));

#if 0
    qDebug() // << "#### start response handling #### "
        << currentTime()
        << lastTime.msecsTo(QTime::currentTime()) << "ms,"
        << "buf:" << buff.left(1500) << "..."
        //<< "buf:" << buff
        << "size:" << buff.size();
#else
    //qDebug() << "buf:" << buff;
#endif

    lastTime = QTime::currentTime();

    if (buff.isEmpty() || buff == "(gdb) ")
        return;

    const char *from = buff.constData();
    const char *to = from + buff.size();
    const char *inner;

    int token = -1;
    // token is a sequence of numbers
    for (inner = from; inner != to; ++inner)
        if (*inner < '0' || *inner > '9')
            break;
    if (from != inner) {
        token = QByteArray(from, inner - from).toInt();
        from = inner;
        //qDebug() << "found token" << token;
    }

    // next char decides kind of response
    const char c = *from++;
    //qDebug() << "CODE:" << c;
    switch (c) {
        case '*':
        case '+':
        case '=': {
            QByteArray asyncClass;
            for (; from != to; ++from) {
                const char c = *from;
                if (!isNameChar(c))
                    break;
                asyncClass += *from;
            }
            //qDebug() << "ASYNCCLASS" << asyncClass;

            GdbMi result;
            while (from != to) {
                GdbMi data;
                if (*from != ',') {
                    // happens on archer where we get 
                    // 23^running <NL> *running,thread-id="all" <NL> (gdb) 
                    result.m_type = GdbMi::Tuple;
                    break;
                }
                ++from; // skip ','
                data.parseResultOrValue(from, to);
                if (data.isValid()) {
                    //qDebug() << "parsed result:" << data.toString();
                    result.m_children += data;
                    result.m_type = GdbMi::Tuple;
                }
            }
            if (asyncClass == "stopped") {
                handleStopResponse(result);
                m_pendingLogStreamOutput.clear();
                m_pendingConsoleStreamOutput.clear();
            } else if (asyncClass == "running") {
                // Archer has 'thread-id="all"' here
            } else if (asyncClass == "library-loaded") {
                // Archer has 'id="/usr/lib/libdrm.so.2",
                // target-name="/usr/lib/libdrm.so.2",
                // host-name="/usr/lib/libdrm.so.2",
                // symbols-loaded="0"
                QByteArray id = result.findChild("id").data();
                if (!id.isEmpty())
                    showStatusMessage(tr("Library %1 loaded.").arg(_(id)));
                invalidateSourcesList();
            } else if (asyncClass == "library-unloaded") {
                // Archer has 'id="/usr/lib/libdrm.so.2",
                // target-name="/usr/lib/libdrm.so.2",
                // host-name="/usr/lib/libdrm.so.2"
                QByteArray id = result.findChild("id").data();
                showStatusMessage(tr("Library %1 unloaded.").arg(_(id)));
                invalidateSourcesList();
            } else if (asyncClass == "thread-group-created") {
                // Archer has "{id="28902"}" 
                QByteArray id = result.findChild("id").data();
                showStatusMessage(tr("Thread group %1 created.").arg(_(id)));
                int pid = id.toInt();
                if (pid != inferiorPid())
                    handleInferiorPidChanged(pid);
            } else if (asyncClass == "thread-created") {
                //"{id="1",group-id="28902"}" 
                QByteArray id = result.findChild("id").data();
                showStatusMessage(tr("Thread %1 created.").arg(_(id)));
            } else if (asyncClass == "thread-group-exited") {
                // Archer has "{id="28902"}" 
                QByteArray id = result.findChild("id").data();
                showStatusMessage(tr("Thread group %1 exited.").arg(_(id)));
            } else if (asyncClass == "thread-exited") {
                //"{id="1",group-id="28902"}" 
                QByteArray id = result.findChild("id").data();
                QByteArray groupid = result.findChild("group-id").data();
                showStatusMessage(tr("Thread %1 in group %2 exited.")
                    .arg(_(id)).arg(_(groupid)));
            } else if (asyncClass == "thread-selected") {
                QByteArray id = result.findChild("id").data();
                showStatusMessage(tr("Thread %1 selected.").arg(_(id)));
                //"{id="2"}" 
            #if defined(Q_OS_MAC)
            } else if (asyncClass == "shlibs-updated") {
                // MAC announces updated libs
                invalidateSourcesList();
            } else if (asyncClass == "shlibs-added") {
                // MAC announces added libs
                // {shlib-info={num="2", name="libmathCommon.A_debug.dylib",
                // kind="-", dyld-addr="0x7f000", reason="dyld", requested-state="Y",
                // state="Y", path="/usr/lib/system/libmathCommon.A_debug.dylib",
                // description="/usr/lib/system/libmathCommon.A_debug.dylib",
                // loaded_addr="0x7f000", slide="0x7f000", prefix=""}}
                invalidateSourcesList();
            #endif
            } else {
                qDebug() << "IGNORED ASYNC OUTPUT"
                    << asyncClass << result.toString();
            }
            break;
        }

        case '~': {
            QByteArray data = GdbMi::parseCString(from, to);
            m_pendingConsoleStreamOutput += data;

            // Parse pid from noise.
            if (!inferiorPid()) {
                // Linux/Mac gdb: [New [Tt]hread 0x545 (LWP 4554)]
                static QRegExp re1(_("New .hread 0x[0-9a-f]+ \\(LWP ([0-9]*)\\)"));
                // MinGW 6.8: [New thread 2437.0x435345]
                static QRegExp re2(_("New .hread ([0-9]+)\\.0x[0-9a-f]*"));
                // Mac: [Switching to process 9294 local thread 0x2e03] or
                // [Switching to process 31773]
                static QRegExp re3(_("Switching to process ([0-9]+)"));
                QTC_ASSERT(re1.isValid() && re2.isValid(), return);
                if (re1.indexIn(_(data)) != -1)
                    maybeHandleInferiorPidChanged(re1.cap(1));
                else if (re2.indexIn(_(data)) != -1)
                    maybeHandleInferiorPidChanged(re2.cap(1));
                else if (re3.indexIn(_(data)) != -1)
                    maybeHandleInferiorPidChanged(re3.cap(1));
            }

            // Show some messages to give the impression something happens.
            if (data.startsWith("Reading symbols from ")) {
                showStatusMessage(tr("Reading %1...").arg(_(data.mid(21))), 1000);
                invalidateSourcesList();
            } else if (data.startsWith("[New ") || data.startsWith("[Thread ")) {
                if (data.endsWith('\n'))
                    data.chop(1);
                showStatusMessage(_(data), 1000);
            }
            break;
        }

        case '@': {
            readDebugeeOutput(GdbMi::parseCString(from, to));
            break;
        }

        case '&': {
            QByteArray data = GdbMi::parseCString(from, to);
            m_pendingLogStreamOutput += data;
            // On Windows, the contents seem to depend on the debugger
            // version and/or OS version used.
            if (data.startsWith("warning:"))
                manager()->showApplicationOutput(_(data.mid(9))); // cut "warning: "
            break;
        }

        case '^': {
            GdbResponse response;

            response.token = token;

            for (inner = from; inner != to; ++inner)
                if (*inner < 'a' || *inner > 'z')
                    break;

            QByteArray resultClass = QByteArray::fromRawData(from, inner - from);
            if (resultClass == "done") {
                response.resultClass = GdbResultDone;
            } else if (resultClass == "running") {
                if (state() == InferiorStopped) { // Result of manual command.
                    m_manager->resetLocation();
                    setTokenBarrier();
                    setState(InferiorRunningRequested);
                }
                setState(InferiorRunning);
                showStatusMessage(tr("Running..."));
                response.resultClass = GdbResultRunning;
            } else if (resultClass == "connected") {
                response.resultClass = GdbResultConnected;
            } else if (resultClass == "error") {
                response.resultClass = GdbResultError;
            } else if (resultClass == "exit") {
                response.resultClass = GdbResultExit;
            } else {
                response.resultClass = GdbResultUnknown;
            }

            from = inner;
            if (from != to) {
                if (*from == ',') {
                    ++from;
                    response.data.parseTuple_helper(from, to);
                    response.data.m_type = GdbMi::Tuple;
                    response.data.m_name = "data";
                } else {
                    // Archer has this
                    response.data.m_type = GdbMi::Tuple;
                    response.data.m_name = "data";
                }
            }

            //qDebug() << "\nLOG STREAM:" + m_pendingLogStreamOutput;
            //qDebug() << "\nCONSOLE STREAM:" + m_pendingConsoleStreamOutput;
            response.data.setStreamOutput("logstreamoutput",
                m_pendingLogStreamOutput);
            response.data.setStreamOutput("consolestreamoutput",
                m_pendingConsoleStreamOutput);
            m_pendingLogStreamOutput.clear();
            m_pendingConsoleStreamOutput.clear();

            handleResultRecord(&response);
            break;
        }
        default: {
            qDebug() << "UNKNOWN RESPONSE TYPE" << c;
            break;
        }
    }
}

void GdbEngine::readGdbStandardError()
{
    QByteArray err = m_gdbProc.readAllStandardError();
    if (err == "Undefined command: \"bb\".  Try \"help\".\n")
        return;
    qWarning() << "Unexpected gdb stderr:" << err;
}

void GdbEngine::readGdbStandardOutput()
{
    if (m_commandTimer->isActive()) 
        m_commandTimer->start(); // Retrigger

    int newstart = 0;
    int scan = m_inbuffer.size();

    m_inbuffer.append(m_gdbProc.readAllStandardOutput());

    // This can trigger when a dialog starts a nested event loop
    if (m_busy)
        return;

    while (newstart < m_inbuffer.size()) {
        int start = newstart;
        int end = m_inbuffer.indexOf('\n', scan);
        if (end < 0) {
            m_inbuffer.remove(0, start);
            return;
        }
        newstart = end + 1;
        scan = newstart;
        if (end == start)
            continue;
        #if defined(Q_OS_WIN)
        if (m_inbuffer.at(end - 1) == '\r') {
            --end;
            if (end == start)
                continue;
        }
        #endif
        m_busy = true;
        handleResponse(QByteArray::fromRawData(m_inbuffer.constData() + start, end - start));
        m_busy = false;
    }
    m_inbuffer.clear();
}

void GdbEngine::interruptInferior()
{
    QTC_ASSERT(state() == InferiorRunning, qDebug() << state(); return);

    setState(InferiorStopping);
    showStatusMessage(tr("Stop requested..."), 5000);

    debugMessage(_("TRYING TO INTERRUPT INFERIOR"));
    m_gdbAdapter->interruptInferior();
}

void GdbEngine::interruptInferiorTemporarily()
{
    interruptInferior();
    foreach (const GdbCommand &cmd, m_commandsToRunOnTemporaryBreak)
        if (cmd.flags & LosesChild) {
            setState(InferiorStopping_Kill);
            break;
        }
}

void GdbEngine::maybeHandleInferiorPidChanged(const QString &pid0)
{
    const qint64 pid = pid0.toLongLong();
    if (pid == 0) {
        debugMessage(_("Cannot parse PID from %1").arg(pid0));
        return;
    }
    if (pid == inferiorPid())
        return;
    debugMessage(_("FOUND PID %1").arg(pid));    

    handleInferiorPidChanged(pid);
    if (m_dumperInjectionLoad)
        tryLoadDebuggingHelpers();
}

void GdbEngine::postCommand(const QByteArray &command, AdapterCallback callback,
                            const char *callbackName, const QVariant &cookie)
{
    postCommand(command, NoFlags, callback, callbackName, cookie);
}

void GdbEngine::postCommand(const QByteArray &command, GdbCommandFlags flags,
                            AdapterCallback callback,
                            const char *callbackName, const QVariant &cookie)
{
    GdbCommand cmd;
    cmd.command = command;
    cmd.flags = flags;
    cmd.adapterCallback = callback;
    cmd.callbackName = callbackName;
    cmd.cookie = cookie;
    postCommandHelper(cmd);
}

void GdbEngine::postCommand(const QByteArray &command, GdbCommandCallback callback,
                            const char *callbackName, const QVariant &cookie)
{
    postCommand(command, NoFlags, callback, callbackName, cookie);
}

void GdbEngine::postCommand(const QByteArray &command, GdbCommandFlags flags,
                            GdbCommandCallback callback, const char *callbackName,
                            const QVariant &cookie)
{
    GdbCommand cmd;
    cmd.command = command;
    cmd.flags = flags;
    cmd.callback = callback;
    cmd.callbackName = callbackName;
    cmd.cookie = cookie;
    postCommandHelper(cmd);
}

void GdbEngine::postCommandHelper(const GdbCommand &cmd)
{
    if (!stateAcceptsGdbCommands(state())) {
        PENDING_DEBUG(_("NO GDB PROCESS RUNNING, CMD IGNORED: ") + cmd.command);
        debugMessage(_("NO GDB PROCESS RUNNING, CMD IGNORED: %1 %2")
            .arg(_(cmd.command)).arg(state()));
        return;
    }

    if (cmd.flags & RebuildModel) {
        ++m_pendingRequests;
        PENDING_DEBUG("   MODEL:" << cmd.command << "=>" << cmd.callbackName
                      << "INCREMENTS PENDING TO" << m_pendingRequests);
    } else {
        PENDING_DEBUG("   OTHER (IN):" << cmd.command << "=>" << cmd.callbackName
                      << "LEAVES PENDING AT" << m_pendingRequests);
    }

    if ((cmd.flags & NeedsStop) || !m_commandsToRunOnTemporaryBreak.isEmpty()) {
        if (state() == InferiorStopped || state() == InferiorUnrunnable
            || state() == InferiorStarting || state() == AdapterStarted) {
            // Can be safely sent now.
            flushCommand(cmd);
        } else {
            // Queue the commands that we cannot send at once.
            debugMessage(_("QUEUING COMMAND " + cmd.command));
            m_commandsToRunOnTemporaryBreak.append(cmd);
            if (state() == InferiorStopping) {
                if (cmd.flags & LosesChild)
                    setState(InferiorStopping_Kill);
                debugMessage(_("CHILD ALREADY BEING INTERRUPTED"));
            } else if (state() == InferiorStopping_Kill) {
                debugMessage(_("CHILD ALREADY BEING INTERRUPTED (KILL PENDING)"));
            } else if (state() == InferiorRunningRequested) {
                if (cmd.flags & LosesChild)
                    setState(InferiorRunningRequested_Kill);
                debugMessage(_("RUNNING REQUESTED; POSTPONING INTERRUPT"));
            } else if (state() == InferiorRunningRequested_Kill) {
                debugMessage(_("RUNNING REQUESTED; POSTPONING INTERRUPT (KILL PENDING)"));
            } else if (state() == InferiorRunning) {
                showStatusMessage(tr("Stopping temporarily."), 1000);
                interruptInferiorTemporarily();
            } else {
                qDebug() << "ATTEMPTING TO QUEUE COMMAND IN INAPPROPRIATE STATE" << state();
            }
        }
    } else if (!cmd.command.isEmpty()) {
        flushCommand(cmd);
    }
}

void GdbEngine::flushQueuedCommands()
{
    showStatusMessage(tr("Processing queued commands."), 1000);
    while (!m_commandsToRunOnTemporaryBreak.isEmpty()) {
        GdbCommand cmd = m_commandsToRunOnTemporaryBreak.takeFirst();
        debugMessage(_("RUNNING QUEUED COMMAND " + cmd.command + ' '
            + cmd.callbackName));
        flushCommand(cmd);
    }
}

void GdbEngine::flushCommand(const GdbCommand &cmd0)
{
    GdbCommand cmd = cmd0;
    if (state() == DebuggerNotReady) {
        gdbInputAvailable(LogInput, _(cmd.command));
        debugMessage(_("GDB PROCESS NOT RUNNING, PLAIN CMD IGNORED: " + cmd.command));
        return;
    }

    ++currentToken();
    cmd.postTime = QTime::currentTime();
    m_cookieForToken[currentToken()] = cmd;
    cmd.command = QByteArray::number(currentToken()) + cmd.command;
    gdbInputAvailable(LogInput, _(cmd.command));

    m_gdbAdapter->write(cmd.command + "\r\n");

    m_commandTimer->start();

    if (cmd.flags & LosesChild)
        setState(InferiorShuttingDown);
}

int GdbEngine::commandTimeoutTime() const
{
    int time = theDebuggerAction(GdbWatchdogTimeout)->value().toInt();
    return 1000 * qMax(20, time);
}

void GdbEngine::commandTimeout()
{
    QList<int> keys = m_cookieForToken.keys();
    qSort(keys);
    bool killIt = false;
    foreach (int key, keys) {
        const GdbCommand &cmd = m_cookieForToken.value(key);
        if (!(cmd.flags & NonCriticalResponse))
            killIt = true;
        QByteArray msg = QByteArray::number(key);
        msg += ": " + cmd.command + " => ";
        QTC_ASSERT(cmd.callbackName, /**/);
        msg += cmd.callbackName;
        debugMessage(_(msg));
    }
    if (killIt) {
        debugMessage(_("TIMED OUT WAITING FOR GDB REPLY. COMMANDS STILL IN PROGRESS:"));
        int timeOut = m_commandTimer->interval();
        //m_commandTimer->stop();
        const QString msg = tr("The gdb process has not responded "
            "to a command within %1 seconds. This could mean it is stuck "
            "in an endless loop or taking longer than expected to perform "
<<<<<<< HEAD
            "the operation it was reqested.\nYou have a choice of waiting "
=======
            "the operation.\nYou can choose between waiting "
>>>>>>> e28968bf
            "longer or abort debugging.").arg(timeOut / 1000);
        QMessageBox *mb = showMessageBox(QMessageBox::Critical,
            tr("Gdb not responding"), msg, 
            QMessageBox::Ok | QMessageBox::Cancel);
        mb->button(QMessageBox::Cancel)->setText(tr("Give gdb more time"));
        mb->button(QMessageBox::Ok)->setText(tr("Stop debugging"));
        if (mb->exec() == QMessageBox::Ok) {
            debugMessage(_("KILLING DEBUGGER AS REQUESTED BY USER"));
            // This is an undefined state, so we just pull the emergency brake.
            manager()->watchHandler()->endCycle();
            m_gdbProc.kill();
        } else {
            debugMessage(_("CONTINUE DEBUGGER AS REQUESTED BY USER"));
        }
    } else {
        debugMessage(_("\nNON-CRITICAL TIMEOUT\n"));
    }
}

void GdbEngine::handleResultRecord(GdbResponse *response)
{
    //qDebug() << "TOKEN:" << response.token
    //    << " ACCEPTABLE:" << m_oldestAcceptableToken;
    //qDebug() << "\nRESULT" << response.token << response.toString();

    int token = response->token;
    if (token == -1)
        return;

    if (!m_cookieForToken.contains(token)) {
        // In theory this should not happen (rather the error should be
        // reported in the "first" response to the command) in practice it
        // does. We try to handle a few situations we are aware of gracefully.
        // Ideally, this code should not be present at all.
        debugMessage(_("COOKIE FOR TOKEN %1 ALREADY EATEN. "
            "TWO RESPONSES FOR ONE COMMAND?").arg(token));
        if (response->resultClass == GdbResultError) {
            QByteArray msg = response->data.findChild("msg").data();
            if (msg == "Cannot find new threads: generic error") {
                // Handle a case known to occur on Linux/gdb 6.8 when debugging moc
                // with helpers enabled. In this case we get a second response with
                // msg="Cannot find new threads: generic error"
                debugMessage(_("APPLYING WORKAROUND #1"));
                showMessageBox(QMessageBox::Critical,
                    tr("Executable failed"), QString::fromLocal8Bit(msg));
                showStatusMessage(tr("Process failed to start."));
                shutdown();
            } else if (msg == "\"finish\" not meaningful in the outermost frame.") { 
                // Handle a case known to appear on gdb 6.4 symbianelf when
                // the stack is cut due to access to protected memory.
                debugMessage(_("APPLYING WORKAROUND #2"));
                setState(InferiorStopping);
                setState(InferiorStopped);
            } else if (msg.startsWith("Cannot find bounds of current function")) {
                // Happens when running "-exec-next" in a function for which
                // there is no debug information. Divert to "-exec-next-step"
                debugMessage(_("APPLYING WORKAROUND #3"));
                setState(InferiorStopping);
                setState(InferiorStopped);
                nextIExec();
            } else if (msg.startsWith("Couldn't get registers: No such process.")) {
                // Happens on archer-tromey-python 6.8.50.20090910-cvs
                // There might to be a race between a process shutting down
                // and library load messages.
                debugMessage(_("APPLYING WORKAROUND #4"));
                setState(InferiorStopping);
                setState(InferiorStopped);
                setState(InferiorShuttingDown);
                setState(InferiorShutDown);
                showStatusMessage(tr("Executable failed: %1")
                    .arg(QString::fromLocal8Bit(msg)));
                shutdown();
                showMessageBox(QMessageBox::Critical,
                    tr("Executable failed"), QString::fromLocal8Bit(msg));
            } else {
                showMessageBox(QMessageBox::Critical,
                    tr("Executable failed"), QString::fromLocal8Bit(msg));
                showStatusMessage(tr("Executable failed: %1")
                    .arg(QString::fromLocal8Bit(msg)));
            }
        }
        return;
    }

    GdbCommand cmd = m_cookieForToken.take(token);
    if (theDebuggerBoolSetting(LogTimeStamps)) {
        gdbOutputAvailable(LogTime, _("Response time: %1: %2 s")
            .arg(_(cmd.command))
            .arg(cmd.postTime.msecsTo(QTime::currentTime()) / 1000.));
    }

    if (response->token < m_oldestAcceptableToken && (cmd.flags & Discardable)) {
        //debugMessage(_("### SKIPPING OLD RESULT") + response.toString());
        return;
    }

    response->cookie = cmd.cookie;

    if (response->resultClass != GdbResultError &&
        response->resultClass != ((cmd.flags & RunRequest) ? GdbResultRunning :
                                  (cmd.flags & ExitRequest) ? GdbResultExit :
                                  GdbResultDone)) {
        QByteArray rsp = GdbResponse::stringFromResultClass(response->resultClass);
        rsp = "UNEXPECTED RESPONSE " + rsp + " TO COMMAND" + cmd.command;
        qWarning() << rsp << " AT " __FILE__ ":" STRINGIFY(__LINE__);
        debugMessage(_(rsp));
    } else {
        if (cmd.callback)
            (this->*cmd.callback)(*response);
        else if (cmd.adapterCallback)
            (m_gdbAdapter->*cmd.adapterCallback)(*response);
    }

    if (cmd.flags & RebuildModel) {
        --m_pendingRequests;
        PENDING_DEBUG("   WATCH" << cmd.command << "=>" << cmd.callbackName
                      << "DECREMENTS PENDING TO" << m_pendingRequests);
        if (m_pendingRequests <= 0) {
            PENDING_DEBUG("\n\n ... AND TRIGGERS MODEL UPDATE\n");
            rebuildModel();
        }
    } else {
        PENDING_DEBUG("   OTHER (OUT):" << cmd.command << "=>" << cmd.callbackName
                      << "LEAVES PENDING AT" << m_pendingRequests);
    }

    // Commands were queued, but we were in RunningRequested state, so the interrupt
    // was postponed.
    // This is done after the command callbacks so the running-requesting commands
    // can assert on the right state.
    if (state() == InferiorRunning && !m_commandsToRunOnTemporaryBreak.isEmpty())
        interruptInferiorTemporarily();

    // Continue only if there are no commands wire anymore, so this will
    // be fully synchroneous.
    // This is somewhat inefficient, as it makes the last command synchronous.
    // An optimization would be requesting the continue immediately when the
    // event loop is entered, and let individual commands have a flag to suppress
    // that behavior.
    if (m_commandsDoneCallback && m_cookieForToken.isEmpty()) {
        debugMessage(_("ALL COMMANDS DONE; INVOKING CALLBACK"));
        CommandsDoneCallback cont = m_commandsDoneCallback;
        m_commandsDoneCallback = 0;
        (this->*cont)();
    } else {
        PENDING_DEBUG("MISSING TOKENS: " << m_cookieForToken.keys());
    }

    if (m_cookieForToken.isEmpty())
        m_commandTimer->stop();
}

void GdbEngine::executeDebuggerCommand(const QString &command)
{
    if (state() == DebuggerNotReady) {
        debugMessage(_("GDB PROCESS NOT RUNNING, PLAIN CMD IGNORED: ") + command);
        return;
    }

    m_gdbAdapter->write(command.toLatin1() + "\r\n");
}

// Called from CoreAdapter and AttachAdapter
void GdbEngine::updateAll()
{
    QTC_ASSERT(state() == InferiorUnrunnable || state() == InferiorStopped, /**/);
    tryLoadDebuggingHelpers();
    reloadModulesInternal();
    postCommand("-stack-list-frames", WatchUpdate, CB(handleStackListFrames),
        QVariant::fromValue<StackCookie>(StackCookie(false, true)));
    manager()->stackHandler()->setCurrentIndex(0);
    if (supportsThreads())
        postCommand("-thread-list-ids", WatchUpdate, CB(handleStackListThreads), 0);
    manager()->reloadRegisters();
    updateLocals(); 
}

void GdbEngine::handleQuerySources(const GdbResponse &response)
{
    m_sourcesListUpdating = false;
    m_sourcesListOutdated = false;
    if (response.resultClass == GdbResultDone) {
        QMap<QString, QString> oldShortToFull = m_shortToFullName;
        m_shortToFullName.clear();
        m_fullToShortName.clear();
        // "^done,files=[{file="../../../../bin/gdbmacros/gdbmacros.cpp",
        // fullname="/data5/dev/ide/main/bin/gdbmacros/gdbmacros.cpp"},
        GdbMi files = response.data.findChild("files");
        foreach (const GdbMi &item, files.children()) {
            GdbMi fullName = item.findChild("fullname");
            if (fullName.isValid()) {
                QString full = cleanupFullName(QString::fromLocal8Bit(fullName.data()));
                QString fileName = QString::fromLocal8Bit(item.findChild("file").data());
                m_shortToFullName[fileName] = full;
                m_fullToShortName[full] = fileName;
            }
        }
        if (m_shortToFullName != oldShortToFull)
            manager()->sourceFileWindow()->setSourceFiles(m_shortToFullName);
    }
}

#if 0
void GdbEngine::handleExecJumpToLine(const GdbResponse &response)
{
    // FIXME: remove this special case as soon as 'jump'
    // is supported by MI
    // "&"jump /home/apoenitz/dev/work/test1/test1.cpp:242"
    // ~"Continuing at 0x4058f3."
    // ~"run1 (argc=1, argv=0x7fffb213a478) at test1.cpp:242"
    // ~"242\t x *= 2;"
    //109^done"
    setState(InferiorStopped);
    showStatusMessage(tr("Jumped. Stopped."));
    QByteArray output = response.data.findChild("logstreamoutput").data();
    if (output.isEmpty())
        return;
    int idx1 = output.indexOf(' ') + 1;
    if (idx1 > 0) {
        int idx2 = output.indexOf(':', idx1);
        if (idx2 > 0) {
            QString file = QString::fromLocal8Bit(output.mid(idx1, idx2 - idx1));
            int line = output.mid(idx2 + 1).toInt();
            gotoLocation(file, line, true);
        }
    }
}
#endif

//void GdbEngine::handleExecRunToFunction(const GdbResponse &response)
//{
//    // FIXME: remove this special case as soon as there's a real
//    // reason given when the temporary breakpoint is hit.
//    // reight now we get:
//    // 14*stopped,thread-id="1",frame={addr="0x0000000000403ce4",
//    // func="foo",args=[{name="str",value="@0x7fff0f450460"}],
//    // file="main.cpp",fullname="/tmp/g/main.cpp",line="37"}
//    QTC_ASSERT(state() == InferiorStopping, qDebug() << state())
//    setState(InferiorStopped);
//    showStatusMessage(tr("Function reached. Stopped."));
//    GdbMi frame = response.data.findChild("frame");
//    StackFrame f = parseStackFrame(frame, 0);
//    gotoLocation(f, true);
//}

static bool isExitedReason(const QByteArray &reason)
{
    return reason == "exited-normally"   // inferior exited normally
        || reason == "exited-signalled"  // inferior exited because of a signal
        //|| reason == "signal-received" // inferior received signal
        || reason == "exited";           // inferior exited
}

#if 0
void GdbEngine::handleAqcuiredInferior()
{
    // Reverse debugging. FIXME: Should only be used when available.
    //if (theDebuggerBoolSetting(EnableReverseDebugging))
    //    postCommand("target response");

    tryLoadDebuggingHelpers();

    #ifndef Q_OS_MAC
    // intentionally after tryLoadDebuggingHelpers(),
    // otherwise we'd interrupt solib loading.
    if (theDebuggerBoolSetting(AllPluginBreakpoints)) {
        postCommand("set auto-solib-add on");
        postCommand("set stop-on-solib-events 0");
        postCommand("sharedlibrary .*");
    } else if (theDebuggerBoolSetting(SelectedPluginBreakpoints)) {
        postCommand("set auto-solib-add on");
        postCommand("set stop-on-solib-events 1");
        postCommand("sharedlibrary "
          + theDebuggerStringSetting(SelectedPluginBreakpointsPattern));
    } else if (theDebuggerBoolSetting(NoPluginBreakpoints)) {
        // should be like that already
        if (!m_dumperInjectionLoad)
            postCommand("set auto-solib-add off");
        postCommand("set stop-on-solib-events 0");
    }
    #endif

    // It's nicer to see a bit of the world we live in.
    reloadModulesInternal();
    attemptBreakpointSynchronization();
}
#endif

#ifdef Q_OS_UNIX
# define STOP_SIGNAL "SIGINT"
# define CROSS_STOP_SIGNAL "SIGTRAP"
#else
# define STOP_SIGNAL "SIGTRAP"
# define CROSS_STOP_SIGNAL "SIGINT"
#endif

void GdbEngine::handleStopResponse(const GdbMi &data)
{
    // This is gdb 7+'s initial *stopped in response to attach.
    // For consistency, we just discard it.
    if (state() == InferiorStarting)
        return;

    const QByteArray reason = data.findChild("reason").data();

    if (isExitedReason(reason)) {
        if (state() == InferiorRunning) {
            setState(InferiorStopping);
        } else {
            // The user triggered a stop, but meanwhile the app simply exited ...
            QTC_ASSERT(state() == InferiorStopping || state() == InferiorStopping_Kill,
                       qDebug() << state());
        }
        setState(InferiorStopped);
        QString msg;
        if (reason == "exited") {
            msg = tr("Program exited with exit code %1.")
                .arg(_(data.findChild("exit-code").toString()));
        } else if (reason == "exited-signalled" || reason == "signal-received") {
            msg = tr("Program exited after receiving signal %1.")
                .arg(_(data.findChild("signal-name").toString()));
        } else {
            msg = tr("Program exited normally.");
        }
        showStatusMessage(msg);
        setState(InferiorShuttingDown);
        setState(InferiorShutDown);
        shutdown();
        return;
    }

    if (!m_commandsToRunOnTemporaryBreak.isEmpty()) {
        QTC_ASSERT(state() == InferiorStopping || state() == InferiorStopping_Kill,
                   qDebug() << state())
        setState(InferiorStopped);
        flushQueuedCommands();
        if (state() == InferiorStopped) {
            QTC_ASSERT(m_commandsDoneCallback == 0, /**/);
            m_commandsDoneCallback = &GdbEngine::autoContinueInferior;
        } else {
            QTC_ASSERT(state() == InferiorShuttingDown, qDebug() << state())
        }
        return;
    }

    if (state() == InferiorRunning) {
        // Stop triggered by a breakpoint or otherwise not directly
        // initiated by the user.
        setState(InferiorStopping);
    } else {
        QTC_ASSERT(state() == InferiorStopping, qDebug() << state());
    }
    setState(InferiorStopped);

#if 0 // See http://vladimir_prus.blogspot.com/2007/12/debugger-stories-pending-breakpoints.html
    // Due to LD_PRELOADing the dumpers, these events can occur even before
    // reaching the entry point. So handle it before the entry point hacks below.
    if (reason.isEmpty() && m_gdbVersion < 70000 && !m_isMacGdb) {
        // On Linux it reports "Stopped due to shared library event\n", but
        // on Windows it simply forgets about it. Thus, we identify the response
        // based on it having no frame information.
        if (!data.findChild("frame").isValid()) {
            invalidateSourcesList();
            // Each stop causes a roundtrip and button flicker, so prevent
            // a flood of useless stops. Will be automatically re-enabled.
            postCommand("set stop-on-solib-events 0");
#if 0
            // The related code (handleAqcuiredInferior()) is disabled as well.
            if (theDebuggerBoolSetting(SelectedPluginBreakpoints)) {
                QString dataStr = _(data.toString());
                debugMessage(_("SHARED LIBRARY EVENT: ") + dataStr);
                QString pat = theDebuggerStringSetting(SelectedPluginBreakpointsPattern);
                debugMessage(_("PATTERN: ") + pat);
                postCommand("sharedlibrary " + pat.toLocal8Bit());
                showStatusMessage(tr("Loading %1...").arg(dataStr));
            }
#endif
            continueInferiorInternal();
            return;
        }
    }
#endif

#ifdef Q_OS_LINUX
    if (!m_entryPoint.isEmpty()) {
        GdbMi frameData = data.findChild("frame");
        if (frameData.findChild("addr").data() == m_entryPoint) {
            // There are two expected reasons for getting here:
            // 1) For some reason, attaching to a stopped process causes *two* SIGSTOPs
            //    when trying to continue (kernel i386 2.6.24-23-ubuntu, gdb 6.8).
            //    Interestingly enough, on MacOSX no signal is delivered at all.
            // 2) The explicit tbreak at the entry point we set to query the PID.
            //    Gdb <= 6.8 reports a frame but no reason, 6.8.50+ reports everything.
            // The case of the user really setting a breakpoint at _start is simply
            // unsupported.
            if (!inferiorPid()) // For programs without -pthread under gdb <= 6.8.
                postCommand("info proc", CB(handleInfoProc));
            continueInferiorInternal();
            return;
        }
        // We are past the initial stop(s). No need to waste time on further checks.
        m_entryPoint.clear();
    }
#endif

    // seen on XP after removing a breakpoint while running
    //  >945*stopped,reason="signal-received",signal-name="SIGTRAP",
    //  signal-meaning="Trace/breakpoint trap",thread-id="2",
    //  frame={addr="0x7c91120f",func="ntdll!DbgUiConnectToDbg",
    //  args=[],from="C:\\WINDOWS\\system32\\ntdll.dll"}
    // also seen on gdb 6.8-symbianelf without qXfer:libraries:read+;
    // FIXME: remote.c parses "loaded" reply. It should be turning
    // that into a TARGET_WAITKIND_LOADED. Does it?
    // The bandaid here has the problem that it breaks for 'next' over a
    // statement that indirectly loads shared libraries
    // 6.1.2010: Breaks interrupting inferiors, disabled:
    // if (reason == "signal-received"
    //      && data.findChild("signal-name").data() == "SIGTRAP") {
    //    continueInferiorInternal();
    //    return;
    // }

    // jump over well-known frames
    static int stepCounter = 0;
    if (theDebuggerBoolSetting(SkipKnownFrames)) {
        if (reason == "end-stepping-range" || reason == "function-finished") {
            GdbMi frame = data.findChild("frame");
            //debugMessage(frame.toString());
            QString funcName = _(frame.findChild("func").data());
            QString fileName = QString::fromLocal8Bit(frame.findChild("file").data());
            if (isLeavableFunction(funcName, fileName)) {
                //debugMessage(_("LEAVING ") + funcName);
                ++stepCounter;
                m_manager->stepOutExec();
                //stepExec();
                return;
            }
            if (isSkippableFunction(funcName, fileName)) {
                //debugMessage(_("SKIPPING ") + funcName);
                ++stepCounter;
                m_manager->stepExec();
                return;
            }
            //if (stepCounter)
            //    qDebug() << "STEPCOUNTER:" << stepCounter;
            stepCounter = 0;
        }
    }

    bool initHelpers = m_debuggingHelperState == DebuggingHelperUninitialized
                       || m_debuggingHelperState == DebuggingHelperLoadTried;
    // Don't load helpers on stops triggered by signals unless it's
    // an intentional trap.
    if (initHelpers
            && m_gdbAdapter->dumperHandling() != AbstractGdbAdapter::DumperLoadedByGdbPreload
            && reason == "signal-received") {
        QByteArray name = data.findChild("signal-name").data();
        if (name != STOP_SIGNAL
            && (startParameters().startMode != StartRemote
                || name != CROSS_STOP_SIGNAL))
            initHelpers = false;
    }
    if (isSynchroneous())
        initHelpers = false;
    if (initHelpers) {
        tryLoadDebuggingHelpers();
        QVariant var = QVariant::fromValue<GdbMi>(data);
        postCommand("p 4", CB(handleStop1), var);  // dummy
    } else {
        handleStop1(data);
    }
    // Dumper loading is sequenced, as otherwise the display functions
    // will start requesting data without knowing that dumpers are available.
}

void GdbEngine::handleStop1(const GdbResponse &response)
{
    handleStop1(response.cookie.value<GdbMi>());
}

void GdbEngine::handleStop1(const GdbMi &data)
{
    if (m_modulesListOutdated)
        reloadModulesInternal(); // This is for display only
    if (m_sourcesListOutdated && theDebuggerBoolSetting(UsePreciseBreakpoints))
        reloadSourceFilesInternal(); // This needs to be done before fullName() may need it

    if (m_breakListOutdated)
        reloadBreakListInternal();
    else
        // Older gdb versions do not produce "library loaded" messages
        // so the breakpoint update is not triggered.
        if (m_gdbVersion < 70000 && !m_isMacGdb && !m_breakListUpdating
            && manager()->breakHandler()->size() > 0)
            reloadBreakListInternal();

    QByteArray reason = data.findChild("reason").data();
    if (reason == "breakpoint-hit") {
        showStatusMessage(tr("Stopped at breakpoint."));
    } else {
        if (reason == "signal-received"
            && theDebuggerBoolSetting(UseMessageBoxForSignals)) {
            QByteArray name = data.findChild("signal-name").data();
            // Ignore these as they are showing up regularly when
            // stopping debugging.
            if (name != STOP_SIGNAL
                && (startParameters().startMode != StartRemote
                    || name != CROSS_STOP_SIGNAL)) {
                QByteArray meaning = data.findChild("signal-meaning").data();
                QString msg = tr("<p>The inferior stopped because it received a "
                    "signal from the Operating System.<p>"
                    "<table><tr><td>Signal name : </td><td>%1</td></tr>"
                    "<tr><td>Signal meaning : </td><td>%2</td></tr></table>")
                    .arg(name.isEmpty() ? tr(" <Unknown> ", "name") : _(name))
                    .arg(meaning.isEmpty() ? tr(" <Unknown> ", "meaning") : _(meaning));
                showMessageBox(QMessageBox::Information,
                    tr("Signal received"), msg);
            }
        }

        if (reason.isEmpty())
            showStatusMessage(tr("Stopped."));
        else
            showStatusMessage(tr("Stopped: \"%1\"").arg(_(reason)));
    }

    const GdbMi gdbmiFrame = data.findChild("frame");

    m_currentFrame = _(gdbmiFrame.findChild("addr").data() + '%' +
         gdbmiFrame.findChild("func").data() + '%');

    // Quick shot: Jump to stack frame #0.
    StackFrame frame;
    if (gdbmiFrame.isValid()) {
        frame = parseStackFrame(gdbmiFrame, 0);
        gotoLocation(frame, true);
    }

    //
    // Stack
    //
    manager()->stackHandler()->setCurrentIndex(0);
    updateLocals(qVariantFromValue(frame)); // Quick shot

    reloadStack(false);

    if (supportsThreads()) {
        int currentId = data.findChild("thread-id").data().toInt();
        postCommand("-thread-list-ids", WatchUpdate,
            CB(handleStackListThreads), currentId);
    }

    //
    // Registers
    //
    manager()->reloadRegisters();
}

#ifdef Q_OS_LINUX
void GdbEngine::handleInfoProc(const GdbResponse &response)
{
    if (response.resultClass == GdbResultDone) {
        static QRegExp re(_("\\bprocess ([0-9]+)\n"));
        QTC_ASSERT(re.isValid(), return);
        if (re.indexIn(_(response.data.findChild("consolestreamoutput").data())) != -1)
            maybeHandleInferiorPidChanged(re.cap(1));
    }
}
#endif

void GdbEngine::handleShowVersion(const GdbResponse &response)
{
    //qDebug () << "VERSION 2:" << response.data.findChild("consolestreamoutput").data();
    //qDebug () << "VERSION:" << response.toString();
    debugMessage(_("VERSION: " + response.toString()));
    if (response.resultClass == GdbResultDone) {
        m_gdbVersion = 100;
        m_gdbBuildVersion = -1;
        m_isMacGdb = false;
        QString msg = QString::fromLocal8Bit(response.data.findChild("consolestreamoutput").data());
        QRegExp supported(_("GNU gdb(.*) (\\d+)\\.(\\d+)(\\.(\\d+))?(-(\\d+))?"));
        if (supported.indexIn(msg) == -1) {
            debugMessage(_("UNSUPPORTED GDB VERSION ") + msg);
#if 0
            QStringList list = msg.split(_c('\n'));
            while (list.size() > 2)
                list.removeLast();
            msg = tr("The debugger you are using identifies itself as:")
                + _("<p><p>") + list.join(_("<br>")) + _("<p><p>")
                + tr("This version is not officially supported by Qt Creator.\n"
                     "Debugging will most likely not work well.\n"
                     "Using gdb 6.7 or later is strongly recommended.");
#if 0
            // ugly, but 'Show again' check box...
            static QErrorMessage *err = new QErrorMessage(mainWindow());
            err->setMinimumSize(400, 300);
            err->showMessage(msg);
#else
            //showMessageBox(QMessageBox::Information, tr("Warning"), msg);
#endif
#endif
        } else {
            m_gdbVersion = 10000 * supported.cap(2).toInt()
                         +   100 * supported.cap(3).toInt()
                         +     1 * supported.cap(5).toInt();
            m_gdbBuildVersion = supported.cap(7).toInt();
            m_isMacGdb = msg.contains(__("Apple version"));
            debugMessage(_("GDB VERSION: %1, BUILD: %2%3").arg(m_gdbVersion)
                .arg(m_gdbBuildVersion).arg(_(m_isMacGdb ? " (APPLE)" : "")));
        }
        //qDebug () << "VERSION 3:" << m_gdbVersion << m_gdbBuildVersion;
    }
}

void GdbEngine::handleIsSynchroneous(const GdbResponse &response)
{
    Q_UNUSED(response);
    if (response.resultClass == GdbResultDone) {
        m_isSynchronous = true;
    } else {
        m_isSynchronous = false;
    }
}

void GdbEngine::handleExecContinue(const GdbResponse &response)
{
    if (response.resultClass == GdbResultRunning) {
        // The "running" state is picked up in handleResponse()
        QTC_ASSERT(state() == InferiorRunning, /**/);
    } else {
        if (state() == InferiorRunningRequested_Kill) {
            setState(InferiorStopped);
            shutdown();
            return;
        }
        QTC_ASSERT(state() == InferiorRunningRequested, /**/);
        setState(InferiorStopped);
        QByteArray msg = response.data.findChild("msg").data();
        if (msg.startsWith("Cannot find bounds of current function")) {
            if (!m_commandsToRunOnTemporaryBreak.isEmpty())
                flushQueuedCommands();
            showStatusMessage(tr("Stopped."), 5000);
            //showStatusMessage(tr("No debug information available. "
            //  "Leaving function..."));
            //stepOutExec();
        } else {
            showMessageBox(QMessageBox::Critical, tr("Execution Error"),
                           tr("Cannot continue debugged process:\n") + QString::fromLocal8Bit(msg));
            shutdown();
        }
    }
}

QString GdbEngine::fullName(const QString &fileName)
{
    if (fileName.isEmpty())
        return QString();
    QTC_ASSERT(!m_sourcesListOutdated, /* */)
    QTC_ASSERT(!m_sourcesListUpdating, /* */)
    return m_shortToFullName.value(fileName, QString());
}

#ifdef Q_OS_WIN
QString GdbEngine::cleanupFullName(const QString &fileName)
{
    QTC_ASSERT(!fileName.isEmpty(), return QString())
    // Gdb on windows often delivers "fullnames" which
    // a) have no drive letter and b) are not normalized.
    QFileInfo fi(fileName);
    if (!fi.isReadable())
        return QString();
    return QDir::cleanPath(fi.absoluteFilePath());
}
#endif

void GdbEngine::shutdown()
{
    debugMessage(_("INITIATE GDBENGINE SHUTDOWN"));
    switch (state()) {
    case DebuggerNotReady: // Nothing to do! :)
    case EngineStarting: // We can't get here, really
    case InferiorShuttingDown: // Will auto-trigger further shutdown steps
    case EngineShuttingDown: // Do not disturb! :)
    case InferiorRunningRequested_Kill:
    case InferiorStopping_Kill:
        break;
    case AdapterStarting: // GDB is up, adapter is "doing something"
        setState(AdapterStartFailed);
        m_gdbAdapter->shutdown();
        // fall-through
    case AdapterStartFailed: // Adapter "did something", but it did not help
        if (m_gdbProc.state() == QProcess::Running) {
            m_commandsToRunOnTemporaryBreak.clear();
            postCommand("-gdb-exit", GdbEngine::ExitRequest, CB(handleGdbExit));
        } else {
            setState(DebuggerNotReady);
        }
        break;
    case InferiorRunningRequested:
    case InferiorRunning:
    case InferiorStopping:
    case InferiorStopped:
        m_commandsToRunOnTemporaryBreak.clear();
        postCommand(m_gdbAdapter->inferiorShutdownCommand(),
                    NeedsStop | LosesChild, CB(handleInferiorShutdown));
        break;
    case AdapterStarted: // We can't get here, really
    case InferiorStartFailed:
    case InferiorShutDown:
    case InferiorShutdownFailed: // Whatever
    case InferiorUnrunnable:
        m_commandsToRunOnTemporaryBreak.clear();
        postCommand("-gdb-exit", GdbEngine::ExitRequest, CB(handleGdbExit));
        setState(EngineShuttingDown); // Do it after posting the command!
        break;
    case InferiorStarting: // This may take some time, so just short-circuit it
        setState(InferiorStartFailed);
        // fall-through
    case InferiorStopFailed: // Tough luck, I guess. But unreachable as of now anyway.
        setState(EngineShuttingDown);
        m_gdbProc.kill();
        break;
    }
}

void GdbEngine::handleInferiorShutdown(const GdbResponse &response)
{
    QTC_ASSERT(state() == InferiorShuttingDown, qDebug() << state());
    if (response.resultClass == GdbResultDone) {
        debugMessage(_("INFERIOR SUCCESSFULLY SHUT DOWN"));
        setState(InferiorShutDown);
    } else {
        debugMessage(_("INFERIOR SHUTDOWN FAILED"));
        setState(InferiorShutdownFailed);
        QString msg = m_gdbAdapter->msgInferiorStopFailed(
            QString::fromLocal8Bit(response.data.findChild("msg").data()));
        showMessageBox(QMessageBox::Critical, tr("Inferior shutdown failed"), msg);
    }
    shutdown(); // re-iterate...
}

void GdbEngine::handleGdbExit(const GdbResponse &response)
{
    if (response.resultClass == GdbResultExit) {
        debugMessage(_("GDB CLAIMS EXIT; WAITING"));
        m_commandsDoneCallback = 0;
        // don't set state here, this will be handled in handleGdbFinished()
    } else {
        QString msg = m_gdbAdapter->msgGdbStopFailed(
            QString::fromLocal8Bit(response.data.findChild("msg").data()));
        debugMessage(_("GDB WON'T EXIT (%1); KILLING IT").arg(msg));
        m_gdbProc.kill();
    }
}

void GdbEngine::detachDebugger()
{
    QTC_ASSERT(state() == InferiorStopped, /**/);
    QTC_ASSERT(startMode() != AttachCore, /**/);
    postCommand("detach");
    setState(InferiorShuttingDown);
    setState(InferiorShutDown);
    shutdown();
}

void GdbEngine::exitDebugger() // called from the manager
{
    disconnectDebuggingHelperActions();
    shutdown();
}

int GdbEngine::currentFrame() const
{
    return manager()->stackHandler()->currentIndex();
}

bool GdbEngine::checkConfiguration(int toolChain, QString *errorMessage, QString *settingsPage) const
{
    switch (toolChain) {
    case ProjectExplorer::ToolChain::WINSCW: // S60
    case ProjectExplorer::ToolChain::GCCE:
    case ProjectExplorer::ToolChain::RVCT_ARMV5:
    case ProjectExplorer::ToolChain::RVCT_ARMV6:
        if (!m_trkOptions->check(errorMessage)) {
            if (settingsPage)
                *settingsPage = TrkOptionsPage::settingsId();
            return false;
        }
    default:
        break;
    }
    return true;
}

AbstractGdbAdapter *GdbEngine::createAdapter(const DebuggerStartParametersPtr &sp)
{
    switch (sp->toolChainType) {
    case ProjectExplorer::ToolChain::WINSCW: // S60
    case ProjectExplorer::ToolChain::GCCE:
    case ProjectExplorer::ToolChain::RVCT_ARMV5:
    case ProjectExplorer::ToolChain::RVCT_ARMV6:
        return new TrkGdbAdapter(this, m_trkOptions);
    default:
        break;
    }
    // @todo: remove testing hack
    if (sp->processArgs.size() == 3 && sp->processArgs.at(0) == _("@sym@"))
        return new TrkGdbAdapter(this, m_trkOptions);
    switch (sp->startMode) {
    case AttachCore:
        return new CoreGdbAdapter(this);
    case StartRemote:
        return new RemoteGdbAdapter(this, sp->toolChainType);
    case AttachExternal:
        return new AttachGdbAdapter(this);
    default:
        if (sp->useTerminal)
            return new TermGdbAdapter(this);
        return new PlainGdbAdapter(this);
    }
}

void GdbEngine::startDebugger(const DebuggerStartParametersPtr &sp)
{
    QTC_ASSERT(state() == EngineStarting, qDebug() << state());
    // This should be set by the constructor or in exitDebugger() 
    // via initializeVariables()
    //QTC_ASSERT(m_debuggingHelperState == DebuggingHelperUninitialized,
    //    initializeVariables());
    //QTC_ASSERT(m_gdbAdapter == 0, delete m_gdbAdapter; m_gdbAdapter = 0);

    initializeVariables();

    m_startParameters = sp;

    delete m_gdbAdapter;
    m_gdbAdapter = createAdapter(sp);
    connectAdapter();

    if (m_gdbAdapter->dumperHandling() != AbstractGdbAdapter::DumperNotAvailable)
        connectDebuggingHelperActions();

    m_gdbAdapter->startAdapter();
}

void GdbEngine::continueInferiorInternal()
{
    QTC_ASSERT(state() == InferiorStopped || state() == InferiorStarting,
               qDebug() << state());
    setState(InferiorRunningRequested);
    postCommand("-exec-continue", RunRequest, CB(handleExecContinue));
}

void GdbEngine::autoContinueInferior()
{
    continueInferiorInternal();
    showStatusMessage(tr("Continuing after temporary stop..."), 1000);
}

void GdbEngine::continueInferior()
{
    m_manager->resetLocation();
    setTokenBarrier();
    continueInferiorInternal();
    showStatusMessage(tr("Running requested..."), 5000);
}

void GdbEngine::stepExec()
{
    QTC_ASSERT(state() == InferiorStopped, qDebug() << state());
    setTokenBarrier();
    setState(InferiorRunningRequested);
    showStatusMessage(tr("Step requested..."), 5000);
    if (manager()->isReverseDebugging())
        postCommand("-reverse-step", RunRequest, CB(handleExecContinue));
    else
        postCommand("-exec-step", RunRequest, CB(handleExecContinue));
}

void GdbEngine::stepIExec()
{
    QTC_ASSERT(state() == InferiorStopped, qDebug() << state());
    setTokenBarrier();
    setState(InferiorRunningRequested);
    showStatusMessage(tr("Step by instruction requested..."), 5000);
    if (manager()->isReverseDebugging())
        postCommand("-reverse-stepi", RunRequest, CB(handleExecContinue));
    else
        postCommand("-exec-step-instruction", RunRequest, CB(handleExecContinue));
}

void GdbEngine::stepOutExec()
{
    QTC_ASSERT(state() == InferiorStopped, qDebug() << state());
    setTokenBarrier();
    setState(InferiorRunningRequested);
    showStatusMessage(tr("Finish function requested..."), 5000);
    postCommand("-exec-finish", RunRequest, CB(handleExecContinue));
}

void GdbEngine::nextExec()
{
    QTC_ASSERT(state() == InferiorStopped, qDebug() << state());
    setTokenBarrier();
    setState(InferiorRunningRequested);
    showStatusMessage(tr("Step next requested..."), 5000);
    if (manager()->isReverseDebugging())
        postCommand("-reverse-next", RunRequest, CB(handleExecContinue));
    else
        postCommand("-exec-next", RunRequest, CB(handleExecContinue));
}

void GdbEngine::nextIExec()
{
    QTC_ASSERT(state() == InferiorStopped, qDebug() << state());
    setTokenBarrier();
    setState(InferiorRunningRequested);
    showStatusMessage(tr("Step next instruction requested..."), 5000);
    if (manager()->isReverseDebugging())
        postCommand("-reverse-nexti", RunRequest, CB(handleExecContinue));
    else
        postCommand("-exec-next-instruction", RunRequest, CB(handleExecContinue));
}

void GdbEngine::runToLineExec(const QString &fileName, int lineNumber)
{
    QTC_ASSERT(state() == InferiorStopped, qDebug() << state());
    setTokenBarrier();
    setState(InferiorRunningRequested);
    showStatusMessage(tr("Run to line %1 requested...").arg(lineNumber), 5000);
    QByteArray args = '"' + breakLocation(fileName).toLocal8Bit() + '"' + ':'
        + QByteArray::number(lineNumber);
    postCommand("-exec-until " + args, RunRequest, CB(handleExecContinue));
}

void GdbEngine::runToFunctionExec(const QString &functionName)
{
    QTC_ASSERT(state() == InferiorStopped, qDebug() << state());
    setTokenBarrier();
    postCommand("-break-insert -t " + functionName.toLatin1());
    continueInferiorInternal();
    //setState(InferiorRunningRequested);
    //postCommand("-exec-continue", handleExecRunToFunction);
    showStatusMessage(tr("Run to function %1 requested...").arg(functionName), 5000);
}

void GdbEngine::jumpToLineExec(const QString &fileName, int lineNumber)
{
    QTC_ASSERT(state() == InferiorStopped, qDebug() << state());
    StackFrame frame;
    frame.file = fileName;
    frame.line = lineNumber;
#if 1
    QByteArray loc = '"' + breakLocation(fileName).toLocal8Bit() + '"' + ':'
        + QByteArray::number(lineNumber);
    postCommand("tbreak " + loc);
    setState(InferiorRunningRequested);
    postCommand("jump " + loc, RunRequest);
    // will produce something like
    //  &"jump \"/home/apoenitz/dev/work/test1/test1.cpp\":242"
    //  ~"Continuing at 0x4058f3."
    //  ~"run1 (argc=1, argv=0x7fffbf1f5538) at test1.cpp:242"
    //  ~"242\t x *= 2;"
    //  23^done"
    gotoLocation(frame, true);
    //setBreakpoint();
    //postCommand("jump " + loc);
#else
    gotoLocation(frame,  true);
    setBreakpoint(fileName, lineNumber);
    setState(InferiorRunningRequested);
    postCommand("jump " + loc, RunRequest);
#endif
}

/*!
    \fn void GdbEngine::setTokenBarrier()
    \brief Discard the results of all pending watch-updating commands.

    This method is called at the beginning of all step/next/finish etc.
    debugger functions.
    If non-watch-updating commands with call-backs are still in the pipe,
    it will complain.
*/

void GdbEngine::setTokenBarrier()
{
    foreach (const GdbCommand &cookie, m_cookieForToken) {
        QTC_ASSERT(!cookie.callback || (cookie.flags & Discardable),
            qDebug() << "CMD:" << cookie.command << " CALLBACK:" << cookie.callbackName;
            return
        );
    }
    PENDING_DEBUG("\n--- token barrier ---\n");
    gdbInputAvailable(LogMisc, _("--- token barrier ---"));
    m_oldestAcceptableToken = currentToken();
}

void GdbEngine::setDebugDebuggingHelpers(const QVariant &on)
{
    if (on.toBool()) {
        debugMessage(_("SWITCHING ON DUMPER DEBUGGING"));
        postCommand("set unwindonsignal off");
        m_manager->breakByFunction(_("qDumpObjectData440"));
        //updateLocals();
    } else {
        debugMessage(_("SWITCHING OFF DUMPER DEBUGGING"));
        postCommand("set unwindonsignal on");
    }
}


//////////////////////////////////////////////////////////////////////
//
// Breakpoint specific stuff
//
//////////////////////////////////////////////////////////////////////

void GdbEngine::breakpointDataFromOutput(BreakpointData *data, const GdbMi &bkpt)
{
    if (!bkpt.isValid())
        return;
    if (!data)
        return;
    data->pending = false;
    data->bpMultiple = false;
    data->bpEnabled = true;
    data->bpCondition.clear();
    QByteArray file, fullName;
    foreach (const GdbMi &child, bkpt.children()) {
        if (child.hasName("number")) {
            data->bpNumber = child.data();
        } else if (child.hasName("func")) {
            data->bpFuncName = _(child.data());
        } else if (child.hasName("addr")) {
            // <MULTIPLE> happens in constructors. In this case there are
            // _two_ fields named "addr" in the response. On Linux that is...
            if (child.data() == "<MULTIPLE>")
                data->bpMultiple = true;
            else
                data->bpAddress = _(child.data());
        } else if (child.hasName("file")) {
            file = child.data();
        } else if (child.hasName("fullname")) {
            fullName = child.data();
        } else if (child.hasName("line")) {
            data->bpLineNumber = child.data();
            if (child.data().toInt())
                data->markerLineNumber = child.data().toInt();
        } else if (child.hasName("cond")) {
            data->bpCondition = child.data();
            // gdb 6.3 likes to "rewrite" conditions. Just accept that fact.
            if (data->bpCondition != data->condition && data->conditionsMatch())
                data->condition = data->bpCondition;
        } else if (child.hasName("enabled")) {
            data->bpEnabled = (child.data() == "y");
        } else if (child.hasName("pending")) {
            data->pending = true;
            // Any content here would be interesting only if we did accept
            // spontaneously appearing breakpoints (user using gdb commands).
        } else if (child.hasName("at")) {
            // Happens with (e.g.?) gdb 6.4 symbianelf
            QByteArray ba = child.data();
            if (ba.startsWith('<') && ba.endsWith('>'))
                ba = ba.mid(1, ba.size() - 2);
            data->bpFuncName = _(ba);
        }
    }
    // This field is not present.  Contents needs to be parsed from
    // the plain "ignore" response.
    //else if (child.hasName("ignore"))
    //    data->bpIgnoreCount = child.data();

    QString name;
    if (!fullName.isEmpty()) {
        name = cleanupFullName(QFile::decodeName(fullName));
        if (data->markerFileName.isEmpty())
            data->markerFileName = name;
    } else {
        name = QFile::decodeName(file);
        // Use fullName() once we have a mapping which is more complete than gdb's own ...
        // No point in assigning markerFileName for now.
    }
    data->bpFileName = name;
}

QString GdbEngine::breakLocation(const QString &file) const
{
    QTC_ASSERT(!m_breakListOutdated, /* */)
    QTC_ASSERT(!m_breakListUpdating, /* */)
    QString where = m_fullToShortName.value(file);
    if (where.isEmpty())
        return QFileInfo(file).fileName();
    return where;
}

void GdbEngine::sendInsertBreakpoint(int index)
{
    const BreakpointData *data = manager()->breakHandler()->at(index);
    QByteArray where;
    if (data->funcName.isEmpty()) {
        QString loc = data->useFullPath ? data->fileName : breakLocation(data->fileName);
        // The argument is simply a C-quoted version of the argument to the
        // non-MI "break" command, including the "original" quoting it wants.
        where = "\"\\\"" + GdbMi::escapeCString(loc).toLocal8Bit() + "\\\":"
            + data->lineNumber + '"';
    } else {
        where = data->funcName.toLatin1();
    }

    // set up fallback in case of pending breakpoints which aren't handled
    // by the MI interface
    QByteArray cmd;
    if (m_isMacGdb)
        cmd = "-break-insert -l -1 -f ";
    else if (m_gdbVersion >= 60800) // Probably some earlier version would work as well ...
        cmd = "-break-insert -f ";
    else
        cmd = "-break-insert ";
    //if (!data->condition.isEmpty())
    //    cmd += "-c " + data->condition + ' ';
    cmd += where;
    postCommand(cmd, NeedsStop, CB(handleBreakInsert), index);
}

void GdbEngine::reloadBreakListInternal()
{
    m_breakListUpdating = true; 
    // "Discardable" as long as we do in each step
    postCommand("-break-list", NeedsStop | Discardable, CB(handleBreakList));
}

void GdbEngine::handleBreakList(const GdbResponse &response)
{
    // 45^done,BreakpointTable={nr_rows="2",nr_cols="6",hdr=[
    // {width="3",alignment="-1",col_name="number",colhdr="Num"}, ...
    // body=[bkpt={number="1",type="breakpoint",disp="keep",enabled="y",
    //  addr="0x000000000040109e",func="main",file="app.cpp",
    //  fullname="/home/apoenitz/dev/work/plugintest/app/app.cpp",
    //  line="11",times="1"},
    //  bkpt={number="2",type="breakpoint",disp="keep",enabled="y",
    //  addr="<PENDING>",pending="plugin.cpp:7",times="0"}] ... }

    if (response.resultClass == GdbResultDone) {
        GdbMi table = response.data.findChild("BreakpointTable");
        if (table.isValid())
            handleBreakList(table);
    }
}

void GdbEngine::handleBreakList(const GdbMi &table)
{
    GdbMi body = table.findChild("body");
    QList<GdbMi> bkpts;
    if (body.isValid()) {
        // Non-Mac
        bkpts = body.children();
    } else {
        // Mac
        bkpts = table.children();
        // Remove the 'hdr' and artificial items.
        for (int i = bkpts.size(); --i >= 0; ) {
            int num = bkpts.at(i).findChild("number").data().toInt();
            if (num <= 0)
                bkpts.removeAt(i);
        }
        //qDebug() << "LEFT" << bkpts.size() << "BREAKPOINTS";
    }

    BreakHandler *handler = manager()->breakHandler();
    for (int index = 0; index != bkpts.size(); ++index) {
        BreakpointData temp(handler);
        breakpointDataFromOutput(&temp, bkpts.at(index));
        int found = handler->findBreakpoint(temp);
        if (found != -1)
            breakpointDataFromOutput(handler->at(found), bkpts.at(index));
        //else
            //qDebug() << "CANNOT HANDLE RESPONSE" << bkpts.at(index).toString();
    }

    m_breakListUpdating = false;
    m_breakListOutdated = false;
    attemptBreakpointSynchronization();
}

void GdbEngine::handleBreakIgnore(const GdbResponse &response)
{
    int index = response.cookie.toInt();
    // gdb 6.8:
    // ignore 2 0:
    // ~"Will stop next time breakpoint 2 is reached.\n"
    // 28^done
    // ignore 2 12:
    // &"ignore 2 12\n"
    // ~"Will ignore next 12 crossings of breakpoint 2.\n"
    // 29^done
    //
    // gdb 6.3 does not produce any console output
    BreakHandler *handler = manager()->breakHandler();
    if (response.resultClass == GdbResultDone && index < handler->size()) {
        QString msg = _(response.data.findChild("consolestreamoutput").data());
        BreakpointData *data = handler->at(index);
        //if (msg.contains(__("Will stop next time breakpoint"))) {
        //    data->bpIgnoreCount = _("0");
        //} else if (msg.contains(__("Will ignore next"))) {
        //    data->bpIgnoreCount = data->ignoreCount;
        //}
        // FIXME: this assumes it is doing the right thing...
        data->bpIgnoreCount = data->ignoreCount;
        handler->updateMarkers();
    }
}

void GdbEngine::handleBreakCondition(const GdbResponse &response)
{
    int index = response.cookie.toInt();
    BreakHandler *handler = manager()->breakHandler();
    if (response.resultClass == GdbResultDone) {
        // We just assume it was successful. Otherwise we had to parse
        // the output stream data.
        BreakpointData *data = handler->at(index);
        //qDebug() << "HANDLE BREAK CONDITION" << index << data->condition;
        data->bpCondition = data->condition;
    } else {
        QByteArray msg = response.data.findChild("msg").data();
        // happens on Mac
        if (1 || msg.startsWith("Error parsing breakpoint condition. "
                " Will try again when we hit the breakpoint.")) {
            BreakpointData *data = handler->at(index);
            //qDebug() << "ERROR BREAK CONDITION" << index << data->condition;
            data->bpCondition = data->condition;
        }
    }
    handler->updateMarkers();
}

void GdbEngine::handleBreakInsert(const GdbResponse &response)
{
    int index = response.cookie.toInt();
    BreakHandler *handler = manager()->breakHandler();
    if (response.resultClass == GdbResultDone) {
//#if defined(Q_OS_MAC)
        // Interesting only on Mac?
        BreakpointData *data = handler->at(index);
        GdbMi bkpt = response.data.findChild("bkpt");
        breakpointDataFromOutput(data, bkpt);
//#endif
        attemptBreakpointSynchronization();
    } else {
        if (m_gdbVersion < 60800 && !m_isMacGdb) {
            // This gdb version doesn't "do" pending breakpoints.
        } else {
            QTC_ASSERT(false, /**/);
        }
    }
}

void GdbEngine::extractDataFromInfoBreak(const QString &output, BreakpointData *data)
{
    data->bpFileName = _("<MULTIPLE>");

    //qDebug() << output;
    if (output.isEmpty())
        return;
    // "Num     Type           Disp Enb Address            What
    // 4       breakpoint     keep y   <MULTIPLE>         0x00000000004066ad
    // 4.1                         y     0x00000000004066ad in CTorTester
    //  at /data5/dev/ide/main/tests/manual/gdbdebugger/simple/app.cpp:124
    // - or -
    // everything on a single line on Windows for constructors of classes
    // within namespaces.
    // Sometimes the path is relative too.

    // 2    breakpoint     keep y   <MULTIPLE> 0x0040168e
    // 2.1    y     0x0040168e in MainWindow::MainWindow(QWidget*) at mainwindow.cpp:7
    // 2.2    y     0x00401792 in MainWindow::MainWindow(QWidget*) at mainwindow.cpp:7

    // tested in ../../../tests/auto/debugger/
    QRegExp re(_("MULTIPLE.*(0x[0-9a-f]+) in (.*)\\s+at (.*):([\\d]+)([^\\d]|$)"));
    re.setMinimal(true);

    if (re.indexIn(output) != -1) {
        data->bpAddress = re.cap(1);
        data->bpFuncName = re.cap(2).trimmed();
        data->bpLineNumber = re.cap(4).toLatin1();
        QString full = fullName(re.cap(3));
        if (full.isEmpty()) {
            // FIXME: This happens without UsePreciseBreakpoints regularly.
            // We need to revive that "fill full name mapping bit by bit"
            // approach of 1.2.x
            //qDebug() << "NO FULL NAME KNOWN FOR" << re.cap(3);
            full = cleanupFullName(re.cap(3));
            if (full.isEmpty()) {
                qDebug() << "FILE IS NOT RESOLVABLE" << re.cap(3);
                full = re.cap(3); // FIXME: wrong, but prevents recursion
            }
        }
        data->markerLineNumber = data->bpLineNumber.toInt();
        data->markerFileName = full;
        data->bpFileName = full;
    } else {
        qDebug() << "COULD NOT MATCH " << re.pattern() << " AND " << output;
        data->bpNumber = "<unavailable>";
    }
}

void GdbEngine::handleBreakInfo(const GdbResponse &response)
{
    int bpNumber = response.cookie.toInt();
    BreakHandler *handler = manager()->breakHandler();
    if (response.resultClass == GdbResultDone) {
        // Old-style output for multiple breakpoints, presumably in a
        // constructor
        int found = handler->findBreakpoint(bpNumber);
        if (found != -1) {
            QString str = QString::fromLocal8Bit(response.data.findChild("consolestreamoutput").data());
            extractDataFromInfoBreak(str, handler->at(found));
            attemptBreakpointSynchronization(); // trigger "ready"
        }
    }
}

void GdbEngine::handleBreakInsert1(const GdbResponse &response)
{
    int index = response.cookie.toInt();
    BreakHandler *handler = manager()->breakHandler();
    if (response.resultClass == GdbResultDone) {
        // Pending breakpoints in dylibs on Mac only?
        BreakpointData *data = handler->at(index);
        GdbMi bkpt = response.data.findChild("bkpt");
        breakpointDataFromOutput(data, bkpt);
    } else {
        qDebug() << "INSERTING BREAKPOINT WITH BASE NAME FAILED. GIVING UP";
        BreakpointData *data = handler->at(index);
        data->bpNumber = "<unavailable>";
    }
    attemptBreakpointSynchronization(); // trigger "ready"
}

void GdbEngine::attemptBreakpointSynchronization()
{
    //QTC_ASSERT(!m_breakListUpdating,
    //    qDebug() << "BREAK LIST CURRENTLY UPDATING"; return);
    QTC_ASSERT(!m_sourcesListUpdating,
        qDebug() << "SOURCES LIST CURRENTLY UPDATING"; return);

    switch (state()) {
    case InferiorStarting:
    case InferiorRunningRequested:
    case InferiorRunning:
    case InferiorStopping:
    case InferiorStopped:
        break;
    default:
        //qDebug() << "attempted breakpoint sync in state" << state();
        return;
    }

    // For best results, we rely on an up-to-date fullname mapping.
    // The listing completion will retrigger us, so no futher action is needed.
    if (m_sourcesListOutdated && theDebuggerBoolSetting(UsePreciseBreakpoints)) {
        reloadSourceFilesInternal();
        reloadBreakListInternal();
        return;
    }
    if (m_breakListOutdated) {
        reloadBreakListInternal();
        return;
    }

    BreakHandler *handler = manager()->breakHandler();

    foreach (BreakpointData *data, handler->takeDisabledBreakpoints()) {
        QByteArray bpNumber = data->bpNumber;
        if (!bpNumber.trimmed().isEmpty()) {
            postCommand("-break-disable " + bpNumber, NeedsStop);
            data->bpEnabled = false;
        }
    }

    foreach (BreakpointData *data, handler->takeEnabledBreakpoints()) {
        QByteArray bpNumber = data->bpNumber;
        if (!bpNumber.trimmed().isEmpty()) {
            postCommand("-break-enable " + bpNumber, NeedsStop);
            data->bpEnabled = true;
        }
    }

    foreach (BreakpointData *data, handler->takeRemovedBreakpoints()) {
        QByteArray bpNumber = data->bpNumber;
        debugMessage(_("DELETING BP " + bpNumber + " IN "
            + data->markerFileName.toLocal8Bit()));
        if (!bpNumber.trimmed().isEmpty())
            postCommand("-break-delete " + bpNumber, NeedsStop);
        delete data;
    }

    for (int index = 0; index != handler->size(); ++index) {
        BreakpointData *data = handler->at(index);
        if (data->bpNumber.isEmpty()) { // unset breakpoint?
            data->bpNumber = " "; // Sent, but no feedback yet
            sendInsertBreakpoint(index);
        } else if (data->bpNumber.toInt()) {
            if (data->bpMultiple && data->bpFileName.isEmpty()) {
                postCommand("info break " + data->bpNumber,
                    CB(handleBreakInfo), data->bpNumber.toInt());
                continue;
            }
            // update conditions if needed
            if (data->condition != data->bpCondition && !data->conditionsMatch())
                postCommand("condition " + data->bpNumber + ' '  + data->condition,
                            CB(handleBreakCondition), index);
            // update ignorecount if needed
            if (data->ignoreCount != data->bpIgnoreCount)
                postCommand("ignore " + data->bpNumber + ' ' + data->ignoreCount,
                            CB(handleBreakIgnore), index);
            if (!data->enabled && data->bpEnabled) {
                postCommand("-break-disable " + data->bpNumber, NeedsStop);
                data->bpEnabled = false;
            }
        }
    }

    handler->updateMarkers();
}


//////////////////////////////////////////////////////////////////////
//
// Modules specific stuff
//
//////////////////////////////////////////////////////////////////////

void GdbEngine::loadSymbols(const QString &moduleName)
{
    // FIXME: gdb does not understand quoted names here (tested with 6.8)
    postCommand("sharedlibrary " + dotEscape(moduleName.toLocal8Bit()));
    reloadModulesInternal();
}

void GdbEngine::loadAllSymbols()
{
    postCommand("sharedlibrary .*");
    reloadModulesInternal();
}

QList<Symbol> GdbEngine::moduleSymbols(const QString &moduleName)
{
    QList<Symbol> rc;
    bool success = false;
    QString errorMessage;
    do {
        const QString nmBinary = _("nm");
        QProcess proc;
        proc.start(nmBinary, QStringList() << _("-D") << moduleName);
        if (!proc.waitForFinished()) {
            errorMessage = tr("Unable to run '%1': %2").arg(nmBinary, proc.errorString());
            break;
        }
        const QString contents = QString::fromLocal8Bit(proc.readAllStandardOutput());
        const QRegExp re(_("([0-9a-f]+)?\\s+([^\\s]+)\\s+([^\\s]+)"));
        Q_ASSERT(re.isValid());
        foreach (const QString &line, contents.split(_c('\n'))) {
            if (re.indexIn(line) != -1) {
                Symbol symbol;
                symbol.address = re.cap(1);
                symbol.state = re.cap(2);
                symbol.name = re.cap(3);
                rc.push_back(symbol);
            } else {
                qWarning("moduleSymbols: unhandled: %s", qPrintable(line));
            }
        }
        success = true;
    } while (false);
    if (!success)
        qWarning("moduleSymbols: %s\n", qPrintable(errorMessage));
    return rc;
}

void GdbEngine::reloadModules()
{
    if (state() == InferiorRunning || state() == InferiorStopped)
        reloadModulesInternal();
}

void GdbEngine::reloadModulesInternal()
{
    m_modulesListOutdated = false;
    postCommand("info shared", NeedsStop, CB(handleModulesList));
#if 0
    if (m_gdbVersion < 70000 && !m_isMacGdb)
        postCommand("set stop-on-solib-events 1");
#endif
}

void GdbEngine::handleModulesList(const GdbResponse &response)
{
    QList<Module> modules;
    if (response.resultClass == GdbResultDone) {
        // That's console-based output, likely Linux or Windows,
        // but we can avoid the #ifdef here.
        QString data = QString::fromLocal8Bit(response.data.findChild("consolestreamoutput").data());
        QTextStream ts(&data, QIODevice::ReadOnly);
        while (!ts.atEnd()) {
            QString line = ts.readLine();
            Module module;
            QString symbolsRead;
            QTextStream ts(&line, QIODevice::ReadOnly);
            if (line.startsWith(__("0x"))) {
                ts >> module.startAddress >> module.endAddress >> symbolsRead;
                module.moduleName = ts.readLine().trimmed();
                module.symbolsRead = (symbolsRead == __("Yes"));
                modules.append(module);
            } else if (line.trimmed().startsWith(__("No"))) {
                // gdb 6.4 symbianelf
                ts >> symbolsRead;
                QTC_ASSERT(symbolsRead == __("No"), continue);
                module.moduleName = ts.readLine().trimmed();
                modules.append(module);
            }
        }
        if (modules.isEmpty()) {
            // Mac has^done,shlib-info={num="1",name="dyld",kind="-",
            // dyld-addr="0x8fe00000",reason="dyld",requested-state="Y",
            // state="Y",path="/usr/lib/dyld",description="/usr/lib/dyld",
            // loaded_addr="0x8fe00000",slide="0x0",prefix="__dyld_"},
            // shlib-info={...}...
            foreach (const GdbMi &item, response.data.children()) {
                Module module;
                module.moduleName = QString::fromLocal8Bit(item.findChild("path").data());
                module.symbolsRead = (item.findChild("state").data() == "Y");
                module.startAddress = _(item.findChild("loaded_addr").data());
                //: End address of loaded module
                module.endAddress = tr("<unknown>", "address");
                modules.append(module);
            }
        }
    }
    manager()->modulesHandler()->setModules(modules);
}


//////////////////////////////////////////////////////////////////////
//
// Source files specific stuff
//
//////////////////////////////////////////////////////////////////////

void GdbEngine::invalidateSourcesList()
{
    m_modulesListOutdated = true;
    m_sourcesListOutdated = true;
    m_breakListOutdated = true;
}

void GdbEngine::reloadSourceFiles()
{
    if ((state() == InferiorRunning || state() == InferiorStopped)
        && !m_sourcesListUpdating)
        reloadSourceFilesInternal();
}

void GdbEngine::reloadSourceFilesInternal()
{
    QTC_ASSERT(!m_sourcesListUpdating, /**/);
    m_sourcesListUpdating = true;
    postCommand("-file-list-exec-source-files", NeedsStop, CB(handleQuerySources));
#if 0
    if (m_gdbVersion < 70000 && !m_isMacGdb)
        postCommand("set stop-on-solib-events 1");
#endif
}


//////////////////////////////////////////////////////////////////////
//
// Stack specific stuff
//
//////////////////////////////////////////////////////////////////////

void GdbEngine::selectThread(int index)
{
    ThreadsHandler *threadsHandler = manager()->threadsHandler();
    threadsHandler->setCurrentThread(index);

    QList<ThreadData> threads = threadsHandler->threads();
    QTC_ASSERT(index < threads.size(), return);
    int id = threads.at(index).id;
    showStatusMessage(tr("Retrieving data for stack view..."), 10000);
    postCommand("-thread-select " + QByteArray::number(id), CB(handleStackSelectThread));
}

void GdbEngine::handleStackSelectThread(const GdbResponse &)
{
    QTC_ASSERT(state() == InferiorUnrunnable || state() == InferiorStopped, /**/);
    //qDebug("FIXME: StackHandler::handleOutput: SelectThread");
    showStatusMessage(tr("Retrieving data for stack view..."), 3000);
    manager()->reloadRegisters();
    reloadStack(true);
    updateLocals(); 
}

void GdbEngine::reloadFullStack()
{
    postCommand("-stack-list-frames", WatchUpdate, CB(handleStackListFrames),
        QVariant::fromValue<StackCookie>(StackCookie(true, true)));
}

void GdbEngine::reloadStack(bool forceGotoLocation)
{
    QByteArray cmd = "-stack-list-frames";
    int stackDepth = theDebuggerAction(MaximalStackDepth)->value().toInt();
    if (stackDepth && !m_gdbAdapter->isTrkAdapter())
        cmd += " 0 " + QByteArray::number(stackDepth);
    // FIXME: gdb 6.4 symbianelf likes to be asked twice. The first time it
    // returns with "^error,msg="Previous frame identical to this frame
    // (corrupt stack?)". Might be related to the fact that we can't
    // access the memory belonging to the lower frames. But as we know
    // this sometimes happens, ask the second time immediately instead
    // of waiting for the first request to fail.
    if (m_gdbAdapter->isTrkAdapter())
        postCommand(cmd, WatchUpdate);
    postCommand(cmd, WatchUpdate, CB(handleStackListFrames),
        QVariant::fromValue<StackCookie>(StackCookie(false, forceGotoLocation)));
}

StackFrame GdbEngine::parseStackFrame(const GdbMi &frameMi, int level)
{
    //qDebug() << "HANDLING FRAME:" << frameMi.toString();
    StackFrame frame;
    frame.level = level;
    GdbMi fullName = frameMi.findChild("fullname");
    if (fullName.isValid())
        frame.file = cleanupFullName(QFile::decodeName(fullName.data()));
    else
        frame.file = QFile::decodeName(frameMi.findChild("file").data());
    frame.function = _(frameMi.findChild("func").data());
    frame.from = _(frameMi.findChild("from").data());
    frame.line = frameMi.findChild("line").data().toInt();
    frame.address = _(frameMi.findChild("addr").data());
    return frame;
}

void GdbEngine::handleStackListFrames(const GdbResponse &response)
{
    bool handleIt = (m_isMacGdb || response.resultClass == GdbResultDone);
    if (!handleIt) {
        // That always happens on symbian gdb with
        // ^error,data={msg="Previous frame identical to this frame (corrupt stack?)"
        // logstreamoutput="Previous frame identical to this frame (corrupt stack?)\n"
        //qDebug() << "LISTING STACK FAILED: " << response.toString();
        return;
    }

    StackCookie cookie = response.cookie.value<StackCookie>();
    QList<StackFrame> stackFrames;

    GdbMi stack = response.data.findChild("stack");
    if (!stack.isValid()) {
        qDebug() << "FIXME: stack:" << stack.toString();
        return;
    }

    int targetFrame = -1;

    int n = stack.childCount();
    for (int i = 0; i != n; ++i) {
        stackFrames.append(parseStackFrame(stack.childAt(i), i));
        const StackFrame &frame = stackFrames.back();

        #if defined(Q_OS_WIN)
        const bool isBogus =
            // Assume this is wrong and points to some strange stl_algobase
            // implementation. Happens on Karsten's XP system with Gdb 5.50
            (frame.file.endsWith(__("/bits/stl_algobase.h")) && frame.line == 150)
            // Also wrong. Happens on Vista with Gdb 5.50
               || (frame.function == __("operator new") && frame.line == 151);

        // Immediately leave bogus frames.
        if (targetFrame == -1 && isBogus) {
            setTokenBarrier();
            setState(InferiorRunningRequested);
            postCommand("-exec-finish", RunRequest, CB(handleExecContinue));
            showStatusMessage(tr("Jumping out of bogus frame..."), 1000);
            return;
        }
        #endif

        // Initialize top frame to the first valid frame.
        const bool isValid = frame.isUsable() && !frame.function.isEmpty();
        if (isValid && targetFrame == -1)
            targetFrame = i;
    }

    bool canExpand = !cookie.isFull 
        && (n >= theDebuggerAction(MaximalStackDepth)->value().toInt());
    theDebuggerAction(ExpandStack)->setEnabled(canExpand);
    manager()->stackHandler()->setFrames(stackFrames, canExpand);

    // We can't jump to any file if we don't have any frames.
    if (stackFrames.isEmpty())
        return;

    // targetFrame contains the top most frame for which we have source
    // information. That's typically the frame we'd like to jump to, with
    // a few exceptions:

    // Always jump to frame #0 when stepping by instruction.
    if (theDebuggerBoolSetting(OperateByInstruction))
        targetFrame = 0;

    // If there is no frame with source, jump to frame #0.
    if (targetFrame == -1)
        targetFrame = 0;

    // Mac gdb does not add the location to the "stopped" message,
    // so the early gotoLocation() was not triggered. Force it here.
    // For targetFrame == 0 we already issued a 'gotoLocation'
    // when reading the *stopped message.
    bool jump = (m_isMacGdb || targetFrame != 0);
  
    manager()->stackHandler()->setCurrentIndex(targetFrame);
    if (jump || cookie.gotoLocation) {
        const StackFrame &frame = manager()->stackHandler()->currentFrame();
        //qDebug() << "GOTO, 2ND ATTEMPT: " << frame.toString() << targetFrame;
        gotoLocation(frame, true);
    }
}

void GdbEngine::activateFrame(int frameIndex)
{
    m_manager->resetLocation();
    if (state() != InferiorStopped && state() != InferiorUnrunnable)
        return;

    StackHandler *stackHandler = manager()->stackHandler();
    int oldIndex = stackHandler->currentIndex();

    if (frameIndex == stackHandler->stackSize()) {
        reloadFullStack();
        return;
    }

    QTC_ASSERT(frameIndex < stackHandler->stackSize(), return);

    if (oldIndex != frameIndex) {
        setTokenBarrier();

        // Assuming the command always succeeds this saves a roundtrip.
        // Otherwise the lines below would need to get triggered
        // after a response to this -stack-select-frame here.
        postCommand("-stack-select-frame " + QByteArray::number(frameIndex));

        stackHandler->setCurrentIndex(frameIndex);
        updateLocals();
        reloadRegisters();
    }

    gotoLocation(stackHandler->currentFrame(), true);
}

void GdbEngine::handleStackListThreads(const GdbResponse &response)
{
    int id = response.cookie.toInt();
    // "72^done,{thread-ids={thread-id="2",thread-id="1"},number-of-threads="2"}
    const QList<GdbMi> items = response.data.findChild("thread-ids").children();
    QList<ThreadData> threads;
    int currentIndex = -1;
    for (int index = 0, n = items.size(); index != n; ++index) {
        ThreadData thread;
        thread.id = items.at(index).data().toInt();
        threads.append(thread);
        if (thread.id == id) {
            //qDebug() << "SETTING INDEX TO:" << index << " ID:"
            // << id << " RECOD:" << response.toString();
            currentIndex = index;
        }
    }
    ThreadsHandler *threadsHandler = manager()->threadsHandler();
    threadsHandler->setThreads(threads);
    threadsHandler->setCurrentThread(currentIndex);
}


//////////////////////////////////////////////////////////////////////
//
// Register specific stuff
//
//////////////////////////////////////////////////////////////////////

void GdbEngine::reloadRegisters()
{
    if (state() != InferiorStopped)
        return;
    if (!m_registerNamesListed) {
        postCommand("-data-list-register-names", CB(handleRegisterListNames));
        m_registerNamesListed = true;
    }

    if (m_gdbAdapter->isTrkAdapter()) {
        // FIXME: remove that special case. This is only to prevent
        // gdb from asking for the values of the fixed point registers
        postCommand("-data-list-register-values x 0 1 2 3 4 5 6 7 8 9 "
                      "10 11 12 13 14 15 25",
                    Discardable, CB(handleRegisterListValues));
    } else {
        postCommand("-data-list-register-values x",
                    Discardable, CB(handleRegisterListValues));
    }
}

void GdbEngine::setRegisterValue(int nr, const QString &value)
{
    Register reg = manager()->registerHandler()->registers().at(nr);
    //qDebug() << "NOT IMPLEMENTED: CHANGE REGISTER " << nr << reg.name << ":"
    //    << value;
    postCommand("-var-delete \"R@\"");
    postCommand("-var-create \"R@\" * $" + reg.name);
    postCommand("-var-assign \"R@\" " + value.toLatin1());
    postCommand("-var-delete \"R@\"");
    //postCommand("-data-list-register-values d",
    //            Discardable, CB(handleRegisterListValues));
    reloadRegisters();
}

void GdbEngine::handleRegisterListNames(const GdbResponse &response)
{
    if (response.resultClass != GdbResultDone) {
        m_registerNamesListed = false;
        return;
    }

    QList<Register> registers;
    foreach (const GdbMi &item, response.data.findChild("register-names").children())
        registers.append(Register(item.data()));

    manager()->registerHandler()->setRegisters(registers);
}

void GdbEngine::handleRegisterListValues(const GdbResponse &response)
{
    if (response.resultClass != GdbResultDone)
        return;

    QList<Register> registers = manager()->registerHandler()->registers();

    // 24^done,register-values=[{number="0",value="0xf423f"},...]
    foreach (const GdbMi &item, response.data.findChild("register-values").children()) {
        int index = item.findChild("number").data().toInt();
        if (index < registers.size()) {
            Register &reg = registers[index];
            QString value = _(item.findChild("value").data());
            reg.changed = (value != reg.value);
            if (reg.changed)
                reg.value = value;
        }
    }
    manager()->registerHandler()->setRegisters(registers);
}


//////////////////////////////////////////////////////////////////////
//
// Thread specific stuff
//
//////////////////////////////////////////////////////////////////////

bool GdbEngine::supportsThreads() const
{
    // FSF gdb 6.3 crashes happily on -thread-list-ids. So don't use it.
    // The test below is a semi-random pick, 6.8 works fine
    return m_isMacGdb || m_gdbVersion > 60500;
}


//////////////////////////////////////////////////////////////////////
//
// Tooltip specific stuff
//
//////////////////////////////////////////////////////////////////////

static QString m_toolTipExpression;
static QPoint m_toolTipPos;

bool GdbEngine::showToolTip()
{
    WatchHandler *handler = manager()->watchHandler();
    WatchModel *model = handler->model(TooltipsWatch);
    QByteArray iname = tooltipINameForExpression(m_toolTipExpression.toLatin1());
    WatchItem *item = model->findItem(iname, model->rootItem());
    if (!item) {
        hideDebuggerToolTip();
        return false;
    }
    QModelIndex index = model->watchIndex(item);
    showDebuggerToolTip(m_toolTipPos, model, index, m_toolTipExpression);
    return true;
}

void GdbEngine::setToolTipExpression(const QPoint &mousePos,
    TextEditor::ITextEditor *editor, int cursorPos)
{
    if (state() != InferiorStopped || !isCppEditor(editor)) {
        //qDebug() << "SUPPRESSING DEBUGGER TOOLTIP, INFERIOR NOT STOPPED/Non Cpp editor";
        return;
    }

    if (theDebuggerBoolSetting(DebugDebuggingHelpers)) {
        // minimize interference
        return;
    }

    m_toolTipPos = mousePos;
    int line, column;
    QString exp = cppExpressionAt(editor, cursorPos, &line, &column);
    if (exp == m_toolTipExpression)
        return;

    m_toolTipExpression = exp;

    // FIXME: enable caching
    //if (showToolTip())
    //    return;

    if (exp.isEmpty() || exp.startsWith(_c('#')))  {
        //QToolTip::hideText();
        return;
    }

    if (!hasLetterOrNumber(exp)) {
        //QToolTip::showText(m_toolTipPos,
        //    tr("'%1' contains no identifier").arg(exp));
        return;
    }

    if (isKeyWord(exp))
        return;

    if (exp.startsWith(_c('"')) && exp.endsWith(_c('"')))  {
        //QToolTip::showText(m_toolTipPos, tr("String literal %1").arg(exp));
        return;
    }

    if (exp.startsWith(__("++")) || exp.startsWith(__("--")))
        exp = exp.mid(2);

    if (exp.endsWith(__("++")) || exp.endsWith(__("--")))
        exp = exp.mid(2);

    if (exp.startsWith(_c('<')) || exp.startsWith(_c('[')))
        return;

    if (hasSideEffects(exp)) {
        //QToolTip::showText(m_toolTipPos,
        //    tr("Cowardly refusing to evaluate expression '%1' "
        //       "with potential side effects").arg(exp));
        return;
    }

    // Gdb crashes when creating a variable object with the name
    // of the type of 'this'
/*
    for (int i = 0; i != m_currentLocals.childCount(); ++i) {
        if (m_currentLocals.childAt(i).exp == "this") {
            qDebug() << "THIS IN ROW" << i;
            if (m_currentLocals.childAt(i).type.startsWith(exp)) {
                QToolTip::showText(m_toolTipPos,
                    tr("%1: type of current 'this'").arg(exp));
                qDebug() << " TOOLTIP CRASH SUPPRESSED";
                return;
            }
            break;
        }
    }
*/

    if (isSynchroneous()) {
        updateLocals(QVariant());
        return;
    }

    WatchData toolTip;
    toolTip.exp = exp.toLatin1();
    toolTip.name = exp;
    toolTip.iname = tooltipINameForExpression(toolTip.exp);
    manager()->watchHandler()->removeData(toolTip.iname);
    manager()->watchHandler()->insertData(toolTip);
}


//////////////////////////////////////////////////////////////////////
//
// Watch specific stuff
//
//////////////////////////////////////////////////////////////////////

static void setWatchDataValue(WatchData &data, const GdbMi &mi,
    int encoding = 0)
{
    if (mi.isValid())
        data.setValue(decodeData(mi.data(), encoding));
    else
        data.setValueNeeded();
}

static void setWatchDataEditValue(WatchData &data, const GdbMi &mi)
{
    if (mi.isValid())
        data.editvalue = mi.data();
}

static void setWatchDataValueToolTip(WatchData &data, const GdbMi &mi,
        int encoding = 0)
{
    if (mi.isValid())
        data.setValueToolTip(decodeData(mi.data(), encoding));
}

static void setWatchDataChildCount(WatchData &data, const GdbMi &mi)
{
    if (mi.isValid())
        data.setHasChildren(mi.data().toInt() > 0);
}

static void setWatchDataValueEnabled(WatchData &data, const GdbMi &mi)
{
    if (mi.data() == "true")
        data.valueEnabled = true;
    else if (mi.data() == "false")
        data.valueEnabled = false;
}

static void setWatchDataValueEditable(WatchData &data, const GdbMi &mi)
{
    if (mi.data() == "true")
        data.valueEditable = true;
    else if (mi.data() == "false")
        data.valueEditable = false;
}

static void setWatchDataExpression(WatchData &data, const GdbMi &mi)
{
    if (mi.isValid())
        data.exp = mi.data();
}

static void setWatchDataAddress(WatchData &data, const GdbMi &mi)
{
    if (mi.isValid()) {
        data.addr = mi.data();
        if (data.exp.isEmpty() && !data.addr.startsWith("$"))
            data.exp = "*(" + gdbQuoteTypes(data.type).toLatin1() + "*)" + data.addr;
    }
}

static void setWatchDataSAddress(WatchData &data, const GdbMi &mi)
{
    if (mi.isValid())
        data.saddr = mi.data();
}

void GdbEngine::setUseDebuggingHelpers(const QVariant &on)
{
    //qDebug() << "SWITCHING ON/OFF DUMPER DEBUGGING:" << on;
    Q_UNUSED(on)
    setTokenBarrier();
    updateLocals();
}

void GdbEngine::setAutoDerefPointers(const QVariant &on)
{
    Q_UNUSED(on)
    setTokenBarrier();
    updateLocals();
}

bool GdbEngine::hasDebuggingHelperForType(const QString &type) const
{
    if (!theDebuggerBoolSetting(UseDebuggingHelpers))
        return false;

    if (m_gdbAdapter->dumperHandling() == AbstractGdbAdapter::DumperNotAvailable) {
        // "call" is not possible in gdb when looking at core files
        return type == __("QString") || type.endsWith(__("::QString"))
            || type == __("QStringList") || type.endsWith(__("::QStringList"));
    }

    if (theDebuggerBoolSetting(DebugDebuggingHelpers)
            && manager()->stackHandler()->isDebuggingDebuggingHelpers())
        return false;

    if (m_debuggingHelperState != DebuggingHelperAvailable)
        return false;

    // simple types
    return m_dumperHelper.type(type) != QtDumperHelper::UnknownType;
}

static inline QString msgRetrievingWatchData(int pending)
{
    return GdbEngine::tr("Retrieving data for watch view (%n requests pending)...", 0, pending);
}

void GdbEngine::runDirectDebuggingHelper(const WatchData &data, bool dumpChildren)
{
    Q_UNUSED(dumpChildren)
    QByteArray type = data.type.toLatin1();
    QByteArray cmd;

    if (type == "QString" || type.endsWith("::QString"))
        cmd = "qdumpqstring (&(" + data.exp + "))";
    else if (type == "QStringList" || type.endsWith("::QStringList"))
        cmd = "qdumpqstringlist (&(" + data.exp + "))";

    QVariant var;
    var.setValue(data);
    postCommand(cmd, WatchUpdate, CB(handleDebuggingHelperValue3), var);

    showStatusMessage(msgRetrievingWatchData(m_pendingRequests + 1), 10000);
}

void GdbEngine::runDebuggingHelper(const WatchData &data0, bool dumpChildren)
{
    if (m_debuggingHelperState != DebuggingHelperAvailable) {
        runDirectDebuggingHelper(data0, dumpChildren);
        return;
    }
    WatchData data = data0;

    // Avoid endless loops created by faulty dumpers.
    QByteArray processedName = QByteArray::number(dumpChildren) + '-' + data.iname;
    if (m_processedNames.contains(processedName)) {
        gdbInputAvailable(LogStatus,
            _("<Breaking endless loop for " + data.iname + ">"));
        data.setAllUnneeded();
        data.setValue(_("<unavailable>"));
        data.setHasChildren(false);
        insertData(data);
        return; 
    }
    m_processedNames.insert(processedName);

    QByteArray params;
    QStringList extraArgs;
    const QtDumperHelper::TypeData td = m_dumperHelper.typeData(data0.type);
    m_dumperHelper.evaluationParameters(data, td, QtDumperHelper::GdbDebugger, &params, &extraArgs);

    //int protocol = (data.iname.startsWith("watch") && data.type == "QImage") ? 3 : 2;
    //int protocol = data.iname.startsWith("watch") ? 3 : 2;
    const int protocol = 2;
    //int protocol = isDisplayedIName(data.iname) ? 3 : 2;

    QByteArray addr;
    if (data.addr.startsWith("0x"))
        addr = "(void*)" + data.addr;
    else if (data.exp.isEmpty()) // happens e.g. for QAbstractItem
        addr = "0";
    else
        addr = "&(" + data.exp + ')';

    sendWatchParameters(params);

    QString cmd;
    QTextStream(&cmd) << "call " << "(void*)qDumpObjectData440(" <<
            protocol << ",0," <<  addr << ',' << (dumpChildren ? "1" : "0")
            << ',' << extraArgs.join(QString(_c(','))) <<  ')';

    postCommand(cmd.toLatin1(), WatchUpdate | NonCriticalResponse);

    showStatusMessage(msgRetrievingWatchData(m_pendingRequests + 1), 10000);

    // retrieve response
    postCommand("p (char*)&qDumpOutBuffer", WatchUpdate,
        CB(handleDebuggingHelperValue2), qVariantFromValue(data));
}

void GdbEngine::createGdbVariable(const WatchData &data)
{
    if (data.iname == "local.flist.0") {
        int i = 1;
        Q_UNUSED(i);
    }
    postCommand("-var-delete \"" + data.iname + '"', WatchUpdate);
    QByteArray exp = data.exp;
    if (exp.isEmpty() && data.addr.startsWith("0x"))
        exp = "*(" + gdbQuoteTypes(data.type).toLatin1() + "*)" + data.addr;
    QVariant val = QVariant::fromValue<WatchData>(data);
    postCommand("-var-create \"" + data.iname + "\" * \"" + exp + '"',
        WatchUpdate, CB(handleVarCreate), val);
}

void GdbEngine::updateSubItem(const WatchData &data0)
{
    WatchData data = data0;
    #if DEBUG_SUBITEM
    qDebug() << "UPDATE SUBITEM:" << data.toString();
    #endif
    QTC_ASSERT(data.isValid(), return);

    // in any case we need the type first
    if (data.isTypeNeeded()) {
        // This should only happen if we don't have a variable yet.
        // Let's play safe, though.
        if (!data.variable.isEmpty()) {
            // Update: It does so for out-of-scope watchers.
            #if 1
            qDebug() << "FIXME: GdbEngine::updateSubItem:"
                 << data.toString() << "should not happen";
            #else
            data.setType(WatchData::msgNotInScope());
            data.setValue(WatchData::msgNotInScope());
            data.setHasChildren(false);
            insertData(data);
            return;
            #endif
        }
        // The WatchVarCreate handler will receive type information
        // and re-insert a WatchData item with correct type, so
        // we will not re-enter this bit.
        // FIXME: Concurrency issues?
        createGdbVariable(data);
        return;
    }

    // we should have a type now. this is relied upon further below
    QTC_ASSERT(!data.type.isEmpty(), return);

    // a common case that can be easily solved
    if (data.isChildrenNeeded() && isPointerType(data.type)
        && !hasDebuggingHelperForType(data.type)) {
        // We sometimes know what kind of children pointers have
        #if DEBUG_SUBITEM
        qDebug() << "IT'S A POINTER";
        #endif
    
        if (theDebuggerBoolSetting(AutoDerefPointers)) {
            // Try automatic dereferentiation
            data.exp = "(*(" + data.exp + "))";
            data.type = data.type + _("."); // FIXME: fragile HACK to avoid recursion
            insertData(data);
        } else {
            data.setChildrenUnneeded();
            insertData(data);
            WatchData data1;
            data1.iname = data.iname + ".*";
            data1.name = QLatin1Char('*') + data.name;
            data1.exp = "(*(" + data.exp + "))";
            data1.type = stripPointerType(data.type);
            data1.setValueNeeded();
            data1.setChildrenUnneeded();
            insertData(data1);
        }
        return;
    }

    if (data.isValueNeeded() && hasDebuggingHelperForType(data.type)) {
        #if DEBUG_SUBITEM
        qDebug() << "UPDATE SUBITEM: CUSTOMVALUE";
        #endif
        runDebuggingHelper(data, manager()->watchHandler()->isExpandedIName(data.iname));
        return;
    }

/*
    if (data.isValueNeeded() && data.exp.isEmpty()) {
        #if DEBUG_SUBITEM
        qDebug() << "UPDATE SUBITEM: NO EXPRESSION?";
        #endif
        data.setError("<no expression given>");
        insertData(data);
        return;
    }
*/

    if (data.isValueNeeded() && data.variable.isEmpty()) {
        #if DEBUG_SUBITEM
        qDebug() << "UPDATE SUBITEM: VARIABLE NEEDED FOR VALUE";
        #endif
        createGdbVariable(data);
        // the WatchVarCreate handler will re-insert a WatchData
        // item, with valueNeeded() set.
        return;
    }

    if (data.isValueNeeded()) {
        QTC_ASSERT(!data.variable.isEmpty(), return); // tested above
        #if DEBUG_SUBITEM
        qDebug() << "UPDATE SUBITEM: VALUE";
        #endif
        QByteArray cmd = "-var-evaluate-expression \"" + data.iname + '"';
        postCommand(cmd, WatchUpdate, CB(handleEvaluateExpression),
            QVariant::fromValue(data));
        return;
    }

    if (data.isChildrenNeeded() && hasDebuggingHelperForType(data.type)) {
        #if DEBUG_SUBITEM
        qDebug() << "UPDATE SUBITEM: CUSTOMVALUE WITH CHILDREN";
        #endif
        runDebuggingHelper(data, true);
        return;
    }

    if (data.isChildrenNeeded() && data.variable.isEmpty()) {
        #if DEBUG_SUBITEM
        qDebug() << "UPDATE SUBITEM: VARIABLE NEEDED FOR CHILDREN";
        #endif
        createGdbVariable(data);
        // the WatchVarCreate handler will re-insert a WatchData
        // item, with childrenNeeded() set.
        return;
    }

    if (data.isChildrenNeeded()) {
        QTC_ASSERT(!data.variable.isEmpty(), return); // tested above
        QByteArray cmd = "-var-list-children --all-values \"" + data.variable + '"';
        postCommand(cmd, WatchUpdate, CB(handleVarListChildren), QVariant::fromValue(data));
        return;
    }

    if (data.isHasChildrenNeeded() && hasDebuggingHelperForType(data.type)) {
        #if DEBUG_SUBITEM
        qDebug() << "UPDATE SUBITEM: CUSTOMVALUE WITH CHILDREN";
        #endif
        runDebuggingHelper(data, manager()->watchHandler()->isExpandedIName(data.iname));
        return;
    }

//#if !X
    if (data.isHasChildrenNeeded() && data.variable.isEmpty()) {
        #if DEBUG_SUBITEM
        qDebug() << "UPDATE SUBITEM: VARIABLE NEEDED FOR CHILDCOUNT";
        #endif
        createGdbVariable(data);
        // the WatchVarCreate handler will re-insert a WatchData
        // item, with childrenNeeded() set.
        return;
    }
//#endif

    if (data.isHasChildrenNeeded()) {
        QTC_ASSERT(!data.variable.isEmpty(), return); // tested above
        QByteArray cmd = "-var-list-children --all-values \"" + data.variable + '"';
        postCommand(cmd, Discardable,
            CB(handleVarListChildren), QVariant::fromValue(data));
        return;
    }

    qDebug() << "FIXME: UPDATE SUBITEM:" << data.toString();
    QTC_ASSERT(false, return);
}

void GdbEngine::updateWatchData(const WatchData &data)
{
    if (isSynchroneous()) {
        // This should only be called for fresh expanded items, not for
        // items that had their children retrieved earlier.
        //qDebug() << "\nUPDATE WATCH DATA: " << data.toString() << "\n";
#if 0
        WatchData data1 = data;
        data1.setAllUnneeded();
        insertData(data1);
        rebuildModel();
#else
        if (data.iname.endsWith("."))
            return;

        // Avoid endless loops created by faulty dumpers.
        QByteArray processedName = "1-" + data.iname;
        //qDebug() << "PROCESSED NAMES: " << processedName << m_processedNames;
        if (m_processedNames.contains(processedName)) {
            WatchData data1 = data;
            gdbInputAvailable(LogStatus,
                _("<Breaking endless loop for " + data.iname + '>'));
            data1.setAllUnneeded();
            data1.setValue(_("<unavailable>"));
            data1.setHasChildren(false);
            insertData(data1);
            return; 
        }
        m_processedNames.insert(processedName);

        updateLocals();
#endif
    } else {
        // Bump requests to avoid model rebuilding during the nested
        // updateWatchModel runs.
        ++m_pendingRequests;
        PENDING_DEBUG("UPDATE WATCH BUMPS PENDING UP TO " << m_pendingRequests);
#if 1
        QMetaObject::invokeMethod(this, "updateWatchDataHelper",
            Qt::QueuedConnection, Q_ARG(WatchData, data));
#else
        updateWatchDataHelper(data);
#endif
    }
}

void GdbEngine::updateWatchDataHelper(const WatchData &data)
{
    //m_pendingRequests = 0;
    PENDING_DEBUG("UPDATE WATCH DATA");
    #if DEBUG_PENDING
    //qDebug() << "##############################################";
    qDebug() << "UPDATE MODEL, FOUND INCOMPLETE:";
    //qDebug() << data.toString();
    #endif

    updateSubItem(data);
    //PENDING_DEBUG("INTERNAL TRIGGERING UPDATE WATCH MODEL");
    --m_pendingRequests;
    PENDING_DEBUG("UPDATE WATCH DONE BUMPS PENDING DOWN TO " << m_pendingRequests);
    if (m_pendingRequests <= 0)
        rebuildModel();
}

void GdbEngine::rebuildModel()
{
    static int count = 0;
    ++count;
    if (!isSynchroneous())
        m_processedNames.clear();
    PENDING_DEBUG("REBUILDING MODEL" << count);
    gdbInputAvailable(LogStatus, _("<Rebuild Watchmodel %1>").arg(count));
    showStatusMessage(tr("Finished retrieving data."), 400);
    manager()->watchHandler()->endCycle();
    showToolTip();
}

static inline double getDumperVersion(const GdbMi &contents)
{
    const GdbMi dumperVersionG = contents.findChild("dumperversion");
    if (dumperVersionG.type() != GdbMi::Invalid) {
        bool ok;
        const double v = QString::fromAscii(dumperVersionG.data()).toDouble(&ok);
        if (ok)
            return v;
    }
    return 1.0;
}

void GdbEngine::handleQueryDebuggingHelper(const GdbResponse &response)
{
    const double dumperVersionRequired = 1.0;
    //qDebug() << "DATA DUMPER TRIAL:" << response.toString();

    GdbMi contents;
    QTC_ASSERT(parseConsoleStream(response, &contents), qDebug() << response.toString());
    const bool ok = m_dumperHelper.parseQuery(contents, QtDumperHelper::GdbDebugger)
        && m_dumperHelper.typeCount();
    if (ok) {
        // Get version and sizes from dumpers. Expression cache
        // currently causes errors.
        const double dumperVersion = getDumperVersion(contents);
        if (dumperVersion < dumperVersionRequired) {
            manager()->showQtDumperLibraryWarning(
                QtDumperHelper::msgDumperOutdated(dumperVersionRequired, dumperVersion));
            m_debuggingHelperState = DebuggingHelperUnavailable;
            return;
        }
        m_debuggingHelperState = DebuggingHelperAvailable;
        const QString successMsg = tr("Dumper version %1, %n custom dumpers found.",
            0, m_dumperHelper.typeCount()).arg(dumperVersion);
        showStatusMessage(successMsg);
    } else {
        if (!m_dumperInjectionLoad) // Retry if thread has not terminated yet.
            m_debuggingHelperState = DebuggingHelperUnavailable;
        showStatusMessage(tr("Debugging helpers not found."));
    }
    //qDebug() << m_dumperHelper.toString(true);
    //qDebug() << m_availableSimpleDebuggingHelpers << "DATA DUMPERS AVAILABLE";
}

static inline QByteArray arrayFillCommand(const char *array, const QByteArray &params)
{
    char buf[50];
    sprintf(buf, "set {char[%d]} &%s = {", params.size(), array);
    QByteArray encoded;
    encoded.append(buf);
    const int size = params.size();
    for (int i = 0; i != size; ++i) {
        sprintf(buf, "%d,", int(params[i]));
        encoded.append(buf);
    }
    encoded[encoded.size() - 1] = '}';
    return encoded;
}

void GdbEngine::sendWatchParameters(const QByteArray &params0)
{
    QByteArray params = params0;
    params.append('\0');
    const QByteArray inBufferCmd = arrayFillCommand("qDumpInBuffer", params);

    params.replace('\0','!');
    gdbInputAvailable(LogMisc, QString::fromUtf8(params));

    params.clear();
    params.append('\0');
    const QByteArray outBufferCmd = arrayFillCommand("qDumpOutBuffer", params);

    postCommand(inBufferCmd);
    postCommand(outBufferCmd);
}

void GdbEngine::handleVarAssign(const GdbResponse &)
{
    // Everything might have changed, force re-evaluation.
    // FIXME: Speed this up by re-using variables and only
    // marking values as 'unknown'
    setTokenBarrier();
    updateLocals();
}

// Find the "type" and "displayedtype" children of root and set up type.
void GdbEngine::setWatchDataType(WatchData &data, const GdbMi &item)
{
    if (item.isValid()) {
        const QString miData = _(item.data());
        if (!data.framekey.isEmpty())
            m_varToType[data.framekey] = miData;
        data.setType(miData);
    } else if (data.type.isEmpty()) {
        data.setTypeNeeded();
    }
}

void GdbEngine::setWatchDataDisplayedType(WatchData &data, const GdbMi &item)
{
    if (item.isValid())
        data.displayedType = _(item.data());
}

void GdbEngine::handleVarCreate(const GdbResponse &response)
{
    WatchData data = response.cookie.value<WatchData>();
    // happens e.g. when we already issued a var-evaluate command
    if (!data.isValid())
        return;
    //qDebug() << "HANDLE VARIABLE CREATION:" << data.toString();
    if (response.resultClass == GdbResultDone) {
        data.variable = data.iname;
        setWatchDataType(data, response.data.findChild("type"));
        if (manager()->watchHandler()->isExpandedIName(data.iname)
                && !response.data.findChild("children").isValid())
            data.setChildrenNeeded();
        else
            data.setChildrenUnneeded();
        setWatchDataChildCount(data, response.data.findChild("numchild"));
        insertData(data);
    } else {
        data.setError(QString::fromLocal8Bit(response.data.findChild("msg").data()));
        if (data.isWatcher()) {
            data.value = WatchData::msgNotInScope();
            data.type = _(" ");
            data.setAllUnneeded();
            data.setHasChildren(false);
            data.valueEnabled = false;
            data.valueEditable = false;
            insertData(data);
        }
    }
}

void GdbEngine::handleEvaluateExpression(const GdbResponse &response)
{
    WatchData data = response.cookie.value<WatchData>();
    QTC_ASSERT(data.isValid(), qDebug() << "HUH?");
    if (response.resultClass == GdbResultDone) {
        //if (col == 0)
        //    data.name = response.data.findChild("value").data();
        //else
            setWatchDataValue(data, response.data.findChild("value"));
    } else {
        data.setError(QString::fromLocal8Bit(response.data.findChild("msg").data()));
    }
    //qDebug() << "HANDLE EVALUATE EXPRESSION:" << data.toString();
    insertData(data);
    //updateWatchModel2();
}

void GdbEngine::handleDebuggingHelperSetup(const GdbResponse &response)
{
    //qDebug() << "CUSTOM SETUP RESULT:" << response.toString();
    if (response.resultClass == GdbResultDone) {
    } else {
        QString msg = QString::fromLocal8Bit(response.data.findChild("msg").data());
        //qDebug() << "CUSTOM DUMPER SETUP ERROR MESSAGE:" << msg;
        showStatusMessage(tr("Custom dumper setup: %1").arg(msg), 10000);
    }
}

void GdbEngine::handleDebuggingHelperValue2(const GdbResponse &response)
{
    WatchData data = response.cookie.value<WatchData>();
    QTC_ASSERT(data.isValid(), return);

    // The real dumper might have aborted without giving any answers.
    // Remove traces of the question, too.
    if (m_cookieForToken.contains(response.token - 1)) {
        m_cookieForToken.remove(response.token - 1);
        debugMessage(_("DETECTING LOST COMMAND %1").arg(response.token - 1));
        --m_pendingRequests;
        data.setError(WatchData::msgNotInScope());
        insertData(data);
        return;
    }

    //qDebug() << "CUSTOM VALUE RESULT:" << response.toString();
    //qDebug() << "FOR DATA:" << data.toString() << response.resultClass;
    if (response.resultClass != GdbResultDone) {
        qDebug() << "STRANGE CUSTOM DUMPER RESULT DATA:" << data.toString();
        return;
    }

    GdbMi contents;
    if (!parseConsoleStream(response, &contents)) {
        data.setError(WatchData::msgNotInScope());
        insertData(data);
        return;
    }

    setWatchDataType(data, response.data.findChild("type"));
    setWatchDataDisplayedType(data, response.data.findChild("displaytype"));
    QList<WatchData> list;
    handleChildren(data, contents, &list);
    //for (int i = 0; i != list.size(); ++i)
    //    qDebug() << "READ: " << list.at(i).toString();
    manager()->watchHandler()->insertBulkData(list);
}

void GdbEngine::handleChildren(const WatchData &data0, const GdbMi &item,
    QList<WatchData> *list)
{
    //qDebug() << "HANDLE CHILDREN: " << data0.toString() << item.toString();
    WatchData data = data0;
    if (!manager()->watchHandler()->isExpandedIName(data.iname))
        data.setChildrenUnneeded();

    GdbMi children = item.findChild("children");
    if (children.isValid() || !manager()->watchHandler()->isExpandedIName(data.iname))
        data.setChildrenUnneeded();

    if (manager()->watchHandler()->isDisplayedIName(data.iname)) {
        GdbMi editvalue = item.findChild("editvalue");
        if (editvalue.isValid()) {
            setWatchDataEditValue(data, editvalue);
            manager()->watchHandler()->showEditValue(data);
        }
    }
    setWatchDataType(data, item.findChild("type"));
    setWatchDataEditValue(data, item.findChild("editvalue"));
    setWatchDataExpression(data, item.findChild("exp"));
    setWatchDataChildCount(data, item.findChild("numchild"));
    setWatchDataValue(data, item.findChild("value"),
        item.findChild("valueencoded").data().toInt());
    setWatchDataAddress(data, item.findChild("addr"));
    setWatchDataSAddress(data, item.findChild("saddr"));
    setWatchDataValueToolTip(data, item.findChild("valuetooltip"),
        item.findChild("valuetooltipencoded").data().toInt());
    setWatchDataValueEnabled(data, item.findChild("valueenabled"));
    setWatchDataValueEditable(data, item.findChild("valueeditable"));
    //qDebug() << "\nAPPEND TO LIST: " << data.toString() << "\n";
    list->append(data);

    // try not to repeat data too often
    WatchData childtemplate;
    setWatchDataType(childtemplate, item.findChild("childtype"));
    setWatchDataChildCount(childtemplate, item.findChild("childnumchild"));
    //qDebug() << "CHILD TEMPLATE:" << childtemplate.toString();

    int i = 0;
    foreach (GdbMi child, children.children()) {
        WatchData data1 = childtemplate;
        GdbMi name = child.findChild("name");
        if (name.isValid())
            data1.name = _(name.data());
        else
            data1.name = QString::number(i);
        GdbMi iname = child.findChild("iname");
        if (iname.isValid())
            data1.iname = iname.data();
        else
            data1.iname = data.iname + '.' + data1.name.toLatin1();
        if (!data1.name.isEmpty() && data1.name.at(0).isDigit())
            data1.name = _c('[') + data1.name + _c(']');
        QByteArray key = child.findChild("key").data();
        if (!key.isEmpty()) {
            int encoding = child.findChild("keyencoded").data().toInt();
            QString skey = decodeData(key, encoding);
            if (skey.size() > 13) {
                skey = skey.left(12);
                skey += _("...");
            }
            //data1.name += " (" + skey + ")";
            data1.name = skey;
        }
        handleChildren(data1, child, list);
        ++i;
    }
}

void GdbEngine::handleDebuggingHelperValue3(const GdbResponse &response)
{
    if (response.resultClass == GdbResultDone) {
        WatchData data = response.cookie.value<WatchData>();
        QByteArray out = response.data.findChild("consolestreamoutput").data();
        while (out.endsWith(' ') || out.endsWith('\n'))
            out.chop(1);
        QList<QByteArray> list = out.split(' ');
        //qDebug() << "RECEIVED" << response.toString() << "FOR" << data0.toString()
        //    <<  " STREAM:" << out;
        if (list.isEmpty()) {
            //: Value for variable
            data.setError(WatchData::msgNotInScope());
            data.setAllUnneeded();
            insertData(data);
        } else if (data.type == __("QString")
                || data.type.endsWith(__("::QString"))) {
            QList<QByteArray> list = out.split(' ');
            QString str;
            int l = out.isEmpty() ? 0 : list.size();
            for (int i = 0; i < l; ++i)
                 str.append(list.at(i).toInt());
            data.setValue(_c('"') + str + _c('"'));
            data.setHasChildren(false);
            data.setAllUnneeded();
            insertData(data);
        } else if (data.type == __("QStringList")
                || data.type.endsWith(__("::QStringList"))) {
            if (out.isEmpty()) {
                data.setValue(tr("<0 items>"));
                data.setHasChildren(false);
                data.setAllUnneeded();
                insertData(data);
            } else {
                int l = list.size();
                //: In string list
                data.setValue(tr("<%n items>", 0, l));
                data.setHasChildren(!list.empty());
                data.setAllUnneeded();
                insertData(data);
                for (int i = 0; i < l; ++i) {
                    WatchData data1;
                    data1.name = _("[%1]").arg(i);
                    data1.type = data.type.left(data.type.size() - 4);
                    data1.iname = data.iname + '.' + QByteArray::number(i);
                    data1.addr = list.at(i);
                    data1.exp = "((" + gdbQuoteTypes(data1.type).toLatin1() + "*)" + data1.addr + ")";
                    data1.setHasChildren(false);
                    data1.setValueNeeded();
                    QByteArray cmd = "qdumpqstring (" + data1.exp + ')';
                    QVariant var;
                    var.setValue(data1);
                    postCommand(cmd, WatchUpdate, CB(handleDebuggingHelperValue3), var);
                }
            }
        } else {
            //: Value for variable
            data.setError(WatchData::msgNotInScope());
            data.setAllUnneeded();
            insertData(data);
        }
    } else {
        WatchData data = response.cookie.value<WatchData>();
        data.setError(WatchData::msgNotInScope());
        data.setAllUnneeded();
        insertData(data);
    }
}

void GdbEngine::updateLocals(const QVariant &cookie)
{
    m_pendingRequests = 0;
    if (isSynchroneous()) {
        m_processedNames.clear();
        manager()->watchHandler()->beginCycle();
        //m_toolTipExpression.clear();
        WatchHandler *handler = m_manager->watchHandler();

        QByteArray expanded;
        QSet<QByteArray> expandedINames = handler->expandedINames();
        QSetIterator<QByteArray> jt(expandedINames);
        while (jt.hasNext()) {
            expanded.append(jt.next());
            expanded.append(',');
        }
        if (expanded.isEmpty())
            expanded.append("defaults,");
        expanded.chop(1);

        QByteArray watchers;
        if (!m_toolTipExpression.isEmpty())
            watchers += m_toolTipExpression.toLatin1()
                + "#" + tooltipINameForExpression(m_toolTipExpression.toLatin1());

        QHash<QByteArray, int> watcherNames = handler->watcherNames();
        QHashIterator<QByteArray, int> it(watcherNames);
        while (it.hasNext()) {
            it.next();
            if (!watchers.isEmpty())
                watchers += "##";
            if (it.key() == WatchHandler::watcherEditPlaceHolder().toLatin1())
                watchers += "<Edit>#watch." + QByteArray::number(it.value());
            else
                watchers += it.key() + "#watch." + QByteArray::number(it.value());
        }

        QByteArray options;
        if (theDebuggerBoolSetting(UseDebuggingHelpers))
            options += "fancy,";
        if (theDebuggerBoolSetting(AutoDerefPointers))
            options += "autoderef,";
        if (options.isEmpty())
            options += "defaults,";
        options.chop(1);

        postCommand("-interpreter-exec console \"bb "
            + options + ' ' + expanded + ' ' + watchers.toHex() + '"',
            Discardable,
            CB(handleStackFrame));
    } else {
        m_processedNames.clear();

        PENDING_DEBUG("\nRESET PENDING");
        //m_toolTipCache.clear();
        m_toolTipExpression.clear();
        manager()->watchHandler()->beginCycle();

        // Asynchronous load of injected library, initialize in first stop
        if (m_dumperInjectionLoad && m_debuggingHelperState == DebuggingHelperLoadTried
                && m_dumperHelper.typeCount() == 0
                && inferiorPid() > 0)
            tryQueryDebuggingHelpers();

        QByteArray level = QByteArray::number(currentFrame());
        // '2' is 'list with type and value'
        QByteArray cmd = "-stack-list-arguments 2 " + level + ' ' + level;
        postCommand(cmd, WatchUpdate, CB(handleStackListArguments));
        // '2' is 'list with type and value'
        postCommand("-stack-list-locals 2", WatchUpdate,
            CB(handleStackListLocals), cookie); // stage 2/2
    }
}

void GdbEngine::handleStackFrame(const GdbResponse &response)
{
    if (response.resultClass == GdbResultDone) {
        QByteArray out = response.data.findChild("consolestreamoutput").data();
        while (out.endsWith(' ') || out.endsWith('\n'))
            out.chop(1);
        //qDebug() << "SECOND CHUNK: " << out;
        int pos = out.indexOf("data=");
        if (pos != 0) {
            qDebug() << "DISCARDING JUNK AT BEGIN OF RESPONSE: "
                << out.left(pos);
            out = out.mid(pos);
        }
        GdbMi all;
        all.fromStringMultiple(out);
        //qDebug() << "ALL: " << all.toString();
        
        GdbMi data = all.findChild("data");
        QList<WatchData> list;
        foreach (const GdbMi &child, data.children()) {
            WatchData dummy;
            dummy.iname = child.findChild("iname").data();
            dummy.name = _(child.findChild("name").data());
            //qDebug() << "CHILD: " << child.toString();
            handleChildren(dummy, child, &list);
        }
        manager()->watchHandler()->insertBulkData(list);
        //for (int i = 0; i != list.size(); ++i)
        //    qDebug() << "LOCAL: " << list.at(i).toString();

        PENDING_DEBUG("AFTER handleStackFrame()");
        // FIXME: This should only be used when updateLocals() was
        // triggered by expanding an item in the view.
        if (m_pendingRequests <= 0) {
            PENDING_DEBUG("\n\n ....  AND TRIGGERS MODEL UPDATE\n");
            rebuildModel();
        }
    } else {
        QTC_ASSERT(false, /**/);
    }
}

void GdbEngine::handleStackListArguments(const GdbResponse &response)
{
    // stage 1/2

    // Linux:
    // 12^done,stack-args=
    //   [frame={level="0",args=[
    //     {name="argc",type="int",value="1"},
    //     {name="argv",type="char **",value="(char **) 0x7..."}]}]
    // Mac:
    // 78^done,stack-args=
    //    {frame={level="0",args={
    //      varobj=
    //        {exp="this",value="0x38a2fab0",name="var21",numchild="3",
    //             type="CurrentDocumentFind *  const",typecode="PTR",
    //             dynamic_type="",in_scope="true",block_start_addr="0x3938e946",
    //             block_end_addr="0x3938eb2d"},
    //      varobj=
    //         {exp="before",value="@0xbfffb9f8: {d = 0x3a7f2a70}",
    //              name="var22",numchild="1",type="const QString  ...} }}}
    //
    // In both cases, iterating over the children of stack-args/frame/args
    // is ok.
    m_currentFunctionArgs.clear();
    if (response.resultClass == GdbResultDone) {
        const GdbMi list = response.data.findChild("stack-args");
        const GdbMi frame = list.findChild("frame");
        const GdbMi args = frame.findChild("args");
        m_currentFunctionArgs = args.children();
    } else {
        qDebug() << "FIXME: GdbEngine::handleStackListArguments: should not happen"
            << response.toString();
    }
}

void GdbEngine::handleStackListLocals(const GdbResponse &response)
{
    // stage 2/2

    // There could be shadowed variables
    QList<GdbMi> locals = response.data.findChild("locals").children();
    locals += m_currentFunctionArgs;
    QMap<QByteArray, int> seen;
    // If desired, retrieve list of uninitialized variables looking at
    // the current frame. This is invoked first time after a stop from
    // handleStop1, which passes on the frame as cookie. The whole stack
    // is not known at this point.
    QStringList uninitializedVariables;
    if (theDebuggerAction(UseCodeModel)->isChecked()) {
        const StackFrame frame = qVariantCanConvert<Debugger::Internal::StackFrame>(response.cookie) ?
                                 qVariantValue<Debugger::Internal::StackFrame>(response.cookie) :
                                 m_manager->stackHandler()->currentFrame();
        if (frame.isUsable())
            getUninitializedVariables(m_manager->cppCodeModelSnapshot(),
                                      frame.function, frame.file, frame.line,
                                      &uninitializedVariables);
    }
    QList<WatchData> list;
    foreach (const GdbMi &item, locals) {
        const WatchData data = localVariable(item, uninitializedVariables, &seen);
        if (data.isValid())
            list.push_back(data);
    }
    manager()->watchHandler()->insertBulkData(list);
    manager()->watchHandler()->updateWatchers();
}

// Parse a local variable from GdbMi
WatchData GdbEngine::localVariable(const GdbMi &item,
                                   const QStringList &uninitializedVariables,
                                   QMap<QByteArray, int> *seen)
{
    // Local variables of inlined code are reported as
    // 26^done,locals={varobj={exp="this",value="",name="var4",exp="this",
    // numchild="1",type="const QtSharedPointer::Basic<CPlusPlus::..."}}
    // We do not want these at all. Current hypotheses is that those
    // "spurious" locals have _two_ "exp" field. Try to filter them:
    QByteArray name;
    if (m_isMacGdb) {
        int numExps = 0;
        foreach (const GdbMi &child, item.children())
            numExps += int(child.name() == "exp");
        if (numExps > 1)
            return WatchData();
        name = item.findChild("exp").data();
    } else {
        name = item.findChild("name").data();
    }
    const QMap<QByteArray, int>::iterator it  = seen->find(name);
    if (it != seen->end()) {
        const int n = it.value();
        ++(it.value());
        WatchData data;
        QString nam = _(name);
        data.iname = "local." + name + QByteArray::number(n + 1);
        //: Variable %1 is the variable name, %2 is a simple count
        data.name = WatchData::shadowedName(nam, n);
        if (uninitializedVariables.contains(data.name)) {
            data.setError(WatchData::msgNotInScope());
            return data;
        }
        //: Type of local variable or parameter shadowed by another        
        //: variable of the same name in a nested block.
        setWatchDataValue(data, item.findChild("value"));
        data.setType(GdbEngine::tr("<shadowed>"));        
        data.setHasChildren(false);
        return data;
    }
    seen->insert(name, 1);
    WatchData data;
    QString nam = _(name);
    data.iname = "local." + name;
    data.name = nam;
    data.exp = name;
    data.framekey = m_currentFrame + data.name;
    setWatchDataType(data, item.findChild("type"));
    if (uninitializedVariables.contains(data.name)) {
        data.setError(WatchData::msgNotInScope());
        return data;
    }
    if (isSynchroneous()) {
        setWatchDataValue(data, item.findChild("value"),
                          item.findChild("valueencoded").data().toInt());
        // We know that the complete list of children is
        // somewhere in the response.
        data.setChildrenUnneeded();
    } else {
        // set value only directly if it is simple enough, otherwise
        // pass through the insertData() machinery
        if (isIntOrFloatType(data.type) || isPointerType(data.type))
            setWatchDataValue(data, item.findChild("value"));
        if (isSymbianIntType(data.type)) {
            setWatchDataValue(data, item.findChild("value"));
            data.setHasChildren(false);
        }
    }

    if (!m_manager->watchHandler()->isExpandedIName(data.iname))
        data.setChildrenUnneeded();
    if (isPointerType(data.type) || data.name == __("this"))
        data.setHasChildren(true);
    return data;
}

void GdbEngine::insertData(const WatchData &data0)
{
    PENDING_DEBUG("INSERT DATA" << data0.toString());
    WatchData data = data0;
    if (data.value.startsWith(__("mi_cmd_var_create:"))) {
        qDebug() << "BOGUS VALUE:" << data.toString();
        return;
    }
    manager()->watchHandler()->insertData(data);
}

void GdbEngine::handleVarListChildrenHelper(const GdbMi &item,
    const WatchData &parent)
{
    //qDebug() <<  "VAR_LIST_CHILDREN: PARENT" << parent.toString();
    //qDebug() <<  "VAR_LIST_CHILDREN: ITEM" << item.toString();
    QByteArray exp = item.findChild("exp").data();
    QByteArray name = item.findChild("name").data();
    if (isAccessSpecifier(exp)) {
        // suppress 'private'/'protected'/'public' level
        WatchData data;
        data.variable = name;
        data.iname = parent.iname;
        //data.iname = data.variable;
        data.exp = parent.exp;
        data.setTypeUnneeded();
        data.setValueUnneeded();
        data.setHasChildrenUnneeded();
        data.setChildrenUnneeded();
        //qDebug() << "DATA" << data.toString();
        QByteArray cmd = "-var-list-children --all-values \"" + data.variable + '"';
        //iname += '.' + exp;
        postCommand(cmd, WatchUpdate,
            CB(handleVarListChildren), QVariant::fromValue(data));
    } else if (item.findChild("numchild").data() == "0") {
        // happens for structs without data, e.g. interfaces.
        WatchData data;
        data.name = _(exp);
        data.iname = parent.iname + '.' + data.name.toLatin1();
        data.variable = name;
        setWatchDataType(data, item.findChild("type"));
        setWatchDataValue(data, item.findChild("value"));
        setWatchDataAddress(data, item.findChild("addr"));
        setWatchDataSAddress(data, item.findChild("saddr"));
        data.setHasChildren(false);
        insertData(data);
    } else if (parent.iname.endsWith('.')) {
        // Happens with anonymous unions
        WatchData data;
        data.iname = name;
        QByteArray cmd = "-var-list-children --all-values \"" + data.variable + '"';
        postCommand(cmd, WatchUpdate,
            CB(handleVarListChildren), QVariant::fromValue(data));
    } else if (exp == "staticMetaObject") {
        //    && item.findChild("type").data() == "const QMetaObject")
        // FIXME: Namespaces?
        // { do nothing }    FIXME: make configurable?
        // special "clever" hack to avoid clutter in the GUI.
        // I am not sure this is a good idea...
    } else {
        WatchData data;
        data.iname = parent.iname + '.' + exp;
        data.variable = name;
        setWatchDataType(data, item.findChild("type"));
        setWatchDataValue(data, item.findChild("value"));
        setWatchDataAddress(data, item.findChild("addr"));
        setWatchDataSAddress(data, item.findChild("saddr"));
        setWatchDataChildCount(data, item.findChild("numchild"));
        if (!manager()->watchHandler()->isExpandedIName(data.iname))
            data.setChildrenUnneeded();

        data.name = _(exp);
        if (data.type == data.name) {
            if (isPointerType(parent.type)) {
                data.exp = "*(" + parent.exp + ')';
                data.name = _("*") + parent.name;
            } else {
                // A type we derive from? gdb crashes when creating variables here
                data.exp = parent.exp;
            }
        } else if (exp.startsWith("*")) {
            // A pointer
            data.exp = "*(" + parent.exp + ')';
        } else if (startsWithDigit(data.name)) {
            // An array. No variables needed?
            data.name = _c('[') + data.name + _c(']');
            data.exp = parent.exp + '[' + exp + ']';
        } else if (0 && parent.name.endsWith(_c('.'))) {
            // Happens with anonymous unions
            data.exp = parent.exp + data.name.toLatin1();
            //data.name = "<anonymous union>";
        } else if (exp.isEmpty()) {
            // Happens with anonymous unions
            data.exp = parent.exp;
            data.name = tr("<n/a>");
            data.iname = parent.iname + ".@";
            data.type = tr("<anonymous union>");
        } else {
            // A structure. Hope there's nothing else...
            data.exp = parent.exp + '.' + data.name.toLatin1();
        }

        if (hasDebuggingHelperForType(data.type)) {
            // we do not trust gdb if we have a custom dumper
            data.setValueNeeded();
            data.setHasChildrenNeeded();
        }

        //qDebug() <<  "VAR_LIST_CHILDREN: PARENT 3" << parent.toString();
        //qDebug() <<  "VAR_LIST_CHILDREN: APPENDEE" << data.toString();
        insertData(data);
    }
}

void GdbEngine::handleVarListChildren(const GdbResponse &response)
{
    //WatchResultCounter dummy(this, WatchVarListChildren);
    WatchData data = response.cookie.value<WatchData>();
    if (!data.isValid())
        return;
    if (response.resultClass == GdbResultDone) {
        //qDebug() <<  "VAR_LIST_CHILDREN: PARENT" << data.toString();
        GdbMi children = response.data.findChild("children");

        foreach (const GdbMi &child, children.children())
            handleVarListChildrenHelper(child, data);

        if (children.children().isEmpty()) {
            // happens e.g. if no debug information is present or
            // if the class really has no children
            WatchData data1;
            data1.iname = data.iname + ".child";
            //: About variable's value
            data1.value = tr("<no information>");
            data1.hasChildren = false;
            data1.setAllUnneeded();
            insertData(data1);
            data.setAllUnneeded();
            insertData(data);
        } else if (data.variable.endsWith("private")
                || data.variable.endsWith("protected")
                || data.variable.endsWith("public")) {
            // this skips the spurious "public", "private" etc levels
            // gdb produces
        } else {
            data.setChildrenUnneeded();
            insertData(data);
        }
    } else {
        data.setError(QString::fromLocal8Bit(response.data.findChild("msg").data()));
    }
}

#if 0
void GdbEngine::handleChangedItem(QStandardItem *item)
{
    // HACK: Just store the item for the slot
    //  handleChangedItem(QWidget *widget) below.
    QModelIndex index = item->index().sibling(item->index().row(), 0);
    //WatchData data = m_currentSet.takeData(iname);
    //m_editedData = inameFromItem(m_model.itemFromIndex(index)).exp;
    //qDebug() << "HANDLE CHANGED EXPRESSION:" << m_editedData;
}
#endif

void GdbEngine::assignValueInDebugger(const QString &expression, const QString &value)
{
    postCommand("-var-delete assign");
    postCommand("-var-create assign * " + expression.toLatin1());
    postCommand("-var-assign assign " + value.toLatin1(), Discardable, CB(handleVarAssign));
}

QString GdbEngine::qtDumperLibraryName() const
{
    return m_manager->qtDumperLibraryName();
}

bool GdbEngine::checkDebuggingHelpers()
{
    if (!manager()->qtDumperLibraryEnabled())
        return false;
    const QString lib = qtDumperLibraryName();
    //qDebug() << "DUMPERLIB:" << lib;
    const QFileInfo fi(lib);
    if (!fi.exists()) {
        const QStringList &locations = manager()->qtDumperLibraryLocations();
        const QString loc = locations.join(QLatin1String(", "));
        const QString msg = tr("The debugging helper library was not found at %1.").arg(loc);
        debugMessage(msg);
        manager()->showQtDumperLibraryWarning(msg);
        return false;
    }
    return true;
}

void GdbEngine::setDebuggingHelperState(DebuggingHelperState s)
{
    m_debuggingHelperState = s;
}

void GdbEngine::tryLoadDebuggingHelpers()
{
    if (isSynchroneous())
        return;
    switch (m_debuggingHelperState) {
    case DebuggingHelperUninitialized:
        break;
    case DebuggingHelperLoadTried:
        tryQueryDebuggingHelpers();
        return;
    case DebuggingHelperAvailable:
    case DebuggingHelperUnavailable:
        return;
    }

    if (m_gdbAdapter->dumperHandling() == AbstractGdbAdapter::DumperNotAvailable) {
        // Load at least gdb macro based dumpers.
        QFile file(_(":/gdb/gdbmacros.txt"));
        file.open(QIODevice::ReadOnly);
        QByteArray contents = file.readAll(); 
        m_debuggingHelperState = DebuggingHelperLoadTried;
        postCommand(contents);
        return;
    }
    if (m_dumperInjectionLoad && inferiorPid() <= 0) // Need PID to inject
        return;

    PENDING_DEBUG("TRY LOAD CUSTOM DUMPERS");
    m_debuggingHelperState = DebuggingHelperUnavailable;
    if (!checkDebuggingHelpers())
        return;

    m_debuggingHelperState = DebuggingHelperLoadTried;
    QByteArray dlopenLib;
    if (startParameters().startMode == StartRemote)
        dlopenLib = startParameters().remoteDumperLib.toLocal8Bit();
    else
        manager()->qtDumperLibraryName().toLocal8Bit();
#if defined(Q_OS_WIN)
    if (m_dumperInjectionLoad) {
        /// Launch asynchronous remote thread to load.
        SharedLibraryInjector injector(inferiorPid());
        QString errorMessage;
        const QString dlopenLibString = _(dlopenLib);
        if (injector.remoteInject(dlopenLibString, false, &errorMessage)) {
            debugMessage(_("Dumper injection loading triggered (%1)...").
                         arg(dlopenLibString));
        } else {
            debugMessage(_("Dumper loading (%1) failed: %2").
                         arg(dlopenLibString, errorMessage));
            debugMessage(errorMessage);
            manager()->showQtDumperLibraryWarning(errorMessage);
            m_debuggingHelperState = DebuggingHelperUnavailable;
            return;
        }
    } else {
        debugMessage(_("Loading dumpers via debugger call (%1)...").
                     arg(_(dlopenLib)));
        postCommand("sharedlibrary .*"); // for LoadLibraryA
        //postCommand("handle SIGSEGV pass stop print");
        //postCommand("set unwindonsignal off");
        postCommand("call LoadLibraryA(\"" + GdbMi::escapeCString(dlopenLib) + "\")",
                    CB(handleDebuggingHelperSetup));
        postCommand("sharedlibrary " + dotEscape(dlopenLib));
    }
#elif defined(Q_OS_MAC)
    //postCommand("sharedlibrary libc"); // for malloc
    //postCommand("sharedlibrary libdl"); // for dlopen
    postCommand("call (void)dlopen(\"" + GdbMi::escapeCString(dlopenLib)
                + "\", " STRINGIFY(RTLD_NOW) ")",
        CB(handleDebuggingHelperSetup));
    //postCommand("sharedlibrary " + dotEscape(dlopenLib));
#else
    //postCommand("p dlopen");
    postCommand("sharedlibrary libc"); // for malloc
    postCommand("sharedlibrary libdl"); // for dlopen
    postCommand("call (void*)dlopen(\"" + GdbMi::escapeCString(dlopenLib)
                + "\", " STRINGIFY(RTLD_NOW) ")",
        CB(handleDebuggingHelperSetup));
    // some older systems like CentOS 4.6 prefer this:
    postCommand("call (void*)__dlopen(\"" + GdbMi::escapeCString(dlopenLib)
                + "\", " STRINGIFY(RTLD_NOW) ")",
        CB(handleDebuggingHelperSetup));
    postCommand("sharedlibrary " + dotEscape(dlopenLib));
#endif
    if (!m_dumperInjectionLoad)
        tryQueryDebuggingHelpers();
}

void GdbEngine::tryQueryDebuggingHelpers()
{
    // retrieve list of dumpable classes
    postCommand("call (void*)qDumpObjectData440(1,0,0,0,0,0,0,0)");
    postCommand("p (char*)&qDumpOutBuffer", CB(handleQueryDebuggingHelper));
}

void GdbEngine::recheckDebuggingHelperAvailability()
{
    if (m_gdbAdapter->dumperHandling() != AbstractGdbAdapter::DumperNotAvailable) {
        // retrieve list of dumpable classes
        postCommand("call (void*)qDumpObjectData440(1,0,0,0,0,0,0,0)");
        postCommand("p (char*)&qDumpOutBuffer", CB(handleQueryDebuggingHelper));
    }
}

void GdbEngine::watchPoint(const QPoint &pnt)
{
    //qDebug() << "WATCH " << pnt;
    QByteArray x = QByteArray::number(pnt.x());
    QByteArray y = QByteArray::number(pnt.y());
    postCommand("call (void*)watchPoint(" + x + ',' + y + ')',
        NeedsStop, CB(handleWatchPoint));
}

void GdbEngine::handleWatchPoint(const GdbResponse &response)
{
    //qDebug() << "HANDLE WATCH POINT:" << response.toString();
    if (response.resultClass == GdbResultDone) {
        GdbMi contents = response.data.findChild("consolestreamoutput");
        // "$5 = (void *) 0xbfa7ebfc\n"
        QString str = _(parsePlainConsoleStream(response));
        // "(void *) 0xbfa7ebfc"
        QString addr = str.mid(9);
        QString ns = m_dumperHelper.qtNamespace();
        QString type = ns.isEmpty() ? _("QWidget*") : _("'%1QWidget'*").arg(ns);
        QString exp = _("(*(%1)%2)").arg(type).arg(addr);
        theDebuggerAction(WatchExpression)->trigger(exp);
    }
}


struct MemoryAgentCookie
{
    MemoryAgentCookie() : agent(0), address(0) {}
    MemoryAgentCookie(MemoryViewAgent *agent_, quint64 address_)
        : agent(agent_), address(address_)
    {}
    QPointer<MemoryViewAgent> agent;
    quint64 address;
};

void GdbEngine::fetchMemory(MemoryViewAgent *agent, quint64 addr, quint64 length)
{
    //qDebug() << "GDB MEMORY FETCH" << agent << addr << length;
    postCommand("-data-read-memory " + QByteArray::number(addr) + " x 1 1 "
            + QByteArray::number(length),
        NeedsStop, CB(handleFetchMemory),
        QVariant::fromValue(MemoryAgentCookie(agent, addr)));
}

void GdbEngine::handleFetchMemory(const GdbResponse &response)
{
    // ^done,addr="0x08910c88",nr-bytes="16",total-bytes="16",
    // next-row="0x08910c98",prev-row="0x08910c78",next-page="0x08910c98",
    // prev-page="0x08910c78",memory=[{addr="0x08910c88",
    // data=["1","0","0","0","5","0","0","0","0","0","0","0","0","0","0","0"]}]
    MemoryAgentCookie ac = response.cookie.value<MemoryAgentCookie>();
    QTC_ASSERT(ac.agent, return);
    QByteArray ba;
    GdbMi memory = response.data.findChild("memory");
    QTC_ASSERT(memory.children().size() <= 1, return);
    if (memory.children().isEmpty())
        return;
    GdbMi memory0 = memory.children().at(0); // we asked for only one 'row'
    GdbMi data = memory0.findChild("data");
    foreach (const GdbMi &child, data.children()) {
        bool ok = true;
        unsigned char c = '?';
        c = child.data().toUInt(&ok, 0);
        QTC_ASSERT(ok, return);
        ba.append(c);
    }
    ac.agent->addLazyData(ac.address, ba);
}


struct DisassemblerAgentCookie
{
    DisassemblerAgentCookie() : agent(0) {}
    DisassemblerAgentCookie(DisassemblerViewAgent *agent_)
        : agent(agent_)
    {}
    QPointer<DisassemblerViewAgent> agent;
};

void GdbEngine::fetchDisassembler(DisassemblerViewAgent *agent,
    const StackFrame &frame)
{
    if (frame.file.isEmpty()) {
        fetchDisassemblerByAddress(agent, true);
    } else {
        // Disassemble full function:
        QByteArray cmd = "-data-disassemble"
            " -f " + frame.file.toLocal8Bit() +
            " -l " + QByteArray::number(frame.line) + " -n -1 -- 1";
        postCommand(cmd, Discardable, CB(handleFetchDisassemblerByLine),
            QVariant::fromValue(DisassemblerAgentCookie(agent)));
    }
}

void GdbEngine::fetchDisassemblerByAddress(DisassemblerViewAgent *agent,
    bool useMixedMode)
{
    QTC_ASSERT(agent, return);
    bool ok = true;
    quint64 address = agent->address().toULongLong(&ok, 0);
    QTC_ASSERT(ok, qDebug() << "ADDRESS: " << agent->address() << address; return);
    QByteArray start = QByteArray::number(address - 20, 16);
    QByteArray end = QByteArray::number(address + 100, 16);
    // -data-disassemble [ -s start-addr -e end-addr ]
    //  | [ -f filename -l linenum [ -n lines ] ] -- mode
    if (useMixedMode) 
        postCommand("-data-disassemble -s 0x" + start + " -e 0x" + end + " -- 1",
            Discardable, CB(handleFetchDisassemblerByAddress1),
            QVariant::fromValue(DisassemblerAgentCookie(agent)));
    else
        postCommand("-data-disassemble -s 0x" + start + " -e 0x" + end + " -- 0",
            Discardable, CB(handleFetchDisassemblerByAddress0),
            QVariant::fromValue(DisassemblerAgentCookie(agent)));
}

static QByteArray parseLine(const GdbMi &line)
{
    QByteArray ba;
    ba.reserve(200);
    QByteArray address = line.findChild("address").data();
    //QByteArray funcName = line.findChild("func-name").data();
    //QByteArray offset = line.findChild("offset").data();
    QByteArray inst = line.findChild("inst").data();
    ba += address + QByteArray(15 - address.size(), ' ');
    //ba += funcName + "+" + offset + "  ";
    //ba += QByteArray(30 - funcName.size() - offset.size(), ' ');
    ba += inst;
    ba += '\n';
    return ba;
}

QString GdbEngine::parseDisassembler(const GdbMi &lines)
{
    // ^done,data={asm_insns=[src_and_asm_line={line="1243",file=".../app.cpp",
    // line_asm_insn=[{address="0x08054857",func-name="main",offset="27",
    // inst="call 0x80545b0 <_Z13testQFileInfov>"}]},
    // src_and_asm_line={line="1244",file=".../app.cpp",
    // line_asm_insn=[{address="0x0805485c",func-name="main",offset="32",
    //inst="call 0x804cba1 <_Z11testObject1v>"}]}]}
    // - or -
    // ^done,asm_insns=[
    // {address="0x0805acf8",func-name="...",offset="25",inst="and $0xe8,%al"},
    // {address="0x0805acfa",func-name="...",offset="27",inst="pop %esp"},

    QList<QByteArray> fileContents;
    bool fileLoaded = false;
    QByteArray ba;
    ba.reserve(200 * lines.children().size());

    // FIXME: Performance?
    foreach (const GdbMi &child, lines.children()) {
        if (child.hasName("src_and_asm_line")) {
            // mixed mode
            if (!fileLoaded) {
                QString fileName = QFile::decodeName(child.findChild("file").data());
                fileName = cleanupFullName(fileName);
                QFile file(fileName);
                file.open(QIODevice::ReadOnly);
                fileContents = file.readAll().split('\n');
                fileLoaded = true;
            }
            int line = child.findChild("line").data().toInt();
            if (line >= 0 && line < fileContents.size())
                ba += "    " + fileContents.at(line) + '\n';
            GdbMi insn = child.findChild("line_asm_insn");
            foreach (const GdbMi &line, insn.children()) 
                ba += parseLine(line);
        } else {
            // the non-mixed version
            ba += parseLine(child);
        }
    }
    return _(ba);
}

void GdbEngine::handleFetchDisassemblerByLine(const GdbResponse &response)
{
    DisassemblerAgentCookie ac = response.cookie.value<DisassemblerAgentCookie>();
    QTC_ASSERT(ac.agent, return);

    if (response.resultClass == GdbResultDone) {
        GdbMi lines = response.data.findChild("asm_insns");
        if (lines.children().isEmpty())
            fetchDisassemblerByAddress(ac.agent, true);
        else if (lines.children().size() == 1
                    && lines.childAt(0).findChild("line").data() == "0")
            fetchDisassemblerByAddress(ac.agent, true);
        else
            ac.agent->setContents(parseDisassembler(lines));
    } else {
        // 536^error,msg="mi_cmd_disassemble: Invalid line number"
        QByteArray msg = response.data.findChild("msg").data();
        if (msg == "mi_cmd_disassemble: Invalid line number")
            fetchDisassemblerByAddress(ac.agent, true);
        else
            showStatusMessage(tr("Disassembler failed: %1").arg(QString::fromLocal8Bit(msg)), 5000);
    }
}

void GdbEngine::handleFetchDisassemblerByAddress1(const GdbResponse &response)
{
    DisassemblerAgentCookie ac = response.cookie.value<DisassemblerAgentCookie>();
    QTC_ASSERT(ac.agent, return);

    if (response.resultClass == GdbResultDone) {
        GdbMi lines = response.data.findChild("asm_insns");
        if (lines.children().isEmpty())
            fetchDisassemblerByAddress(ac.agent, false);
        else {
            QString contents = parseDisassembler(lines);
            if (ac.agent->contentsCoversAddress(contents)) {
                ac.agent->setContents(parseDisassembler(lines));
            } else {
                debugMessage(_("FALL BACK TO NON-MIXED"));
                fetchDisassemblerByAddress(ac.agent, false);
            }
        }
    } else {
        // 26^error,msg="Cannot access memory at address 0x801ca308"
        QByteArray msg = response.data.findChild("msg").data();
        showStatusMessage(tr("Disassembler failed: %1").arg(QString::fromLocal8Bit(msg)), 5000);
    }
}

void GdbEngine::handleFetchDisassemblerByAddress0(const GdbResponse &response)
{
    DisassemblerAgentCookie ac = response.cookie.value<DisassemblerAgentCookie>();
    QTC_ASSERT(ac.agent, return);

    if (response.resultClass == GdbResultDone) {
        GdbMi lines = response.data.findChild("asm_insns");
        ac.agent->setContents(parseDisassembler(lines));
    } else {
        QByteArray msg = response.data.findChild("msg").data();
        showStatusMessage(tr("Disassembler failed: %1").arg(QString::fromLocal8Bit(msg)), 5000);
    }
}

void GdbEngine::gotoLocation(const StackFrame &frame, bool setMarker)
{
    // qDebug() << "GOTO " << frame << setMarker;
    m_manager->gotoLocation(frame, setMarker);
}

//
// Starting up & shutting down
//

bool GdbEngine::startGdb(const QStringList &args, const QString &gdb, const QString &settingsIdHint)
{
    debugMessage(_("STARTING GDB ") + gdb);

    m_gdbProc.disconnect(); // From any previous runs

    QString location = gdb;
    const QByteArray env = qgetenv("QTC_DEBUGGER_PATH");
    if (!env.isEmpty())
        location = QString::fromLatin1(env);
    if (location.isEmpty())
        location = theDebuggerStringSetting(GdbLocation);
    QStringList gdbArgs;
    gdbArgs << _("-i");
    gdbArgs << _("mi");
    gdbArgs += args;
    m_gdbProc.start(location, gdbArgs);

    if (!m_gdbProc.waitForStarted()) {
        const QString msg = tr("Unable to start gdb '%1': %2").arg(location, m_gdbProc.errorString());
        handleAdapterStartFailed(msg, settingsIdHint);
        return false;
    }

    const QByteArray dumperSourcePath =
        Core::ICore::instance()->resourcePath().toLocal8Bit() + "/gdbmacros/";

    // Do this only after the process is running, so we get no needless error
    // notifications
    connect(&m_gdbProc, SIGNAL(error(QProcess::ProcessError)),
        SLOT(handleGdbError(QProcess::ProcessError)));
    connect(&m_gdbProc, SIGNAL(finished(int, QProcess::ExitStatus)),
        SLOT(handleGdbFinished(int, QProcess::ExitStatus)));
    connect(&m_gdbProc, SIGNAL(readyReadStandardOutput()),
        SLOT(readGdbStandardOutput()));
    connect(&m_gdbProc, SIGNAL(readyReadStandardError()),
        SLOT(readGdbStandardError()));

    debugMessage(_("GDB STARTED, INITIALIZING IT"));
    m_commandTimer->setInterval(commandTimeoutTime());

    postCommand("show version", CB(handleShowVersion));

    postCommand("-interpreter-exec console \"python execfile('" + dumperSourcePath + "dumper.py')\"",
        NonCriticalResponse);
    postCommand("-interpreter-exec console \"python execfile('" + dumperSourcePath + "gdbmacros.py')\"",
        NonCriticalResponse);

    postCommand("-interpreter-exec console \"help bb\"",
        CB(handleIsSynchroneous));
    //postCommand("-enable-timings");
    postCommand("set print static-members off"); // Seemingly doesn't work.
    //postCommand("set debug infrun 1");
    //postCommand("define hook-stop\n-thread-list-ids\n-stack-list-frames\nend");
    //postCommand("define hook-stop\nprint 4\nend");
    //postCommand("define hookpost-stop\nprint 5\nend");
    //postCommand("define hook-call\nprint 6\nend");
    //postCommand("define hookpost-call\nprint 7\nend");
    //postCommand("set print object on"); // works with CLI, but not MI
    //postCommand("set step-mode on");  // we can't work with that yes
    //postCommand("set exec-done-display on");
    //postCommand("set print pretty on");
    //postCommand("set confirm off");
    //postCommand("set pagination off");

    // The following does not work with 6.3.50-20050815 (Apple version gdb-1344)
    // (Mac OS 10.6), but does so for gdb-966 (10.5):
    //postCommand("set print inferior-events 1");

    postCommand("set breakpoint pending on");
    postCommand("set print elements 10000");
    // Produces a few messages during symtab loading
    //postCommand("set verbose on");

    //postCommand("set substitute-path /var/tmp/qt-x11-src-4.5.0 "
    //    "/home/sandbox/qtsdk-2009.01/qt");

    // one of the following is needed to prevent crashes in gdb on code like:
    //  template <class T> T foo() { return T(0); }
    //  int main() { return foo<int>(); }
    //  (gdb) call 'int foo<int>'()
    //  /build/buildd/gdb-6.8/gdb/valops.c:2069: internal-error:
    postCommand("set overload-resolution off");
    //postCommand(_("set demangle-style none"));
    // From the docs:
    //  Stop means reenter debugger if this signal happens (implies print).
    //  Print means print a message if this signal happens.
    //  Pass means let program see this signal;
    //  otherwise program doesn't know.
    //  Pass and Stop may be combined.
    // We need "print" as otherwise we will get no feedback whatsoever
    // when Custom DebuggingHelper crash (which happen regularly when accessing
    // uninitialized variables).
    postCommand("handle SIGSEGV nopass stop print");

    // This is useful to kill the inferior whenever gdb dies.
    //postCommand(_("handle SIGTERM pass nostop print"));

    postCommand("set unwindonsignal on");
    //postCommand("pwd");
    postCommand("set width 0");
    postCommand("set height 0");

    if (m_isMacGdb) {
        postCommand("-gdb-set inferior-auto-start-cfm off");
        postCommand("-gdb-set sharedLibrary load-rules "
            "dyld \".*libSystem.*\" all "
            "dyld \".*libauto.*\" all "
            "dyld \".*AppKit.*\" all "
            "dyld \".*PBGDBIntrospectionSupport.*\" all "
            "dyld \".*Foundation.*\" all "
            "dyld \".*CFDataFormatters.*\" all "
            "dyld \".*libobjc.*\" all "
            "dyld \".*CarbonDataFormatters.*\" all");
    }

    QString scriptFileName = theDebuggerStringSetting(GdbScriptFile);
    if (!scriptFileName.isEmpty()) {
        if (QFileInfo(scriptFileName).isReadable()) {
            postCommand("source " + scriptFileName.toLocal8Bit());
        } else {
            showMessageBox(QMessageBox::Warning,
            tr("Cannot find debugger initialization script"),
            tr("The debugger settings point to a script file at '%1' "
               "which is not accessible. If a script file is not needed, "
               "consider clearing that entry to avoid this warning. "
              ).arg(scriptFileName));
        }
    }
    if (m_gdbAdapter->dumperHandling() == AbstractGdbAdapter::DumperLoadedByGdbPreload
        && checkDebuggingHelpers()) {        
        QByteArray cmd = "set environment ";
        cmd += Debugger::Constants::Internal::LD_PRELOAD_ENV_VAR;
        cmd += ' ';
        cmd += manager()->qtDumperLibraryName().toLocal8Bit();
        postCommand(cmd);
        m_debuggingHelperState = DebuggingHelperLoadTried;
    }
    return true;
}

void GdbEngine::handleGdbError(QProcess::ProcessError error)
{
    debugMessage(_("HANDLE GDB ERROR"));
    switch (error) {
    case QProcess::Crashed:
        break; // will get a processExited() as well
    // impossible case QProcess::FailedToStart:
    case QProcess::ReadError:
    case QProcess::WriteError:
    case QProcess::Timedout:
    default:
        m_gdbProc.kill();
        setState(EngineShuttingDown, true);
        showMessageBox(QMessageBox::Critical, tr("Gdb I/O Error"),
                       errorMessage(error));
        break;
    }
}

void GdbEngine::handleGdbFinished(int code, QProcess::ExitStatus type)
{
    debugMessage(_("GDB PROCESS FINISHED, status %1, code %2").arg(type).arg(code));
    if (!m_gdbAdapter)
        return;
    if (state() == EngineShuttingDown) {
        m_gdbAdapter->shutdown();
    } else if (state() != AdapterStartFailed) {
        showMessageBox(QMessageBox::Critical, tr("Unexpected Gdb Exit"),
                       tr("The gdb process exited unexpectedly (%1).")
                       .arg((type == QProcess::CrashExit)
                            ? tr("crashed") : tr("code %1").arg(code)));
        m_gdbAdapter->shutdown();
    }
    initializeVariables();
    setState(DebuggerNotReady, true);
}

void GdbEngine::handleAdapterStartFailed(const QString &msg, const QString &settingsIdHint)
{
    setState(AdapterStartFailed);
    debugMessage(_("ADAPTER START FAILED"));
    const QString title = tr("Adapter start failed");
    if (settingsIdHint.isEmpty()) {
        Core::ICore::instance()->showWarningWithOptions(title, msg);
    } else {
        Core::ICore::instance()->showWarningWithOptions(title, msg, QString(),
                    _(Debugger::Constants::DEBUGGER_SETTINGS_CATEGORY),
                    settingsIdHint);
    }
    shutdown();
}

void GdbEngine::handleAdapterStarted()
{
    setState(AdapterStarted);
    debugMessage(_("ADAPTER SUCCESSFULLY STARTED"));

    showStatusMessage(tr("Starting inferior..."));
    setState(InferiorStarting);
    m_gdbAdapter->startInferior();
}

void GdbEngine::handleInferiorPrepared()
{
    const QByteArray qtInstallPath = m_startParameters->qtInstallPath.toLocal8Bit();
    if (!qtInstallPath.isEmpty()) {
        QByteArray qtBuildPath;
#if defined(Q_OS_WIN)
        qtBuildPath = "C:/qt-greenhouse/Trolltech/Code_less_create_more/Trolltech/Code_less_create_more/Troll/4.6/qt";
        postCommand("set substitute-path " + qtBuildPath + ' ' + qtInstallPath);
        qtBuildPath = "C:/iwmake/build_mingw_opensource";
        postCommand("set substitute-path " + qtBuildPath + ' ' + qtInstallPath);
#elif defined(Q_OS_UNIX) && !defined (Q_OS_MAC)
        qtBuildPath = "/var/tmp/qt-x11-src-4.6.0";
        postCommand("set substitute-path " + qtBuildPath + ' ' + qtInstallPath);
#endif
    }

    // Initial attempt to set breakpoints
    showStatusMessage(tr("Setting breakpoints..."));
    attemptBreakpointSynchronization();

    if (m_cookieForToken.isEmpty()) {
        startInferiorPhase2();
    } else {
        QTC_ASSERT(m_commandsDoneCallback == 0, /**/);
        m_commandsDoneCallback = &GdbEngine::startInferiorPhase2;
    }
}

void GdbEngine::startInferiorPhase2()
{
    debugMessage(_("BREAKPOINTS SET, CONTINUING INFERIOR STARTUP"));
    m_gdbAdapter->startInferiorPhase2();
}

void GdbEngine::handleInferiorStartFailed(const QString &msg)
{
    if (state() == AdapterStartFailed)
        return; // Adapter crashed meanwhile, so this notification is meaningless.
    debugMessage(_("INFERIOR START FAILED"));
    showMessageBox(QMessageBox::Critical, tr("Inferior start failed"), msg);
    setState(InferiorStartFailed);
    shutdown();
}

void GdbEngine::handleAdapterCrashed(const QString &msg)
{
    debugMessage(_("ADAPTER CRASHED"));

    // The adapter is expected to have cleaned up after itself when we get here,
    // so the effect is about the same as AdapterStartFailed => use it.
    // Don't bother with state transitions - this can happen in any state and
    // the end result is always the same, so it makes little sense to find a
    // "path" which does not assert.
    setState(AdapterStartFailed, true);

    // No point in being friendly here ...
    m_gdbProc.kill();

    if (!msg.isEmpty())
        showMessageBox(QMessageBox::Critical, tr("Adapter crashed"), msg);
}

void GdbEngine::addOptionPages(QList<Core::IOptionsPage*> *opts) const
{
    opts->push_back(new GdbOptionsPage);
    opts->push_back(new TrkOptionsPage(m_trkOptions));
}

QMessageBox * GdbEngine::showMessageBox(int icon, const QString &title,
    const QString &text, int buttons)
{
    return m_manager->showMessageBox(icon, title, text, buttons);
}

bool GdbEngine::isSynchroneous() const
{
    return m_isSynchronous;
}

//
// Factory
//

IDebuggerEngine *createGdbEngine(DebuggerManager *manager)
{
    return new GdbEngine(manager);
}

} // namespace Internal
} // namespace Debugger

Q_DECLARE_METATYPE(Debugger::Internal::MemoryAgentCookie);
Q_DECLARE_METATYPE(Debugger::Internal::DisassemblerAgentCookie);
Q_DECLARE_METATYPE(Debugger::Internal::GdbMi);<|MERGE_RESOLUTION|>--- conflicted
+++ resolved
@@ -853,11 +853,7 @@
         const QString msg = tr("The gdb process has not responded "
             "to a command within %1 seconds. This could mean it is stuck "
             "in an endless loop or taking longer than expected to perform "
-<<<<<<< HEAD
-            "the operation it was reqested.\nYou have a choice of waiting "
-=======
             "the operation.\nYou can choose between waiting "
->>>>>>> e28968bf
             "longer or abort debugging.").arg(timeOut / 1000);
         QMessageBox *mb = showMessageBox(QMessageBox::Critical,
             tr("Gdb not responding"), msg, 
