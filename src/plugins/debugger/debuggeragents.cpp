--- conflicted
+++ resolved
@@ -75,15 +75,10 @@
     it handles communication between the engine and the bineditor.
 */
 
-<<<<<<< HEAD
+namespace { const int DataRange = 1024 * 1024; }
+
 MemoryViewAgent::MemoryViewAgent(DebuggerEngine *engine, quint64 addr)
     : QObject(engine), m_engine(engine)
-=======
-namespace { const int DataRange = 1024 * 1024; }
-
-MemoryViewAgent::MemoryViewAgent(DebuggerManager *manager, quint64 addr)
-    : QObject(manager), m_engine(manager->currentEngine()), m_manager(manager)
->>>>>>> 52b9fcca
 {
     QTC_ASSERT(engine, /**/);
     createBinEditor(addr);
