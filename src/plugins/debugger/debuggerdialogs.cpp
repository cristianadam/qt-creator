--- conflicted
+++ resolved
@@ -76,13 +76,6 @@
     QDialogButtonBox *buttonBox;
 };
 
-<<<<<<< HEAD
-} // Debugger::Internal
-
-namespace Debugger::Internal {
-
-=======
->>>>>>> 60a04529
 ///////////////////////////////////////////////////////////////////////
 //
 // StartApplicationParameters
@@ -112,14 +105,6 @@
     QString serverResetCommands;
     FilePath debugInfoLocation;
 };
-
-} // namespace Internal
-} // namespace Debugger
-
-Q_DECLARE_METATYPE(Debugger::Internal::StartApplicationParameters)
-
-namespace Debugger {
-namespace Internal {
 
 bool StartApplicationParameters::equals(const StartApplicationParameters &rhs) const
 {
