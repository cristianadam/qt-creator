--- conflicted
+++ resolved
@@ -1104,11 +1104,8 @@
     d->m_sourceFilesWindow->removeAll();
     d->m_disassemblerViewAgent.cleanup();
     d->m_actions.reverseDirectionAction->setChecked(false);
-<<<<<<< HEAD
+    d->m_actions.reverseDirectionAction->setEnabled(false);
     hideDebuggerToolTip();
-=======
-    d->m_actions.reverseDirectionAction->setEnabled(false);
->>>>>>> 13e04273
 
     // FIXME: Move to plugin?
     using namespace Core;
