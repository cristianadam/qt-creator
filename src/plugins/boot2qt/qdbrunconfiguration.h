--- conflicted
+++ resolved
@@ -46,15 +46,9 @@
     QdbRunConfiguration(ProjectExplorer::Target *target, Core::Id id);
 
 private:
-<<<<<<< HEAD
     ProjectExplorer::Tasks checkForIssues() const override;
-
-=======
-    ConfigurationState ensureConfigured(QString *errorMessage) override;
     void doAdditionalSetup(const ProjectExplorer::RunConfigurationCreationInfo &) override;
-
     void updateTargetInformation();
->>>>>>> 0d005b70
     QString defaultDisplayName() const;
 };
 
