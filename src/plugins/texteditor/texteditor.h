--- conflicted
+++ resolved
@@ -127,13 +127,9 @@
     virtual void finalizeInitialization() {}
 
     static BaseTextEditor *currentTextEditor();
-<<<<<<< HEAD
+    static QList<BaseTextEditor *> openedTextEditors();
     static QList<BaseTextEditor *> textEditorsForDocument(TextDocument *textDocument);
     static QList<BaseTextEditor *> textEditorsForFilePath(const Utils::FilePath &path);
-=======
-    static QList<BaseTextEditor *> openedTextEditors();
-    static QVector<BaseTextEditor *> textEditorsForDocument(TextDocument *textDocument);
->>>>>>> 70ad20b0
 
     TextEditorWidget *editorWidget() const;
     TextDocument *textDocument() const;
