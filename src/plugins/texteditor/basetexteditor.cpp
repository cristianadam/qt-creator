/**************************************************************************
**
** This file is part of Qt Creator
**
** Copyright (c) 2009 Nokia Corporation and/or its subsidiary(-ies).
**
** Contact: Nokia Corporation (qt-info@nokia.com)
**
** Commercial Usage
**
** Licensees holding valid Qt Commercial licenses may use this file in
** accordance with the Qt Commercial License Agreement provided with the
** Software or, alternatively, in accordance with the terms contained in
** a written agreement between you and Nokia.
**
** GNU Lesser General Public License Usage
**
** Alternatively, this file may be used under the terms of the GNU Lesser
** General Public License version 2.1 as published by the Free Software
** Foundation and appearing in the file LICENSE.LGPL included in the
** packaging of this file.  Please review the following information to
** ensure the GNU Lesser General Public License version 2.1 requirements
** will be met: http://www.gnu.org/licenses/old-licenses/lgpl-2.1.html.
**
** If you are unsure which license is appropriate for your use, please
** contact the sales department at http://qt.nokia.com/contact.
**
**************************************************************************/

#include "texteditor_global.h"

#include "texteditorconstants.h"
#ifndef TEXTEDITOR_STANDALONE
#include "texteditorplugin.h"
#include "completionsupport.h"
#endif
#include "behaviorsettings.h"
#include "basetextdocument.h"
#include "basetexteditor_p.h"
#include "codecselector.h"
#include "tabsettings.h"

#ifndef TEXTEDITOR_STANDALONE
#include <aggregation/aggregate.h>
#include <coreplugin/coreconstants.h>
#include <coreplugin/editormanager/editormanager.h>
#include <coreplugin/manhattanstyle.h>
#include <coreplugin/icore.h>
#include <coreplugin/actionmanager/actionmanager.h>
#include <extensionsystem/pluginmanager.h>
#include <find/basetextfind.h>
#include <utils/stylehelper.h>
#endif

#include <utils/linecolumnlabel.h>
#include <utils/qtcassert.h>

#include <QtCore/QCoreApplication>
#include <QtCore/QTextCodec>
#include <QtCore/QFile>
#include <QtCore/QDebug>
#include <QtCore/QTimer>
#include <QtCore/QTimeLine>
#include <QtGui/QAbstractTextDocumentLayout>
#include <QtGui/QApplication>
#include <QtGui/QKeyEvent>
#include <QtGui/QLabel>
#include <QtGui/QLayout>
#include <QtGui/QPainter>
#include <QtGui/QPrinter>
#include <QtGui/QPrintDialog>
#include <QtGui/QScrollBar>
#include <QtGui/QShortcut>
#include <QtGui/QStyle>
#include <QtGui/QSyntaxHighlighter>
#include <QtGui/QTextCursor>
#include <QtGui/QTextBlock>
#include <QtGui/QTextLayout>
#include <QtGui/QToolBar>
#include <QtGui/QToolTip>
#include <QtGui/QInputDialog>
#include <QtGui/QMenu>

using namespace TextEditor;
using namespace TextEditor::Internal;


namespace TextEditor {
namespace Internal {

class TextEditExtraArea : public QWidget {
    BaseTextEditor *textEdit;
public:
    TextEditExtraArea(BaseTextEditor *edit):QWidget(edit) {
        textEdit = edit;
        setAutoFillBackground(true);
    }
public:

    QSize sizeHint() const {
        return QSize(textEdit->extraAreaWidth(), 0);
    }
protected:
    void paintEvent(QPaintEvent *event){
        textEdit->extraAreaPaintEvent(event);
    }
    void mousePressEvent(QMouseEvent *event){
        textEdit->extraAreaMouseEvent(event);
    }
    void mouseMoveEvent(QMouseEvent *event){
        textEdit->extraAreaMouseEvent(event);
    }
    void mouseReleaseEvent(QMouseEvent *event){
        textEdit->extraAreaMouseEvent(event);
    }
    void leaveEvent(QEvent *event){
        textEdit->extraAreaLeaveEvent(event);
    }

    void wheelEvent(QWheelEvent *event) {
        QCoreApplication::sendEvent(textEdit->viewport(), event);
    }
};

} // namespace Internal
} // namespace TextEditor


ITextEditor *BaseTextEditor::openEditorAt(const QString &fileName,
                                          int line,
                                          int column,
                                          const QString &editorKind)
{
    Core::EditorManager *editorManager = Core::EditorManager::instance();
    editorManager->addCurrentPositionToNavigationHistory();
    Core::IEditor *editor = editorManager->openEditor(fileName, editorKind, Core::EditorManager::IgnoreNavigationHistory);
    TextEditor::ITextEditor *texteditor = qobject_cast<TextEditor::ITextEditor *>(editor);
    if (texteditor) {
        texteditor->gotoLine(line, column);
        return texteditor;
    }

    return 0;
}

static void convertToPlainText(QString &txt)
{
    QChar *uc = txt.data();
    QChar *e = uc + txt.size();

    for (; uc != e; ++uc) {
        switch (uc->unicode()) {
        case 0xfdd0: // QTextBeginningOfFrame
        case 0xfdd1: // QTextEndOfFrame
        case QChar::ParagraphSeparator:
        case QChar::LineSeparator:
            *uc = QLatin1Char('\n');
            break;
        case QChar::Nbsp:
            *uc = QLatin1Char(' ');
            break;
        default:
            ;
        }
    }
}

BaseTextEditor::BaseTextEditor(QWidget *parent)
    : QPlainTextEdit(parent)
{
    d = new BaseTextEditorPrivate();
    d->q = this;
    d->m_extraArea = new TextEditExtraArea(this);
    d->m_extraArea->setMouseTracking(true);
    setVerticalScrollBarPolicy(Qt::ScrollBarAlwaysOn);

    d->m_overlay = new TextEditorOverlay(this);
    d->m_snippetOverlay = new TextEditorOverlay(this);
    d->m_searchResultOverlay = new TextEditorOverlay(this);

    d->setupDocumentSignals(d->m_document);
    d->setupDocumentSignals(d->m_document);

    d->m_lastScrollPos = -1;
    setCursorWidth(2);

    d->m_allowSkippingOfBlockEnd = false;

    // from RESEARCH

    setLayoutDirection(Qt::LeftToRight);
    viewport()->setMouseTracking(true);
    d->extraAreaSelectionAnchorBlockNumber
        = d->extraAreaToggleMarkBlockNumber
        = d->extraAreaHighlightCollapseBlockNumber
        = d->extraAreaHighlightCollapseColumn
        = -1;

    d->visibleCollapsedBlockNumber = d->suggestedVisibleCollapsedBlockNumber = -1;

    connect(this, SIGNAL(blockCountChanged(int)), this, SLOT(slotUpdateExtraAreaWidth()));
    connect(this, SIGNAL(modificationChanged(bool)), this, SLOT(slotModificationChanged(bool)));
    connect(this, SIGNAL(cursorPositionChanged()), this, SLOT(slotCursorPositionChanged()));
    connect(this, SIGNAL(updateRequest(QRect, int)), this, SLOT(slotUpdateRequest(QRect, int)));
    connect(this, SIGNAL(selectionChanged()), this, SLOT(slotSelectionChanged()));

//     (void) new QShortcut(tr("CTRL+L"), this, SLOT(centerCursor()), 0, Qt::WidgetShortcut);
//     (void) new QShortcut(tr("F9"), this, SLOT(slotToggleMark()), 0, Qt::WidgetShortcut);
//     (void) new QShortcut(tr("F11"), this, SLOT(slotToggleBlockVisible()));


    // parentheses matcher
    d->m_parenthesesMatchingEnabled = false;
    d->m_formatRange = true;
    d->m_matchFormat.setForeground(Qt::red);
    d->m_rangeFormat.setBackground(QColor(0xb4, 0xee, 0xb4));
    d->m_mismatchFormat.setBackground(Qt::magenta);
    d->m_parenthesesMatchingTimer = new QTimer(this);
    d->m_parenthesesMatchingTimer->setSingleShot(true);
    connect(d->m_parenthesesMatchingTimer, SIGNAL(timeout()), this, SLOT(_q_matchParentheses()));

    d->m_highlightBlocksTimer = new QTimer(this);
    d->m_highlightBlocksTimer->setSingleShot(true);
    connect(d->m_highlightBlocksTimer, SIGNAL(timeout()), this, SLOT(_q_highlightBlocks()));

    d->m_animator = 0;

    d->m_searchResultFormat.setBackground(QColor(0xffef0b));

    slotUpdateExtraAreaWidth();
    slotCursorPositionChanged();
    setFrameStyle(QFrame::NoFrame);

    d->m_delayedUpdateTimer = new QTimer(this);
    d->m_delayedUpdateTimer->setSingleShot(true);
    connect(d->m_delayedUpdateTimer, SIGNAL(timeout()), viewport(), SLOT(update()));

    connect(Core::EditorManager::instance(), SIGNAL(currentEditorChanged(Core::IEditor*)),
            this, SLOT(currentEditorChanged(Core::IEditor*)));
}

BaseTextEditor::~BaseTextEditor()
{
    delete d;
    d = 0;
}

QString BaseTextEditor::mimeType() const
{
    return d->m_document->mimeType();
}

void BaseTextEditor::setMimeType(const QString &mt)
{
    d->m_document->setMimeType(mt);
}

void BaseTextEditor::print(QPrinter *printer)
{
    const bool oldFullPage =  printer->fullPage();
    printer->setFullPage(true);
    QPrintDialog *dlg = new QPrintDialog(printer, this);
    dlg->setWindowTitle(tr("Print Document"));
    if (dlg->exec() == QDialog::Accepted) {
        d->print(printer);
    }
    printer->setFullPage(oldFullPage);
    delete dlg;
}

static int collapseBoxWidth(const QFontMetrics &fm)
{
    const int lineSpacing = fm.lineSpacing();
    return lineSpacing + lineSpacing%2 + 1;
}

static void printPage(int index, QPainter *painter, const QTextDocument *doc,
                      const QRectF &body, const QRectF &titleBox,
                      const QString &title)
{
    painter->save();

    painter->translate(body.left(), body.top() - (index - 1) * body.height());
    QRectF view(0, (index - 1) * body.height(), body.width(), body.height());

    QAbstractTextDocumentLayout *layout = doc->documentLayout();
    QAbstractTextDocumentLayout::PaintContext ctx;

    painter->setFont(QFont(doc->defaultFont()));
    QRectF box = titleBox.translated(0, view.top());
    int dpix = painter->device()->logicalDpiX();
    int dpiy = painter->device()->logicalDpiY();
    int mx = 5 * dpix / 72.0;
    int my = 2 * dpiy / 72.0;
    painter->fillRect(box.adjusted(-mx, -my, mx, my), QColor(210, 210, 210));
    if (!title.isEmpty())
        painter->drawText(box, Qt::AlignCenter, title);
    const QString pageString = QString::number(index);
    painter->drawText(box, Qt::AlignRight, pageString);

    painter->setClipRect(view);
    ctx.clip = view;
    // don't use the system palette text as default text color, on HP/UX
    // for example that's white, and white text on white paper doesn't
    // look that nice
    ctx.palette.setColor(QPalette::Text, Qt::black);

    layout->draw(painter, ctx);

    painter->restore();
}

void BaseTextEditorPrivate::print(QPrinter *printer)
{

    QTextDocument *doc = q->document();

    QString title = q->displayName();
    if (title.isEmpty())
        printer->setDocName(title);


    QPainter p(printer);

    // Check that there is a valid device to print to.
    if (!p.isActive())
        return;

    doc = doc->clone(doc);

    QTextOption opt = doc->defaultTextOption();
    opt.setWrapMode(QTextOption::WrapAtWordBoundaryOrAnywhere);
    doc->setDefaultTextOption(opt);

    (void)doc->documentLayout(); // make sure that there is a layout


    QColor background = q->palette().color(QPalette::Base);
    bool backgroundIsDark = background.value() < 128;

    for (QTextBlock srcBlock = q->document()->firstBlock(), dstBlock = doc->firstBlock();
         srcBlock.isValid() && dstBlock.isValid();
         srcBlock = srcBlock.next(), dstBlock = dstBlock.next()) {


        QList<QTextLayout::FormatRange> formatList = srcBlock.layout()->additionalFormats();
        if (backgroundIsDark) {
            // adjust syntax highlighting colors for better contrast
            for (int i = formatList.count() - 1; i >=0; --i) {
                QTextCharFormat &format = formatList[i].format;
                if (format.background().color() == background) {
                    QBrush brush = format.foreground();
                    QColor color = brush.color();
                    int h,s,v,a;
                    color.getHsv(&h, &s, &v, &a);
                    color.setHsv(h, s, qMin(128, v), a);
                    brush.setColor(color);
                    format.setForeground(brush);
                }
                format.setBackground(Qt::white);
            }
        }

        dstBlock.layout()->setAdditionalFormats(formatList);
    }

    QAbstractTextDocumentLayout *layout = doc->documentLayout();
    layout->setPaintDevice(p.device());

    int dpiy = p.device()->logicalDpiY();
    int margin = (int) ((2/2.54)*dpiy); // 2 cm margins

    QTextFrameFormat fmt = doc->rootFrame()->frameFormat();
    fmt.setMargin(margin);
    doc->rootFrame()->setFrameFormat(fmt);

    QRectF pageRect(printer->pageRect());
    QRectF body = QRectF(0, 0, pageRect.width(), pageRect.height());
    QFontMetrics fontMetrics(doc->defaultFont(), p.device());

    QRectF titleBox(margin,
                    body.top() + margin
                    - fontMetrics.height()
                    - 6 * dpiy / 72.0,
                    body.width() - 2*margin,
                    fontMetrics.height());
    doc->setPageSize(body.size());

    int docCopies;
    int pageCopies;
    if (printer->collateCopies() == true){
        docCopies = 1;
        pageCopies = printer->numCopies();
    } else {
        docCopies = printer->numCopies();
        pageCopies = 1;
    }

    int fromPage = printer->fromPage();
    int toPage = printer->toPage();
    bool ascending = true;

    if (fromPage == 0 && toPage == 0) {
        fromPage = 1;
        toPage = doc->pageCount();
    }
    // paranoia check
    fromPage = qMax(1, fromPage);
    toPage = qMin(doc->pageCount(), toPage);

    if (printer->pageOrder() == QPrinter::LastPageFirst) {
        int tmp = fromPage;
        fromPage = toPage;
        toPage = tmp;
        ascending = false;
    }

    for (int i = 0; i < docCopies; ++i) {

        int page = fromPage;
        while (true) {
            for (int j = 0; j < pageCopies; ++j) {
                if (printer->printerState() == QPrinter::Aborted
                    || printer->printerState() == QPrinter::Error)
                    goto UserCanceled;
                printPage(page, &p, doc, body, titleBox, title);
                if (j < pageCopies - 1)
                    printer->newPage();
            }

            if (page == toPage)
                break;

            if (ascending)
                ++page;
            else
                --page;

            printer->newPage();
        }

        if ( i < docCopies - 1)
            printer->newPage();
    }

UserCanceled:
    delete doc;
}


bool DocumentMarker::addMark(TextEditor::ITextMark *mark, int line)
{
    QTC_ASSERT(line >= 1, return false);
    int blockNumber = line - 1;
    TextEditDocumentLayout *documentLayout = qobject_cast<TextEditDocumentLayout*>(document->documentLayout());
    QTC_ASSERT(documentLayout, return false);
    QTextBlock block = document->findBlockByNumber(blockNumber);

    if (block.isValid()) {
        TextBlockUserData *userData = TextEditDocumentLayout::userData(block);
        userData->addMark(mark);
        mark->updateLineNumber(blockNumber + 1);
        mark->updateBlock(block);
        documentLayout->hasMarks = true;
        documentLayout->requestUpdate();
        return true;
    }
    return false;
}

int BaseTextEditorPrivate::visualIndent(const QTextBlock &block) const
{
    if (!block.isValid())
        return 0;
    const QTextDocument *document = block.document();
    int i = 0;
    while (i < block.length()) {
        if (!document->characterAt(block.position() + i).isSpace()) {
            QTextCursor cursor(block);
            cursor.setPosition(block.position() + i);
            return q->cursorRect(cursor).x();
        }
        ++i;
    }

    return 0;
}

TextEditor::TextMarks DocumentMarker::marksAt(int line) const
{
    QTC_ASSERT(line >= 1, return TextMarks());
    int blockNumber = line - 1;
    QTextBlock block = document->findBlockByNumber(blockNumber);

    if (block.isValid()) {
        if (TextBlockUserData *userData = TextEditDocumentLayout::testUserData(block))
            return userData->marks();
    }
    return TextMarks();
}

void DocumentMarker::removeMark(TextEditor::ITextMark *mark)
{
    bool needUpdate = false;
    QTextBlock block = document->begin();
    while (block.isValid()) {
        if (TextBlockUserData *data = static_cast<TextBlockUserData *>(block.userData())) {
            needUpdate |= data->removeMark(mark);
        }
        block = block.next();
    }
    if (needUpdate)
        updateMark(0);
}


bool DocumentMarker::hasMark(TextEditor::ITextMark *mark) const
{
    QTextBlock block = document->begin();
    while (block.isValid()) {
        if (TextBlockUserData *data = static_cast<TextBlockUserData *>(block.userData())) {
            if (data->hasMark(mark))
                return true;
        }
        block = block.next();
    }
    return false;
}

ITextMarkable *BaseTextEditor::markableInterface() const
{
    return baseTextDocument()->documentMarker();
}

ITextEditable *BaseTextEditor::editableInterface() const
{
    if (!d->m_editable) {
        d->m_editable = const_cast<BaseTextEditor*>(this)->createEditableInterface();
        connect(this, SIGNAL(textChanged()),
                d->m_editable, SIGNAL(contentsChanged()));
        connect(this, SIGNAL(changed()),
                d->m_editable, SIGNAL(changed()));
    }
    return d->m_editable;
}


void BaseTextEditor::currentEditorChanged(Core::IEditor *editor)
{
    if (editor == d->m_editable) {
        if (d->m_document->hasDecodingError()) {
            Core::EditorManager::instance()->showEditorInfoBar(QLatin1String(Constants::SELECT_ENCODING),
                tr("<b>Error:</b> Could not decode \"%1\" with \"%2\"-encoding. Editing not possible.")
                    .arg(displayName()).arg(QString::fromLatin1(d->m_document->codec()->name())),
                tr("Select Encoding"),
                this, SLOT(selectEncoding()));
        }
    }
}

void BaseTextEditor::selectEncoding()
{
    BaseTextDocument *doc = d->m_document;
    CodecSelector codecSelector(this, doc);

    switch (codecSelector.exec()) {
    case CodecSelector::Reload:
        doc->reload(codecSelector.selectedCodec());
        setReadOnly(d->m_document->hasDecodingError());
        if (doc->hasDecodingError())
            currentEditorChanged(Core::EditorManager::instance()->currentEditor());
        else
            Core::EditorManager::instance()->hideEditorInfoBar(QLatin1String(Constants::SELECT_ENCODING));
        break;
    case CodecSelector::Save:
        doc->setCodec(codecSelector.selectedCodec());
        Core::EditorManager::instance()->saveEditor(editableInterface());
        break;
    case CodecSelector::Cancel:
        break;
    }
}

void DocumentMarker::updateMark(ITextMark *mark)
{
    Q_UNUSED(mark)
    TextEditDocumentLayout *documentLayout = qobject_cast<TextEditDocumentLayout*>(document->documentLayout());
    QTC_ASSERT(documentLayout, return);
    documentLayout->requestUpdate();
}


void BaseTextEditor::triggerCompletions()
{
    emit requestAutoCompletion(editableInterface(), true);
}

void BaseTextEditor::triggerQuickFix()
{
    emit requestQuickFix(editableInterface());
}

bool BaseTextEditor::createNew(const QString &contents)
{
    setPlainText(contents);
    document()->setModified(false);
    return true;
}

bool BaseTextEditor::open(const QString &fileName)
{
    if (d->m_document->open(fileName)) {
        moveCursor(QTextCursor::Start);
        if (d->m_displaySettings.m_autoFoldFirstComment)
            d->collapseLicenseHeader();
        setReadOnly(d->m_document->hasDecodingError());
        return true;
    }
    return false;
}

/*
  Collapses the first comment in a file, if there is only whitespace above
  */
void BaseTextEditorPrivate::collapseLicenseHeader()
{
    QTextDocument *doc = q->document();
    TextEditDocumentLayout *documentLayout = qobject_cast<TextEditDocumentLayout*>(doc->documentLayout());
    QTC_ASSERT(documentLayout, return);
    QTextBlock block = doc->firstBlock();
    const TabSettings &ts = m_document->tabSettings();
    while (block.isValid() && block.isVisible()) {
        TextBlockUserData *data = TextBlockUserData::canCollapse(block);
        if (data && block.next().isVisible()) {
            QChar character;
            static_cast<TextBlockUserData*>(data)->collapseAtPos(&character);
            if (character != QLatin1Char('+'))
                break; // not a comment
            TextBlockUserData::doCollapse(block, false);
            moveCursorVisible();
            documentLayout->requestUpdate();
            documentLayout->emitDocumentSizeChanged();
            break;
        }
        QString text = block.text();
        if (ts.firstNonSpace(text) < text.size())
            break;
        block = block.next();
    }
}

const Utils::ChangeSet &BaseTextEditor::changeSet() const
{
    return d->m_changeSet;
}

void BaseTextEditor::setChangeSet(const Utils::ChangeSet &changeSet)
{
    using namespace Utils;

    d->m_changeSet = changeSet;

    foreach (const ChangeSet::EditOp &op, changeSet.operationList()) {
        // ### TODO: process the edit operation

        switch (op.type) {
        case ChangeSet::EditOp::Replace:
            break;

        case ChangeSet::EditOp::Move:
            break;

        case ChangeSet::EditOp::Insert:
            break;

        case ChangeSet::EditOp::Remove:
            break;

        case ChangeSet::EditOp::Flip:
            break;

        case ChangeSet::EditOp::Copy:
            break;

        default:
            break;
        } // switch
    }
}

Core::IFile *BaseTextEditor::file()
{
    return d->m_document;
}

void BaseTextEditor::editorContentsChange(int position, int charsRemoved, int charsAdded)
{
    if (d->m_animator)
        d->m_animator->finish();

    d->m_contentsChanged = true;

    // Keep the line numbers and the block information for the text marks updated
    if (charsRemoved != 0) {
        d->updateMarksLineNumber();
        d->updateMarksBlock(document()->findBlock(position));
    } else {
        const QTextBlock posBlock = document()->findBlock(position);
        const QTextBlock nextBlock = document()->findBlock(position + charsAdded);
        if (posBlock != nextBlock) {
            d->updateMarksLineNumber();
            d->updateMarksBlock(posBlock);
            d->updateMarksBlock(nextBlock);
        } else {
            d->updateMarksBlock(posBlock);
        }
    }
}


void BaseTextEditor::slotSelectionChanged()
{
    bool changed = (d->m_inBlockSelectionMode != d->m_lastEventWasBlockSelectionEvent);
    d->m_inBlockSelectionMode = d->m_lastEventWasBlockSelectionEvent;
    if (changed || d->m_inBlockSelectionMode)
        viewport()->update();
    if (!d->m_inBlockSelectionMode)
        d->m_blockSelectionExtraX = 0;
    if (!d->m_selectBlockAnchor.isNull() && !textCursor().hasSelection())
        d->m_selectBlockAnchor = QTextCursor();

    // Clear any link which might be showing when the selection changes
    clearLink();
}

void BaseTextEditor::gotoBlockStart()
{
    QTextCursor cursor = textCursor();
    if (TextBlockUserData::findPreviousOpenParenthesis(&cursor, false)) {
        setTextCursor(cursor);
        _q_matchParentheses();
    }
}

void BaseTextEditor::gotoBlockEnd()
{
    QTextCursor cursor = textCursor();
    if (TextBlockUserData::findNextClosingParenthesis(&cursor, false)) {
        setTextCursor(cursor);
        _q_matchParentheses();
    }
}

void BaseTextEditor::gotoBlockStartWithSelection()
{
    QTextCursor cursor = textCursor();
    if (TextBlockUserData::findPreviousOpenParenthesis(&cursor, true)) {
        setTextCursor(cursor);
        _q_matchParentheses();
    }
}

void BaseTextEditor::gotoBlockEndWithSelection()
{
    QTextCursor cursor = textCursor();
    if (TextBlockUserData::findNextClosingParenthesis(&cursor, true)) {
        setTextCursor(cursor);
        _q_matchParentheses();
    }
}

static QTextCursor flippedCursor(const QTextCursor &cursor) {
    QTextCursor flipped = cursor;
    flipped.clearSelection();
    flipped.setPosition(cursor.anchor(), QTextCursor::KeepAnchor);
    return flipped;
}

void BaseTextEditor::selectBlockUp()
{
    QTextCursor cursor = textCursor();
    if (!cursor.hasSelection())
        d->m_selectBlockAnchor = cursor;
    else
        cursor.setPosition(cursor.selectionStart());


    if (!TextBlockUserData::findPreviousOpenParenthesis(&cursor, false))
        return;
    if (!TextBlockUserData::findNextClosingParenthesis(&cursor, true))
        return;
    setTextCursor(flippedCursor(cursor));
    _q_matchParentheses();
}

void BaseTextEditor::selectBlockDown()
{
    QTextCursor tc = textCursor();
    QTextCursor cursor = d->m_selectBlockAnchor;

    if (!tc.hasSelection() || cursor.isNull())
        return;
    tc.setPosition(tc.selectionStart());

    forever {
        QTextCursor ahead = cursor;
        if (!TextBlockUserData::findPreviousOpenParenthesis(&ahead, false))
            break;
        if (ahead.position() <= tc.position())
            break;
        cursor = ahead;
    }
    if ( cursor != d->m_selectBlockAnchor)
        TextBlockUserData::findNextClosingParenthesis(&cursor, true);

    setTextCursor(flippedCursor(cursor));
    _q_matchParentheses();
}

void BaseTextEditor::copyLineUp()
{
    copyLineUpDown(true);
}

void BaseTextEditor::copyLineDown()
{
    copyLineUpDown(false);
}

void BaseTextEditor::copyLineUpDown(bool up)
{
    QTextCursor cursor = textCursor();
    QTextCursor move = cursor;
    move.beginEditBlock();

    bool hasSelection = cursor.hasSelection();

    if (hasSelection) {
        move.setPosition(cursor.selectionStart());
        move.movePosition(QTextCursor::StartOfBlock);
        move.setPosition(cursor.selectionEnd(), QTextCursor::KeepAnchor);
        move.movePosition(QTextCursor::EndOfBlock, QTextCursor::KeepAnchor);
    } else {
        move.movePosition(QTextCursor::StartOfBlock);
        move.movePosition(QTextCursor::EndOfBlock, QTextCursor::KeepAnchor);
    }

    QString text = move.selectedText();

    if (up) {
        move.setPosition(cursor.selectionStart());
        move.movePosition(QTextCursor::StartOfBlock);
        move.insertBlock();
        move.movePosition(QTextCursor::Left);
    } else {
        move.movePosition(QTextCursor::EndOfBlock);
        if (move.atBlockStart()) {
            move.movePosition(QTextCursor::NextBlock);
            move.insertBlock();
            move.movePosition(QTextCursor::Left);
        } else {
            move.insertBlock();
        }
    }

    int start = move.position();
    move.clearSelection();
    move.insertText(text);
    int end = move.position();

    move.setPosition(start);
    move.setPosition(end, QTextCursor::KeepAnchor);

    indent(document(), move, QChar::Null);
    move.endEditBlock();

    setTextCursor(move);
}

void BaseTextEditor::joinLines()
{
    QTextCursor cursor = textCursor();
    QTextCursor start = cursor;
    QTextCursor end = cursor;

    start.setPosition(cursor.selectionStart());
    end.setPosition(cursor.selectionEnd() - 1);

    int lineCount = qMax(1, end.blockNumber() - start.blockNumber());

    cursor.beginEditBlock();
    cursor.setPosition(cursor.selectionStart());
    while (lineCount--) {
        cursor.movePosition(QTextCursor::NextBlock);
        cursor.movePosition(QTextCursor::StartOfBlock);
        cursor.movePosition(QTextCursor::EndOfBlock, QTextCursor::KeepAnchor);
        QString cutLine = cursor.selectedText();

        // Collapse leading whitespaces to one or insert whitespace
        cutLine.replace(QRegExp("^\\s*"), " ");
        cursor.movePosition(QTextCursor::Right, QTextCursor::KeepAnchor);
        cursor.removeSelectedText();

        cursor.movePosition(QTextCursor::PreviousBlock);
        cursor.movePosition(QTextCursor::EndOfBlock);

        cursor.insertText(cutLine);
    }
    cursor.endEditBlock();

    setTextCursor(cursor);
}

void BaseTextEditor::moveLineUp()
{
    moveLineUpDown(true);
}

void BaseTextEditor::moveLineDown()
{
    moveLineUpDown(false);
}

void BaseTextEditor::moveLineUpDown(bool up)
{
    QTextCursor cursor = textCursor();
    QTextCursor move = cursor;
    if (d->m_moveLineUndoHack)
        move.joinPreviousEditBlock();
    else
        move.beginEditBlock();

    bool hasSelection = cursor.hasSelection();

    if (cursor.hasSelection()) {
        move.setPosition(cursor.selectionStart());
        move.movePosition(QTextCursor::StartOfBlock);
        move.setPosition(cursor.selectionEnd(), QTextCursor::KeepAnchor);
        move.movePosition(move.atBlockStart() ? QTextCursor::Left: QTextCursor::EndOfBlock, QTextCursor::KeepAnchor);
    } else {
        move.movePosition(QTextCursor::StartOfBlock);
        move.movePosition(QTextCursor::EndOfBlock, QTextCursor::KeepAnchor);
    }
    QString text = move.selectedText();
    move.movePosition(QTextCursor::Right, QTextCursor::KeepAnchor);
    move.removeSelectedText();

    if (up) {
        move.movePosition(QTextCursor::PreviousBlock);
        move.insertBlock();
        move.movePosition(QTextCursor::Left);
    } else {
        move.movePosition(QTextCursor::EndOfBlock);
        if (move.atBlockStart()) { // empty block
            move.movePosition(QTextCursor::NextBlock);
            move.insertBlock();
            move.movePosition(QTextCursor::Left);
        } else {
            move.insertBlock();
        }
    }

    int start = move.position();
    move.clearSelection();
    move.insertText(text);
    int end = move.position();

    if (hasSelection) {
        move.setPosition(start);
        move.setPosition(end, QTextCursor::KeepAnchor);
    }

    reindent(document(), move);
    move.endEditBlock();

    setTextCursor(move);
    d->m_moveLineUndoHack = true;
}

void BaseTextEditor::cleanWhitespace()
{
    d->m_document->cleanWhitespace(textCursor());
}

void BaseTextEditor::keyPressEvent(QKeyEvent *e)
{
    viewport()->setCursor(Qt::BlankCursor);
    QToolTip::hideText();

    d->m_moveLineUndoHack = false;
    d->clearVisibleCollapsedBlock();

    QKeyEvent *original_e = e;
    d->m_lastEventWasBlockSelectionEvent = false;

    if (e->key() == Qt::Key_Escape) {
        if (d->m_snippetOverlay->isVisible()) {
            e->accept();
            d->m_snippetOverlay->hide();
            d->m_snippetOverlay->clear();
            QTextCursor cursor = textCursor();
            cursor.clearSelection();
            setTextCursor(cursor);
            return;
        }
    }

    bool ro = isReadOnly();

    if (d->m_inBlockSelectionMode) {
        if (e == QKeySequence::Cut) {
            if (!ro) {
                cut();
                e->accept();
                return;
            }
        } else if (e == QKeySequence::Delete || e->key() == Qt::Key_Backspace) {
            if (!ro) {
                d->removeBlockSelection();
                e->accept();
                return;
            }
        } else if (e == QKeySequence::Paste) {
            if (!ro) {
                d->removeBlockSelection();
                // continue
            }
        }
    }


    if (!ro
        && (e == QKeySequence::InsertParagraphSeparator
            || (!d->m_lineSeparatorsAllowed && e == QKeySequence::InsertLineSeparator))
        ) {

        if (d->m_snippetOverlay->isVisible()) {
            e->accept();
            d->m_snippetOverlay->hide();
            d->m_snippetOverlay->clear();
            QTextCursor cursor = textCursor();
            cursor.movePosition(QTextCursor::EndOfBlock);
            setTextCursor(cursor);
            return;
        }


        QTextCursor cursor = textCursor();
        if (d->m_inBlockSelectionMode)
            cursor.clearSelection();
        const TabSettings &ts = d->m_document->tabSettings();
        cursor.beginEditBlock();

        int extraBlocks = paragraphSeparatorAboutToBeInserted(cursor); // virtual

        if (ts.m_autoIndent) {
            cursor.insertBlock();
            indent(document(), cursor, QChar::Null);
        } else {
            cursor.insertBlock();

            // After inserting the block, to avoid duplicating whitespace on the same line
            const QString previousBlockText = cursor.block().previous().text();
            cursor.insertText(ts.indentationString(previousBlockText));
        }
        cursor.endEditBlock();
        e->accept();

        if (extraBlocks > 0) {
            QTextCursor ensureVisible = cursor;
            while (extraBlocks > 0) {
                --extraBlocks;
                ensureVisible.movePosition(QTextCursor::NextBlock);
            }
            setTextCursor(ensureVisible);
        }

        setTextCursor(cursor);
        return;
    } else if (!ro
               && (e == QKeySequence::MoveToStartOfBlock
                   || e == QKeySequence::SelectStartOfBlock)){
        if ((e->modifiers() & (Qt::AltModifier | Qt::ShiftModifier)) == (Qt::AltModifier | Qt::ShiftModifier))
            d->m_lastEventWasBlockSelectionEvent = true;
        handleHomeKey(e == QKeySequence::SelectStartOfBlock);
        e->accept();
        return;
    } else if (!ro
               && (e == QKeySequence::MoveToStartOfLine
                   || e == QKeySequence::SelectStartOfLine)){
        if ((e->modifiers() & (Qt::AltModifier | Qt::ShiftModifier)) == (Qt::AltModifier | Qt::ShiftModifier))
            d->m_lastEventWasBlockSelectionEvent = true;
        QTextCursor cursor = textCursor();
        if (QTextLayout *layout = cursor.block().layout()) {
            if (layout->lineForTextPosition(cursor.position() - cursor.block().position()).lineNumber() == 0) {
                handleHomeKey(e == QKeySequence::SelectStartOfLine);
                e->accept();
                return;
            }
        }
    } else if (!ro
               && e == QKeySequence::DeleteStartOfWord
               && d->m_document->tabSettings().m_autoIndent
               && !textCursor().hasSelection()){
        e->accept();
        QTextCursor c = textCursor();
        int pos = c.position();
        c.movePosition(QTextCursor::PreviousWord);
        int targetpos = c.position();
        forever {
            handleBackspaceKey();
            int cpos = textCursor().position();
            if (cpos == pos || cpos <= targetpos)
                break;
            pos = cpos;
        }
        return;
    } else switch (e->key()) {


#if 0
    case Qt::Key_Dollar: {
            d->m_overlay->setVisible(!d->m_overlay->isVisible());
            d->m_overlay->setCursor(textCursor());
            e->accept();
        return;

    } break;
#endif
    case Qt::Key_Tab:
    case Qt::Key_Backtab: {
        if (ro) break;
        if (d->m_snippetOverlay->isVisible() && !d->m_snippetOverlay->isEmpty()) {
            d->snippetTabOrBacktab(e->key() == Qt::Key_Tab);
            e->accept();
            return;
        }
        QTextCursor cursor = textCursor();
        int newPosition;
        if (d->m_document->tabSettings().tabShouldIndent(document(), cursor, &newPosition)) {
            if (newPosition != cursor.position() && !cursor.hasSelection()) {
                cursor.setPosition(newPosition);
                setTextCursor(cursor);
            }
            indent(document(), cursor, QChar::Null);
        } else {
            indentOrUnindent(e->key() == Qt::Key_Tab);
        }
        e->accept();
        return;
    } break;
    case Qt::Key_Backspace:
        if (ro) break;
        if ((e->modifiers() & (Qt::ControlModifier
                               | Qt::ShiftModifier
                               | Qt::AltModifier
                               | Qt::MetaModifier)) == Qt::NoModifier
            && !textCursor().hasSelection()) {
            handleBackspaceKey();
            e->accept();
            return;
        }
        break;
    case Qt::Key_Up:
    case Qt::Key_Down:
        if (e->modifiers() & Qt::ControlModifier) {
            verticalScrollBar()->triggerAction(
                    e->key() == Qt::Key_Up ? QAbstractSlider::SliderSingleStepSub :
                                             QAbstractSlider::SliderSingleStepAdd);
            e->accept();
            return;
        }
        // fall through
    case Qt::Key_End:
    case Qt::Key_Right:
    case Qt::Key_Left:
#ifndef Q_WS_MAC
        if ((e->modifiers() & (Qt::AltModifier | Qt::ShiftModifier)) == (Qt::AltModifier | Qt::ShiftModifier)) {

            d->m_lastEventWasBlockSelectionEvent = true;

            if (d->m_inBlockSelectionMode) {
                if (e->key() == Qt::Key_Right && textCursor().atBlockEnd()) {
                    d->m_blockSelectionExtraX++;
                    viewport()->update();
                    e->accept();
                    return;
                } else if (e->key() == Qt::Key_Left && d->m_blockSelectionExtraX > 0) {
                    d->m_blockSelectionExtraX--;
                    e->accept();
                    viewport()->update();
                    return;
                }
            }

            e = new QKeyEvent(
                e->type(),
                e->key(),
                e->modifiers() & ~Qt::AltModifier,
                e->text(),
                e->isAutoRepeat(),
                e->count()
                );
        }
#endif
        break;
    case Qt::Key_PageUp:
    case Qt::Key_PageDown:
        if (e->modifiers() == Qt::ControlModifier) {
            verticalScrollBar()->triggerAction(
                    e->key() == Qt::Key_PageUp ? QAbstractSlider::SliderPageStepSub :
                                                 QAbstractSlider::SliderPageStepAdd);
            e->accept();
            return;
        }
        break;

    default:
        break;
    }

    if (d->m_inBlockSelectionMode) {
        QString text = e->text();
        if (!text.isEmpty() && (text.at(0).isPrint() || text.at(0) == QLatin1Char('\t'))) {
            d->removeBlockSelection(text);
            goto skip_event;
        }
    }

    if (e->key() == Qt::Key_H && e->modifiers() ==
#ifdef Q_OS_DARWIN
        Qt::MetaModifier
#else
        Qt::ControlModifier
#endif
        ) {
        universalHelper();
        e->accept();
        return;
    }

    if (d->m_snippetOverlay->isVisible()
        && (e->key() == Qt::Key_Delete || e->key() == Qt::Key_Backspace)) {
        d->snippetCheckCursor(textCursor());
    }

    if (ro || e->text().isEmpty() || !e->text().at(0).isPrint()) {
        QPlainTextEdit::keyPressEvent(e);
    } else if ((e->modifiers() & (Qt::ControlModifier|Qt::AltModifier)) != Qt::ControlModifier){
        QTextCursor cursor = textCursor();
        QString text = e->text();
        QString autoText = autoComplete(cursor, text);

        QChar electricChar;
        if (d->m_document->tabSettings().m_autoIndent) {
            foreach (QChar c, text) {
                if (isElectricCharacter(c)) {
                    electricChar = c;
                    break;
                }
            }
        }

        if (d->m_snippetOverlay->isVisible())
            d->snippetCheckCursor(cursor);

        bool doEditBlock = !(electricChar.isNull() && autoText.isEmpty());
        if (doEditBlock)
            cursor.beginEditBlock();

        cursor.insertText(text);

        if (!autoText.isEmpty()) {
            int pos = cursor.position();
            cursor.insertText(autoText);
            cursor.setPosition(pos);
        }
        if (!electricChar.isNull())
            indent(document(), cursor, electricChar);

        if (doEditBlock)
            cursor.endEditBlock();

        setTextCursor(cursor);
    }

skip_event:
    if (!ro && e->key() == Qt::Key_Delete && d->m_parenthesesMatchingEnabled)
        d->m_parenthesesMatchingTimer->start(50);


    if (!ro && d->m_contentsChanged && !e->text().isEmpty() && e->text().at(0).isPrint())
        emit requestAutoCompletion(editableInterface(), false);

    if (e != original_e)
        delete e;
}

void BaseTextEditor::insertCodeSnippet(const QString &snippet)
{
    QList<QTextEdit::ExtraSelection> selections;

    QTextCursor cursor = textCursor();
    const int startCursorPosition = cursor.position();
    cursor.beginEditBlock();

    if ((snippet.count('$') % 2) != 0) {
        qWarning() << "invalid snippet";
        return;
    }

    int pos = 0;
    QMap<int, int> positions;

    while (pos < snippet.size()) {
        if (snippet.at(pos) != QChar::ObjectReplacementCharacter) {
            const int start = pos;
            do { ++pos; }
            while (pos < snippet.size() && snippet.at(pos) != QChar::ObjectReplacementCharacter);
            cursor.insertText(snippet.mid(start, pos - start));
        } else {
            // the start of a place holder.
            const int start = ++pos;
            for (; pos < snippet.size(); ++pos) {
                if (snippet.at(pos) == QChar::ObjectReplacementCharacter)
                    break;
            }

            Q_ASSERT(pos < snippet.size());
            Q_ASSERT(snippet.at(pos) == QChar::ObjectReplacementCharacter);

            const QString textToInsert = snippet.mid(start, pos - start);

            int cursorPosition = cursor.position();
            cursor.insertText(textToInsert);

            if (textToInsert.isEmpty()) {
                positions.insert(cursorPosition, 0);
            } else {
                positions.insert(cursorPosition-1, textToInsert.length()+1);
            }

            ++pos;
        }
    }

    QMapIterator<int,int> it(positions);
    while (it.hasNext()) {
        it.next();
        int length = it.value();
        int position = it.key();

        QTextCursor tc(document());
        tc.setPosition(position);
        tc.setPosition(position + length, QTextCursor::KeepAnchor);
        QTextEdit::ExtraSelection selection;
        selection.cursor = tc;
        selection.format.setBackground(length ? Qt::darkCyan : Qt::darkMagenta);
        selections.append(selection);
    }

    cursor.setPosition(startCursorPosition, QTextCursor::KeepAnchor);
    indent(cursor.document(), cursor, QChar());
    cursor.endEditBlock();

    setExtraSelections(BaseTextEditor::SnippetPlaceholderSelection, selections);

    if (! selections.isEmpty()) {
        const QTextEdit::ExtraSelection &selection = selections.first();

        cursor = textCursor();
        if (selection.cursor.hasSelection()) {
            cursor.setPosition(selection.cursor.selectionStart()+1);
            cursor.setPosition(selection.cursor.selectionEnd(), QTextCursor::KeepAnchor);
        } else {
            cursor.setPosition(selection.cursor.position());
        }
        setTextCursor(cursor);
    }
}

void BaseTextEditor::universalHelper()
{
    const QString snippet = QLatin1String("for ($initializer$; $condition$; $expresssion$) {\n$$\n}\n");
    insertCodeSnippet(snippet);
}

void BaseTextEditor::setTextCursor(const QTextCursor &cursor)
{
    // workaround for QTextControl bug
    bool selectionChange = cursor.hasSelection() || textCursor().hasSelection();
    QTextCursor c = cursor;
    c.setVisualNavigation(true);
    QPlainTextEdit::setTextCursor(c);
    if (selectionChange)
        slotSelectionChanged();
}

void BaseTextEditor::gotoLine(int line, int column)
{
    d->m_lastCursorChangeWasInteresting = false; // avoid adding the previous position to history
    const int blockNumber = line - 1;
    const QTextBlock &block = document()->findBlockByNumber(blockNumber);
    if (block.isValid()) {
        QTextCursor cursor(block);
        if (column > 0) {
            cursor.movePosition(QTextCursor::Right, QTextCursor::MoveAnchor, column);
        } else {
            int pos = cursor.position();
            while (characterAt(pos).category() == QChar::Separator_Space) {
                ++pos;
            }
            cursor.setPosition(pos);
        }
        setTextCursor(cursor);
        centerCursor();
    }
    saveCurrentCursorPositionForNavigation();
}

int BaseTextEditor::position(ITextEditor::PositionOperation posOp, int at) const
{
    QTextCursor tc = textCursor();

    if (at != -1)
        tc.setPosition(at);

    if (posOp == ITextEditor::Current)
        return tc.position();

    switch (posOp) {
    case ITextEditor::EndOfLine:
        tc.movePosition(QTextCursor::EndOfLine);
        return tc.position();
    case ITextEditor::StartOfLine:
        tc.movePosition(QTextCursor::StartOfLine);
        return tc.position();
    case ITextEditor::Anchor:
        if (tc.hasSelection())
            return tc.anchor();
        break;
    case ITextEditor::EndOfDoc:
        tc.movePosition(QTextCursor::End);
        return tc.position();
    default:
        break;
    }

    return -1;
}

void BaseTextEditor::convertPosition(int pos, int *line, int *column) const
{
    QTextBlock block = document()->findBlock(pos);
    if (!block.isValid()) {
        (*line) = -1;
        (*column) = -1;
    } else {
        (*line) = block.blockNumber() + 1;
        (*column) = pos - block.position();
    }
}

QChar BaseTextEditor::characterAt(int pos) const
{
    return document()->characterAt(pos);
}

bool BaseTextEditor::event(QEvent *e)
{
    d->m_contentsChanged = false;
    switch (e->type()) {
    case QEvent::ShortcutOverride:
        if (static_cast<QKeyEvent*>(e)->key() == Qt::Key_Escape && d->m_snippetOverlay->isVisible()) {
            e->accept();
            return true;
        }
        e->ignore(); // we are a really nice citizen
        return true;
        break;
    default:
        break;
    }

    return QPlainTextEdit::event(e);
}

void BaseTextEditor::duplicateFrom(BaseTextEditor *editor)
{
    if (this == editor)
        return;
    setDisplayName(editor->displayName());
    d->m_revisionsVisible = editor->d->m_revisionsVisible;
    if (d->m_document == editor->d->m_document)
        return;
    d->setupDocumentSignals(editor->d->m_document);
    d->m_document = editor->d->m_document;
}

QString BaseTextEditor::displayName() const
{
    return d->m_displayName;
}

void BaseTextEditor::setDisplayName(const QString &title)
{
    d->m_displayName = title;
}

BaseTextDocument *BaseTextEditor::baseTextDocument() const
{
    return d->m_document;
}

void BaseTextEditor::setBaseTextDocument(BaseTextDocument *doc)
{
    if (doc) {
        d->setupDocumentSignals(doc);
        d->m_document = doc;
    }
}

// called before reload
void BaseTextEditor::memorizeCursorPosition()
{
    d->m_tempState = saveState();
}

// called after reload
void BaseTextEditor::restoreCursorPosition()
{
    restoreState(d->m_tempState);
    if (d->m_displaySettings.m_autoFoldFirstComment)
        d->collapseLicenseHeader();
}

QByteArray BaseTextEditor::saveState() const
{
    QByteArray state;
    QDataStream stream(&state, QIODevice::WriteOnly);
    stream << 0; // version number
    stream << verticalScrollBar()->value();
    stream << horizontalScrollBar()->value();
    int line, column;
    convertPosition(textCursor().position(), &line, &column);
    stream << line;
    stream << column;
    return state;
}

bool BaseTextEditor::restoreState(const QByteArray &state)
{
    int version;
    int vval;
    int hval;
    int lval;
    int cval;
    QDataStream stream(state);
    stream >> version;
    stream >> vval;
    stream >> hval;
    stream >> lval;
    stream >> cval;
    d->m_lastCursorChangeWasInteresting = false; // avoid adding last position to history
    gotoLine(lval, cval);
    verticalScrollBar()->setValue(vval);
    horizontalScrollBar()->setValue(hval);
    saveCurrentCursorPositionForNavigation();
    return true;
}

void BaseTextEditor::setDefaultPath(const QString &defaultPath)
{
    baseTextDocument()->setDefaultPath(defaultPath);
}

void BaseTextEditor::setSuggestedFileName(const QString &suggestedFileName)
{
    baseTextDocument()->setSuggestedFileName(suggestedFileName);
}

void BaseTextEditor::setParenthesesMatchingEnabled(bool b)
{
    d->m_parenthesesMatchingEnabled = b;
}

bool BaseTextEditor::isParenthesesMatchingEnabled() const
{
    return d->m_parenthesesMatchingEnabled;
}

void BaseTextEditor::setHighlightCurrentLine(bool b)
{
    d->m_highlightCurrentLine = b;
    updateCurrentLineHighlight();
}

bool BaseTextEditor::highlightCurrentLine() const
{
    return d->m_highlightCurrentLine;
}

void BaseTextEditor::setLineNumbersVisible(bool b)
{
    d->m_lineNumbersVisible = b;
    slotUpdateExtraAreaWidth();
}

bool BaseTextEditor::lineNumbersVisible() const
{
    return d->m_lineNumbersVisible;
}

void BaseTextEditor::setMarksVisible(bool b)
{
    d->m_marksVisible = b;
    slotUpdateExtraAreaWidth();
}

bool BaseTextEditor::marksVisible() const
{
    return d->m_marksVisible;
}

void BaseTextEditor::setRequestMarkEnabled(bool b)
{
    d->m_requestMarkEnabled = b;
}

bool BaseTextEditor::requestMarkEnabled() const
{
    return d->m_requestMarkEnabled;
}

void BaseTextEditor::setLineSeparatorsAllowed(bool b)
{
    d->m_lineSeparatorsAllowed = b;
}

bool BaseTextEditor::lineSeparatorsAllowed() const
{
    return d->m_lineSeparatorsAllowed;
}

void BaseTextEditor::setCodeFoldingVisible(bool b)
{
    d->m_codeFoldingVisible = b && d->m_codeFoldingSupported;
    slotUpdateExtraAreaWidth();
}

bool BaseTextEditor::codeFoldingVisible() const
{
    return d->m_codeFoldingVisible;
}

/**
 * Sets whether code folding is supported by the syntax highlighter. When not
 * supported (the default), this makes sure the code folding is not shown.
 *
 * Needs to be called before calling setCodeFoldingVisible.
 */
void BaseTextEditor::setCodeFoldingSupported(bool b)
{
    d->m_codeFoldingSupported = b;
}

bool BaseTextEditor::codeFoldingSupported() const
{
    return d->m_codeFoldingSupported;
}

void BaseTextEditor::setMouseNavigationEnabled(bool b)
{
    d->m_behaviorSettings.m_mouseNavigation = b;
}

bool BaseTextEditor::mouseNavigationEnabled() const
{
    return d->m_behaviorSettings.m_mouseNavigation;
}

void BaseTextEditor::setScrollWheelZoomingEnabled(bool b)
{
    d->m_behaviorSettings.m_scrollWheelZooming = b;
}

bool BaseTextEditor::scrollWheelZoomingEnabled() const
{
    return d->m_behaviorSettings.m_scrollWheelZooming;
}

void BaseTextEditor::setRevisionsVisible(bool b)
{
    d->m_revisionsVisible = b;
    slotUpdateExtraAreaWidth();
}

bool BaseTextEditor::revisionsVisible() const
{
    return d->m_revisionsVisible;
}

void BaseTextEditor::setVisibleWrapColumn(int column)
{
    d->m_visibleWrapColumn = column;
    viewport()->update();
}

int BaseTextEditor::visibleWrapColumn() const
{
    return d->m_visibleWrapColumn;
}

//--------- BaseTextEditorPrivate -----------

BaseTextEditorPrivate::BaseTextEditorPrivate()
    :
    m_contentsChanged(false),
    m_lastCursorChangeWasInteresting(false),
    m_document(new BaseTextDocument()),
    m_parenthesesMatchingEnabled(false),
    m_extraArea(0),
    m_mouseOnCollapsedMarker(false),
    m_marksVisible(false),
    m_codeFoldingVisible(false),
    m_codeFoldingSupported(false),
    m_revisionsVisible(false),
    m_lineNumbersVisible(true),
    m_highlightCurrentLine(true),
    m_requestMarkEnabled(true),
    m_lineSeparatorsAllowed(false),
    m_visibleWrapColumn(0),
    m_linkPressed(false),
    m_editable(0),
    m_actionHack(0),
    m_inBlockSelectionMode(false),
    m_lastEventWasBlockSelectionEvent(false),
    m_blockSelectionExtraX(0),
    m_moveLineUndoHack(false),
    m_cursorBlockNumber(-1)
{
}

BaseTextEditorPrivate::~BaseTextEditorPrivate()
{
}

void BaseTextEditorPrivate::setupDocumentSignals(BaseTextDocument *document)
{
    BaseTextDocument *oldDocument = q->baseTextDocument();
    if (oldDocument) {
        q->disconnect(oldDocument->document(), 0, q, 0);
        q->disconnect(oldDocument, 0, q, 0);
    }

    QTextDocument *doc = document->document();
    TextEditDocumentLayout *documentLayout = qobject_cast<TextEditDocumentLayout*>(doc->documentLayout());
    if (!documentLayout) {
        QTextOption opt = doc->defaultTextOption();
        opt.setTextDirection(Qt::LeftToRight);
        opt.setFlags(opt.flags() | QTextOption::IncludeTrailingSpaces
                | QTextOption::AddSpaceForLineAndParagraphSeparators
                );
        doc->setDefaultTextOption(opt);
        documentLayout = new TextEditDocumentLayout(doc);
        doc->setDocumentLayout(documentLayout);
    }


    q->setDocument(doc);
    QObject::connect(documentLayout, SIGNAL(updateBlock(QTextBlock)), q, SLOT(slotUpdateBlockNotify(QTextBlock)));
    QObject::connect(q, SIGNAL(requestBlockUpdate(QTextBlock)), documentLayout, SIGNAL(updateBlock(QTextBlock)));
    QObject::connect(doc, SIGNAL(modificationChanged(bool)), q, SIGNAL(changed()));
    QObject::connect(doc, SIGNAL(contentsChange(int,int,int)), q,
        SLOT(editorContentsChange(int,int,int)), Qt::DirectConnection);
    QObject::connect(document, SIGNAL(changed()), q, SIGNAL(changed()));
    QObject::connect(document, SIGNAL(titleChanged(QString)), q, SLOT(setDisplayName(const QString &)));
    QObject::connect(document, SIGNAL(aboutToReload()), q, SLOT(memorizeCursorPosition()));
    QObject::connect(document, SIGNAL(reloaded()), q, SLOT(restoreCursorPosition()));
    q->slotUpdateExtraAreaWidth();
}


void BaseTextEditorPrivate::snippetCheckCursor(const QTextCursor &cursor)
{
    if (!m_snippetOverlay->isVisible() || m_snippetOverlay->isEmpty())
        return;

    QTextCursor start = cursor;
    start.setPosition(cursor.selectionStart());
    QTextCursor end = cursor;
    end.setPosition(cursor.selectionEnd());
    if (!m_snippetOverlay->hasCursorInSelection(start)
        || !m_snippetOverlay->hasCursorInSelection(end)) {
        m_snippetOverlay->setVisible(false);
        m_snippetOverlay->clear();
    }
}

void BaseTextEditorPrivate::snippetTabOrBacktab(bool forward)
{
    if (!m_snippetOverlay->isVisible() || m_snippetOverlay->isEmpty())
        return;
    QTextCursor cursor = q->textCursor();
    OverlaySelection final;
    if (forward) {
        for (int i = 0; i < m_snippetOverlay->m_selections.count(); ++i){
            const OverlaySelection &selection = m_snippetOverlay->m_selections.at(i);
            if (selection.m_cursor_begin.position() >= cursor.position()
                && selection.m_cursor_end.position() > cursor.position()) {
                final = selection;
                break;
            }
        }
    } else {
        for (int i = m_snippetOverlay->m_selections.count()-1; i >= 0; --i){
            const OverlaySelection &selection = m_snippetOverlay->m_selections.at(i);
            if (selection.m_cursor_end.position() < cursor.position()) {
                final = selection;
                break;
            }
        }

    }
    if (final.m_cursor_begin.isNull())
        final = forward ? m_snippetOverlay->m_selections.first() : m_snippetOverlay->m_selections.last();

    if (final.m_cursor_begin.position() == final.m_cursor_end.position()) { // empty tab stop
        cursor.setPosition(final.m_cursor_end.position());
    } else {
        cursor.setPosition(final.m_cursor_begin.position()+1);
        cursor.setPosition(final.m_cursor_end.position(), QTextCursor::KeepAnchor);
    }
    q->setTextCursor(cursor);
}

bool Parenthesis::hasClosingCollapse(const Parentheses &parentheses)
{
    return closeCollapseAtPos(parentheses) >= 0;
}


int Parenthesis::closeCollapseAtPos(const Parentheses &parentheses)
{
    int depth = 0;
    for (int i = 0; i < parentheses.size(); ++i) {
        const Parenthesis &p = parentheses.at(i);
        if (p.chr == QLatin1Char('{')
            || p.chr == QLatin1Char('+')
            || p.chr == QLatin1Char('[')) {
            ++depth;
        } else if (p.chr == QLatin1Char('}')
            || p.chr == QLatin1Char('-')
            || p.chr == QLatin1Char(']')) {
            if (--depth < 0)
                return p.pos;
        }
    }
    return -1;
}

int Parenthesis::collapseAtPos(const Parentheses &parentheses, QChar *character)
{
    int result = -1;
    QChar c;

    int depth = 0;
    for (int i = 0; i < parentheses.size(); ++i) {
        const Parenthesis &p = parentheses.at(i);
        if (p.chr == QLatin1Char('{')
            || p.chr == QLatin1Char('+')
            || p.chr == QLatin1Char('[')) {
            if (depth == 0) {
                result = p.pos;
                c = p.chr;
            }
            ++depth;
        } else if (p.chr == QLatin1Char('}')
            || p.chr == QLatin1Char('-')
            || p.chr == QLatin1Char(']')) {
            if (--depth < 0)
                depth = 0;
            result = -1;
        }
    }
    if (result >= 0 && character)
        *character = c;
    return result;
}


int TextBlockUserData::collapseAtPos(QChar *character) const
{
    return Parenthesis::collapseAtPos(m_parentheses, character);
}

int TextBlockUserData::braceDepthDelta() const
{
    int delta = 0;
    for (int i = 0; i < m_parentheses.size(); ++i) {
        switch (m_parentheses.at(i).chr.unicode()) {
        case '{': case '+': case '[': ++delta; break;
        case '}': case '-': case ']': --delta; break;
        default: break;
        }
    }
    return delta;
}

void TextEditDocumentLayout::setParentheses(const QTextBlock &block, const Parentheses &parentheses)
{
    if (parentheses.isEmpty()) {
        if (TextBlockUserData *userData = testUserData(block))
            userData->clearParentheses();
    } else {
        userData(block)->setParentheses(parentheses);
    }
}

Parentheses TextEditDocumentLayout::parentheses(const QTextBlock &block)
{
    if (TextBlockUserData *userData = testUserData(block))
        return userData->parentheses();
    return Parentheses();
}

bool TextEditDocumentLayout::hasParentheses(const QTextBlock &block)
{
    if (TextBlockUserData *userData = testUserData(block))
        return userData->hasParentheses();
    return false;
}

int TextEditDocumentLayout::braceDepthDelta(const QTextBlock &block)
{
    if (TextBlockUserData *userData = testUserData(block))
        return userData->braceDepthDelta();
    return 0;
}

int TextEditDocumentLayout::braceDepth(const QTextBlock &block)
{
    int state = block.userState();
    if (state == -1)
        return 0;
    return state >> 8;
}

void TextEditDocumentLayout::setBraceDepth(QTextBlock &block, int depth)
{
    int state = block.userState();
    if (state == -1)
        state = 0;
    state = state & 0xff;
    block.setUserState((depth << 8) | state);
}

void TextEditDocumentLayout::changeBraceDepth(QTextBlock &block, int delta)
{
    if (delta)
        setBraceDepth(block, braceDepth(block) + delta);
}

bool TextEditDocumentLayout::setIfdefedOut(const QTextBlock &block)
{
    return userData(block)->setIfdefedOut();
}

bool TextEditDocumentLayout::clearIfdefedOut(const QTextBlock &block)
{
    if (TextBlockUserData *userData = testUserData(block))
        return userData->clearIfdefedOut();
    return false;
}

bool TextEditDocumentLayout::ifdefedOut(const QTextBlock &block)
{
    if (TextBlockUserData *userData = testUserData(block))
        return userData->ifdefedOut();
    return false;
}


TextEditDocumentLayout::TextEditDocumentLayout(QTextDocument *doc)
    :QPlainTextDocumentLayout(doc) {
    lastSaveRevision = 0;
    hasMarks = 0;
}

TextEditDocumentLayout::~TextEditDocumentLayout()
{
}

QRectF TextEditDocumentLayout::blockBoundingRect(const QTextBlock &block) const
{
    QRectF r = QPlainTextDocumentLayout::blockBoundingRect(block);
    return r;
}


bool BaseTextEditor::viewportEvent(QEvent *event)
{
    d->m_contentsChanged = false;
    if (event->type() == QEvent::ContextMenu) {
        const QContextMenuEvent *ce = static_cast<QContextMenuEvent*>(event);
        if (ce->reason() == QContextMenuEvent::Mouse && !textCursor().hasSelection())
            setTextCursor(cursorForPosition(ce->pos()));
    } else if (event->type() == QEvent::ToolTip) {
        const QHelpEvent *he = static_cast<QHelpEvent*>(event);
        if (QApplication::keyboardModifiers() & Qt::ControlModifier)
            return true; // eat tooltip event when control is pressed
        const QPoint &pos = he->pos();

        // Allow plugins to show tooltips
        const QTextCursor &c = cursorForPosition(pos);
        QPoint cursorPos = mapToGlobal(cursorRect(c).bottomRight() + QPoint(1,1));
        cursorPos.setX(cursorPos.x() + d->m_extraArea->width());

        editableInterface(); // create if necessary

        emit d->m_editable->tooltipRequested(editableInterface(), cursorPos, c.position());
        return true;
    }
    return QPlainTextEdit::viewportEvent(event);
}


void BaseTextEditor::resizeEvent(QResizeEvent *e)
{
    QPlainTextEdit::resizeEvent(e);
    QRect cr = rect();
    d->m_extraArea->setGeometry(
        QStyle::visualRect(layoutDirection(), cr,
                           QRect(cr.left(), cr.top(), extraAreaWidth(), cr.height())));
}

QRect BaseTextEditor::collapseBox()
{
    if (d->m_highlightBlocksInfo.isEmpty() || d->extraAreaHighlightCollapseBlockNumber < 0)
        return QRect();

    QTextBlock begin = document()->findBlockByNumber(d->m_highlightBlocksInfo.open.last());

    if (TextBlockUserData::hasCollapseAfter(begin.previous()))
        begin = begin.previous();

    QTextBlock end = document()->findBlockByNumber(d->m_highlightBlocksInfo.close.first());
    if (!begin.isValid() || !end.isValid())
        return QRect();
    QRectF br = blockBoundingGeometry(begin).translated(contentOffset());
    QRectF er = blockBoundingGeometry(end).translated(contentOffset());

    return QRect(d->m_extraArea->width() - collapseBoxWidth(fontMetrics()),
                 int(br.top()),
                 collapseBoxWidth(fontMetrics()),
                 er.bottom() - br.top());
}

QTextBlock BaseTextEditor::collapsedBlockAt(const QPoint &pos, QRect *box) const {
    QPointF offset(contentOffset());
    QTextBlock block = firstVisibleBlock();
    int top = (int)blockBoundingGeometry(block).translated(offset).top();
    int bottom = top + (int)blockBoundingRect(block).height();

    int viewportHeight = viewport()->height();

    while (block.isValid() && top <= viewportHeight) {
        QTextBlock nextBlock = block.next();
        if (block.isVisible() && bottom >= 0) {
            if (nextBlock.isValid() && !nextBlock.isVisible()) {
                QTextLayout *layout = block.layout();
                QTextLine line = layout->lineAt(layout->lineCount()-1);
                QRectF lineRect = line.naturalTextRect().translated(offset.x(), top);
                lineRect.adjust(0, 0, -1, -1);

                QRectF collapseRect(lineRect.right() + 12,
                                    lineRect.top(),
                                    fontMetrics().width(QLatin1String(" {...}; ")),
                                    lineRect.height());
                if (collapseRect.contains(pos)) {
                    QTextBlock result = block;
                    if (box)
                        *box = collapseRect.toAlignedRect();
                    return result;
                } else {
                    block = nextBlock;
                    while (nextBlock.isValid() && !nextBlock.isVisible()) {
                        block = nextBlock;
                        nextBlock = block.next();
                    }
                }
            }
        }

        block = nextBlock;
        top = bottom;
        bottom = top + (int)blockBoundingRect(block).height();
    }
    return QTextBlock();
}

void BaseTextEditorPrivate::highlightSearchResults(const QTextBlock &block,
                                                   TextEditorOverlay *overlay)
{
    if (m_searchExpr.isEmpty())
        return;

    int blockPosition = block.position();

    QTextCursor cursor = q->textCursor();
    QString text = block.text();
    text.replace(QChar::Nbsp, QLatin1Char(' '));
    int idx = -1;
    int l = 1;
    while (idx < text.length()) {
        idx = m_searchExpr.indexIn(text, idx + l);
        if (idx < 0)
            break;
        l = m_searchExpr.matchedLength();
        if ((m_findFlags & Find::IFindSupport::FindWholeWords)
            && ((idx && text.at(idx-1).isLetterOrNumber())
                || (idx + l < text.length() && text.at(idx + l).isLetterOrNumber())))
            continue;

        if (m_findScope.isNull()
            || (blockPosition + idx >= m_findScope.selectionStart()
                && blockPosition + idx + l <= m_findScope.selectionEnd())) {

            overlay->addOverlaySelection(blockPosition + idx,
                                         blockPosition + idx + l,
                                         m_searchResultFormat.background().color().darker(120),
                                         QColor(),
                                         (idx == cursor.selectionStart() - blockPosition
                                          && idx + l == cursor.selectionEnd() - blockPosition)?
                                         TextEditorOverlay::DropShadow : 0);

        }
    }
}


namespace TextEditor {
    namespace Internal {
        struct BlockSelectionData {
            int selectionIndex;
            int selectionStart;
            int selectionEnd;
            int firstColumn;
            int lastColumn;
        };
    }
}

void BaseTextEditorPrivate::clearBlockSelection()
{
    if (m_inBlockSelectionMode) {
        m_inBlockSelectionMode = false;
        QTextCursor cursor = q->textCursor();
        cursor.clearSelection();
        q->setTextCursor(cursor);
    }
}

QString BaseTextEditorPrivate::copyBlockSelection()
{
    QString text;

    QTextCursor cursor = q->textCursor();
    if (!cursor.hasSelection())
        return text;

    QTextDocument *doc = q->document();
    int start = cursor.selectionStart();
    int end = cursor.selectionEnd();
    QTextBlock startBlock = doc->findBlock(start);
    int columnA = start - startBlock.position();
    QTextBlock endBlock = doc->findBlock(end);
    int columnB = end - endBlock.position();
    int firstColumn = qMin(columnA, columnB);
    int lastColumn = qMax(columnA, columnB) + m_blockSelectionExtraX;

    QTextBlock block = startBlock;
    for (;;) {

        cursor.setPosition(block.position() + qMin(block.length()-1, firstColumn));
        cursor.setPosition(block.position() + qMin(block.length()-1, lastColumn), QTextCursor::KeepAnchor);
        text += cursor.selectedText();
        if (block == endBlock)
            break;
        text += QLatin1Char('\n');
        block = block.next();
    }

    return text;
}

void BaseTextEditorPrivate::removeBlockSelection(const QString &text)
{
    QTextCursor cursor = q->textCursor();
    if (!cursor.hasSelection())
        return;

    QTextDocument *doc = q->document();
    int start = cursor.selectionStart();
    int end = cursor.selectionEnd();
    QTextBlock startBlock = doc->findBlock(start);
    int columnA = start - startBlock.position();
    QTextBlock endBlock = doc->findBlock(end);
    int columnB = end - endBlock.position();
    int firstColumn = qMin(columnA, columnB);
    int lastColumn = qMax(columnA, columnB) + m_blockSelectionExtraX;

    cursor.clearSelection();
    cursor.beginEditBlock();

    QTextBlock block = startBlock;
    for (;;) {

        cursor.setPosition(block.position() + qMin(block.length()-1, firstColumn));
        cursor.setPosition(block.position() + qMin(block.length()-1, lastColumn), QTextCursor::KeepAnchor);
        cursor.removeSelectedText();
        if (block == endBlock)
            break;
        block = block.next();
    }

    cursor.setPosition(start);
    if (!text.isEmpty())
        cursor.insertText(text);
    cursor.endEditBlock();
    q->setTextCursor(cursor);
}

void BaseTextEditorPrivate::moveCursorVisible(bool ensureVisible)
{
    QTextCursor cursor = q->textCursor();
    if (!cursor.block().isVisible()) {
        cursor.setVisualNavigation(true);
        cursor.movePosition(QTextCursor::Up);
        q->setTextCursor(cursor);
    }
    if (ensureVisible)
        q->ensureCursorVisible();
}

static QColor blendColors(const QColor &a, const QColor &b, int alpha)
{
    return QColor((a.red()   * (256 - alpha) + b.red()   * alpha) / 256,
                  (a.green() * (256 - alpha) + b.green() * alpha) / 256,
                  (a.blue()  * (256 - alpha) + b.blue()  * alpha) / 256);
}

static QColor calcBlendColor(const QColor &baseColor, int level, int count)
{
    QColor color80;
    QColor color90;

    if (baseColor.value() > 128) {
        const int f90 = 15;
        const int f80 = 30;
        color80.setRgb(qMax(0, baseColor.red() - f80),
                       qMax(0, baseColor.green() - f80),
                       qMax(0, baseColor.blue() - f80));
        color90.setRgb(qMax(0, baseColor.red() - f90),
                       qMax(0, baseColor.green() - f90),
                       qMax(0, baseColor.blue() - f90));
    } else {
        const int f90 = 20;
        const int f80 = 40;
        color80.setRgb(qMin(255, baseColor.red() + f80),
                       qMin(255, baseColor.green() + f80),
                       qMin(255, baseColor.blue() + f80));
        color90.setRgb(qMin(255, baseColor.red() + f90),
                       qMin(255, baseColor.green() + f90),
                       qMin(255, baseColor.blue() + f90));
    }

    if (level == count)
        return baseColor;
    if (level == 0)
        return color80;
    if (level == count - 1)
        return color90;

    const int blendFactor = level * (256 / (count - 2));

    return blendColors(color80, color90, blendFactor);
}

void BaseTextEditor::paintEvent(QPaintEvent *e)
{
    /*
      Here comes an almost verbatim copy of
      QPlainTextEdit::paintEvent() so we can adjust the extra
      selections dynamically to indicate all search results.
    */
    //begin QPlainTextEdit::paintEvent()

    QPainter painter(viewport());
    QTextDocument *doc = document();
    TextEditDocumentLayout *documentLayout = qobject_cast<TextEditDocumentLayout*>(doc->documentLayout());
    QTC_ASSERT(documentLayout, return);

    QPointF offset(contentOffset());

    bool hasMainSelection = textCursor().hasSelection();

    QRect er = e->rect();
    QRect viewportRect = viewport()->rect();

    const QColor baseColor = palette().base().color();

    qreal lineX = 0;

    if (d->m_visibleWrapColumn > 0) {
        lineX = fontMetrics().averageCharWidth() * d->m_visibleWrapColumn + offset.x() + 4;

        if (lineX < viewportRect.width()) {
            const QColor backgroundColor = d->m_ifdefedOutFormat.background().color();
            painter.fillRect(QRectF(lineX, er.top(), viewportRect.width() - lineX, er.height()),
                             backgroundColor);

            const QColor col = (palette().base().color().value() > 128) ? Qt::black : Qt::white;
            const QPen pen = painter.pen();
            painter.setPen(blendColors(backgroundColor, col, 32));
            painter.drawLine(QPointF(lineX, er.top()), QPointF(lineX, er.bottom()));
            painter.setPen(pen);
        }
    }

    // Set a brush origin so that the WaveUnderline knows where the wave started
    painter.setBrushOrigin(offset);

//    // keep right margin clean from full-width selection
//    int maxX = offset.x() + qMax((qreal)viewportRect.width(), documentLayout->documentSize().width())
//               - doc->documentMargin();
//    er.setRight(qMin(er.right(), maxX));
//    painter.setClipRect(er);

    bool editable = !isReadOnly();
    QTextBlock block = firstVisibleBlock();

    QAbstractTextDocumentLayout::PaintContext context = getPaintContext();

    if (!d->m_findScope.isNull()) {

        TextEditorOverlay *overlay = new TextEditorOverlay(this);
        overlay->addOverlaySelection(d->m_findScope, d->m_searchScopeFormat.background().color().darker(120),
                                     d->m_searchScopeFormat.background().color());
        overlay->setAlpha(false);
        overlay->paint(&painter, e->rect());
        delete overlay;
    }

    BlockSelectionData *blockSelection = 0;

    if (d->m_inBlockSelectionMode
        && context.selections.count() && context.selections.last().cursor == textCursor()) {
        blockSelection = new BlockSelectionData;
        blockSelection->selectionIndex = context.selections.size()-1;
        const QAbstractTextDocumentLayout::Selection &selection = context.selections[blockSelection->selectionIndex];
        int start = blockSelection->selectionStart = selection.cursor.selectionStart();
        int end = blockSelection->selectionEnd = selection.cursor.selectionEnd();
        QTextBlock block = doc->findBlock(start);
        int columnA = start - block.position();
        block = doc->findBlock(end);
        int columnB = end - block.position();
        blockSelection->firstColumn = qMin(columnA, columnB);
        blockSelection->lastColumn = qMax(columnA, columnB) + d->m_blockSelectionExtraX;
    }

    QTextBlock visibleCollapsedBlock;
    QPointF visibleCollapsedBlockOffset;

    QTextLayout *cursor_layout = 0;
    QPointF cursor_offset;
    int cursor_cpos = 0;
    QPen cursor_pen;

    d->m_searchResultOverlay->clear();
    if (!d->m_searchExpr.isEmpty()) { // first pass for the search result overlays

        const int margin = 5;
        QTextBlock blockFP = block;
        QPointF offsetFP = offset;
        while (blockFP.isValid()) {
            QRectF r = blockBoundingRect(blockFP).translated(offsetFP);

            if (r.bottom() >= er.top() - margin && r.top() <= er.bottom() + margin) {
                d->highlightSearchResults(blockFP,
                                          d->m_searchResultOverlay);
            }
            offsetFP.ry() += r.height();

            if (offsetFP.y() > viewportRect.height() + margin)
                break;

            blockFP = blockFP.next();
        }

    } // end first pass


    d->m_searchResultOverlay->fill(&painter,
                                   d->m_searchResultFormat.background().color(),
                                   e->rect());


    while (block.isValid()) {

        QRectF r = blockBoundingRect(block).translated(offset);

        if (r.bottom() >= er.top() && r.top() <= er.bottom()) {

            if (TextEditDocumentLayout::ifdefedOut(block)) {
                QRectF rr = r;
                rr.setWidth(viewport()->width());
                if (lineX > 0)
                    rr.setRight(qMin(lineX, rr.right()));
                painter.fillRect(rr, d->m_ifdefedOutFormat.background());
            }


            if (!d->m_highlightBlocksInfo.isEmpty()) {

                int n = block.blockNumber();
                int depth = 0;
                foreach (int i, d->m_highlightBlocksInfo.open)
                    if (n >= i)
                        ++depth;
                foreach (int i, d->m_highlightBlocksInfo.close)
                    if (n > i)
                        --depth;

                int count = d->m_highlightBlocksInfo.count();
                if (count) {
                    QRectF rr = r;
                    rr.setWidth(viewport()->width());
                    if (lineX > 0)
                        rr.setRight(qMin(lineX, rr.right()));
                    for (int i = 0; i <= depth; ++i) {
                        int vi = i > 0 ? d->m_highlightBlocksInfo.visualIndent.at(i-1) : 0;
                        painter.fillRect(rr.adjusted(vi, 0, -8*i, 0), calcBlendColor(baseColor, i, count));
                    }
                }
            }

            QTextLayout *layout = block.layout();

#if 0
            QTextOption option = layout->textOption();
            if (TextEditDocumentLayout::ifdefedOut(block)) {
                option.setFlags(option.flags() /*| QTextOption::SuppressColors*/);
                painter.setPen(d->m_ifdefedOutFormat.foreground().color());
            } else {
                option.setFlags(option.flags() & ~QTextOption::SuppressColors);
                painter.setPen(context.palette.text().color());
            }
            layout->setTextOption(option);
#endif

            int blpos = block.position();
            int bllen = block.length();

            QVector<QTextLayout::FormatRange> selections;
            QVector<QTextLayout::FormatRange> prioritySelections;

            for (int i = 0; i < context.selections.size(); ++i) {
                const QAbstractTextDocumentLayout::Selection &range = context.selections.at(i);
                const int selStart = range.cursor.selectionStart() - blpos;
                const int selEnd = range.cursor.selectionEnd() - blpos;
                if (selStart < bllen && selEnd > 0
                    && selEnd > selStart) {
                    QTextLayout::FormatRange o;
                    o.start = selStart;
                    o.length = selEnd - selStart;
                    o.format = range.format;
                    if (blockSelection && blockSelection->selectionIndex == i) {
                        o.start = qMin(blockSelection->firstColumn, bllen-1);
                        o.length = qMin(blockSelection->lastColumn, bllen-1) - o.start;
                    }
                    if ((hasMainSelection && i == context.selections.size()-1)
                        || (o.format.foreground().style() == Qt::NoBrush
                        && o.format.underlineStyle() != QTextCharFormat::NoUnderline
                        && o.format.background() == Qt::NoBrush))
                        prioritySelections.append(o);
                    else
                        selections.append(o);
                } else if (!range.cursor.hasSelection() && range.format.hasProperty(QTextFormat::FullWidthSelection)
                    && block.contains(range.cursor.position())) {
                    // for full width selections we don't require an actual selection, just
                    // a position to specify the line. that's more convenience in usage.
                    QTextLayout::FormatRange o;
                    QTextLine l = layout->lineForTextPosition(range.cursor.position() - blpos);
                    o.start = l.textStart();
                    o.length = l.textLength();
                    if (o.start + o.length == bllen - 1)
                        ++o.length; // include newline
                    o.format = range.format;
                    selections.append(o);
                }
            }
            selections += prioritySelections;

            bool drawCursor = ((editable || true) // we want the cursor in read-only mode
                               && context.cursorPosition >= blpos
                               && context.cursorPosition < blpos + bllen);

            bool drawCursorAsBlock = drawCursor && overwriteMode() ;

            if (drawCursorAsBlock) {
                if (context.cursorPosition == blpos + bllen - 1) {
                    drawCursorAsBlock = false;
                } else {
                    QTextLayout::FormatRange o;
                    o.start = context.cursorPosition - blpos;
                    o.length = 1;
                    o.format.setForeground(palette().base());
                    o.format.setBackground(palette().text());
                    selections.append(o);
                }
            }

            layout->draw(&painter, offset, selections, er);

            if ((drawCursor && !drawCursorAsBlock)
                || (editable && context.cursorPosition < -1
                    && !layout->preeditAreaText().isEmpty())) {
                int cpos = context.cursorPosition;
                if (cpos < -1)
                    cpos = layout->preeditAreaPosition() - (cpos + 2);
                else
                    cpos -= blpos;
                cursor_layout = layout;
                cursor_offset = offset;
                cursor_cpos = cpos;
                cursor_pen = painter.pen();
            }
        }

        offset.ry() += r.height();

        if (offset.y() > viewportRect.height())
            break;

        block = block.next();

        if (!block.isVisible()) {
            if (block.blockNumber() == d->visibleCollapsedBlockNumber) {
                visibleCollapsedBlock = block;
                visibleCollapsedBlockOffset = offset + QPointF(0,1);
            }

            // invisible blocks do have zero line count
            block = doc->findBlockByLineNumber(block.firstLineNumber());
        }
    }
    painter.setPen(context.palette.text().color());

    if (backgroundVisible() && !block.isValid() && offset.y() <= er.bottom()
        && (centerOnScroll() || verticalScrollBar()->maximum() == verticalScrollBar()->minimum())) {
        painter.fillRect(QRect(QPoint((int)er.left(), (int)offset.y()), er.bottomRight()), palette().background());
    }

    //end QPlainTextEdit::paintEvent()

    delete blockSelection;

    offset = contentOffset();
    block = firstVisibleBlock();

    int top = (int)blockBoundingGeometry(block).translated(offset).top();
    int bottom = top + (int)blockBoundingRect(block).height();

    QTextCursor cursor = textCursor();
    bool hasSelection = cursor.hasSelection();
    int selectionStart = cursor.selectionStart();
    int selectionEnd = cursor.selectionEnd();


    while (block.isValid() && top <= e->rect().bottom()) {
        QTextBlock nextBlock = block.next();
        QTextBlock nextVisibleBlock = nextBlock;

        if (!nextVisibleBlock.isVisible()) {
            // invisible blocks do have zero line count
            nextVisibleBlock = doc->findBlockByLineNumber(nextVisibleBlock.firstLineNumber());
            // paranoia in case our code somewhere did not set the line count
            // of the invisible block to 0
            while (nextVisibleBlock.isValid() && !nextVisibleBlock.isVisible())
                nextVisibleBlock = nextVisibleBlock.next();
        }
        if (block.isVisible() && bottom >= e->rect().top()) {
            if (d->m_displaySettings.m_visualizeWhitespace) {
                QTextLayout *layout = block.layout();
                int lineCount = layout->lineCount();
                if (lineCount >= 2 || !nextBlock.isValid()) {
                    painter.save();
                    painter.setPen(Qt::lightGray);
                    for (int i = 0; i < lineCount-1; ++i) { // paint line wrap indicator
                        QTextLine line = layout->lineAt(i);
                        QRectF lineRect = line.naturalTextRect().translated(offset.x(), top);
                        QChar visualArrow((ushort)0x21b5);
                        painter.drawText(static_cast<int>(lineRect.right()),
                                         static_cast<int>(lineRect.top() + line.ascent()), visualArrow);
                    }
                    if (!nextBlock.isValid()) { // paint EOF symbol
                        QTextLine line = layout->lineAt(lineCount-1);
                        QRectF lineRect = line.naturalTextRect().translated(offset.x(), top);
                        int h = 4;
                        lineRect.adjust(0, 0, -1, -1);
                        QPainterPath path;
                        QPointF pos(lineRect.topRight() + QPointF(h+4, line.ascent()));
                        path.moveTo(pos);
                        path.lineTo(pos + QPointF(-h, -h));
                        path.lineTo(pos + QPointF(0, -2*h));
                        path.lineTo(pos + QPointF(h, -h));
                        path.closeSubpath();
                        painter.setBrush(painter.pen().color());
                        painter.drawPath(path);
                    }
                    painter.restore();
                }
            }

            if (nextBlock.isValid() && !nextBlock.isVisible()) {

                bool selectThis = (hasSelection
                                   && nextBlock.position() >= selectionStart
                                   && nextBlock.position() < selectionEnd);
                if (selectThis) {
                    painter.save();
                    painter.setBrush(palette().highlight());
                }

                QTextLayout *layout = block.layout();
                QTextLine line = layout->lineAt(layout->lineCount()-1);
                QRectF lineRect = line.naturalTextRect().translated(offset.x(), top);
                lineRect.adjust(0, 0, -1, -1);

                QRectF collapseRect(lineRect.right() + 12,
                                    lineRect.top(),
                                    fontMetrics().width(QLatin1String(" {...}; ")),
                                    lineRect.height());
                painter.setRenderHint(QPainter::Antialiasing, true);
                painter.translate(.5, .5);
                painter.drawRoundedRect(collapseRect.adjusted(0, 0, 0, -1), 3, 3);
                painter.setRenderHint(QPainter::Antialiasing, false);
                painter.translate(-.5, -.5);

                QString replacement = QLatin1String("...");

                QTextBlock info = block;
                if (block.userData()
                    && static_cast<TextBlockUserData*>(block.userData())->collapseMode() == TextBlockUserData::CollapseAfter)
                    ;
                else if (block.next().userData()
                         && static_cast<TextBlockUserData*>(block.next().userData())->collapseMode()
                         == TextBlockUserData::CollapseThis) {
                    replacement.prepend(nextBlock.text().trimmed().left(1));
                    info = nextBlock;
                }


                block = nextVisibleBlock.previous();
                if (!block.isValid())
                    block = doc->lastBlock();

                if (info.userData()
                    && static_cast<TextBlockUserData*>(info.userData())->collapseIncludesClosure()) {
                    QString right = block.text().trimmed();
                    if (right.endsWith(QLatin1Char(';'))) {
                        right.chop(1);
                        right = right.trimmed();
                        replacement.append(right.right(right.endsWith(QLatin1Char('/')) ? 2 : 1));
                        replacement.append(QLatin1Char(';'));
                    } else {
                        replacement.append(right.right(right.endsWith(QLatin1Char('/')) ? 2 : 1));
                    }
                }
                if (selectThis)
                    painter.setPen(palette().highlightedText().color());
                painter.drawText(collapseRect, Qt::AlignCenter, replacement);
                if (selectThis)
                    painter.restore();
            }
        }

        block = nextVisibleBlock;
        top = bottom;
        bottom = top + (int)blockBoundingRect(block).height();
    }

    if (visibleCollapsedBlock.isValid() ) {
        int margin = doc->documentMargin();
        qreal maxWidth = 0;
        qreal blockHeight = 0;
        QTextBlock b = visibleCollapsedBlock;

        while (!b.isVisible()) {
            b.setVisible(true); // make sure block bounding rect works
            QRectF r = blockBoundingRect(b).translated(visibleCollapsedBlockOffset);

            QTextLayout *layout = b.layout();
            for (int i = layout->lineCount()-1; i >= 0; --i)
                maxWidth = qMax(maxWidth, layout->lineAt(i).naturalTextWidth() + 2*margin);

            blockHeight += r.height();

            b.setVisible(false); // restore previous state
            b.setLineCount(0); // restore 0 line count for invisible block
            b = b.next();
        }

        painter.save();
        painter.setRenderHint(QPainter::Antialiasing, true);
        painter.translate(.5, .5);
        painter.setBrush(d->m_ifdefedOutFormat.background());
        painter.drawRoundedRect(QRectF(visibleCollapsedBlockOffset.x(),
                                       visibleCollapsedBlockOffset.y(),
                                       maxWidth, blockHeight).adjusted(0, 0, 0, 0), 3, 3);
        painter.restore();

        QTextBlock end = b;
        b = visibleCollapsedBlock;
        while (b != end) {
            b.setVisible(true); // make sure block bounding rect works
            QRectF r = blockBoundingRect(b).translated(visibleCollapsedBlockOffset);
            QTextLayout *layout = b.layout();
            QVector<QTextLayout::FormatRange> selections;
            layout->draw(&painter, visibleCollapsedBlockOffset, selections, er);

            b.setVisible(false); // restore previous state
            visibleCollapsedBlockOffset.ry() += r.height();
            b = b.next();
        }
    }

    if (d->m_animator && d->m_animator->isRunning()) {
        QTextCursor cursor = textCursor();
        cursor.setPosition(d->m_animator->position());
        d->m_animator->draw(&painter, cursorRect(cursor).topLeft());
    }
<<<<<<< HEAD


    if (lineX > 0) {
        const QColor bg = palette().base().color();
        QColor col = (bg.value() > 128) ? Qt::black : Qt::white;
        col.setAlpha(32);
        painter.setPen(QPen(col, 0));
        painter.drawLine(QPointF(lineX, 0), QPointF(lineX, viewport()->height()));
    }

    if (d->m_overlay && d->m_overlay->isVisible())
        d->m_overlay->paint(&painter, e->rect());

    if (d->m_snippetOverlay && d->m_snippetOverlay->isVisible())
        d->m_snippetOverlay->paint(&painter, e->rect());
    
    if (!d->m_searchResultOverlay->isEmpty()) {
        d->m_searchResultOverlay->paint(&painter, e->rect());
        d->m_searchResultOverlay->clear();
    }

    // draw the cursor last, on top of everything
    if (cursor_layout) {
        painter.setPen(cursor_pen);
        cursor_layout->drawCursor(&painter, cursor_offset, cursor_cpos, cursorWidth());
    }

=======
>>>>>>> 07da7ccf
}

QWidget *BaseTextEditor::extraArea() const
{
    return d->m_extraArea;
}

int BaseTextEditor::extraAreaWidth(int *markWidthPtr) const
{
    TextEditDocumentLayout *documentLayout = qobject_cast<TextEditDocumentLayout*>(document()->documentLayout());
    if (!documentLayout)
        return 0;

    if (!d->m_marksVisible && documentLayout->hasMarks)
        d->m_marksVisible = true;

    int space = 0;
    const QFontMetrics fm(d->m_extraArea->fontMetrics());

    if (d->m_lineNumbersVisible) {
        QFont fnt = d->m_extraArea->font();
        // this works under the assumption that bold or italic can only make a font wider
        fnt.setBold(d->m_currentLineNumberFormat.font().bold());
        fnt.setItalic(d->m_currentLineNumberFormat.font().italic());
        const QFontMetrics linefm(fnt);

        int digits = 2;
        int max = qMax(1, blockCount());
        while (max >= 100) {
            max /= 10;
            ++digits;
        }
        space += linefm.width(QLatin1Char('9')) * digits;
    }
    int markWidth = 0;

    if (d->m_marksVisible) {
        markWidth += fm.lineSpacing();
//     if (documentLayout->doubleMarkCount)
//         markWidth += fm.lineSpacing() / 3;
        space += markWidth;
    } else {
        space += 2;
    }

    if (markWidthPtr)
        *markWidthPtr = markWidth;

    space += 4;

    if (d->m_codeFoldingVisible)
        space += collapseBoxWidth(fm);
    return space;
}

void BaseTextEditor::slotUpdateExtraAreaWidth()
{
    if (isLeftToRight())
        setViewportMargins(extraAreaWidth(), 0, 0, 0);
    else
        setViewportMargins(0, 0, extraAreaWidth(), 0);
}

static void drawRectBox(QPainter *painter, const QRect &rect, bool start, bool end,
                        const QPalette &pal)
{
    painter->save();
    painter->setRenderHint(QPainter::Antialiasing, false);

    QRgb b = pal.base().color().rgb();
    QRgb h = pal.highlight().color().rgb();
    QColor c = Utils::StyleHelper::mergedColors(b,h, 50);

    QLinearGradient grad(rect.topLeft(), rect.topRight());
    grad.setColorAt(0, c.lighter(110));
    grad.setColorAt(1, c.lighter(130));
    QColor outline = c;
    QRect r = rect;

    painter->fillRect(rect, grad);
    painter->setPen(outline);
    if (start)
        painter->drawLine(rect.topLeft() + QPoint(1, 0), rect.topRight() -  QPoint(1, 0));
    if (end)
        painter->drawLine(rect.bottomLeft() + QPoint(1, 0), rect.bottomRight() -  QPoint(1, 0));

    painter->drawLine(rect.topRight() + QPoint(0, start ? 1 : 0), rect.bottomRight() - QPoint(0, end ? 1 : 0));
    painter->drawLine(rect.topLeft() + QPoint(0, start ? 1 : 0), rect.bottomLeft() - QPoint(0, end ? 1 : 0));

    painter->restore();
}

void BaseTextEditor::extraAreaPaintEvent(QPaintEvent *e)
{
    QTextDocument *doc = document();
    TextEditDocumentLayout *documentLayout = qobject_cast<TextEditDocumentLayout*>(doc->documentLayout());
    QTC_ASSERT(documentLayout, return);

    int selStart = textCursor().selectionStart();
    int selEnd = textCursor().selectionEnd();

    const QColor baseColor = palette().base().color();
    QPalette pal = d->m_extraArea->palette();
    pal.setCurrentColorGroup(QPalette::Active);
    QPainter painter(d->m_extraArea);
    const QFontMetrics fm(d->m_extraArea->font());
    int fmLineSpacing = fm.lineSpacing();

    int markWidth = 0;
    if (d->m_marksVisible)
        markWidth += fm.lineSpacing();

    const int collapseColumnWidth = d->m_codeFoldingVisible ? collapseBoxWidth(fm): 0;
    const int extraAreaWidth = d->m_extraArea->width() - collapseColumnWidth;

    painter.fillRect(e->rect(), pal.color(QPalette::Base));
    painter.fillRect(e->rect().intersected(QRect(0, 0, extraAreaWidth, INT_MAX)),
                     pal.color(QPalette::Background));

    QTextBlock block = firstVisibleBlock();
    int blockNumber = block.blockNumber();
    int top = (int) blockBoundingGeometry(block).translated(contentOffset()).top();
    int bottom = top;

    while (block.isValid() && top <= e->rect().bottom()) {

        top = bottom;
        bottom = top + (int)blockBoundingRect(block).height();
        QTextBlock nextBlock = block.next();

        QTextBlock nextVisibleBlock = nextBlock;
        int nextVisibleBlockNumber = blockNumber + 1;

        if (!nextVisibleBlock.isVisible()) {
            // invisible blocks do have zero line count
            nextVisibleBlock = doc->findBlockByLineNumber(nextVisibleBlock.firstLineNumber());
            nextVisibleBlockNumber = nextVisibleBlock.blockNumber();
        }

        if (bottom < e->rect().top()) {
            block = nextVisibleBlock;
            blockNumber = nextVisibleBlockNumber;
            continue;
        }

        painter.setPen(pal.color(QPalette::Dark));

        if (d->m_codeFoldingVisible || d->m_marksVisible) {
            painter.save();
            painter.setRenderHint(QPainter::Antialiasing, false);

            int previousBraceDepth = block.previous().userState();
            if (previousBraceDepth >= 0)
                previousBraceDepth >>= 8;
            else
                previousBraceDepth = 0;

            int braceDepth = block.userState();
            if (!nextBlock.isVisible()) {
                QTextBlock lastInvisibleBlock = nextVisibleBlock.previous();
                if (!lastInvisibleBlock.isValid())
                    lastInvisibleBlock = doc->lastBlock();
                braceDepth = lastInvisibleBlock.userState();
            }
            if (braceDepth >= 0)
                braceDepth >>= 8;
            else
                braceDepth = 0;

            if (TextBlockUserData *userData = static_cast<TextBlockUserData*>(block.userData())) {
                if (d->m_marksVisible) {
                    int xoffset = 0;
                    foreach (ITextMark *mrk, userData->marks()) {
                        int x = 0;
                        int radius = fmLineSpacing - 1;
                        QRect r(x + xoffset, top, radius, radius);
                        mrk->icon().paint(&painter, r, Qt::AlignCenter);
                        xoffset += 2;
                    }
                }
            }

            if (d->m_codeFoldingVisible) {

                bool collapseThis = false;
                bool collapseAfter = false;
                bool hasClosingCollapse = false;

                if (TextBlockUserData *userData = static_cast<TextBlockUserData*>(block.userData())) {
                    if (!userData->ifdefedOut()) {
                        collapseAfter = (userData->collapseMode() == TextBlockUserData::CollapseAfter);
                        collapseThis = (userData->collapseMode() == TextBlockUserData::CollapseThis);
                        hasClosingCollapse = userData->hasClosingCollapse() && (previousBraceDepth > 0);
                    }
                }

                int extraAreaHighlightCollapseBlockNumber = -1;
                int extraAreaHighlightCollapseEndBlockNumber = -1;
                bool endIsVisible = false;
                if (!d->m_highlightBlocksInfo.isEmpty()) {
                    extraAreaHighlightCollapseBlockNumber =  d->m_highlightBlocksInfo.open.last();
                    extraAreaHighlightCollapseEndBlockNumber =  d->m_highlightBlocksInfo.close.first();
                    endIsVisible = doc->findBlockByNumber(extraAreaHighlightCollapseEndBlockNumber).isVisible();

                    QTextBlock before = doc->findBlockByNumber(extraAreaHighlightCollapseBlockNumber-1);
                    if (TextBlockUserData::hasCollapseAfter(before)) {
                        extraAreaHighlightCollapseBlockNumber--;
                    }
                }

                TextBlockUserData *nextBlockUserData = TextEditDocumentLayout::testUserData(nextBlock);

                bool collapseNext = nextBlockUserData
                                    && nextBlockUserData->collapseMode() == TextBlockUserData::CollapseThis
                                    && !nextBlockUserData->ifdefedOut();

                bool nextHasClosingCollapse = nextBlockUserData
                                              && nextBlockUserData->hasClosingCollapseInside()
                                              && nextBlockUserData->ifdefedOut();

                bool drawBox = ((collapseAfter || collapseNext) && !nextHasClosingCollapse);
                bool active = blockNumber == extraAreaHighlightCollapseBlockNumber;
                bool drawStart = drawBox && active;
                bool drawEnd = blockNumber == extraAreaHighlightCollapseEndBlockNumber || (drawStart && !endIsVisible);
                bool hovered = blockNumber >= extraAreaHighlightCollapseBlockNumber
                               && blockNumber <= extraAreaHighlightCollapseEndBlockNumber;

                int boxWidth = collapseBoxWidth(fm);
                if (hovered) {
                    QRect box = QRect(extraAreaWidth + 1, top, boxWidth - 2, bottom - top);
                    drawRectBox(&painter, box, drawStart, drawEnd, pal);
                }

                if (drawBox) {
                    bool expanded = nextBlock.isVisible();
                    int size = boxWidth/4;
                    QRect box(extraAreaWidth + size, top + size,
                              2 * (size) + 1, 2 * (size) + 1);
                    drawFoldingMarker(&painter, pal, box, expanded, active, hovered);
                }
            }

            painter.restore();
        }


        if (d->m_revisionsVisible && block.revision() != documentLayout->lastSaveRevision) {
            painter.save();
            painter.setRenderHint(QPainter::Antialiasing, false);
            if (block.revision() < 0)
                painter.setPen(QPen(Qt::darkGreen, 2));
            else
                painter.setPen(QPen(Qt::red, 2));
            painter.drawLine(extraAreaWidth - 1, top, extraAreaWidth - 1, bottom - 1);
            painter.restore();
        }

        if (d->m_lineNumbersVisible) {
            const QString &number = QString::number(blockNumber + 1);
            bool selected = (
                    (selStart < block.position() + block.length()
                    && selEnd > block.position())
                    || (selStart == selEnd && selStart == block.position())
                    );
            if (selected) {
                painter.save();
                QFont f = painter.font();
                f.setBold(d->m_currentLineNumberFormat.font().bold());
                f.setItalic(d->m_currentLineNumberFormat.font().italic());
                painter.setFont(f);
                painter.setPen(d->m_currentLineNumberFormat.foreground().color());
            }
            painter.drawText(markWidth, top, extraAreaWidth - markWidth - 4, fm.height(), Qt::AlignRight, number);
            if (selected)
                painter.restore();
        }

        block = nextVisibleBlock;
        blockNumber = nextVisibleBlockNumber;
    }
}

void BaseTextEditor::drawFoldingMarker(QPainter *painter, const QPalette &pal,
                                       const QRect &rect,
                                       bool expanded,
                                       bool active,
                                       bool hovered) const
{
    Q_UNUSED(active)
    Q_UNUSED(hovered)
    QStyle *s = style();
    if (ManhattanStyle *ms = qobject_cast<ManhattanStyle*>(s))
        s = ms->systemStyle();

    if (!qstrcmp(s->metaObject()->className(), "OxygenStyle")) {
        painter->save();
        painter->setPen(Qt::NoPen);
        int size = rect.size().width();
        int sqsize = 2*(size/2);

        QColor textColor = pal.buttonText().color();
        QColor brushColor = textColor;

        textColor.setAlpha(100);
        brushColor.setAlpha(100);

        QPolygon a;
        if (expanded) {
            // down arrow
            a.setPoints(3, 0, sqsize/3,  sqsize/2, sqsize  - sqsize/3,  sqsize, sqsize/3);
        } else {
            // right arrow
            a.setPoints(3, sqsize - sqsize/3, sqsize/2,  sqsize/2 - sqsize/3, 0,  sqsize/2 - sqsize/3, sqsize);
            painter->setBrush(brushColor);
        }
        painter->translate(0.5, 0.5);
        painter->setRenderHint(QPainter::Antialiasing);
        painter->translate(rect.topLeft());
        painter->setPen(textColor);
        painter->setBrush(textColor);
        painter->drawPolygon(a);
        painter->restore();
    } else {
        QStyleOptionViewItemV2 opt;
        opt.rect = rect;
        opt.state = QStyle::State_Active | QStyle::State_Item | QStyle::State_Children;
        if (expanded)
            opt.state |= QStyle::State_Open;
        if (active)
            opt.state |= QStyle::State_MouseOver | QStyle::State_Enabled | QStyle::State_Selected;
        if (hovered)
            opt.palette.setBrush(QPalette::Window, pal.highlight());

         // QGtkStyle needs a small correction to draw the marker in the right place
        if (!qstrcmp(s->metaObject()->className(), "QGtkStyle"))
           opt.rect.translate(-2, 0);
        else if (!qstrcmp(s->metaObject()->className(), "QMacStyle"))
            opt.rect.translate(-1, 0);

        s->drawPrimitive(QStyle::PE_IndicatorBranch, &opt, painter, this);
    }
}

void BaseTextEditor::slotModificationChanged(bool m)
{
    if (m)
        return;

    QTextDocument *doc = document();
    TextEditDocumentLayout *documentLayout = qobject_cast<TextEditDocumentLayout*>(doc->documentLayout());
    QTC_ASSERT(documentLayout, return);
    int oldLastSaveRevision = documentLayout->lastSaveRevision;
    documentLayout->lastSaveRevision = doc->revision();

    if (oldLastSaveRevision != documentLayout->lastSaveRevision) {
        QTextBlock block = doc->begin();
        while (block.isValid()) {
            if (block.revision() < 0 || block.revision() != oldLastSaveRevision) {
                block.setRevision(-documentLayout->lastSaveRevision - 1);
            } else {
                block.setRevision(documentLayout->lastSaveRevision);
            }
            block = block.next();
        }
    }
    d->m_extraArea->update();
}

void BaseTextEditor::slotUpdateRequest(const QRect &r, int dy)
{
    if (dy)
        d->m_extraArea->scroll(0, dy);
    else if (r.width() > 4) { // wider than cursor width, not just cursor blinking
        d->m_extraArea->update(0, r.y(), d->m_extraArea->width(), r.height());
        if (!d->m_searchExpr.isEmpty()) {
            const int m = d->m_searchResultOverlay->dropShadowWidth();
            viewport()->update(r.adjusted(-m, -m, m, m));
        }
    }

    if (r.contains(viewport()->rect()))
        slotUpdateExtraAreaWidth();
}

void BaseTextEditor::saveCurrentCursorPositionForNavigation()
{
    d->m_lastCursorChangeWasInteresting = true;
    d->m_tempNavigationState = saveState();
}

void BaseTextEditor::updateCurrentLineHighlight()
{
    QList<QTextEdit::ExtraSelection> extraSelections;

    if (d->m_highlightCurrentLine) {
        QTextEdit::ExtraSelection sel;
        sel.format.setBackground(d->m_currentLineFormat.background());
        sel.format.setProperty(QTextFormat::FullWidthSelection, true);
        sel.cursor = textCursor();
        sel.cursor.clearSelection();
        extraSelections.append(sel);
    }

    setExtraSelections(CurrentLineSelection, extraSelections);


    // the extra area shows information for the entire current block, not just the currentline.
    // This is why we must force a bigger update region.
    int cursorBlockNumber = textCursor().blockNumber();
    if (cursorBlockNumber != d->m_cursorBlockNumber) {
        QPointF offset = contentOffset();
        QTextBlock block = document()->findBlockByNumber(d->m_cursorBlockNumber);
        if (block.isValid())
            d->m_extraArea->update(blockBoundingGeometry(block).translated(offset).toAlignedRect());
        block = document()->findBlockByNumber(cursorBlockNumber);
        if (block.isValid())
            d->m_extraArea->update(blockBoundingGeometry(block).translated(offset).toAlignedRect());
        d->m_cursorBlockNumber = cursorBlockNumber;
    }

}

void BaseTextEditor::slotCursorPositionChanged()
{
#if 0
    qDebug() << "block" << textCursor().blockNumber()+1
            << "depth:" << TextEditDocumentLayout::braceDepth(textCursor().block())
            << "/" << TextEditDocumentLayout::braceDepth(document()->lastBlock());
#endif
    if (!d->m_contentsChanged && d->m_lastCursorChangeWasInteresting) {
        Core::EditorManager::instance()->addCurrentPositionToNavigationHistory(editableInterface(), d->m_tempNavigationState);
        d->m_lastCursorChangeWasInteresting = false;
    } else if (d->m_contentsChanged) {
        saveCurrentCursorPositionForNavigation();
    }

    if (d->m_parenthesesMatchingEnabled && hasFocus()) {
        // Delay update when no matching is displayed yet, to avoid flicker
        if (extraSelections(ParenthesesMatchingSelection).isEmpty()
            && d->m_animator == 0) {
            d->m_parenthesesMatchingTimer->start(50);
        } else {
             // use 0-timer, not direct call, to give the syntax highlighter a chance
            // to update the parantheses information
            d->m_parenthesesMatchingTimer->start(0);
        }
    }

    updateCurrentLineHighlight();

    if (d->m_displaySettings.m_highlightBlocks) {
        QTextCursor cursor = textCursor();
        d->extraAreaHighlightCollapseBlockNumber = cursor.blockNumber();
        d->extraAreaHighlightCollapseColumn = cursor.position() - cursor.block().position();
        d->m_highlightBlocksTimer->start(100);
    }
}

void BaseTextEditor::slotUpdateBlockNotify(const QTextBlock &block)
{
    static bool blockRecursion = false;
    if (blockRecursion)
        return;
    blockRecursion = true;
    if (d->m_overlay->isVisible()) {
        /* an overlay might draw outside the block bounderies, force
           complete viewport update */
        viewport()->update();
    } else {
        if (block.previous().isValid() && block.userState() != block.previous().userState()) {
        /* The syntax highlighting state changes. This opens up for
           the possibility that the paragraph has braces that support
           code folding. In this case, do the save thing and also
           update the previous block, which might contain a collapse
           box which now is invalid.*/
            emit requestBlockUpdate(block.previous());
        }
        if (!d->m_findScope.isNull()) {
            if (block.position() < d->m_findScope.selectionEnd()
                && block.position()+block.length() >= d->m_findScope.selectionStart() ) {
                QTextBlock b = block.document()->findBlock(d->m_findScope.selectionStart());
                do {
                    emit requestBlockUpdate(b);
                    b = b.next();
                } while (b.isValid() && b.position() < d->m_findScope.selectionEnd());
            }
        }
    }
    blockRecursion = false;
}

void BaseTextEditor::timerEvent(QTimerEvent *e)
{
    if (e->timerId() == d->autoScrollTimer.timerId()) {
        const QPoint globalPos = QCursor::pos();
        const QPoint pos = d->m_extraArea->mapFromGlobal(globalPos);
        QRect visible = d->m_extraArea->rect();
        verticalScrollBar()->triggerAction( pos.y() < visible.center().y() ?
                                            QAbstractSlider::SliderSingleStepSub
                                            : QAbstractSlider::SliderSingleStepAdd);
        QMouseEvent ev(QEvent::MouseMove, pos, globalPos, Qt::LeftButton, Qt::LeftButton, Qt::NoModifier);
        extraAreaMouseEvent(&ev);
        int delta = qMax(pos.y() - visible.top(), visible.bottom() - pos.y()) - visible.height();
        if (delta < 7)
            delta = 7;
        int timeout = 4900 / (delta * delta);
        d->autoScrollTimer.start(timeout, this);

    } else if (e->timerId() == d->collapsedBlockTimer.timerId()) {
        d->visibleCollapsedBlockNumber = d->suggestedVisibleCollapsedBlockNumber;
        d->suggestedVisibleCollapsedBlockNumber = -1;
        d->collapsedBlockTimer.stop();
        viewport()->update();
    }
    QPlainTextEdit::timerEvent(e);
}


void BaseTextEditorPrivate::clearVisibleCollapsedBlock()
{
    if (suggestedVisibleCollapsedBlockNumber) {
        suggestedVisibleCollapsedBlockNumber = -1;
        collapsedBlockTimer.stop();
    }
    if (visibleCollapsedBlockNumber >= 0) {
        visibleCollapsedBlockNumber = -1;
        q->viewport()->update();
    }
}

void BaseTextEditor::mouseMoveEvent(QMouseEvent *e)
{
    d->m_lastEventWasBlockSelectionEvent = (e->modifiers() & Qt::AltModifier);

    updateLink(e);

    if (e->buttons() == Qt::NoButton) {
        const QTextBlock collapsedBlock = collapsedBlockAt(e->pos());
        const int blockNumber = collapsedBlock.next().blockNumber();
        if (blockNumber < 0) {
            d->clearVisibleCollapsedBlock();
        } else if (blockNumber != d->visibleCollapsedBlockNumber) {
            d->suggestedVisibleCollapsedBlockNumber = blockNumber;
            d->collapsedBlockTimer.start(40, this);
        }

        // Update the mouse cursor
        if (collapsedBlock.isValid() && !d->m_mouseOnCollapsedMarker) {
            d->m_mouseOnCollapsedMarker = true;
            viewport()->setCursor(Qt::PointingHandCursor);
        } else if (!collapsedBlock.isValid() && d->m_mouseOnCollapsedMarker) {
            d->m_mouseOnCollapsedMarker = false;
            viewport()->setCursor(Qt::IBeamCursor);
        }
    } else {
        QPlainTextEdit::mouseMoveEvent(e);
    }
    if (d->m_lastEventWasBlockSelectionEvent && d->m_inBlockSelectionMode) {
        if (textCursor().atBlockEnd()) {
            d->m_blockSelectionExtraX = qMax(0, e->pos().x() - cursorRect().center().x()) / fontMetrics().averageCharWidth();
        } else {
            d->m_blockSelectionExtraX = 0;
        }
    }
    if (viewport()->cursor().shape() == Qt::BlankCursor)
        viewport()->setCursor(Qt::IBeamCursor);
}

void BaseTextEditor::mousePressEvent(QMouseEvent *e)
{
    if (e->button() == Qt::LeftButton) {
        d->clearBlockSelection(); // just in case, otherwise we might get strange drag and drop

        QTextBlock collapsedBlock = collapsedBlockAt(e->pos());
        if (collapsedBlock.isValid()) {
            toggleBlockVisible(collapsedBlock);
            viewport()->setCursor(Qt::IBeamCursor);
        }

        updateLink(e);

        if (d->m_currentLink.isValid())
            d->m_linkPressed = true;
    }
    QPlainTextEdit::mousePressEvent(e);
}

void BaseTextEditor::mouseReleaseEvent(QMouseEvent *e)
{
    if (mouseNavigationEnabled()
        && d->m_linkPressed
        && e->modifiers() & Qt::ControlModifier
        && !(e->modifiers() & Qt::ShiftModifier)
        && e->button() == Qt::LeftButton
        ) {
        const QTextCursor cursor = cursorForPosition(e->pos());
        if (openLink(findLinkAt(cursor))) {
            clearLink();
            return;
        }
    }

    QPlainTextEdit::mouseReleaseEvent(e);
}

void BaseTextEditor::leaveEvent(QEvent *e)
{
    // Clear link emulation when the mouse leaves the editor
    clearLink();
    QPlainTextEdit::leaveEvent(e);
}

void BaseTextEditor::keyReleaseEvent(QKeyEvent *e)
{
    // Clear link emulation when Ctrl is released
    if (e->key() == Qt::Key_Control)
        clearLink();

    QPlainTextEdit::keyReleaseEvent(e);
}

void BaseTextEditor::extraAreaLeaveEvent(QEvent *)
{
    // fake missing mouse move event from Qt
    QMouseEvent me(QEvent::MouseMove, QPoint(-1, -1), Qt::NoButton, 0, 0);
    extraAreaMouseEvent(&me);
}

void BaseTextEditor::extraAreaMouseEvent(QMouseEvent *e)
{
    QTextCursor cursor = cursorForPosition(QPoint(0, e->pos().y()));
    cursor.setPosition(cursor.block().position());

    int markWidth;
    extraAreaWidth(&markWidth);

    if (d->m_codeFoldingVisible
        && e->type() == QEvent::MouseMove && e->buttons() == 0) { // mouse tracking
        // Update which folder marker is highlighted
        const int highlightBlockNumber = d->extraAreaHighlightCollapseBlockNumber;
        const int highlightColumn = d->extraAreaHighlightCollapseColumn;
        d->extraAreaHighlightCollapseBlockNumber = -1;
        d->extraAreaHighlightCollapseColumn = -1;

        if (e->pos().x() > extraArea()->width() - collapseBoxWidth(fontMetrics())) {
            d->extraAreaHighlightCollapseBlockNumber = cursor.blockNumber();
            if (TextBlockUserData::canCollapse(cursor.block())
                || !TextBlockUserData::hasClosingCollapse(cursor.block()))
                d->extraAreaHighlightCollapseColumn = cursor.block().length()-1;
            if (TextBlockUserData::hasCollapseAfter(cursor.block())) {
                d->extraAreaHighlightCollapseBlockNumber++;
                d->extraAreaHighlightCollapseColumn = -1;
                if (TextBlockUserData::canCollapse(cursor.block().next())
                    || !TextBlockUserData::hasClosingCollapse(cursor.block().next()))
                    d->extraAreaHighlightCollapseColumn = cursor.block().next().length()-1;
            }
        } else if (d->m_displaySettings.m_highlightBlocks) {
            QTextCursor cursor = textCursor();
            d->extraAreaHighlightCollapseBlockNumber = cursor.blockNumber();
            d->extraAreaHighlightCollapseColumn = cursor.position() - cursor.block().position();
        }

        if (highlightBlockNumber != d->extraAreaHighlightCollapseBlockNumber
            || highlightColumn != d->extraAreaHighlightCollapseColumn) {
            d->m_highlightBlocksTimer->start(d->m_highlightBlocksInfo.isEmpty() ? 120 : 0);
        }
    }

    // Set whether the mouse cursor is a hand or normal arrow
    if (e->type() == QEvent::MouseMove) {
        bool hand = (e->pos().x() <= markWidth);
        if (hand != (d->m_extraArea->cursor().shape() == Qt::PointingHandCursor))
            d->m_extraArea->setCursor(hand ? Qt::PointingHandCursor : Qt::ArrowCursor);
    }

    if (e->type() == QEvent::MouseButtonPress || e->type() == QEvent::MouseButtonDblClick) {
        if (e->button() == Qt::LeftButton) {
            int boxWidth = collapseBoxWidth(fontMetrics());
            if (d->m_codeFoldingVisible && e->pos().x() > extraArea()->width() - boxWidth) {
                if (!cursor.block().next().isVisible()) {
                    toggleBlockVisible(cursor.block());
                    d->moveCursorVisible(false);
                } else if (collapseBox().contains(e->pos())) {
                    cursor.setPosition(
                            document()->findBlockByNumber(d->m_highlightBlocksInfo.open.last()).position()
                            );
                    QTextBlock c = cursor.block();
                    if (TextBlockUserData::hasCollapseAfter(c.previous()))
                        c = c.previous();
                    toggleBlockVisible(c);
                    d->moveCursorVisible(false);
                }
            } else if (d->m_marksVisible && e->pos().x() > markWidth) {
                QTextCursor selection = cursor;
                selection.setVisualNavigation(true);
                d->extraAreaSelectionAnchorBlockNumber = selection.blockNumber();
                selection.movePosition(QTextCursor::EndOfBlock, QTextCursor::KeepAnchor);
                selection.movePosition(QTextCursor::Right, QTextCursor::KeepAnchor);
                setTextCursor(selection);
            } else {
                d->extraAreaToggleMarkBlockNumber = cursor.blockNumber();
            }
        } else if (d->m_marksVisible && e->button() == Qt::RightButton) {
            QMenu * contextMenu = new QMenu(this);
            emit d->m_editable->markContextMenuRequested(editableInterface(), cursor.blockNumber() + 1, contextMenu);
            if (!contextMenu->isEmpty())
                contextMenu->exec(e->globalPos());
            delete contextMenu;
        }
    } else if (d->extraAreaSelectionAnchorBlockNumber >= 0) {
        QTextCursor selection = cursor;
        selection.setVisualNavigation(true);
        if (e->type() == QEvent::MouseMove) {
            QTextBlock anchorBlock = document()->findBlockByNumber(d->extraAreaSelectionAnchorBlockNumber);
            selection.setPosition(anchorBlock.position());
            if (cursor.blockNumber() < d->extraAreaSelectionAnchorBlockNumber) {
                selection.movePosition(QTextCursor::EndOfBlock);
                selection.movePosition(QTextCursor::Right);
            }
            selection.setPosition(cursor.block().position(), QTextCursor::KeepAnchor);
            if (cursor.blockNumber() >= d->extraAreaSelectionAnchorBlockNumber) {
                selection.movePosition(QTextCursor::EndOfBlock, QTextCursor::KeepAnchor);
                selection.movePosition(QTextCursor::Right, QTextCursor::KeepAnchor);
            }

            if (e->pos().y() >= 0 && e->pos().y() <= d->m_extraArea->height())
                d->autoScrollTimer.stop();
            else if (!d->autoScrollTimer.isActive())
                d->autoScrollTimer.start(100, this);

        } else {
            d->autoScrollTimer.stop();
            d->extraAreaSelectionAnchorBlockNumber = -1;
            return;
        }
        setTextCursor(selection);
    } else if (d->extraAreaToggleMarkBlockNumber >= 0 && d->m_marksVisible && d->m_requestMarkEnabled) {
        if (e->type() == QEvent::MouseButtonRelease && e->button() == Qt::LeftButton) {
            int n = d->extraAreaToggleMarkBlockNumber;
            d->extraAreaToggleMarkBlockNumber = -1;
            if (cursor.blockNumber() == n) {
                int line = n + 1;
                emit d->m_editable->markRequested(editableInterface(), line);
            }
        }
    }
}

QTextBlock TextBlockUserData::testCollapse(const QTextBlock& block)
{
    QTextBlock info = block;
    if (block.userData() && static_cast<TextBlockUserData*>(block.userData())->collapseMode() == CollapseAfter)
        ;
    else if (block.next().userData()
             && static_cast<TextBlockUserData*>(block.next().userData())->collapseMode()
             == TextBlockUserData::CollapseThis)
        info = block.next();
    else
        return QTextBlock();
    int pos = static_cast<TextBlockUserData*>(info.userData())->collapseAtPos();
    if (pos < 0)
        return QTextBlock();
    QTextCursor cursor(info);
    cursor.setPosition(cursor.position() + pos);
    matchCursorForward(&cursor);
    return cursor.block();
}

void TextBlockUserData::doCollapse(const QTextBlock& block, bool visible)
{
    QTextBlock info = block;
    if (block.userData() && static_cast<TextBlockUserData*>(block.userData())->collapseMode() == CollapseAfter)
        ;
    else if (block.next().userData()
             && static_cast<TextBlockUserData*>(block.next().userData())->collapseMode()
             == TextBlockUserData::CollapseThis)
        info = block.next();
    else {
        if (visible && !block.next().isVisible()) {
            // no match, at least unfold!
            QTextBlock b = block.next();
            while (b.isValid() && !b.isVisible()) {
                b.setVisible(true);
                b.setLineCount(visible ? qMax(1, b.layout()->lineCount()) : 0);
                b = b.next();
            }
        }
        return;
    }
    int pos = static_cast<TextBlockUserData*>(info.userData())->collapseAtPos();
    if (pos < 0)
        return;
    QTextCursor cursor(info);
    cursor.setPosition(cursor.position() + pos);
    if (matchCursorForward(&cursor) != Match) {
        if (visible) {
            // no match, at least unfold!
            QTextBlock b = block.next();
            while (b.isValid() && !b.isVisible()) {
                b.setVisible(true);
                b.setLineCount(visible ? qMax(1, b.layout()->lineCount()) : 0);
                b = b.next();
            }
        }
        return;
    }

    QTextBlock b = block.next();
    while (b < cursor.block()) {
        b.setVisible(visible);
        b.setLineCount(visible ? qMax(1, b.layout()->lineCount()) : 0);
        if (visible) {
            TextBlockUserData *data = canCollapse(b);
            if (data && data->collapsed()) {
                QTextBlock end =  testCollapse(b);
                if (data->collapseIncludesClosure())
                    end = end.next();
                if (end.isValid()) {
                    b = end;
                    continue;
                }
            }
        }
        b = b.next();
    }

    bool collapseIncludesClosure = hasClosingCollapseAtEnd(b);
    if (collapseIncludesClosure) {
        b.setVisible(visible);
        b.setLineCount(visible ? qMax(1, b.layout()->lineCount()) : 0);
    }
    static_cast<TextBlockUserData*>(info.userData())->setCollapseIncludesClosure(collapseIncludesClosure);
    static_cast<TextBlockUserData*>(info.userData())->setCollapsed(!block.next().isVisible());

}


void BaseTextEditor::ensureCursorVisible()
{
    QTextBlock block = textCursor().block();
    if (!block.isVisible()) {
        while (!block.isVisible() && block.previous().isValid())
            block = block.previous();
        toggleBlockVisible(block);
    }
    QPlainTextEdit::ensureCursorVisible();
}

void BaseTextEditor::toggleBlockVisible(const QTextBlock &block)
{
    TextEditDocumentLayout *documentLayout = qobject_cast<TextEditDocumentLayout*>(document()->documentLayout());
    QTC_ASSERT(documentLayout, return);

    bool visible = block.next().isVisible();
    TextBlockUserData::doCollapse(block, !visible);
    documentLayout->requestUpdate();
    documentLayout->emitDocumentSizeChanged();
}


const TabSettings &BaseTextEditor::tabSettings() const
{
    return d->m_document->tabSettings();
}

const DisplaySettings &BaseTextEditor::displaySettings() const
{
    return d->m_displaySettings;
}


void BaseTextEditor::indentOrUnindent(bool doIndent)
{
    QTextCursor cursor = textCursor();
    cursor.beginEditBlock();

    int pos = cursor.position();
    const TextEditor::TabSettings &tabSettings = d->m_document->tabSettings();

    QTextDocument *doc = document();

    if (!cursor.hasSelection() && doIndent) {
        // Insert tab if there is no selection and indent is requested
        QTextBlock block = cursor.block();
        QString text = block.text();
        int indentPosition = (cursor.position() - block.position());;
        int spaces = tabSettings.spacesLeftFromPosition(text, indentPosition);
        int startColumn = tabSettings.columnAt(text, indentPosition - spaces);
        int targetColumn = tabSettings.indentedColumn(tabSettings.columnAt(text, indentPosition), doIndent);

        cursor.setPosition(block.position() + indentPosition);
        cursor.setPosition(block.position() + indentPosition - spaces, QTextCursor::KeepAnchor);
        cursor.removeSelectedText();
        cursor.insertText(tabSettings.indentationString(startColumn, targetColumn));
    } else {
        // Indent or unindent the selected lines
        int anchor = cursor.anchor();
        int start = qMin(anchor, pos);
        int end = qMax(anchor, pos);

        QTextBlock startBlock = doc->findBlock(start);
        QTextBlock endBlock = doc->findBlock(end-1).next();

        for (QTextBlock block = startBlock; block != endBlock; block = block.next()) {
            QString text = block.text();
            int indentPosition = tabSettings.lineIndentPosition(text);
            if (!doIndent && !indentPosition)
                indentPosition = tabSettings.firstNonSpace(text);
            int targetColumn = tabSettings.indentedColumn(tabSettings.columnAt(text, indentPosition), doIndent);
            cursor.setPosition(block.position() + indentPosition);
            cursor.insertText(tabSettings.indentationString(0, targetColumn));
            cursor.setPosition(block.position());
            cursor.setPosition(block.position() + indentPosition, QTextCursor::KeepAnchor);
            cursor.removeSelectedText();
        }
    }

    cursor.endEditBlock();
}

void BaseTextEditor::handleHomeKey(bool anchor)
{
    QTextCursor cursor = textCursor();
    QTextCursor::MoveMode mode = QTextCursor::MoveAnchor;

    if (anchor)
        mode = QTextCursor::KeepAnchor;

    const int initpos = cursor.position();
    int pos = cursor.block().position();
    QChar character = characterAt(pos);
    const QLatin1Char tab = QLatin1Char('\t');

    while (character == tab || character.category() == QChar::Separator_Space) {
        ++pos;
        if (pos == initpos)
            break;
        character = characterAt(pos);
    }

    // Go to the start of the block when we're already at the start of the text
    if (pos == initpos)
        pos = cursor.block().position();

    cursor.setPosition(pos, mode);
    setTextCursor(cursor);
}

void BaseTextEditor::handleBackspaceKey()
{
    QTextCursor cursor = textCursor();
    int pos = cursor.position();
    QTC_ASSERT(!cursor.hasSelection(), return);

    if (d->m_snippetOverlay->isVisible()) {
        QTextCursor snippetCursor = cursor;
        snippetCursor.movePosition(QTextCursor::Left);
        d->snippetCheckCursor(snippetCursor);
    }

    const TextEditor::TabSettings &tabSettings = d->m_document->tabSettings();

    if (tabSettings.m_autoIndent && autoBackspace(cursor))
        return;

    if (!tabSettings.m_smartBackspace) {
        cursor.deletePreviousChar();
        return;
    }

    QTextBlock currentBlock = cursor.block();
    int positionInBlock = pos - currentBlock.position();
    const QString blockText = currentBlock.text();
    if (cursor.atBlockStart() || tabSettings.firstNonSpace(blockText) < positionInBlock) {
        cursor.deletePreviousChar();
        return;
    }

    int previousIndent = 0;
    const int indent = tabSettings.columnAt(blockText, positionInBlock);

    for (QTextBlock previousNonEmptyBlock = currentBlock.previous();
         previousNonEmptyBlock.isValid();
         previousNonEmptyBlock = previousNonEmptyBlock.previous()) {
        QString previousNonEmptyBlockText = previousNonEmptyBlock.text();
        if (previousNonEmptyBlockText.trimmed().isEmpty())
            continue;
        previousIndent = tabSettings.columnAt(previousNonEmptyBlockText,
                                              tabSettings.firstNonSpace(previousNonEmptyBlockText));
        if (previousIndent < indent) {
            cursor.beginEditBlock();
            cursor.setPosition(currentBlock.position(), QTextCursor::KeepAnchor);
            cursor.insertText(tabSettings.indentationString(previousNonEmptyBlockText));
            cursor.endEditBlock();
            return;
        }
    }
    cursor.deletePreviousChar();
}

void BaseTextEditor::wheelEvent(QWheelEvent *e)
{
    d->clearVisibleCollapsedBlock();
    if (scrollWheelZoomingEnabled() && e->modifiers() & Qt::ControlModifier) {
        const int delta = e->delta();
        if (delta < 0)
            zoomOut();
        else if (delta > 0)
            zoomIn();
        return;
    }
    QPlainTextEdit::wheelEvent(e);
}

void BaseTextEditor::zoomIn(int range)
{
    d->clearVisibleCollapsedBlock();
    emit requestFontZoom(range*10);
}

void BaseTextEditor::zoomOut(int range)
{
    zoomIn(-range);
}

void BaseTextEditor::zoomReset()
{
    emit requestZoomReset();
}

bool BaseTextEditor::isElectricCharacter(const QChar &) const
{
    return false;
}

void BaseTextEditor::countBracket(QChar open, QChar close, QChar c, int *errors, int *stillopen)
{
    if (c == open)
        ++*stillopen;
    else if (c == close)
        --*stillopen;

    if (*stillopen < 0) {
        *errors += -1 * (*stillopen);
        *stillopen = 0;
    }
}

void BaseTextEditor::countBrackets(QTextCursor cursor, int from, int end, QChar open, QChar close, int *errors, int *stillopen)
{
    cursor.setPosition(from);
    QTextBlock block = cursor.block();
    while (block.isValid() && block.position() < end) {
        TextEditor::Parentheses parenList = TextEditor::TextEditDocumentLayout::parentheses(block);
        if (!parenList.isEmpty() && !TextEditor::TextEditDocumentLayout::ifdefedOut(block)) {
            for (int i = 0; i < parenList.count(); ++i) {
                TextEditor::Parenthesis paren = parenList.at(i);
                int position = block.position() + paren.pos;
                if (position < from || position >= end)
                    continue;
                countBracket(open, close, paren.chr, errors, stillopen);
            }
        }
        block = block.next();
    }
}

bool BaseTextEditor::contextAllowsAutoParentheses(const QTextCursor &cursor,
                                                  const QString &textToInsert) const
{
    Q_UNUSED(cursor);
    Q_UNUSED(textToInsert);
    return false;
}

bool BaseTextEditor::isInComment(const QTextCursor &cursor) const
{
    Q_UNUSED(cursor);
    return false;
}

QString BaseTextEditor::insertMatchingBrace(const QTextCursor &tc, const QString &text,
                                            const QChar &la, int *skippedChars) const
{
    Q_UNUSED(tc);
    Q_UNUSED(text);
    Q_UNUSED(la);
    Q_UNUSED(skippedChars);
    return QString();
}

QString BaseTextEditor::insertParagraphSeparator(const QTextCursor &tc) const
{
    Q_UNUSED(tc);
    return QString();
}

QString BaseTextEditor::autoComplete(QTextCursor &cursor, const QString &textToInsert) const
{
    const bool checkBlockEnd = d->m_allowSkippingOfBlockEnd;
    d->m_allowSkippingOfBlockEnd = false; // consume blockEnd.

    if (!contextAllowsAutoParentheses(cursor, textToInsert))
        return QString();

    const QString text = textToInsert;
    const QChar lookAhead = characterAt(cursor.selectionEnd());

    QChar character = textToInsert.at(0);
    const QString parentheses = QLatin1String("()");
    const QString brackets = QLatin1String("[]");
    if (parentheses.contains(character) || brackets.contains(character)) {
        QTextCursor tmp= cursor;
        bool foundBlockStart = TextEditor::TextBlockUserData::findPreviousBlockOpenParenthesis(&tmp);
        int blockStart = foundBlockStart ? tmp.position() : 0;
        tmp = cursor;
        bool foundBlockEnd = TextEditor::TextBlockUserData::findNextBlockClosingParenthesis(&tmp);
        int blockEnd = foundBlockEnd ? tmp.position() : (cursor.document()->characterCount() - 1);
        const QChar openChar = parentheses.contains(character) ? QLatin1Char('(') : QLatin1Char('[');
        const QChar closeChar = parentheses.contains(character) ? QLatin1Char(')') : QLatin1Char(']');

        int errors = 0;
        int stillopen = 0;
        countBrackets(cursor, blockStart, blockEnd, openChar, closeChar, &errors, &stillopen);
        int errorsBeforeInsertion = errors + stillopen;
        errors = 0;
        stillopen = 0;
        countBrackets(cursor, blockStart, cursor.position(), openChar, closeChar, &errors, &stillopen);
        countBracket(openChar, closeChar, character, &errors, &stillopen);
        countBrackets(cursor, cursor.position(), blockEnd, openChar, closeChar, &errors, &stillopen);
        int errorsAfterInsertion = errors + stillopen;
        if (errorsAfterInsertion < errorsBeforeInsertion)
            return QString(); // insertion fixes parentheses or bracket errors, do not auto complete
    }

    int skippedChars = 0;
    const QString autoText = insertMatchingBrace(cursor, text, lookAhead, &skippedChars);

    if (checkBlockEnd && textToInsert.at(0) == QLatin1Char('}')) {
        if (textToInsert.length() > 1)
            qWarning() << "*** handle event compression";

        int startPos = cursor.selectionEnd(), pos = startPos;
        while (characterAt(pos).isSpace())
            ++pos;

        if (characterAt(pos) == QLatin1Char('}'))
            skippedChars += (pos - startPos) + 1;
    }

    if (skippedChars) {
        const int pos = cursor.position();
        cursor.setPosition(pos + skippedChars);
        cursor.setPosition(pos, QTextCursor::KeepAnchor);
    }

    return autoText;
}

bool BaseTextEditor::autoBackspace(QTextCursor &cursor)
{
    d->m_allowSkippingOfBlockEnd = false;

    int pos = cursor.position();
    if (pos == 0)
        return false;
    QTextCursor c = cursor;
    c.setPosition(pos - 1);

    QChar lookAhead = characterAt(pos);
    QChar lookBehind = characterAt(pos-1);
    QChar lookFurtherBehind = characterAt(pos-2);

    QChar character = lookBehind;
    if (character == QLatin1Char('(') || character == QLatin1Char('[')) {
        QTextCursor tmp = cursor;
        TextEditor::TextBlockUserData::findPreviousBlockOpenParenthesis(&tmp);
        int blockStart = tmp.isNull() ? 0 : tmp.position();
        tmp = cursor;
        TextEditor::TextBlockUserData::findNextBlockClosingParenthesis(&tmp);
        int blockEnd = tmp.isNull() ? (cursor.document()->characterCount()-1) : tmp.position();
        QChar openChar = character;
        QChar closeChar = (character == QLatin1Char('(')) ? QLatin1Char(')') : QLatin1Char(']');

        int errors = 0;
        int stillopen = 0;
        countBrackets(cursor, blockStart, blockEnd, openChar, closeChar, &errors, &stillopen);
        int errorsBeforeDeletion = errors + stillopen;
        errors = 0;
        stillopen = 0;
        countBrackets(cursor, blockStart, pos - 1, openChar, closeChar, &errors, &stillopen);
        countBrackets(cursor, pos, blockEnd, openChar, closeChar, &errors, &stillopen);
        int errorsAfterDeletion = errors + stillopen;

        if (errorsAfterDeletion < errorsBeforeDeletion)
            return false; // insertion fixes parentheses or bracket errors, do not auto complete
    }

    // ### this code needs to be generalized
    if    ((lookBehind == QLatin1Char('(') && lookAhead == QLatin1Char(')'))
        || (lookBehind == QLatin1Char('[') && lookAhead == QLatin1Char(']'))
        || (lookBehind == QLatin1Char('"') && lookAhead == QLatin1Char('"')
            && lookFurtherBehind != QLatin1Char('\\'))
        || (lookBehind == QLatin1Char('\'') && lookAhead == QLatin1Char('\'')
            && lookFurtherBehind != QLatin1Char('\\'))) {
        if (! isInComment(c)) {
            cursor.beginEditBlock();
            cursor.deleteChar();
            cursor.deletePreviousChar();
            cursor.endEditBlock();
            return true;
        }
    }
    return false;
}

int BaseTextEditor::paragraphSeparatorAboutToBeInserted(QTextCursor &cursor)
{
    if (characterAt(cursor.position()-1) != QLatin1Char('{'))
        return 0;

    if (!contextAllowsAutoParentheses(cursor))
        return 0;

    // verify that we indeed do have an extra opening brace in the document
    int braceDepth = document()->lastBlock().userState();
    if (braceDepth >= 0)
        braceDepth >>= 8;
    else
        braceDepth= 0;

    if (braceDepth <= 0)
        return 0; // braces are all balanced or worse, no need to do anything

    // we have an extra brace , let's see if we should close it


    /* verify that the next block is not further intended compared to the current block.
       This covers the following case:

            if (condition) {|
                statement;
    */
    const TabSettings &ts = tabSettings();
    QTextBlock block = cursor.block();
    int indentation = ts.indentationColumn(block.text());
    if (block.next().isValid()
        && ts.indentationColumn(block.next().text()) > indentation)
        return 0;

    int pos = cursor.position();

    const QString textToInsert = insertParagraphSeparator(cursor);

    cursor.insertText(textToInsert);
    cursor.setPosition(pos);
    if (ts.m_autoIndent) {
        cursor.insertBlock();
        indent(document(), cursor, QChar::Null);
    } else {
        QString previousBlockText = cursor.block().text();
        cursor.insertBlock();
        cursor.insertText(ts.indentationString(previousBlockText));
    }
    cursor.setPosition(pos);
    d->m_allowSkippingOfBlockEnd = true;
    return 1;
}

void BaseTextEditor::indentBlock(QTextDocument *, QTextBlock, QChar)
{
}

void BaseTextEditor::indent(QTextDocument *doc, const QTextCursor &cursor, QChar typedChar)
{
    if (cursor.hasSelection()) {
        QTextBlock block = doc->findBlock(cursor.selectionStart());
        const QTextBlock end = doc->findBlock(cursor.selectionEnd()).next();
        do {
            indentBlock(doc, block, typedChar);
            block = block.next();
        } while (block.isValid() && block != end);
    } else {
        indentBlock(doc, cursor.block(), typedChar);
    }
}

void BaseTextEditor::reindent(QTextDocument *doc, const QTextCursor &cursor)
{
    if (cursor.hasSelection()) {
        QTextBlock block = doc->findBlock(cursor.selectionStart());
        const QTextBlock end = doc->findBlock(cursor.selectionEnd()).next();

        const TabSettings &ts = d->m_document->tabSettings();

        // skip empty blocks
        while (block.isValid() && block != end) {
            QString bt = block.text();
            if (ts.firstNonSpace(bt) < bt.size())
                break;
            indentBlock(doc, block, QChar::Null);
            block = block.next();
        }

        int previousIndentation = ts.indentationColumn(block.text());
        indentBlock(doc, block, QChar::Null);
        int currentIndentation = ts.indentationColumn(block.text());
        int delta = currentIndentation - previousIndentation;

        block = block.next();
        while (block.isValid() && block != end) {
            ts.reindentLine(block, delta);
            block = block.next();
        }
    } else {
        indentBlock(doc, cursor.block(), QChar::Null);
    }
}


BaseTextEditor::Link BaseTextEditor::findLinkAt(const QTextCursor &, bool)
{
    return Link();
}

bool BaseTextEditor::openLink(const Link &link)
{
    if (link.fileName.isEmpty())
        return false;

    if (baseTextDocument()->fileName() == link.fileName) {
        Core::EditorManager *editorManager = Core::EditorManager::instance();
        editorManager->addCurrentPositionToNavigationHistory();
        gotoLine(link.line, link.column);
        setFocus();
        return true;
    }

    return openEditorAt(link.fileName, link.line, link.column);
}

void BaseTextEditor::updateLink(QMouseEvent *e)
{
    bool linkFound = false;

    if (mouseNavigationEnabled() && e->modifiers() & Qt::ControlModifier) {
        // Link emulation behaviour for 'go to definition'
        const QTextCursor cursor = cursorForPosition(e->pos());

        // Check that the mouse was actually on the text somewhere
        bool onText = cursorRect(cursor).right() >= e->x();
        if (!onText) {
            QTextCursor nextPos = cursor;
            nextPos.movePosition(QTextCursor::Right);
            onText = cursorRect(nextPos).right() >= e->x();
        }

        const Link link = findLinkAt(cursor, false);

        if (onText && link.isValid()) {
            showLink(link);
            linkFound = true;
        }
    }

    if (!linkFound)
        clearLink();
}

void BaseTextEditor::showLink(const Link &link)
{
    if (d->m_currentLink == link)
        return;

    QTextEdit::ExtraSelection sel;
    sel.cursor = textCursor();
    sel.cursor.setPosition(link.pos);
    sel.cursor.setPosition(link.pos + link.length, QTextCursor::KeepAnchor);
    sel.format = d->m_linkFormat;
    sel.format.setFontUnderline(true);
    setExtraSelections(OtherSelection, QList<QTextEdit::ExtraSelection>() << sel);
    viewport()->setCursor(Qt::PointingHandCursor);
    d->m_currentLink = link;
    d->m_linkPressed = false;
}

void BaseTextEditor::clearLink()
{
    if (!d->m_currentLink.isValid())
        return;

    setExtraSelections(OtherSelection, QList<QTextEdit::ExtraSelection>());
    viewport()->setCursor(Qt::IBeamCursor);
    d->m_currentLink = Link();
    d->m_linkPressed = false;
}

void BaseTextEditorPrivate::updateMarksBlock(const QTextBlock &block)
{
    if (const TextBlockUserData *userData = TextEditDocumentLayout::testUserData(block))
        foreach (ITextMark *mrk, userData->marks())
            mrk->updateBlock(block);
}

void BaseTextEditorPrivate::updateMarksLineNumber()
{
    QTextDocument *doc = q->document();
    QTextBlock block = doc->begin();
    int blockNumber = 0;
    while (block.isValid()) {
        if (const TextBlockUserData *userData = TextEditDocumentLayout::testUserData(block))
            foreach (ITextMark *mrk, userData->marks()) {
                mrk->updateLineNumber(blockNumber + 1);
            }
        block = block.next();
        ++blockNumber;
    }
}

void BaseTextEditor::markBlocksAsChanged(QList<int> blockNumbers)
{
    QTextBlock block = document()->begin();
    while (block.isValid()) {
        if (block.revision() < 0)
            block.setRevision(-block.revision() - 1);
        block = block.next();
    }
    foreach (const int blockNumber, blockNumbers) {
        QTextBlock block = document()->findBlockByNumber(blockNumber);
        if (block.isValid())
            block.setRevision(-block.revision() - 1);
    }
}



TextBlockUserData::MatchType TextBlockUserData::checkOpenParenthesis(QTextCursor *cursor, QChar c)
{
    QTextBlock block = cursor->block();
    if (!TextEditDocumentLayout::hasParentheses(block) || TextEditDocumentLayout::ifdefedOut(block))
        return NoMatch;

    Parentheses parenList = TextEditDocumentLayout::parentheses(block);
    Parenthesis openParen, closedParen;
    QTextBlock closedParenParag = block;

    const int cursorPos = cursor->position() - closedParenParag.position();
    int i = 0;
    int ignore = 0;
    bool foundOpen = false;
    for (;;) {
        if (!foundOpen) {
            if (i >= parenList.count())
                return NoMatch;
            openParen = parenList.at(i);
            if (openParen.pos != cursorPos) {
                ++i;
                continue;
            } else {
                foundOpen = true;
                ++i;
            }
        }

        if (i >= parenList.count()) {
            for (;;) {
                closedParenParag = closedParenParag.next();
                if (!closedParenParag.isValid())
                    return NoMatch;
                if (TextEditDocumentLayout::hasParentheses(closedParenParag)
                    && !TextEditDocumentLayout::ifdefedOut(closedParenParag)) {
                    parenList = TextEditDocumentLayout::parentheses(closedParenParag);
                    break;
                }
            }
            i = 0;
        }

        closedParen = parenList.at(i);
        if (closedParen.type == Parenthesis::Opened) {
            ignore++;
            ++i;
            continue;
        } else {
            if (ignore > 0) {
                ignore--;
                ++i;
                continue;
            }

            cursor->clearSelection();
            cursor->setPosition(closedParenParag.position() + closedParen.pos + 1, QTextCursor::KeepAnchor);

            if ((c == QLatin1Char('{') && closedParen.chr != QLatin1Char('}'))
                || (c == QLatin1Char('(') && closedParen.chr != QLatin1Char(')'))
                || (c == QLatin1Char('[') && closedParen.chr != QLatin1Char(']'))
                || (c == QLatin1Char('+') && closedParen.chr != QLatin1Char('-'))
               )
                return Mismatch;

            return Match;
        }
    }
}

TextBlockUserData::MatchType TextBlockUserData::checkClosedParenthesis(QTextCursor *cursor, QChar c)
{
    QTextBlock block = cursor->block();
    if (!TextEditDocumentLayout::hasParentheses(block) || TextEditDocumentLayout::ifdefedOut(block))
        return NoMatch;

    Parentheses parenList = TextEditDocumentLayout::parentheses(block);
    Parenthesis openParen, closedParen;
    QTextBlock openParenParag = block;

    const int cursorPos = cursor->position() - openParenParag.position();
    int i = parenList.count() - 1;
    int ignore = 0;
    bool foundClosed = false;
    for (;;) {
        if (!foundClosed) {
            if (i < 0)
                return NoMatch;
            closedParen = parenList.at(i);
            if (closedParen.pos != cursorPos - 1) {
                --i;
                continue;
            } else {
                foundClosed = true;
                --i;
            }
        }

        if (i < 0) {
            for (;;) {
                openParenParag = openParenParag.previous();
                if (!openParenParag.isValid())
                    return NoMatch;

                if (TextEditDocumentLayout::hasParentheses(openParenParag)
                    && !TextEditDocumentLayout::ifdefedOut(openParenParag)) {
                    parenList = TextEditDocumentLayout::parentheses(openParenParag);
                    break;
                }
            }
            i = parenList.count() - 1;
        }

        openParen = parenList.at(i);
        if (openParen.type == Parenthesis::Closed) {
            ignore++;
            --i;
            continue;
        } else {
            if (ignore > 0) {
                ignore--;
                --i;
                continue;
            }

            cursor->clearSelection();
            cursor->setPosition(openParenParag.position() + openParen.pos, QTextCursor::KeepAnchor);

            if ((c == '}' && openParen.chr != '{')    ||
                 (c == ')' && openParen.chr != '(')   ||
                 (c == ']' && openParen.chr != '[')   ||
                 (c == '-' && openParen.chr != '+'))
                return Mismatch;

            return Match;
        }
    }
}


bool TextBlockUserData::findPreviousOpenParenthesis(QTextCursor *cursor, bool select)
{
    QTextBlock block = cursor->block();
    int position = cursor->position();
    int ignore = 0;
    while (block.isValid()) {
        Parentheses parenList = TextEditDocumentLayout::parentheses(block);
        if (!parenList.isEmpty() && !TextEditDocumentLayout::ifdefedOut(block)) {
            for (int i = parenList.count()-1; i >= 0; --i) {
                Parenthesis paren = parenList.at(i);
                if (block == cursor->block() &&
                    (position - block.position() <= paren.pos + (paren.type == Parenthesis::Closed ? 1 : 0)))
                        continue;
                if (paren.type == Parenthesis::Closed) {
                    ++ignore;
                } else if (ignore > 0) {
                    --ignore;
                } else {
                    cursor->setPosition(block.position() + paren.pos, select ? QTextCursor::KeepAnchor : QTextCursor::MoveAnchor);
                    return true;
                }
            }
        }
        block = block.previous();
    }
    return false;
}

bool TextBlockUserData::findPreviousBlockOpenParenthesis(QTextCursor *cursor, bool checkStartPosition)
{
    QTextBlock block = cursor->block();
    int position = cursor->position();
    int ignore = 0;
    while (block.isValid()) {
        Parentheses parenList = TextEditDocumentLayout::parentheses(block);
        if (!parenList.isEmpty() && !TextEditDocumentLayout::ifdefedOut(block)) {
            for (int i = parenList.count()-1; i >= 0; --i) {
                Parenthesis paren = parenList.at(i);
                if (paren.chr != QLatin1Char('{') && paren.chr != QLatin1Char('}')
                    && paren.chr != QLatin1Char('+') && paren.chr != QLatin1Char('-')
                    && paren.chr != QLatin1Char('[') && paren.chr != QLatin1Char(']'))
                    continue;
                if (block == cursor->block()) {
                    if (position - block.position() <= paren.pos + (paren.type == Parenthesis::Closed ? 1 : 0))
                        continue;
                    if (checkStartPosition && paren.type == Parenthesis::Opened && paren.pos== cursor->position()) {
                        return true;
                    }
                }
                if (paren.type == Parenthesis::Closed) {
                    ++ignore;
                } else if (ignore > 0) {
                    --ignore;
                } else {
                    cursor->setPosition(block.position() + paren.pos);
                    return true;
                }
            }
        }
        block = block.previous();
    }
    return false;
}

bool TextBlockUserData::findNextClosingParenthesis(QTextCursor *cursor, bool select)
{
    QTextBlock block = cursor->block();
    int position = cursor->position();
    int ignore = 0;
    while (block.isValid()) {
        Parentheses parenList = TextEditDocumentLayout::parentheses(block);
        if (!parenList.isEmpty() && !TextEditDocumentLayout::ifdefedOut(block)) {
            for (int i = 0; i < parenList.count(); ++i) {
                Parenthesis paren = parenList.at(i);
                if (block == cursor->block() &&
                    (position - block.position() > paren.pos - (paren.type == Parenthesis::Opened ? 1 : 0)))
                    continue;
                if (paren.type == Parenthesis::Opened) {
                    ++ignore;
                } else if (ignore > 0) {
                    --ignore;
                } else {
                    cursor->setPosition(block.position() + paren.pos+1, select ? QTextCursor::KeepAnchor : QTextCursor::MoveAnchor);
                    return true;
                }
            }
        }
        block = block.next();
    }
    return false;
}

bool TextBlockUserData::findNextBlockClosingParenthesis(QTextCursor *cursor)
{
    QTextBlock block = cursor->block();
    int position = cursor->position();
    int ignore = 0;
    while (block.isValid()) {
        Parentheses parenList = TextEditDocumentLayout::parentheses(block);
        if (!parenList.isEmpty() && !TextEditDocumentLayout::ifdefedOut(block)) {
            for (int i = 0; i < parenList.count(); ++i) {
                Parenthesis paren = parenList.at(i);
                if (paren.chr != QLatin1Char('{') && paren.chr != QLatin1Char('}')
                    && paren.chr != QLatin1Char('+') && paren.chr != QLatin1Char('-')
                    && paren.chr != QLatin1Char('[') && paren.chr != QLatin1Char(']'))
                    continue;
                if (block == cursor->block() &&
                    (position - block.position() > paren.pos - (paren.type == Parenthesis::Opened ? 1 : 0)))
                    continue;
                if (paren.type == Parenthesis::Opened) {
                    ++ignore;
                } else if (ignore > 0) {
                    --ignore;
                } else {
                    cursor->setPosition(block.position() + paren.pos+1);
                    return true;
                }
            }
        }
        block = block.next();
    }
    return false;
}

TextBlockUserData::MatchType TextBlockUserData::matchCursorBackward(QTextCursor *cursor)
{
    cursor->clearSelection();
    const QTextBlock block = cursor->block();

    if (!TextEditDocumentLayout::hasParentheses(block) || TextEditDocumentLayout::ifdefedOut(block))
        return NoMatch;

    const int relPos = cursor->position() - block.position();

    Parentheses parentheses = TextEditDocumentLayout::parentheses(block);
    const Parentheses::const_iterator cend = parentheses.constEnd();
    for (Parentheses::const_iterator it = parentheses.constBegin();it != cend; ++it) {
        const Parenthesis &paren = *it;
        if (paren.pos == relPos - 1
            && paren.type == Parenthesis::Closed) {
            return checkClosedParenthesis(cursor, paren.chr);
        }
    }
    return NoMatch;
}

TextBlockUserData::MatchType TextBlockUserData::matchCursorForward(QTextCursor *cursor)
{
    cursor->clearSelection();
    const QTextBlock block = cursor->block();

    if (!TextEditDocumentLayout::hasParentheses(block) || TextEditDocumentLayout::ifdefedOut(block))
        return NoMatch;

    const int relPos = cursor->position() - block.position();

    Parentheses parentheses = TextEditDocumentLayout::parentheses(block);
    const Parentheses::const_iterator cend = parentheses.constEnd();
    for (Parentheses::const_iterator it = parentheses.constBegin();it != cend; ++it) {
        const Parenthesis &paren = *it;
        if (paren.pos == relPos
            && paren.type == Parenthesis::Opened) {
            return checkOpenParenthesis(cursor, paren.chr);
        }
    }
    return NoMatch;
}


void BaseTextEditor::highlightSearchResults(const QString &txt, Find::IFindSupport::FindFlags findFlags)
{
    QString pattern = txt;
    if (pattern.size() < 2)
        pattern.clear(); // highlighting single characters is a bit pointless

    if (d->m_searchExpr.pattern() == pattern)
        return;
    d->m_searchExpr.setPattern(pattern);
    d->m_searchExpr.setPatternSyntax((findFlags & Find::IFindSupport::FindRegularExpression) ?
                                     QRegExp::RegExp : QRegExp::FixedString);
    d->m_searchExpr.setCaseSensitivity((findFlags & Find::IFindSupport::FindCaseSensitively) ?
                                       Qt::CaseSensitive : Qt::CaseInsensitive);
    d->m_findFlags = findFlags;

    d->m_delayedUpdateTimer->start(10);
}

void BaseTextEditor::setFindScope(const QTextCursor &scope)
{
    if (scope.isNull() != d->m_findScope.isNull()) {
        d->m_findScope = scope;
        viewport()->update();
    }
}

void BaseTextEditor::_q_animateUpdate(int position, QPointF lastPos, QRectF rect)
{
    QTextCursor cursor(textCursor());
    cursor.setPosition(position);
    viewport()->update(QRectF(cursorRect(cursor).topLeft() + rect.topLeft(), rect.size()).toAlignedRect());
    if (!lastPos.isNull())
        viewport()->update(QRectF(lastPos + rect.topLeft(), rect.size()).toAlignedRect());
}


BaseTextEditorAnimator::BaseTextEditorAnimator(QObject *parent)
        :QObject(parent)
{
    m_value = 0;
    m_timeline = new QTimeLine(256, this);
    m_timeline->setCurveShape(QTimeLine::SineCurve);
    connect(m_timeline, SIGNAL(valueChanged(qreal)), this, SLOT(step(qreal)));
    connect(m_timeline, SIGNAL(finished()), this, SLOT(deleteLater()));
    m_timeline->start();
}


void BaseTextEditorAnimator::setData(QFont f, QPalette pal, const QString &text)
{
    m_font = f;
    m_palette = pal;
    m_text = text;
    QFontMetrics fm(m_font);
    m_size = QSizeF(fm.width(m_text), fm.height());
}

void BaseTextEditorAnimator::draw(QPainter *p, const QPointF &pos)
{
    m_lastDrawPos = pos;
    p->setPen(m_palette.text().color());
    QFont f = m_font;
    f.setPointSizeF(f.pointSizeF() * (1.0 + m_value/2));
    QFontMetrics fm(f);
    int width = fm.width(m_text);
    QRectF r((m_size.width()-width)/2, (m_size.height() - fm.height())/2, width, fm.height());
    r.translate(pos);
    p->fillRect(r, m_palette.base());
    p->setFont(f);
    p->drawText(r, m_text);
}

bool BaseTextEditorAnimator::isRunning() const
{
    return m_timeline->state() == QTimeLine::Running;
}

QRectF BaseTextEditorAnimator::rect() const
{
    QFont f = m_font;
    f.setPointSizeF(f.pointSizeF() * (1.0 + m_value/2));
    QFontMetrics fm(f);
    int width = fm.width(m_text);
    return QRectF((m_size.width()-width)/2, (m_size.height() - fm.height())/2, width, fm.height());
}

void BaseTextEditorAnimator::step(qreal v)
{
    QRectF before = rect();
    m_value = v;
    QRectF after = rect();
    emit updateRequest(m_position, m_lastDrawPos, before.united(after));
}

void BaseTextEditorAnimator::finish()
{
    m_timeline->stop();
    step(0);
    deleteLater();
}

void BaseTextEditor::_q_matchParentheses()
{
    if (isReadOnly())
        return;

    QTextCursor backwardMatch = textCursor();
    QTextCursor forwardMatch = textCursor();
    const TextBlockUserData::MatchType backwardMatchType = TextBlockUserData::matchCursorBackward(&backwardMatch);
    const TextBlockUserData::MatchType forwardMatchType = TextBlockUserData::matchCursorForward(&forwardMatch);

    QList<QTextEdit::ExtraSelection> extraSelections;

    if (backwardMatchType == TextBlockUserData::NoMatch && forwardMatchType == TextBlockUserData::NoMatch) {
        setExtraSelections(ParenthesesMatchingSelection, extraSelections); // clear
        return;
    }

    int animatePosition = -1;
    if (backwardMatch.hasSelection()) {
        QTextEdit::ExtraSelection sel;
        if (backwardMatchType == TextBlockUserData::Mismatch) {
            sel.cursor = backwardMatch;
            sel.format = d->m_mismatchFormat;
        } else {

            if (d->m_displaySettings.m_animateMatchingParentheses) {
                animatePosition = backwardMatch.selectionStart();
            } else if (d->m_formatRange) {
                sel.cursor = backwardMatch;
                sel.format = d->m_rangeFormat;
                extraSelections.append(sel);
            }

            sel.cursor = backwardMatch;
            sel.format = d->m_matchFormat;

            sel.cursor.setPosition(backwardMatch.selectionStart());
            sel.cursor.movePosition(QTextCursor::NextCharacter, QTextCursor::KeepAnchor);
            extraSelections.append(sel);

            sel.cursor.setPosition(backwardMatch.selectionEnd());
            sel.cursor.movePosition(QTextCursor::PreviousCharacter, QTextCursor::KeepAnchor);
        }
        extraSelections.append(sel);
    }

    if (forwardMatch.hasSelection()) {
        QTextEdit::ExtraSelection sel;
        if (forwardMatchType == TextBlockUserData::Mismatch) {
            sel.cursor = forwardMatch;
            sel.format = d->m_mismatchFormat;
        } else {

            if (d->m_displaySettings.m_animateMatchingParentheses) {
                animatePosition = forwardMatch.selectionEnd()-1;
            } else if (d->m_formatRange) {
                sel.cursor = forwardMatch;
                sel.format = d->m_rangeFormat;
                extraSelections.append(sel);
            }

            sel.cursor = forwardMatch;
            sel.format = d->m_matchFormat;

            sel.cursor.setPosition(forwardMatch.selectionStart());
            sel.cursor.movePosition(QTextCursor::NextCharacter, QTextCursor::KeepAnchor);
            extraSelections.append(sel);

            sel.cursor.setPosition(forwardMatch.selectionEnd());
            sel.cursor.movePosition(QTextCursor::PreviousCharacter, QTextCursor::KeepAnchor);
        }
        extraSelections.append(sel);
    }


    if (animatePosition >= 0) {
        foreach (QTextEdit::ExtraSelection sel, BaseTextEditor::extraSelections(ParenthesesMatchingSelection)) {
            if (sel.cursor.selectionStart() == animatePosition
                || sel.cursor.selectionEnd() - 1 == animatePosition) {
                animatePosition = -1;
                break;
            }
        }
    }

    if (animatePosition >= 0) {
        if (d->m_animator)
            d->m_animator->finish();  // one animation is enough
        d->m_animator = new BaseTextEditorAnimator(this);
        d->m_animator->setPosition(animatePosition);
        QPalette pal;
        pal.setBrush(QPalette::Text, d->m_matchFormat.foreground());
        pal.setBrush(QPalette::Base, d->m_rangeFormat.background());
        d->m_animator->setData(font(), pal, characterAt(d->m_animator->position()));
        connect(d->m_animator, SIGNAL(updateRequest(int,QPointF,QRectF)),
                this, SLOT(_q_animateUpdate(int,QPointF,QRectF)));
    }

    setExtraSelections(ParenthesesMatchingSelection, extraSelections);
}

void BaseTextEditor::_q_highlightBlocks()
{
    BaseTextEditorPrivateHighlightBlocks highlightBlocksInfo;

    if (d->extraAreaHighlightCollapseBlockNumber >= 0) {
        QTextBlock block = document()->findBlockByNumber(d->extraAreaHighlightCollapseBlockNumber);
        if (block.isValid()) {
            QTextCursor cursor(block);
            if (d->extraAreaHighlightCollapseColumn >= 0)
                cursor.setPosition(cursor.position() + qMin(d->extraAreaHighlightCollapseColumn,
                                                            block.length()-1));
            QTextCursor closeCursor;
            bool firstRun = true;
            while (TextBlockUserData::findPreviousBlockOpenParenthesis(&cursor, firstRun)) {
                firstRun = false;
                highlightBlocksInfo.open.prepend(cursor.blockNumber());
                highlightBlocksInfo.visualIndent.prepend(d->visualIndent(cursor.block()));
                if (closeCursor.isNull())
                    closeCursor = cursor;
                if (TextBlockUserData::findNextBlockClosingParenthesis(&closeCursor))
                    highlightBlocksInfo.close.append(closeCursor.blockNumber());
            }
        }
    }

    if (d->m_highlightBlocksInfo != highlightBlocksInfo) {
        d->m_highlightBlocksInfo = highlightBlocksInfo;
        viewport()->update();
        d->m_extraArea->update();
    }
}

void BaseTextEditor::setActionHack(QObject *hack)
{
    d->m_actionHack = hack;
}

QObject *BaseTextEditor::actionHack() const
{
    return d->m_actionHack;
}

void BaseTextEditor::changeEvent(QEvent *e)
{
    QPlainTextEdit::changeEvent(e);
    if (e->type() == QEvent::ApplicationFontChange
        || e->type() == QEvent::FontChange) {
        if (d->m_extraArea) {
            QFont f = d->m_extraArea->font();
            f.setPointSize(font().pointSize());
            d->m_extraArea->setFont(f);
            slotUpdateExtraAreaWidth();
            d->m_extraArea->update();
        }
    }
}

void BaseTextEditor::focusInEvent(QFocusEvent *e)
{
    QPlainTextEdit::focusInEvent(e);
    slotCursorPositionChanged();
}

void BaseTextEditor::focusOutEvent(QFocusEvent *e)
{
    QPlainTextEdit::focusOutEvent(e);
    if (viewport()->cursor().shape() == Qt::BlankCursor)
        viewport()->setCursor(Qt::IBeamCursor);
}


void BaseTextEditor::maybeSelectLine()
{
    QTextCursor cursor = textCursor();
    if (!cursor.hasSelection()) {
        const QTextBlock &block = cursor.block();
        if (block.next().isValid()) {
            cursor.setPosition(block.position());
            cursor.setPosition(block.next().position(), QTextCursor::KeepAnchor);
        } else {
            cursor.movePosition(QTextCursor::EndOfBlock);
            cursor.movePosition(QTextCursor::StartOfBlock, QTextCursor::KeepAnchor);
            cursor.movePosition(QTextCursor::PreviousCharacter, QTextCursor::KeepAnchor);
        }
        setTextCursor(cursor);
    }
}

// shift+del
void BaseTextEditor::cutLine()
{
    maybeSelectLine();
    cut();
}

void BaseTextEditor::deleteLine()
{
    maybeSelectLine();
    textCursor().removeSelectedText();
}

void BaseTextEditor::setExtraSelections(ExtraSelectionKind kind, const QList<QTextEdit::ExtraSelection> &selections)
{
    if (selections.isEmpty() && d->m_extraSelections[kind].isEmpty())
        return;
    d->m_extraSelections[kind] = selections;

    if (kind == CodeSemanticsSelection) {
        d->m_overlay->clear();
        foreach (const QTextEdit::ExtraSelection &selection, d->m_extraSelections[kind]) {
            d->m_overlay->addOverlaySelection(selection.cursor,
                                              selection.format.background().color(),
                                              selection.format.background().color(),
                                              TextEditorOverlay::LockSize);
        }
        d->m_overlay->setVisible(!d->m_overlay->isEmpty());
    } else if (kind == SnippetPlaceholderSelection) {
        d->m_snippetOverlay->clear();
        foreach (const QTextEdit::ExtraSelection &selection, d->m_extraSelections[kind]) {
            d->m_snippetOverlay->addOverlaySelection(selection.cursor,
                                              selection.format.background().color(),
                                              selection.format.background().color(),
                                              TextEditorOverlay::ExpandBegin);
        }
        d->m_snippetOverlay->setVisible(!d->m_snippetOverlay->isEmpty());
    } else {
        QList<QTextEdit::ExtraSelection> all;
        for (int i = 0; i < NExtraSelectionKinds; ++i) {
            if (i == CodeSemanticsSelection || i == SnippetPlaceholderSelection)
                continue;
            all += d->m_extraSelections[i];
        }
        QPlainTextEdit::setExtraSelections(all);
    }
}

QList<QTextEdit::ExtraSelection> BaseTextEditor::extraSelections(ExtraSelectionKind kind) const
{
    return d->m_extraSelections[kind];
}

QString BaseTextEditor::extraSelectionTooltip(int pos) const
{
    QList<QTextEdit::ExtraSelection> all;
    for (int i = 0; i < NExtraSelectionKinds; ++i) {
        const QList<QTextEdit::ExtraSelection> &sel = d->m_extraSelections[i];
        for (int j = 0; j < sel.size(); ++j) {
            const QTextEdit::ExtraSelection &s = sel.at(j);
            if (s.cursor.selectionStart() <= pos
                && s.cursor.selectionEnd() >= pos
                && !s.format.toolTip().isEmpty())
                return s.format.toolTip();
        }
    }
    return QString();
}

// the blocks list must be sorted
void BaseTextEditor::setIfdefedOutBlocks(const QList<BaseTextEditor::BlockRange> &blocks)
{
    QTextDocument *doc = document();
    TextEditDocumentLayout *documentLayout = qobject_cast<TextEditDocumentLayout*>(doc->documentLayout());
    QTC_ASSERT(documentLayout, return);

    bool needUpdate = false;

    QTextBlock block = doc->firstBlock();

    int rangeNumber = 0;
    int braceDepthDelta = 0;
    while (block.isValid()) {
        bool cleared = false;
        bool set = false;
        if (rangeNumber < blocks.size()) {
            const BlockRange &range = blocks.at(rangeNumber);
            if (block.position() >= range.first && ((block.position() + block.length() - 1) <= range.last || !range.last)) {
                set = TextEditDocumentLayout::setIfdefedOut(block);
            } else {
                cleared = TextEditDocumentLayout::clearIfdefedOut(block);
            }
            if (block.contains(range.last))
                ++rangeNumber;
        } else {
            cleared = TextEditDocumentLayout::clearIfdefedOut(block);
        }

        if (cleared || set) {
            needUpdate = true;
            int delta = TextEditDocumentLayout::braceDepthDelta(block);
            if (cleared)
                braceDepthDelta += delta;
            else if (set)
                braceDepthDelta -= delta;
        }

        if (braceDepthDelta)
            TextEditDocumentLayout::changeBraceDepth(block,braceDepthDelta);

        block = block.next();
    }

    if (needUpdate)
        documentLayout->requestUpdate();
}

void BaseTextEditor::format()
{
    QTextCursor cursor = textCursor();
    cursor.beginEditBlock();
    indent(document(), cursor, QChar::Null);
    cursor.endEditBlock();
}

void BaseTextEditor::rewrapParagraph()
{
    const int paragraphWidth = displaySettings().m_wrapColumn;
    const QRegExp anyLettersOrNumbers = QRegExp("\\w");
    const int tabSize = tabSettings().m_tabSize;

    QTextCursor cursor = textCursor();
    cursor.beginEditBlock();

    // Find start of paragraph.

    while (cursor.movePosition(QTextCursor::PreviousBlock, QTextCursor::MoveAnchor)) {
        QTextBlock block = cursor.block();
        QString text = block.text();

        // If this block is empty, move marker back to previous and terminate.
        if (!text.contains(anyLettersOrNumbers)) {
            cursor.movePosition(QTextCursor::NextBlock, QTextCursor::MoveAnchor);
            break;
        }
    }

    cursor.movePosition(QTextCursor::StartOfBlock, QTextCursor::MoveAnchor);

    // Find indent level of current block.

    int indentLevel = 0;
    QString text = cursor.block().text();

    for (int i = 0; i < text.length(); i++) {
        const QChar ch = text.at(i);

        if (ch == QLatin1Char(' '))
            indentLevel++;
        else if (ch == QLatin1Char('\t'))
            indentLevel += tabSize - (indentLevel % tabSize);
        else
            break;
    }

    // If there is a common prefix, it should be kept and expanded to all lines.
    // this allows nice reflowing of doxygen style comments.
    QTextCursor nextBlock = cursor;
    QString commonPrefix;

    if (nextBlock.movePosition(QTextCursor::NextBlock))
    {
         QString nText = nextBlock.block().text();
         int maxLength = qMin(text.length(), nText.length());

         for (int i = 0; i < maxLength; ++i) {
             const QChar ch = text.at(i);

             if (ch != nText[i] || ch.isLetterOrNumber())
                 break;
             commonPrefix.append(ch);
         }
    }


    // Find end of paragraph.
    while (cursor.movePosition(QTextCursor::NextBlock, QTextCursor::KeepAnchor)) {
        QString text = cursor.block().text();

        if (!text.contains(anyLettersOrNumbers))
            break;
    }


    QString selectedText = cursor.selectedText();

    // Preserve initial indent level.or common prefix.
    QString spacing;

    if (commonPrefix.isEmpty()) {
        spacing = tabSettings().indentationString(0, indentLevel);
    } else {
        spacing = commonPrefix;
        indentLevel = commonPrefix.length();
    }

    int currentLength = indentLevel;
    QString result;
    result.append(spacing);

    // Remove existing instances of any common prefix from paragraph to
    // reflow.
    selectedText.remove(0, commonPrefix.length());
    commonPrefix.prepend(QChar::ParagraphSeparator);
    selectedText.replace(commonPrefix, QLatin1String("\n"));

    // remove any repeated spaces, trim lines to PARAGRAPH_WIDTH width and
    // keep the same indentation level as first line in paragraph.
    QString currentWord;

    for (int i = 0; i < selectedText.length(); ++i) {
        QChar ch = selectedText.at(i);
        if (ch.isSpace()) {
            if (!currentWord.isEmpty()) {
                currentLength += currentWord.length() + 1;

                if (currentLength > paragraphWidth) {
                    currentLength = currentWord.length() + 1 + indentLevel;
                    result.chop(1); // remove trailing space
                    result.append(QChar::ParagraphSeparator);
                    result.append(spacing);
                }

                result.append(currentWord);
                result.append(QLatin1Char(' '));
                currentWord.clear();
            }

            continue;
        }

        currentWord.append(ch);
    }
    result.chop(1);
    result.append(QChar::ParagraphSeparator);

    cursor.insertText(result);
    cursor.endEditBlock();
}

void BaseTextEditor::unCommentSelection()
{
}

void BaseTextEditor::showEvent(QShowEvent* e)
{
    if (!d->m_fontSettings.isEmpty()) {
        setFontSettings(d->m_fontSettings);
        d->m_fontSettings.clear();
    }
    QPlainTextEdit::showEvent(e);
}


void BaseTextEditor::setFontSettingsIfVisible(const TextEditor::FontSettings &fs)
{
    if (!isVisible()) {
        d->m_fontSettings = fs;
        return;
    }
    setFontSettings(fs);
}

void BaseTextEditor::setFontSettings(const TextEditor::FontSettings &fs)
{
    const QTextCharFormat textFormat = fs.toTextCharFormat(QLatin1String(Constants::C_TEXT));
    const QTextCharFormat selectionFormat = fs.toTextCharFormat(QLatin1String(Constants::C_SELECTION));
    const QTextCharFormat lineNumberFormat = fs.toTextCharFormat(QLatin1String(Constants::C_LINE_NUMBER));
    const QTextCharFormat searchResultFormat = fs.toTextCharFormat(QLatin1String(Constants::C_SEARCH_RESULT));
    d->m_searchScopeFormat = fs.toTextCharFormat(QLatin1String(Constants::C_SEARCH_SCOPE));
    const QTextCharFormat parenthesesFormat = fs.toTextCharFormat(QLatin1String(Constants::C_PARENTHESES));
    d->m_currentLineFormat = fs.toTextCharFormat(QLatin1String(Constants::C_CURRENT_LINE));
    d->m_currentLineNumberFormat = fs.toTextCharFormat(QLatin1String(Constants::C_CURRENT_LINE_NUMBER));
    d->m_linkFormat = fs.toTextCharFormat(QLatin1String(TextEditor::Constants::C_LINK));
    d->m_ifdefedOutFormat = fs.toTextCharFormat(QLatin1String(Constants::C_DISABLED_CODE));
    QFont font(textFormat.font());

    const QColor foreground = textFormat.foreground().color();
    const QColor background = textFormat.background().color();
    QPalette p = palette();
    p.setColor(QPalette::Text, foreground);
    p.setColor(QPalette::Foreground, foreground);
    p.setColor(QPalette::Base, background);
    p.setColor(QPalette::Highlight, (selectionFormat.background().style() != Qt::NoBrush) ?
               selectionFormat.background().color() :
               QApplication::palette().color(QPalette::Highlight));
    p.setColor(QPalette::HighlightedText, selectionFormat.foreground().color());
    p.setBrush(QPalette::Inactive, QPalette::Highlight, p.highlight());
    p.setBrush(QPalette::Inactive, QPalette::HighlightedText, p.highlightedText());
    setPalette(p);
    setFont(font);
    setTabSettings(d->m_document->tabSettings()); // update tabs, they depend on the font

    // Line numbers
    QPalette ep = d->m_extraArea->palette();
    ep.setColor(QPalette::Dark, lineNumberFormat.foreground().color());
    ep.setColor(QPalette::Background, lineNumberFormat.background().style() != Qt::NoBrush ?
                lineNumberFormat.background().color() : background);
    d->m_extraArea->setPalette(ep);

    // Search results
    d->m_searchResultFormat.setBackground(searchResultFormat.background());

    // Matching braces
    d->m_matchFormat.setForeground(parenthesesFormat.foreground());
    d->m_rangeFormat.setBackground(parenthesesFormat.background());

    slotUpdateExtraAreaWidth();   // Adjust to new font width
    updateCurrentLineHighlight(); // Make sure it takes the new color
}

void BaseTextEditor::setTabSettings(const TabSettings &ts)
{
    d->m_document->setTabSettings(ts);
    int charWidth = QFontMetrics(font()).width(QChar(' '));
    setTabStopWidth(charWidth * ts.m_tabSize);
}

void BaseTextEditor::setDisplaySettings(const DisplaySettings &ds)
{
    setLineWrapMode(ds.m_textWrapping ? QPlainTextEdit::WidgetWidth : QPlainTextEdit::NoWrap);
    setLineNumbersVisible(ds.m_displayLineNumbers);
    setVisibleWrapColumn(ds.m_showWrapColumn ? ds.m_wrapColumn : 0);
    setCodeFoldingVisible(ds.m_displayFoldingMarkers);
    setHighlightCurrentLine(ds.m_highlightCurrentLine);
    setRevisionsVisible(ds.m_markTextChanges);

    if (d->m_displaySettings.m_visualizeWhitespace != ds.m_visualizeWhitespace) {
        if (QSyntaxHighlighter *highlighter = baseTextDocument()->syntaxHighlighter())
            highlighter->rehighlight();
        QTextOption option =  document()->defaultTextOption();
        if (ds.m_visualizeWhitespace)
            option.setFlags(option.flags() | QTextOption::ShowTabsAndSpaces);
        else
            option.setFlags(option.flags() & ~QTextOption::ShowTabsAndSpaces);
        option.setFlags(option.flags() | QTextOption::AddSpaceForLineAndParagraphSeparators);
        document()->setDefaultTextOption(option);
    }

    d->m_displaySettings = ds;
    if (!ds.m_highlightBlocks) {
        d->extraAreaHighlightCollapseBlockNumber = d->extraAreaHighlightCollapseColumn = -1;
        d->m_highlightBlocksInfo = BaseTextEditorPrivateHighlightBlocks();
    }

    slotCursorPositionChanged();
    viewport()->update();
    extraArea()->update();
}

void BaseTextEditor::setBehaviorSettings(const TextEditor::BehaviorSettings &bs)
{
    setMouseNavigationEnabled(bs.m_mouseNavigation);
    setScrollWheelZoomingEnabled(bs.m_scrollWheelZooming);
}

void BaseTextEditor::setStorageSettings(const StorageSettings &storageSettings)
{
    d->m_document->setStorageSettings(storageSettings);
}

void BaseTextEditor::collapse()
{
    QTextDocument *doc = document();
    TextEditDocumentLayout *documentLayout = qobject_cast<TextEditDocumentLayout*>(doc->documentLayout());
    QTC_ASSERT(documentLayout, return);
    QTextBlock block = textCursor().block();
    QTextBlock curBlock = block;
    while (block.isValid()) {
        if (TextBlockUserData::canCollapse(block) && block.next().isVisible()) {
            if (block == curBlock || block.next() == curBlock)
                break;
            if ((block.next().userState()) >> 8 <= (curBlock.previous().userState() >> 8))
                break;
        }
        block = block.previous();
    }
    if (block.isValid()) {
        TextBlockUserData::doCollapse(block, false);
        d->moveCursorVisible();
        documentLayout->requestUpdate();
        documentLayout->emitDocumentSizeChanged();
    }
}

void BaseTextEditor::expand()
{
    QTextDocument *doc = document();
    TextEditDocumentLayout *documentLayout = qobject_cast<TextEditDocumentLayout*>(doc->documentLayout());
    QTC_ASSERT(documentLayout, return);
    QTextBlock block = textCursor().block();
    while (block.isValid() && !block.isVisible())
        block = block.previous();
    TextBlockUserData::doCollapse(block, true);
    d->moveCursorVisible();
    documentLayout->requestUpdate();
    documentLayout->emitDocumentSizeChanged();
}

void BaseTextEditor::unCollapseAll()
{
    QTextDocument *doc = document();
    TextEditDocumentLayout *documentLayout = qobject_cast<TextEditDocumentLayout*>(doc->documentLayout());
    QTC_ASSERT(documentLayout, return);

    QTextBlock block = doc->firstBlock();
    bool makeVisible = true;
    while (block.isValid()) {
        if (block.isVisible() && TextBlockUserData::canCollapse(block) && block.next().isVisible()) {
            makeVisible = false;
            break;
        }
        block = block.next();
    }

    block = doc->firstBlock();

    while (block.isValid()) {
        if (TextBlockUserData::canCollapse(block))
            TextBlockUserData::doCollapse(block, makeVisible);
        block = block.next();
    }

    d->moveCursorVisible();
    documentLayout->requestUpdate();
    documentLayout->emitDocumentSizeChanged();
    centerCursor();
}

void BaseTextEditor::setTextCodec(QTextCodec *codec)
{
    baseTextDocument()->setCodec(codec);
}

QTextCodec *BaseTextEditor::textCodec() const
{
    return baseTextDocument()->codec();
}

void BaseTextEditor::setReadOnly(bool b)
{
    QPlainTextEdit::setReadOnly(b);
    if (b)
        setTextInteractionFlags(textInteractionFlags() | Qt::TextSelectableByKeyboard);
}

void BaseTextEditor::cut()
{
    if (d->m_inBlockSelectionMode) {
        copy();
        d->removeBlockSelection();
        return;
    }
    QPlainTextEdit::cut();
}

void BaseTextEditor::paste()
{
    if (d->m_inBlockSelectionMode) {
        d->removeBlockSelection();
    }
    QPlainTextEdit::paste();
}

QMimeData *BaseTextEditor::createMimeDataFromSelection() const
{
    if (d->m_inBlockSelectionMode) {
        QMimeData *mimeData = new QMimeData;
        QString text = d->copyBlockSelection();
        mimeData->setData(QLatin1String("application/vnd.nokia.qtcreator.vblocktext"), text.toUtf8());
        mimeData->setText(text); // for exchangeability
        return mimeData;
    } else if (textCursor().hasSelection()){
        QTextCursor cursor = textCursor();
        QMimeData *mimeData = new QMimeData;
        QString text = cursor.selectedText();
        convertToPlainText(text);
        mimeData->setText(text);

        /*
          Try to figure out whether we are copying an entire block, and store the complete block
          including indentation in the qtcreator.blocktext mimetype.
        */
        QTextCursor selstart = cursor;
        selstart.setPosition(cursor.selectionStart());
        QTextCursor selend = cursor;
        selend.setPosition(cursor.selectionEnd());
        const TabSettings &ts = d->m_document->tabSettings();

        bool startOk = ts.cursorIsAtBeginningOfLine(selstart);
        bool multipleBlocks = (selend.block() != selstart.block());

        if (startOk && multipleBlocks) {
            selstart.movePosition(QTextCursor::StartOfBlock);
            if (ts.cursorIsAtBeginningOfLine(selend))
                selend.movePosition(QTextCursor::StartOfBlock);
            cursor.setPosition(selstart.position());
            cursor.setPosition(selend.position(), QTextCursor::KeepAnchor);
            text = cursor.selectedText();
            mimeData->setData(QLatin1String("application/vnd.nokia.qtcreator.blocktext"), text.toUtf8());
        }
        return mimeData;
    }
    return 0;
}

bool BaseTextEditor::canInsertFromMimeData(const QMimeData *source) const
{
    return QPlainTextEdit::canInsertFromMimeData(source);
}

void BaseTextEditor::insertFromMimeData(const QMimeData *source)
{
    if (isReadOnly())
        return;

    if (source->hasFormat(QLatin1String("application/vnd.nokia.qtcreator.vblocktext"))) {
        QString text = QString::fromUtf8(source->data(QLatin1String("application/vnd.nokia.qtcreator.vblocktext")));
        if (text.isEmpty())
            return;
        QStringList lines = text.split(QLatin1Char('\n'));
        QTextCursor cursor = textCursor();
        cursor.beginEditBlock();
        int initialCursorPosition = cursor.position();
        int column = cursor.position() - cursor.block().position();
        cursor.insertText(lines.first());
        for (int i = 1; i < lines.count(); ++i) {
            QTextBlock next = cursor.block().next();
            if (next.isValid()) {
                cursor.setPosition(next.position() + qMin(column, next.length()-1));
            } else {
                cursor.movePosition(QTextCursor::EndOfBlock);
                cursor.insertBlock();
            }

            int actualColumn = cursor.position() - cursor.block().position();
            if (actualColumn < column)
                cursor.insertText(QString(column - actualColumn, QLatin1Char(' ')));
            cursor.insertText(lines.at(i));
        }
        cursor.setPosition(initialCursorPosition);
        cursor.endEditBlock();
        setTextCursor(cursor);
        ensureCursorVisible();
        return;
    }



    QString text = source->text();
    if (text.isEmpty())
        return;

    const TabSettings &ts = d->m_document->tabSettings();
    QTextCursor cursor = textCursor();
    if (!ts.m_autoIndent) {
        cursor.beginEditBlock();
        cursor.insertText(text);
        cursor.endEditBlock();
        setTextCursor(cursor);
        return;
    }

    cursor.beginEditBlock();
    cursor.removeSelectedText();

    bool insertAtBeginningOfLine = ts.cursorIsAtBeginningOfLine(cursor);

    if (insertAtBeginningOfLine
        && source->hasFormat(QLatin1String("application/vnd.nokia.qtcreator.blocktext"))) {
        text = QString::fromUtf8(source->data(QLatin1String("application/vnd.nokia.qtcreator.blocktext")));
        if (text.isEmpty())
            return;
    }

    int reindentBlockStart = cursor.blockNumber() + (insertAtBeginningOfLine?0:1);

    bool hasFinalNewline = (text.endsWith(QLatin1Char('\n'))
                            || text.endsWith(QChar::ParagraphSeparator)
                            || text.endsWith(QLatin1Char('\r')));

    if (insertAtBeginningOfLine
        && hasFinalNewline) // since we'll add a final newline, preserve current line's indentation
        cursor.setPosition(cursor.block().position());

    int cursorPosition = cursor.position();
    cursor.insertText(text);

    int reindentBlockEnd = cursor.blockNumber() - (hasFinalNewline?1:0);

    if (reindentBlockStart < reindentBlockEnd
        || (reindentBlockStart == reindentBlockEnd
            && (!insertAtBeginningOfLine || hasFinalNewline))) {
        if (insertAtBeginningOfLine && !hasFinalNewline) {
            QTextCursor unnecessaryWhitespace = cursor;
            unnecessaryWhitespace.setPosition(cursorPosition);
            unnecessaryWhitespace.movePosition(QTextCursor::StartOfBlock, QTextCursor::KeepAnchor);
            unnecessaryWhitespace.removeSelectedText();
        }
        QTextCursor c = cursor;
        c.setPosition(cursor.document()->findBlockByNumber(reindentBlockStart).position());
        c.setPosition(cursor.document()->findBlockByNumber(reindentBlockEnd).position(),
                      QTextCursor::KeepAnchor);
        reindent(document(), c);
    }

    cursor.endEditBlock();
    setTextCursor(cursor);
}

BaseTextEditorEditable::BaseTextEditorEditable(BaseTextEditor *editor)
  : e(editor)
{
#ifndef TEXTEDITOR_STANDALONE
    using namespace Find;
    Aggregation::Aggregate *aggregate = new Aggregation::Aggregate;
    BaseTextFind *baseTextFind = new BaseTextFind(editor);
    connect(baseTextFind, SIGNAL(highlightAll(QString, Find::IFindSupport::FindFlags)),
            editor, SLOT(highlightSearchResults(QString, Find::IFindSupport::FindFlags)));
    connect(baseTextFind, SIGNAL(findScopeChanged(QTextCursor)), editor, SLOT(setFindScope(QTextCursor)));
    aggregate->add(baseTextFind);
    aggregate->add(editor);
#endif

    m_cursorPositionLabel = new Utils::LineColumnLabel;

    QHBoxLayout *l = new QHBoxLayout;
    QWidget *w = new QWidget;
    l->setMargin(0);
    l->setContentsMargins(5, 0, 5, 0);
    l->addStretch(0);
    l->addWidget(m_cursorPositionLabel);
    w->setLayout(l);

    m_toolBar = new QToolBar;
    m_toolBar->setSizePolicy(QSizePolicy::Minimum, QSizePolicy::Minimum);
    m_toolBar->addWidget(w);

    connect(editor, SIGNAL(cursorPositionChanged()), this, SLOT(updateCursorPosition()));
}

void BaseTextEditor::appendStandardContextMenuActions(QMenu *menu)
{
    menu->addSeparator();
    Core::ActionManager *am = Core::ICore::instance()->actionManager();

    QAction *a = am->command(Core::Constants::CUT)->action();
    if (a && a->isEnabled())
        menu->addAction(a);
    a = am->command(Core::Constants::COPY)->action();
    if (a && a->isEnabled())
        menu->addAction(a);
    a = am->command(Core::Constants::PASTE)->action();
    if (a && a->isEnabled())
        menu->addAction(a);
}


BaseTextEditorEditable::~BaseTextEditorEditable()
{
    delete m_toolBar;
    delete e;
}

QWidget *BaseTextEditorEditable::toolBar()
{
    return m_toolBar;
}

int BaseTextEditorEditable::find(const QString &) const
{
    return 0;
}

int BaseTextEditorEditable::currentLine() const
{
    return e->textCursor().blockNumber() + 1;
}

int BaseTextEditorEditable::currentColumn() const
{
    QTextCursor cursor = e->textCursor();
    return cursor.position() - cursor.block().position() + 1;
}

QRect BaseTextEditorEditable::cursorRect(int pos) const
{
    QTextCursor tc = e->textCursor();
    if (pos >= 0)
        tc.setPosition(pos);
    QRect result = e->cursorRect(tc);
    result.moveTo(e->viewport()->mapToGlobal(result.topLeft()));
    return result;
}

QString BaseTextEditorEditable::contents() const
{
    return e->toPlainText();
}

QString BaseTextEditorEditable::selectedText() const
{
    if (e->textCursor().hasSelection())
        return e->textCursor().selectedText();
    return QString();
}

QString BaseTextEditorEditable::textAt(int pos, int length) const
{
    QTextCursor c = e->textCursor();

    if (pos < 0)
        pos = 0;
    c.movePosition(QTextCursor::End);
    if (pos + length > c.position())
        length = c.position() - pos;

    c.setPosition(pos);
    c.setPosition(pos + length, QTextCursor::KeepAnchor);

    return c.selectedText();
}

void BaseTextEditorEditable::remove(int length)
{
    QTextCursor tc = e->textCursor();
    tc.setPosition(tc.position() + length, QTextCursor::KeepAnchor);
    tc.removeSelectedText();
}

void BaseTextEditorEditable::insert(const QString &string)
{
    QTextCursor tc = e->textCursor();
    tc.insertText(string);
}

void BaseTextEditorEditable::replace(int length, const QString &string)
{
    QTextCursor tc = e->textCursor();
    tc.setPosition(tc.position() + length, QTextCursor::KeepAnchor);
    tc.insertText(string);
}

void BaseTextEditorEditable::setCurPos(int pos)
{
    QTextCursor tc = e->textCursor();
    tc.setPosition(pos);
    e->setTextCursor(tc);
}

void BaseTextEditorEditable::select(int toPos)
{
    QTextCursor tc = e->textCursor();
    tc.setPosition(toPos, QTextCursor::KeepAnchor);
    e->setTextCursor(tc);
}

void BaseTextEditorEditable::updateCursorPosition()
{
    const QTextCursor cursor = e->textCursor();
    const QTextBlock block = cursor.block();
    const int line = block.blockNumber() + 1;
    const int column = cursor.position() - block.position();
    m_cursorPositionLabel->setText(tr("Line: %1, Col: %2").arg(line).arg(e->tabSettings().columnAt(block.text(), column)+1),
                                   tr("Line: %1, Col: 999").arg(e->blockCount()));
    m_contextHelpId.clear();

    if (!block.isVisible())
        e->ensureCursorVisible();

}

QString BaseTextEditorEditable::contextHelpId() const
{
    if (m_contextHelpId.isEmpty())
        emit const_cast<BaseTextEditorEditable*>(this)->contextHelpIdRequested(e->editableInterface(),
                                                                               e->textCursor().position());
    return m_contextHelpId;
}


TextBlockUserData::~TextBlockUserData()
{
    TextMarks marks = m_marks;
    m_marks.clear();
    foreach (ITextMark *mrk, marks) {
        mrk->removedFromEditor();
    }
}
<|MERGE_RESOLUTION|>--- conflicted
+++ resolved
@@ -2741,7 +2741,6 @@
         cursor.setPosition(d->m_animator->position());
         d->m_animator->draw(&painter, cursorRect(cursor).topLeft());
     }
-<<<<<<< HEAD
 
 
     if (lineX > 0) {
@@ -2769,8 +2768,6 @@
         cursor_layout->drawCursor(&painter, cursor_offset, cursor_cpos, cursorWidth());
     }
 
-=======
->>>>>>> 07da7ccf
 }
 
 QWidget *BaseTextEditor::extraArea() const
