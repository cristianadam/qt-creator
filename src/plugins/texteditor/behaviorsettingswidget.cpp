/****************************************************************************
**
** Copyright (C) 2012 Digia Plc and/or its subsidiary(-ies).
** Contact: http://www.qt-project.org/legal
**
** This file is part of Qt Creator.
**
** Commercial License Usage
** Licensees holding valid commercial Qt licenses may use this file in
** accordance with the commercial license agreement provided with the
** Software or, alternatively, in accordance with the terms contained in
** a written agreement between you and Digia.  For licensing terms and
** conditions see http://qt.digia.com/licensing.  For further information
** use the contact form at http://qt.digia.com/contact-us.
**
** GNU Lesser General Public License Usage
** Alternatively, this file may be used under the terms of the GNU Lesser
** General Public License version 2.1 as published by the Free Software
** Foundation and appearing in the file LICENSE.LGPL included in the
** packaging of this file.  Please review the following information to
** ensure the GNU Lesser General Public License version 2.1 requirements
** will be met: http://www.gnu.org/licenses/old-licenses/lgpl-2.1.html.
**
** In addition, as a special exception, Digia gives you certain additional
** rights.  These rights are described in the Digia Qt LGPL Exception
** version 1.1, included in the file LGPL_EXCEPTION.txt in this package.
**
****************************************************************************/

#include "behaviorsettingswidget.h"
#include "ui_behaviorsettingswidget.h"

#include <texteditor/tabsettings.h>
#include <texteditor/typingsettings.h>
#include <texteditor/storagesettings.h>
#include <texteditor/behaviorsettings.h>
#include <texteditor/extraencodingsettings.h>

#include <QList>
#include <QString>
#include <QByteArray>
#include <QTextCodec>
#include <QTextStream>

#include <algorithm>
#include <functional>

namespace TextEditor {

struct BehaviorSettingsWidgetPrivate
{
    Internal::Ui::BehaviorSettingsWidget m_ui;
    QList<QTextCodec *> m_codecs;
};

BehaviorSettingsWidget::BehaviorSettingsWidget(QWidget *parent)
    : QWidget(parent)
    , d(new BehaviorSettingsWidgetPrivate)
{
    d->m_ui.setupUi(this);

    QList<int> mibs = QTextCodec::availableMibs();
    qSort(mibs);
    QList<int>::iterator firstNonNegative =
        std::find_if(mibs.begin(), mibs.end(), std::bind2nd(std::greater_equal<int>(), 0));
    if (firstNonNegative != mibs.end())
        std::rotate(mibs.begin(), firstNonNegative, mibs.end());
    foreach (int mib, mibs) {
        QTextCodec *codec = QTextCodec::codecForMib(mib);
        QString compoundName = QLatin1String(codec->name());
        foreach (const QByteArray &alias, codec->aliases()) {
            compoundName += QLatin1String(" / ");
            compoundName += QString::fromLatin1(alias);
        }
        d->m_ui.encodingBox->addItem(compoundName);
        d->m_codecs.append(codec);
    }

    connect(d->m_ui.autoIndent, SIGNAL(toggled(bool)),
            this, SLOT(slotTypingSettingsChanged()));
    connect(d->m_ui.smartBackspaceBehavior, SIGNAL(currentIndexChanged(int)),
            this, SLOT(slotTypingSettingsChanged()));
    connect(d->m_ui.tabKeyBehavior, SIGNAL(currentIndexChanged(int)),
            this, SLOT(slotTypingSettingsChanged()));
    connect(d->m_ui.cleanWhitespace, SIGNAL(clicked(bool)),
            this, SLOT(slotStorageSettingsChanged()));
    connect(d->m_ui.inEntireDocument, SIGNAL(clicked(bool)),
            this, SLOT(slotStorageSettingsChanged()));
    connect(d->m_ui.addFinalNewLine, SIGNAL(clicked(bool)),
            this, SLOT(slotStorageSettingsChanged()));
    connect(d->m_ui.cleanIndentation, SIGNAL(clicked(bool)),
            this, SLOT(slotStorageSettingsChanged()));
    connect(d->m_ui.mouseNavigation, SIGNAL(clicked()),
            this, SLOT(slotBehaviorSettingsChanged()));
    connect(d->m_ui.scrollWheelZooming, SIGNAL(clicked(bool)),
            this, SLOT(slotBehaviorSettingsChanged()));
    connect(d->m_ui.camelCaseNavigation, SIGNAL(clicked()),
            this, SLOT(slotBehaviorSettingsChanged()));
    connect(d->m_ui.utf8BomBox, SIGNAL(currentIndexChanged(int)),
            this, SLOT(slotExtraEncodingChanged()));
    connect(d->m_ui.encodingBox, SIGNAL(currentIndexChanged(int)),
            this, SLOT(slotEncodingBoxChanged(int)));
    connect(d->m_ui.constrainTooltipsBox, SIGNAL(currentIndexChanged(int)),
            this, SLOT(slotBehaviorSettingsChanged()));
    connect(d->m_ui.keyboardTooltips, SIGNAL(clicked()),
            this, SLOT(slotBehaviorSettingsChanged()));
}

BehaviorSettingsWidget::~BehaviorSettingsWidget()
{
    delete d;
}

void BehaviorSettingsWidget::setActive(bool active)
{
    d->m_ui.tabPreferencesWidget->setEnabled(active);
    d->m_ui.groupBoxTyping->setEnabled(active);
    d->m_ui.groupBoxEncodings->setEnabled(active);
    d->m_ui.groupBoxMouse->setEnabled(active);
    d->m_ui.groupBoxStorageSettings->setEnabled(active);
}

void BehaviorSettingsWidget::setAssignedCodec(QTextCodec *codec)
{
    for (int i = 0; i < d->m_codecs.size(); ++i) {
        if (codec == d->m_codecs.at(i)) {
            d->m_ui.encodingBox->setCurrentIndex(i);
            break;
        }
    }
}

QTextCodec *BehaviorSettingsWidget::assignedCodec() const
{
    return d->m_codecs.at(d->m_ui.encodingBox->currentIndex());
}

void BehaviorSettingsWidget::setCodeStyle(ICodeStylePreferences *preferences)
{
    d->m_ui.tabPreferencesWidget->setPreferences(preferences);
}

void BehaviorSettingsWidget::setAssignedTypingSettings(const TypingSettings &typingSettings)
{
    d->m_ui.autoIndent->setChecked(typingSettings.m_autoIndent);
    d->m_ui.smartBackspaceBehavior->setCurrentIndex(typingSettings.m_smartBackspaceBehavior);
    d->m_ui.tabKeyBehavior->setCurrentIndex(typingSettings.m_tabKeyBehavior);
}

void BehaviorSettingsWidget::assignedTypingSettings(TypingSettings *typingSettings) const
{
    typingSettings->m_autoIndent = d->m_ui.autoIndent->isChecked();
    typingSettings->m_smartBackspaceBehavior =
        (TypingSettings::SmartBackspaceBehavior)(d->m_ui.smartBackspaceBehavior->currentIndex());
    typingSettings->m_tabKeyBehavior =
        (TypingSettings::TabKeyBehavior)(d->m_ui.tabKeyBehavior->currentIndex());
}

void BehaviorSettingsWidget::setAssignedStorageSettings(const StorageSettings &storageSettings)
{
    d->m_ui.cleanWhitespace->setChecked(storageSettings.m_cleanWhitespace);
    d->m_ui.inEntireDocument->setChecked(storageSettings.m_inEntireDocument);
    d->m_ui.cleanIndentation->setChecked(storageSettings.m_cleanIndentation);
    d->m_ui.addFinalNewLine->setChecked(storageSettings.m_addFinalNewLine);
}

void BehaviorSettingsWidget::assignedStorageSettings(StorageSettings *storageSettings) const
{
    storageSettings->m_cleanWhitespace = d->m_ui.cleanWhitespace->isChecked();
    storageSettings->m_inEntireDocument = d->m_ui.inEntireDocument->isChecked();
    storageSettings->m_cleanIndentation = d->m_ui.cleanIndentation->isChecked();
    storageSettings->m_addFinalNewLine = d->m_ui.addFinalNewLine->isChecked();
}

void BehaviorSettingsWidget::updateConstrainTooltipsBoxTooltip() const
{
<<<<<<< HEAD
    if (d->m_ui.constrainTooltipsBox->currentIndex() == 0)
        d->m_ui.constrainTooltipsBox->setToolTip(tr("Display context-sensitive help or type information on mouseover."));
    else
        d->m_ui.constrainTooltipsBox->setToolTip(tr("Display context-sensitive help or type information on Shift+Mouseover."));
=======
    if (d->m_ui.constrainTooltipsBox->currentIndex() == 0) {
        d->m_ui.constrainTooltipsBox->setToolTip(
            tr("Display context-sensitive help or type information on mouseover."));
    } else {
        d->m_ui.constrainTooltipsBox->setToolTip(
            tr("Display context-sensitive help or type information on Shift+Mouseover."));
    }
>>>>>>> deeef530
}

void BehaviorSettingsWidget::setAssignedBehaviorSettings(const BehaviorSettings &behaviorSettings)
{
    d->m_ui.mouseNavigation->setChecked(behaviorSettings.m_mouseNavigation);
    d->m_ui.scrollWheelZooming->setChecked(behaviorSettings.m_scrollWheelZooming);
    d->m_ui.constrainTooltipsBox->setCurrentIndex(behaviorSettings.m_constrainHoverTooltips ? 1 : 0);
    d->m_ui.camelCaseNavigation->setChecked(behaviorSettings.m_camelCaseNavigation);
    d->m_ui.keyboardTooltips->setChecked(behaviorSettings.m_keyboardTooltips);
    updateConstrainTooltipsBoxTooltip();
}

void BehaviorSettingsWidget::assignedBehaviorSettings(BehaviorSettings *behaviorSettings) const
{
    behaviorSettings->m_mouseNavigation = d->m_ui.mouseNavigation->isChecked();
    behaviorSettings->m_scrollWheelZooming = d->m_ui.scrollWheelZooming->isChecked();
    behaviorSettings->m_constrainHoverTooltips = (d->m_ui.constrainTooltipsBox->currentIndex() == 1);
    behaviorSettings->m_camelCaseNavigation = d->m_ui.camelCaseNavigation->isChecked();
    behaviorSettings->m_keyboardTooltips = d->m_ui.keyboardTooltips->isChecked();
}

void BehaviorSettingsWidget::setAssignedExtraEncodingSettings(
    const ExtraEncodingSettings &encodingSettings)
{
    d->m_ui.utf8BomBox->setCurrentIndex(encodingSettings.m_utf8BomSetting);
}

void BehaviorSettingsWidget::assignedExtraEncodingSettings(
    ExtraEncodingSettings *encodingSettings) const
{
    encodingSettings->m_utf8BomSetting =
        (ExtraEncodingSettings::Utf8BomSetting)d->m_ui.utf8BomBox->currentIndex();
}

QString BehaviorSettingsWidget::collectUiKeywords() const
{
    static const QLatin1Char sep(' ');
    QString keywords;
    QTextStream(&keywords)
        << sep << d->m_ui.tabPreferencesWidget->searchKeywords()
        << sep << d->m_ui.autoIndent->text()
        << sep << d->m_ui.smartBackspaceLabel->text()
        << sep << d->m_ui.tabKeyBehaviorLabel->text()
        << sep << d->m_ui.cleanWhitespace->text()
        << sep << d->m_ui.inEntireDocument->text()
        << sep << d->m_ui.cleanIndentation->text()
        << sep << d->m_ui.addFinalNewLine->text()
        << sep << d->m_ui.encodingLabel->text()
        << sep << d->m_ui.utf8BomLabel->text()
        << sep << d->m_ui.mouseNavigation->text()
        << sep << d->m_ui.scrollWheelZooming->text()
        << sep << d->m_ui.helpTooltipsLabel->text()
        << sep << d->m_ui.constrainTooltipsBox->itemText(0)
        << sep << d->m_ui.constrainTooltipsBox->itemText(1)
        << sep << d->m_ui.camelCaseNavigation->text()
        << sep << d->m_ui.keyboardTooltips->text()
        << sep << d->m_ui.groupBoxStorageSettings->title()
        << sep << d->m_ui.groupBoxEncodings->title()
        << sep << d->m_ui.groupBoxMouse->title();
    keywords.remove(QLatin1Char('&'));
    return keywords;
}

void BehaviorSettingsWidget::slotTypingSettingsChanged()
{
    TypingSettings settings;
    assignedTypingSettings(&settings);
    emit typingSettingsChanged(settings);
}

void BehaviorSettingsWidget::slotStorageSettingsChanged()
{
    StorageSettings settings;
    assignedStorageSettings(&settings);
    emit storageSettingsChanged(settings);
}

void BehaviorSettingsWidget::slotBehaviorSettingsChanged()
{
    BehaviorSettings settings;
    assignedBehaviorSettings(&settings);
    updateConstrainTooltipsBoxTooltip();
    emit behaviorSettingsChanged(settings);
}

void BehaviorSettingsWidget::slotExtraEncodingChanged()
{
    ExtraEncodingSettings settings;
    assignedExtraEncodingSettings(&settings);
    emit extraEncodingSettingsChanged(settings);
}

void BehaviorSettingsWidget::slotEncodingBoxChanged(int index)
{
    emit textCodecChanged(d->m_codecs.at(index));
}

} // TextEditor<|MERGE_RESOLUTION|>--- conflicted
+++ resolved
@@ -174,12 +174,6 @@
 
 void BehaviorSettingsWidget::updateConstrainTooltipsBoxTooltip() const
 {
-<<<<<<< HEAD
-    if (d->m_ui.constrainTooltipsBox->currentIndex() == 0)
-        d->m_ui.constrainTooltipsBox->setToolTip(tr("Display context-sensitive help or type information on mouseover."));
-    else
-        d->m_ui.constrainTooltipsBox->setToolTip(tr("Display context-sensitive help or type information on Shift+Mouseover."));
-=======
     if (d->m_ui.constrainTooltipsBox->currentIndex() == 0) {
         d->m_ui.constrainTooltipsBox->setToolTip(
             tr("Display context-sensitive help or type information on mouseover."));
@@ -187,7 +181,6 @@
         d->m_ui.constrainTooltipsBox->setToolTip(
             tr("Display context-sensitive help or type information on Shift+Mouseover."));
     }
->>>>>>> deeef530
 }
 
 void BehaviorSettingsWidget::setAssignedBehaviorSettings(const BehaviorSettings &behaviorSettings)
