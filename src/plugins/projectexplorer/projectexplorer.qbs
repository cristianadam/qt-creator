--- conflicted
+++ resolved
@@ -240,16 +240,7 @@
         files: ["outputparser_test.h", "outputparser_test.cpp"]
     }
 
-<<<<<<< HEAD
-    Group {
-        name: "Test resources"
-        condition: qtc.withPluginTests
-        files: ["testdata/**"]
-        fileTags: ["qt.core.resource_data"]
-    }
-=======
     QtcTestResources { files: ["testdata/**"] }
->>>>>>> 46226e93
 
     Export {
         Depends { name: "Qt.network" }
