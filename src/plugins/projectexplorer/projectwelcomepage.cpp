// Copyright (C) 2016 The Qt Company Ltd.
// SPDX-License-Identifier: LicenseRef-Qt-Commercial OR GPL-3.0-only WITH Qt-GPL-exception-1.0

#include "projectwelcomepage.h"

#include "projectexplorer.h"
#include "projectexplorertr.h"
#include "projectmanager.h"

#include <coreplugin/actionmanager/actionmanager.h>
#include <coreplugin/actionmanager/command.h>
#include <coreplugin/coreconstants.h>
#include <coreplugin/documentmanager.h>
#include <coreplugin/editormanager/editormanager.h>
#include <coreplugin/icontext.h>
#include <coreplugin/icore.h>
#include <coreplugin/iwizardfactory.h>
#include <coreplugin/session.h>
#include <coreplugin/sessionmodel.h>
#include <coreplugin/welcomepagehelper.h>

#include <utils/algorithm.h>
#include <utils/elidinglabel.h>
#include <utils/fileutils.h>
#include <utils/icon.h>
#include <utils/layoutbuilder.h>
#include <utils/persistentsettings.h>
#include <utils/qtcassert.h>
#include <utils/qtcwidgets.h>
#include <utils/stringutils.h>
#include <utils/stylehelper.h>
#include <utils/theme/theme.h>

#include <QAbstractItemDelegate>
#include <QAction>
#include <QButtonGroup>
#include <QHeaderView>
#include <QHelpEvent>
#include <QLabel>
#include <QMenu>
#include <QPainter>
#include <QToolButton>
#include <QToolTip>
#include <QTreeView>

using namespace Core;
using namespace Core::WelcomePageHelpers;
using namespace Utils;
using namespace Utils::StyleHelper::SpacingTokens;

const char PROJECT_BASE_ID[] = "Welcome.OpenRecentProject";
static const qsizetype kMaxPathsDisplay = 5;

namespace ProjectExplorer {
namespace Internal {

constexpr TextFormat projectNameTF {Theme::Token_Text_Accent, StyleHelper::UiElementH5};
constexpr TextFormat projectPathTF {Theme::Token_Text_Muted, StyleHelper::UiElementH6};
constexpr TextFormat sessionNameTF = projectNameTF;
constexpr TextFormat sessionTypeTF {Theme::Token_Text_Default, projectNameTF.uiElement};
constexpr TextFormat sessionProjectPathTF = projectPathTF;
constexpr TextFormat shortcutNumberTF {Theme::Token_Text_Default,
                                      StyleHelper::UiElementCaptionStrong,
                                      Qt::AlignCenter | Qt::TextDontClip};
constexpr int shortcutNumberWidth = 6;
constexpr int sessionScrollBarGap = HPaddingXs;
const int itemSpacing = VGapL;

static FilePaths pathsForSession(const QString &session, QString *title = nullptr)
{
    const FilePaths projects = ProjectManager::projectsForSessionName(session);
    if (projects.size()) {
        if (title) {
            //: title in expanded session items in welcome mode
            *title = Tr::tr("Projects");
        }
        return projects;
    }
    const FilePaths allPaths = SessionManager::openFilesForSessionName(
        session, kMaxPathsDisplay + 1 /* +1 so we know if there are more */);
    if (title) {
        //: title in expanded session items in welcome mode
        *title = Tr::tr("Files");
    }
    return allPaths;
}

ProjectModel::ProjectModel(QObject *parent)
    : QAbstractListModel(parent)
{
    connect(ProjectExplorerPlugin::instance(), &ProjectExplorerPlugin::recentProjectsChanged,
            this, &ProjectModel::resetProjects);
}

int ProjectModel::rowCount(const QModelIndex &) const
{
    return int(m_projects.count());
}

QVariant ProjectModel::data(const QModelIndex &index, int role) const
{
    if (m_projects.count() <= index.row())
        return {};
    RecentProjectsEntry data = m_projects.at(index.row());
    switch (role) {
    case Qt::DisplayRole:
        return data.displayName;
    case Qt::ToolTipRole:
    case FilePathRole:
        return data.filePath.toVariant();
    case PrettyFilePathRole:
        return data.filePath.withTildeHomePath(); // FIXME: FilePath::displayName() ?
    case ShortcutRole: {
        const Id projectBase = PROJECT_BASE_ID;
        if (Command *cmd = ActionManager::command(projectBase.withSuffix(index.row() + 1)))
            return cmd->keySequence().toString(QKeySequence::NativeText);
        return {};
    }
    default:
        return {};
    }
}

QHash<int, QByteArray> ProjectModel::roleNames() const
{
    static QHash<int, QByteArray> extraRoles{
        {Qt::DisplayRole, "displayName"},
        {FilePathRole, "filePath"},
        {PrettyFilePathRole, "prettyFilePath"}
    };

    return extraRoles;
}

void ProjectModel::resetProjects()
{
    beginResetModel();
    m_projects = ProjectExplorerPlugin::recentProjects();
    endResetModel();
}

///////////////////

ProjectWelcomePage::ProjectWelcomePage()
{
}

Utils::Id ProjectWelcomePage::id() const
{
    return "Develop";
}

void ProjectWelcomePage::reloadWelcomeScreenData() const
{
    if (m_sessionModel)
        m_sessionModel->resetSessions();
    if (m_projectModel)
        m_projectModel->resetProjects();
}

void ProjectWelcomePage::newProject()
{
    ProjectExplorerPlugin::openNewProjectDialog();
}

void ProjectWelcomePage::openProject()
{
    ProjectExplorerPlugin::openOpenProjectDialog();
}

void ProjectWelcomePage::openSessionAt(int index)
{
    QTC_ASSERT(m_sessionModel, return);
    m_sessionModel->switchToSession(m_sessionModel->sessionAt(index));
}

void ProjectWelcomePage::openProjectAt(int index)
{
    QTC_ASSERT(m_projectModel, return);
    const QVariant projectFile = m_projectModel->data(m_projectModel->index(index, 0),
                                                      ProjectModel::FilePathRole);
    ProjectExplorerPlugin::openProjectWelcomePage(FilePath::fromVariant(projectFile));
}

void ProjectWelcomePage::createActions()
{
    static bool actionsRegistered = false;

    if (actionsRegistered)
        return;

    actionsRegistered = true;

    const int actionsCount = 9;
    Context welcomeContext(Core::Constants::C_WELCOME_MODE);

    const Id projectBase = PROJECT_BASE_ID;
    const Id sessionBase = SESSION_BASE_ID;

    for (int i = 1; i <= actionsCount; ++i) {
        auto act = new QAction(Tr::tr("Open Session #%1").arg(i), this);
        Command *cmd = ActionManager::registerAction(act, sessionBase.withSuffix(i), welcomeContext);
        cmd->setDefaultKeySequence(QKeySequence((useMacShortcuts ? Tr::tr("Ctrl+Meta+%1") : Tr::tr("Ctrl+Alt+%1")).arg(i)));
        connect(act, &QAction::triggered, this, [this, i] {
            if (i <= m_sessionModel->rowCount())
                openSessionAt(i - 1);
        });

        act = new QAction(Tr::tr("Open Recent Project #%1").arg(i), this);
        cmd = ActionManager::registerAction(act, projectBase.withSuffix(i), welcomeContext);
        cmd->setDefaultKeySequence(QKeySequence(Tr::tr("Ctrl+Shift+%1").arg(i)));
        connect(act, &QAction::triggered, this, [this, i] {
            if (i <= m_projectModel->rowCount(QModelIndex()))
                openProjectAt(i - 1);
        });
    }
}

///////////////////

static QPixmap pixmap(const QString &id, const Theme::Color color)
{
    const QString fileName = QString(":/welcome/images/%1.png").arg(id);
    return Icon({{FilePath::fromString(fileName), color}}, Icon::Tint).pixmap();
}

static void drawBackgroundRect(QPainter *painter, const QRectF &rect, bool hovered)
{
    const QColor fill(creatorColor(hovered ? cardHoverBackground : cardDefaultBackground));
    const QPen pen(creatorColor(hovered ? cardHoverStroke : cardDefaultStroke));

    StyleHelper::drawCardBg(painter, rect, fill, pen, StyleHelper::defaultCardBgRounding);
}

class BaseDelegate : public QAbstractItemDelegate
{
public:
    static QString toolTip(const QModelIndex &idx, int shortcutRole, const QString &entryType)
    {
        const QString name = idx.data(Qt::DisplayRole).toString();
        const QString shortcut = idx.data(shortcutRole).toString();
        const QString text =
                shortcut.isEmpty() ? Tr::tr("Open %1 \"%2\"").arg(entryType, name)
                                   : Tr::tr("Open %1 \"%2\" (%3)").arg(entryType, name, shortcut);
        return text;
    }

protected:
    virtual QString entryType() = 0;
    virtual QRect toolTipArea(const QRect &itemRect, const QModelIndex &) const
    {
        return itemRect;
    }
    virtual int shortcutRole() const = 0;

    bool helpEvent(QHelpEvent *ev, QAbstractItemView *view,
                   const QStyleOptionViewItem &option, const QModelIndex &idx) final
    {
        if (!toolTipArea(option.rect, idx).contains(ev->pos())) {
            QToolTip::hideText();
            return false;
        }

        const QString toolTipText = toolTip(idx, shortcutRole(), entryType());
        if (toolTipText.isEmpty())
            return false;

        QToolTip::showText(ev->globalPos(), toolTipText, view);
        return true;
    }
};

class SessionItemExpansionButton final : public QAbstractButton
{
public:
    SessionItemExpansionButton()
    {
        setCheckable(true);
        setAutoFillBackground(false);
    }

    void paintEvent([[maybe_unused]] QPaintEvent *event) override
    {
        QPainter painter(this);
        const QRect bgR = rect().adjusted(-StyleHelper::defaultCardBgRounding, 0, 0,
                                          isChecked() ? StyleHelper::defaultCardBgRounding : 0);
        drawBackgroundRect(&painter, bgR, underMouse());

        static const QPixmap arrowDown =
            Icon({{FilePath::fromString(":/core/images/expandarrow.png"),
                   Theme::Token_Text_Muted}}, Icon::Tint).pixmap();
        static const QPixmap arrowUp =
            QPixmap::fromImage(arrowDown.toImage().mirrored(false, true));
        const QPixmap &arrow = isChecked() ? arrowUp : arrowDown;
        QRect arrowR(QPoint(), arrow.deviceIndependentSize().toSize());
        arrowR.moveCenter(rect().center());
        painter.drawPixmap(arrowR, arrow);
    }
};

class SessionItemWidget final : public QWidget
{
    Q_OBJECT
public:
    enum Actions {
        ActionClone,
        ActionRename,
        ActionDelete,
    };
<<<<<<< HEAD

    SessionItemWidget(QWidget *parent = nullptr)
        : QWidget(parent)
    {
        m_shortcut = new QLabel;
        applyTf(m_shortcut, shortcutNumberTF, false);
        const int shortcutWidth = HPaddingXs + shortcutNumberWidth + HGapXs;
        m_shortcut->setMinimumWidth(shortcutWidth);

        static const QPixmap icon = pixmap("session", Theme::Token_Text_Muted);
        const QSize iconS = icon.deviceIndependentSize().toSize();
        auto iconLabel = new QLabel;
        iconLabel->setFixedWidth(iconS.width());
        iconLabel->setPixmap(icon);

        m_sessionNameLabel = new ElidingLabel;
        applyTf(m_sessionNameLabel, sessionNameTF);
        m_sessionNameLabel->setElideMode(Qt::ElideMiddle);
        m_sessionNameLabel->setSizePolicy(QSizePolicy::MinimumExpanding, QSizePolicy::Preferred);
        m_sessionNameLabel->setTextInteractionFlags(Qt::NoTextInteraction);

        const int collapsedHeight = VPaddingXs + std::max(16, sessionNameTF.lineHeight())
                                    + VPaddingXs;
        m_shortcut->setMinimumHeight(collapsedHeight);
        iconLabel->setMinimumHeight(collapsedHeight);

        m_expand = new SessionItemExpansionButton;
        m_expand->setFixedSize(32, collapsedHeight);

        m_sessionType = new ElidingLabel;
        applyTf(m_sessionType, sessionTypeTF);
        m_sessionType->setFixedHeight(m_sessionType->height() + VGapXs);
        m_sessionType->setSizePolicy(m_sessionNameLabel->sizePolicy());
        m_sessionType->setTextInteractionFlags(Qt::NoTextInteraction);

        m_clone = new Button(Tr::tr("Clone"), Button::SmallTertiary);
        m_rename = new Button(Tr::tr("Rename"), Button::SmallTertiary);
        m_delete = new Button(Tr::tr("Delete"), Button::SmallTertiary);

        auto buttonGroup = new QButtonGroup;
        buttonGroup->addButton(m_clone, ActionClone);
        buttonGroup->addButton(m_rename, ActionRename);
        buttonGroup->addButton(m_delete, ActionDelete);

        auto space = [] {
            auto sp = new QWidget;
            sp->setFixedSize(HGapXs, VGapXs);
            return sp;
        };

        using namespace Layouting;
        Column paths {
            m_sessionType,
            spacing(ExPaddingGapS),
            customMargins(0, 0, HPaddingXs, 0),
        };
        for (int i = 0; i < kMaxPathsDisplay + 1; ++i) {
            auto pathLine = new ElidingLabel;
            applyTf(pathLine, sessionProjectPathTF);
            pathLine->setElideMode(Qt::ElideMiddle);
            pathLine->setSizePolicy(QSizePolicy::MinimumExpanding, QSizePolicy::Preferred);
            pathLine->setTextInteractionFlags(Qt::NoTextInteraction);
            paths.addItem(pathLine);
            m_projectPaths.append(pathLine);
        }
        Column {
            Grid {
                m_shortcut, iconLabel, space(), m_sessionNameLabel, space(), m_expand, br,
                Span(3, empty), Span(3, paths), br,
            },
            Widget {
                bindTo(&m_buttons),
                Row {
                    st,
                    m_clone,
                    createRule(Qt::Vertical),
                    m_rename,
                    createRule(Qt::Vertical),
                    m_delete,
                    st,
                    spacing(ExPaddingGapM),
                    noMargin,
                },
                customMargins(0, VPaddingXs, 0, VPaddingXs),
            },
            customMargins(0, 0, sessionScrollBarGap, itemSpacing),
            spacing(0),
        }.attachTo(this);

        setAutoFillBackground(true);
        applyExpansion();

        connect(m_expand, &QAbstractButton::toggled, this, &SessionItemWidget::applyExpansion);
        connect(buttonGroup, &QButtonGroup::idClicked, this, &SessionItemWidget::actionRequested);
    }

    void setData(const QModelIndex &index)
    {
        const int row = index.row() + 1;
        m_shortcut->setText(row <= 9 ? QString::number(row) : QString());

        m_sessionName = index.data(Qt::DisplayRole).toString();
        m_sessionNameLabel->setText(m_sessionName);

        m_rename->setEnabled(!SessionManager::isDefaultSession(m_sessionName));
        const bool isActiveSession = index.data(SessionModel::ActiveSessionRole).toBool();
        m_delete->setEnabled(m_rename->isEnabled() && !isActiveSession);

        const QString entryType = Tr::tr("session", "Appears in \"Open session <name>\"");
        const QString toolTip = BaseDelegate::toolTip(index, SessionModel::ShortcutRole, entryType);
        setToolTip(toolTip);

        const auto getDisplayPath = [](const FilePath &p) {
            return p.osType() == OsTypeWindows ? p.displayName() : p.withTildeHomePath();
        };
        QString title;
        const FilePaths allPaths = pathsForSession(m_sessionName, &title);
        const qsizetype count = allPaths.size();
        const FilePaths paths = allPaths.first(std::min(kMaxPathsDisplay, count));
        const QStringList pathDisplay = Utils::transform(paths, getDisplayPath)
                                        + (count > kMaxPathsDisplay ? QStringList("...")
                                                                    : QStringList());
        m_sessionType->setText(title);
        for (int i = 0; QLabel *path : std::as_const(m_projectPaths)) {
            path->setText(i < count ? pathDisplay.at(i) : QString());
            i++;
        }

        m_expand->setChecked(expandedSessions().contains(m_sessionName));
    }

    QString sessionName() const
    {
        return m_sessionName;
    }

signals:
    void actionRequested(int action);
    void sizeChanged();

protected:
    bool event(QEvent *e) override
    {
        if (e->type() == QEvent::Enter || e->type() == QEvent::Leave) {
            update();
            return true;
=======

    SessionItemWidget(QWidget *parent = nullptr)
        : QWidget(parent)
    {
        m_shortcut = new QLabel;
        applyTf(m_shortcut, shortcutNumberTF, false);
        const int shortcutWidth = HPaddingXs + shortcutNumberWidth + HGapXs;
        m_shortcut->setMinimumWidth(shortcutWidth);

        static const QPixmap icon = pixmap("session", Theme::Token_Text_Muted);
        const QSize iconS = icon.deviceIndependentSize().toSize();
        auto iconLabel = new QLabel;
        iconLabel->setFixedWidth(iconS.width());
        iconLabel->setPixmap(icon);

        m_sessionNameLabel = new ElidingLabel;
        applyTf(m_sessionNameLabel, sessionNameTF);
        m_sessionNameLabel->setElideMode(Qt::ElideMiddle);
        m_sessionNameLabel->setSizePolicy(QSizePolicy::MinimumExpanding, QSizePolicy::Preferred);
        m_sessionNameLabel->setTextInteractionFlags(Qt::NoTextInteraction);

        const int collapsedHeight = VPaddingXs + std::max(16, sessionNameTF.lineHeight())
                                    + VPaddingXs;
        m_shortcut->setMinimumHeight(collapsedHeight);
        iconLabel->setMinimumHeight(collapsedHeight);

        m_expand = new SessionItemExpansionButton;
        m_expand->setFixedSize(32, collapsedHeight);

        m_sessionType = new ElidingLabel;
        applyTf(m_sessionType, sessionTypeTF);
        m_sessionType->setFixedHeight(m_sessionType->height() + VGapXs);
        m_sessionType->setSizePolicy(m_sessionNameLabel->sizePolicy());
        m_sessionType->setTextInteractionFlags(Qt::NoTextInteraction);

        m_clone = new QtcButton(Tr::tr("Clone"), QtcButton::SmallTertiary);
        m_rename = new QtcButton(Tr::tr("Rename"), QtcButton::SmallTertiary);
        m_delete = new QtcButton(Tr::tr("Delete"), QtcButton::SmallTertiary);

        auto buttonGroup = new QButtonGroup;
        buttonGroup->addButton(m_clone, ActionClone);
        buttonGroup->addButton(m_rename, ActionRename);
        buttonGroup->addButton(m_delete, ActionDelete);

        auto space = [] {
            auto sp = new QWidget;
            sp->setFixedSize(HGapXs, VGapXs);
            return sp;
        };

        using namespace Layouting;
        Column paths {
            m_sessionType,
            spacing(ExPaddingGapS),
            customMargins(0, 0, HPaddingXs, 0),
        };
        for (int i = 0; i < kMaxPathsDisplay + 1; ++i) {
            auto pathLine = new ElidingLabel;
            applyTf(pathLine, sessionProjectPathTF);
            pathLine->setElideMode(Qt::ElideMiddle);
            pathLine->setSizePolicy(QSizePolicy::MinimumExpanding, QSizePolicy::Preferred);
            pathLine->setTextInteractionFlags(Qt::NoTextInteraction);
            paths.addItem(pathLine);
            m_projectPaths.append(pathLine);
        }
        Column {
            Grid {
                m_shortcut, iconLabel, space(), m_sessionNameLabel, space(), m_expand, br,
                Span(3, empty), Span(3, paths), br,
            },
            Widget {
                bindTo(&m_buttons),
                Row {
                    st,
                    m_clone,
                    createRule(Qt::Vertical),
                    m_rename,
                    createRule(Qt::Vertical),
                    m_delete,
                    st,
                    spacing(ExPaddingGapM),
                    noMargin,
                },
                customMargins(0, VPaddingXs, 0, VPaddingXs),
            },
            customMargins(0, 0, sessionScrollBarGap, itemSpacing),
            spacing(0),
        }.attachTo(this);

        setAutoFillBackground(true);
        applyExpansion();

        connect(m_expand, &QAbstractButton::toggled, this, &SessionItemWidget::applyExpansion);
        connect(buttonGroup, &QButtonGroup::idClicked, this, &SessionItemWidget::actionRequested);
    }

    void setData(const QModelIndex &index)
    {
        const int row = index.row() + 1;
        m_shortcut->setText(row <= 9 ? QString::number(row) : QString());

        m_sessionName = index.data(Qt::DisplayRole).toString();

        const bool isLastSession = index.data(SessionModel::LastSessionRole).toBool();
        const bool isDefaultVirgin = SessionManager::isDefaultVirgin();
        const bool isActiveSession = index.data(SessionModel::ActiveSessionRole).toBool();
        QString fullSessionName = m_sessionName;
        if (isLastSession && isDefaultVirgin)
                fullSessionName = Tr::tr("%1 (last session)").arg(fullSessionName);
        if (isActiveSession && !isDefaultVirgin)
                fullSessionName = Tr::tr("%1 (current session)").arg(fullSessionName);
        m_sessionNameLabel->setText(fullSessionName);

        m_rename->setEnabled(!SessionManager::isDefaultSession(m_sessionName));
        m_delete->setEnabled(m_rename->isEnabled() && !isActiveSession);

        const QString entryType = Tr::tr("session", "Appears in \"Open session <name>\"");
        const QString toolTip = BaseDelegate::toolTip(index, SessionModel::ShortcutRole, entryType);
        setToolTip(toolTip);

        const auto getDisplayPath = [](const FilePath &p) {
            return p.osType() == OsTypeWindows ? p.displayName() : p.withTildeHomePath();
        };
        QString title;
        const FilePaths allPaths = pathsForSession(m_sessionName, &title);
        const qsizetype count = allPaths.size();
        const FilePaths paths = allPaths.first(std::min(kMaxPathsDisplay, count));
        const QStringList pathDisplay = Utils::transform(paths, getDisplayPath)
                                        + (count > kMaxPathsDisplay ? QStringList("...")
                                                                    : QStringList());
        m_sessionType->setText(title);
        for (int i = 0; QLabel *path : std::as_const(m_projectPaths)) {
            path->setText(i < count ? pathDisplay.at(i) : QString());
            i++;
>>>>>>> 46226e93
        }
        return QWidget::event(e);
    }

<<<<<<< HEAD
    void mousePressEvent(QMouseEvent *event) override
    {
        switch (event->button()) {
        case Qt::LeftButton:
            SessionManager::loadSession(m_sessionName);
            return;
        case Qt::RightButton:
            m_expand->toggle();
            return;
        default:
            QWidget::mousePressEvent(event);
        }
    }

    void paintEvent([[maybe_unused]] QPaintEvent *event) override
    {
        const bool hovered = underMouse();

        QFont sessionNameFont = m_sessionNameLabel->font();
        sessionNameFont.setUnderline(hovered);
        m_sessionNameLabel->setFont(sessionNameFont);

        m_expand->setVisible(hovered || expanded());

        const QRect bgR = rect().adjusted(0, 0, -sessionScrollBarGap, -itemSpacing);
        QPainter painter(this);
        drawBackgroundRect(&painter, bgR, hovered);
    }

    bool expanded() const
    {
        return m_expand->isChecked();
    }

    void applyExpansion()
    {
=======
        m_expand->setChecked(expandedSessions().contains(m_sessionName));
    }

    QString sessionName() const
    {
        return m_sessionName;
    }

signals:
    void actionRequested(int action);
    void sizeChanged();

protected:
    bool event(QEvent *e) override
    {
        if (e->type() == QEvent::Enter || e->type() == QEvent::Leave) {
            update();
            return true;
        }
        return QWidget::event(e);
    }

    void mousePressEvent(QMouseEvent *event) override
    {
        switch (event->button()) {
        case Qt::LeftButton:
            SessionManager::loadSession(m_sessionName);
            return;
        case Qt::RightButton:
            m_expand->toggle();
            return;
        default:
            QWidget::mousePressEvent(event);
        }
    }

    void paintEvent([[maybe_unused]] QPaintEvent *event) override
    {
        const bool hovered = underMouse();

        QFont sessionNameFont = m_sessionNameLabel->font();
        sessionNameFont.setUnderline(hovered);
        m_sessionNameLabel->setFont(sessionNameFont);

        m_expand->setVisible(hovered || expanded());

        const QRect bgR = rect().adjusted(0, 0, -sessionScrollBarGap, -itemSpacing);
        QPainter painter(this);
        drawBackgroundRect(&painter, bgR, hovered);
    }

    bool expanded() const
    {
        return m_expand->isChecked();
    }

    void applyExpansion()
    {
>>>>>>> 46226e93
        const bool isExpanded = expanded();
        if (isExpanded)
            expandedSessions().insert(m_sessionName);
        else
            expandedSessions().remove(m_sessionName);
        m_buttons->setVisible(isExpanded);
        m_sessionType->setVisible(isExpanded && anyOf(m_projectPaths, [](const QLabel *label) {
            return !label->text().isEmpty();
        }));
        for (auto &projectPath : m_projectPaths)
            projectPath->setVisible(isExpanded && !projectPath->text().isEmpty());
        emit sizeChanged();
    }

private:
    static QSet<QString> &expandedSessions()
    {
        static QSet<QString> sessions;
        return sessions;
    }

    QString m_sessionName;
    QLabel *m_shortcut;
    SessionItemExpansionButton *m_expand;
    QAbstractButton *m_clone;
    QAbstractButton *m_rename;
    QAbstractButton *m_delete;
    QWidget *m_buttons;
    ElidingLabel *m_sessionNameLabel;
    ElidingLabel *m_sessionType;
    QList<QLabel *> m_projectPaths;
};

class ProjectItemWidget final : public QWidget
{
public:
    ProjectItemWidget(QWidget *parent = nullptr)
        : QWidget(parent)
    {
        m_shortcut = new QLabel;
        applyTf(m_shortcut, shortcutNumberTF, false);
        const int shortcutWidth = HPaddingXs + shortcutNumberWidth + HGapXs;
        m_shortcut->setMinimumWidth(shortcutWidth);

        const QPixmap icon = pixmap("project", Theme::Token_Text_Muted);
        const QSize iconS = icon.deviceIndependentSize().toSize();
        auto iconLabel = new QLabel;
        iconLabel->setFixedSize(iconS);
        iconLabel->setPixmap(icon);

        m_projectName = new ElidingLabel;
        applyTf(m_projectName, projectNameTF);
        m_projectName->setSizePolicy(QSizePolicy::MinimumExpanding, QSizePolicy::Preferred);

        m_projectPath = new ElidingLabel;
        applyTf(m_projectPath, projectPathTF);
        m_projectPath->setElideMode(Qt::ElideMiddle);
        m_projectPath->setSizePolicy(m_projectName->sizePolicy());

        using namespace Layouting;
        Row {
            m_shortcut,
            iconLabel,
            Space(HGapXs),
            Column {
                m_projectName,
                m_projectPath,
                customMargins(0, VPaddingXs, 0, VPaddingXs),
                spacing(VGapXs),
            },
            customMargins(0, 0, HPaddingXs, 0),
            spacing(0),
        }.attachTo(this);

        setAutoFillBackground(false);
    }

    void setData(const QModelIndex &index)
    {
        const int row = index.row() + 1;
        m_shortcut->setText(row <= 9 ? QString::number(row) : QString());

        const QString projectName = index.data(Qt::DisplayRole).toString();
        m_projectName->setText(projectName);

        const FilePath projectPath =
            FilePath::fromVariant(index.data(ProjectModel::FilePathRole));
        const QString displayPath =
            projectPath.osType() == OsTypeWindows ? projectPath.displayName()
                                                  : projectPath.withTildeHomePath();
        m_projectPath->setText(displayPath);
    }

    void paint(QPainter *painter, const QStyleOptionViewItem &option)
    {
        const bool hovered = option.widget->isActiveWindow()
                             && option.state & QStyle::State_MouseOver;

        const QRect bgRGlobal = option.rect.adjusted(0, 0, -HPaddingXs, -itemSpacing);
        const QRect bgR = bgRGlobal.translated(-option.rect.topLeft());

        QFont projectNameFont = m_projectName->font();
        projectNameFont.setUnderline(hovered);
        m_projectName->setFont(projectNameFont);
        setFixedWidth(bgR.width());

        painter->save();
        painter->setRenderHint(QPainter::Antialiasing);
        painter->translate(bgRGlobal.topLeft());

        drawBackgroundRect(painter, bgR, hovered);
        render(painter, bgR.topLeft(), {}, QWidget::DrawChildren);

        painter->restore();
    }

private:
    QLabel *m_shortcut;
    ElidingLabel *m_projectName;
    ElidingLabel *m_projectPath;
};

class ProjectDelegate : public BaseDelegate
{
public:
    explicit ProjectDelegate()
        : BaseDelegate()
    {}

    void paint(QPainter *painter, const QStyleOptionViewItem &option, const QModelIndex &index)
        const override
    {
        m_itemWidget.setData(index);
        m_itemWidget.paint(painter, option);
    }

    QSize sizeHint([[maybe_unused]] const QStyleOptionViewItem &option,
                   [[maybe_unused]] const QModelIndex &index) const override
    {
        return {-1, m_itemWidget.minimumSizeHint().height() + itemSpacing};
    }

protected:
    QString entryType() override
    {
        return Tr::tr("project", "Appears in \"Open project <name>\"");
    }

    int shortcutRole() const override
    {
        return ProjectModel::ShortcutRole;
    }

    bool editorEvent(QEvent *ev, QAbstractItemModel *model,
                     const QStyleOptionViewItem &, const QModelIndex &idx) final
    {
        if (ev->type() == QEvent::MouseButtonRelease) {
            const QMouseEvent *mouseEvent = static_cast<QMouseEvent *>(ev);
            const Qt::MouseButtons button = mouseEvent->button();
            if (button == Qt::LeftButton) {
                const QVariant projectFile = idx.data(ProjectModel::FilePathRole);
                ProjectExplorerPlugin::openProjectWelcomePage(FilePath::fromVariant(projectFile));
                return true;
            }
            if (button == Qt::RightButton) {
                QMenu contextMenu;
                QAction *action = new QAction(Tr::tr("Remove Project from Recent Projects"));
                const auto projectModel = qobject_cast<ProjectModel *>(model);
                contextMenu.addAction(action);
                connect(action, &QAction::triggered, this, [idx, projectModel] {
                    const QVariant projectFile = idx.data(ProjectModel::FilePathRole);
                    ProjectExplorerPlugin::removeFromRecentProjects(FilePath::fromVariant(projectFile));
                    projectModel->resetProjects();
                });
                contextMenu.addSeparator();
                action = new QAction(Tr::tr("Clear Recent Project List"));
                connect(action, &QAction::triggered, this, [projectModel] {
                    ProjectExplorerPlugin::clearRecentProjects();
                    projectModel->resetProjects();
                });
                contextMenu.addAction(action);
                contextMenu.exec(mouseEvent->globalPosition().toPoint());
                return true;
            }
        }
        return false;
    }

private:
    mutable ProjectItemWidget m_itemWidget;
};

class TreeView : public QTreeView
{
public:
    TreeView(QWidget *parent, const QString &name)
        : QTreeView(parent)
    {
        setObjectName(name);
        header()->hide();
        setMouseTracking(true); // To enable hover.
        setIndentation(0);
        setSelectionMode(QAbstractItemView::NoSelection);
        setFrameShape(QFrame::NoFrame);
        setVerticalScrollBarPolicy(Qt::ScrollBarAlwaysOff);
        setHorizontalScrollBarPolicy(Qt::ScrollBarAlwaysOff);
        setVerticalScrollMode(QAbstractItemView::ScrollPerPixel);
        setFocusPolicy(Qt::NoFocus);
        setBackgroundColor(viewport(), Theme::Token_Background_Default);
    }
};

class SessionsPage : public QWidget
{
public:
    explicit SessionsPage(ProjectWelcomePage *projectWelcomePage)
        : m_projectWelcomePage(projectWelcomePage)
    {
        // FIXME: Remove once facilitateQml() is gone.
        if (!m_projectWelcomePage->m_sessionModel)
            m_projectWelcomePage->m_sessionModel = new SessionModel(this);
        if (!m_projectWelcomePage->m_projectModel)
            m_projectWelcomePage->m_projectModel = new ProjectModel(this);

        using namespace Layouting;

        auto sessions = new QWidget;
        {
<<<<<<< HEAD
            auto sessionsLabel = new Core::Label(Tr::tr("Sessions"), Core::Label::Primary);
            auto manageSessionsButton = new Button(Tr::tr("Manage..."), Button::LargeSecondary);
=======
            auto sessionsLabel = new QtcLabel(Tr::tr("Sessions"), QtcLabel::Primary);
            auto manageSessionsButton = new QtcButton(Tr::tr("Manage..."),
                                                      QtcButton::LargeSecondary);
>>>>>>> 46226e93
            m_sessionList = new TreeView(this, "Sessions");
            m_sessionList->setModel(m_projectWelcomePage->m_sessionModel);
            m_sessionList->header()->setSectionHidden(1, true); // The "last modified" column.
            m_sessionList->setVerticalScrollBarPolicy(Qt::ScrollBarAsNeeded);
            QSizePolicy sessionsSp(QSizePolicy::Expanding, QSizePolicy::Expanding);
            sessionsSp.setHorizontalStretch(3);
            sessions->setSizePolicy(sessionsSp);
            Column {
                Row {
                    sessionsLabel,
                    st,
                    manageSessionsButton,
                    customMargins(HPaddingS, 0, sessionScrollBarGap, 0),
                },
                m_sessionList,
                spacing(ExPaddingGapL),
                customMargins(ExVPaddingGapXl, ExVPaddingGapXl, 0, 0),
            }.attachTo(sessions);
            connect(manageSessionsButton, &QtcButton::clicked,
                    this, &SessionManager::showSessionManager);
            connect(m_projectWelcomePage->m_sessionModel, &QAbstractItemModel::modelReset,
                    this, &SessionsPage::syncModelView);
        }

        auto projects = new QWidget;
        {
            auto projectsLabel = new QtcLabel(Tr::tr("Projects"), QtcLabel::Primary);
            auto projectsList = new TreeView(this, "Recent Projects");
            projectsList->setUniformRowHeights(true);
            projectsList->setModel(projectWelcomePage->m_projectModel);
            projectsList->setItemDelegate(&m_projectDelegate);
            projectsList->setVerticalScrollBarPolicy(Qt::ScrollBarAsNeeded);
            QSizePolicy projectsSP(QSizePolicy::Expanding, QSizePolicy::Expanding);
            projectsSP.setHorizontalStretch(5);
            projects->setSizePolicy(projectsSP);
            Column {
                Row {
                    projectsLabel,
                    customMargins(HPaddingS, 0, 0, 0),
                },
                projectsList,
                spacing(ExPaddingGapL),
                customMargins(ExVPaddingGapXl - sessionScrollBarGap, ExVPaddingGapXl, 0, 0),
            }.attachTo(projects);
        }

        Row {
            sessions,
            projects,
            spacing(0),
            noMargin,
        }.attachTo(this);
    }

private:
    void syncModelView()
    {
        const int rowsCount = m_projectWelcomePage->m_sessionModel->rowCount();
        for (int row = 0; row < rowsCount; ++row) {
            const QModelIndex index = m_projectWelcomePage->m_sessionModel->index(row, 0);
            auto widget = qobject_cast<SessionItemWidget*>(m_sessionList->indexWidget(index));
            if (!widget) {
                widget = new SessionItemWidget;
                m_sessionList->setIndexWidget(index, widget);
                connect(widget, &SessionItemWidget::sizeChanged, this, [this]() {
                    m_sessionList->setVisible(false); // Hack to avoid layouting "flicker"
                    emit m_projectWelcomePage->m_sessionModel->layoutChanged();
                    m_sessionList->setVisible(true);
                });
                connect(widget, &SessionItemWidget::actionRequested, this, [this, widget](int action) {
                    switch (action) {
                    case SessionItemWidget::ActionClone:
                        m_projectWelcomePage->m_sessionModel->cloneSession(widget->sessionName());
                        break;
                    case SessionItemWidget::ActionRename:
                        m_projectWelcomePage->m_sessionModel->renameSession(widget->sessionName());
                        break;
                    case SessionItemWidget::ActionDelete:
                        m_projectWelcomePage->m_sessionModel->deleteSessions({(widget->sessionName())});
                        break;
                    };
                });
            }
            widget->setData(index);
        }
    }

    ProjectDelegate m_projectDelegate;
    ProjectWelcomePage* const m_projectWelcomePage;
    TreeView *m_sessionList;
};

QWidget *ProjectWelcomePage::createWidget() const
{
    auto that = const_cast<ProjectWelcomePage *>(this);
    QWidget *widget = new SessionsPage(that);
    that->createActions();

    return widget;
}

} // namespace Internal
} // namespace ProjectExplorer

#include "projectwelcomepage.moc"<|MERGE_RESOLUTION|>--- conflicted
+++ resolved
@@ -307,7 +307,6 @@
         ActionRename,
         ActionDelete,
     };
-<<<<<<< HEAD
 
     SessionItemWidget(QWidget *parent = nullptr)
         : QWidget(parent)
@@ -343,9 +342,9 @@
         m_sessionType->setSizePolicy(m_sessionNameLabel->sizePolicy());
         m_sessionType->setTextInteractionFlags(Qt::NoTextInteraction);
 
-        m_clone = new Button(Tr::tr("Clone"), Button::SmallTertiary);
-        m_rename = new Button(Tr::tr("Rename"), Button::SmallTertiary);
-        m_delete = new Button(Tr::tr("Delete"), Button::SmallTertiary);
+        m_clone = new QtcButton(Tr::tr("Clone"), QtcButton::SmallTertiary);
+        m_rename = new QtcButton(Tr::tr("Rename"), QtcButton::SmallTertiary);
+        m_delete = new QtcButton(Tr::tr("Delete"), QtcButton::SmallTertiary);
 
         auto buttonGroup = new QButtonGroup;
         buttonGroup->addButton(m_clone, ActionClone);
@@ -410,10 +409,18 @@
         m_shortcut->setText(row <= 9 ? QString::number(row) : QString());
 
         m_sessionName = index.data(Qt::DisplayRole).toString();
-        m_sessionNameLabel->setText(m_sessionName);
+
+        const bool isLastSession = index.data(SessionModel::LastSessionRole).toBool();
+        const bool isDefaultVirgin = SessionManager::isDefaultVirgin();
+        const bool isActiveSession = index.data(SessionModel::ActiveSessionRole).toBool();
+        QString fullSessionName = m_sessionName;
+        if (isLastSession && isDefaultVirgin)
+                fullSessionName = Tr::tr("%1 (last session)").arg(fullSessionName);
+        if (isActiveSession && !isDefaultVirgin)
+                fullSessionName = Tr::tr("%1 (current session)").arg(fullSessionName);
+        m_sessionNameLabel->setText(fullSessionName);
 
         m_rename->setEnabled(!SessionManager::isDefaultSession(m_sessionName));
-        const bool isActiveSession = index.data(SessionModel::ActiveSessionRole).toBool();
         m_delete->setEnabled(m_rename->isEnabled() && !isActiveSession);
 
         const QString entryType = Tr::tr("session", "Appears in \"Open session <name>\"");
@@ -454,147 +461,10 @@
         if (e->type() == QEvent::Enter || e->type() == QEvent::Leave) {
             update();
             return true;
-=======
-
-    SessionItemWidget(QWidget *parent = nullptr)
-        : QWidget(parent)
-    {
-        m_shortcut = new QLabel;
-        applyTf(m_shortcut, shortcutNumberTF, false);
-        const int shortcutWidth = HPaddingXs + shortcutNumberWidth + HGapXs;
-        m_shortcut->setMinimumWidth(shortcutWidth);
-
-        static const QPixmap icon = pixmap("session", Theme::Token_Text_Muted);
-        const QSize iconS = icon.deviceIndependentSize().toSize();
-        auto iconLabel = new QLabel;
-        iconLabel->setFixedWidth(iconS.width());
-        iconLabel->setPixmap(icon);
-
-        m_sessionNameLabel = new ElidingLabel;
-        applyTf(m_sessionNameLabel, sessionNameTF);
-        m_sessionNameLabel->setElideMode(Qt::ElideMiddle);
-        m_sessionNameLabel->setSizePolicy(QSizePolicy::MinimumExpanding, QSizePolicy::Preferred);
-        m_sessionNameLabel->setTextInteractionFlags(Qt::NoTextInteraction);
-
-        const int collapsedHeight = VPaddingXs + std::max(16, sessionNameTF.lineHeight())
-                                    + VPaddingXs;
-        m_shortcut->setMinimumHeight(collapsedHeight);
-        iconLabel->setMinimumHeight(collapsedHeight);
-
-        m_expand = new SessionItemExpansionButton;
-        m_expand->setFixedSize(32, collapsedHeight);
-
-        m_sessionType = new ElidingLabel;
-        applyTf(m_sessionType, sessionTypeTF);
-        m_sessionType->setFixedHeight(m_sessionType->height() + VGapXs);
-        m_sessionType->setSizePolicy(m_sessionNameLabel->sizePolicy());
-        m_sessionType->setTextInteractionFlags(Qt::NoTextInteraction);
-
-        m_clone = new QtcButton(Tr::tr("Clone"), QtcButton::SmallTertiary);
-        m_rename = new QtcButton(Tr::tr("Rename"), QtcButton::SmallTertiary);
-        m_delete = new QtcButton(Tr::tr("Delete"), QtcButton::SmallTertiary);
-
-        auto buttonGroup = new QButtonGroup;
-        buttonGroup->addButton(m_clone, ActionClone);
-        buttonGroup->addButton(m_rename, ActionRename);
-        buttonGroup->addButton(m_delete, ActionDelete);
-
-        auto space = [] {
-            auto sp = new QWidget;
-            sp->setFixedSize(HGapXs, VGapXs);
-            return sp;
-        };
-
-        using namespace Layouting;
-        Column paths {
-            m_sessionType,
-            spacing(ExPaddingGapS),
-            customMargins(0, 0, HPaddingXs, 0),
-        };
-        for (int i = 0; i < kMaxPathsDisplay + 1; ++i) {
-            auto pathLine = new ElidingLabel;
-            applyTf(pathLine, sessionProjectPathTF);
-            pathLine->setElideMode(Qt::ElideMiddle);
-            pathLine->setSizePolicy(QSizePolicy::MinimumExpanding, QSizePolicy::Preferred);
-            pathLine->setTextInteractionFlags(Qt::NoTextInteraction);
-            paths.addItem(pathLine);
-            m_projectPaths.append(pathLine);
-        }
-        Column {
-            Grid {
-                m_shortcut, iconLabel, space(), m_sessionNameLabel, space(), m_expand, br,
-                Span(3, empty), Span(3, paths), br,
-            },
-            Widget {
-                bindTo(&m_buttons),
-                Row {
-                    st,
-                    m_clone,
-                    createRule(Qt::Vertical),
-                    m_rename,
-                    createRule(Qt::Vertical),
-                    m_delete,
-                    st,
-                    spacing(ExPaddingGapM),
-                    noMargin,
-                },
-                customMargins(0, VPaddingXs, 0, VPaddingXs),
-            },
-            customMargins(0, 0, sessionScrollBarGap, itemSpacing),
-            spacing(0),
-        }.attachTo(this);
-
-        setAutoFillBackground(true);
-        applyExpansion();
-
-        connect(m_expand, &QAbstractButton::toggled, this, &SessionItemWidget::applyExpansion);
-        connect(buttonGroup, &QButtonGroup::idClicked, this, &SessionItemWidget::actionRequested);
-    }
-
-    void setData(const QModelIndex &index)
-    {
-        const int row = index.row() + 1;
-        m_shortcut->setText(row <= 9 ? QString::number(row) : QString());
-
-        m_sessionName = index.data(Qt::DisplayRole).toString();
-
-        const bool isLastSession = index.data(SessionModel::LastSessionRole).toBool();
-        const bool isDefaultVirgin = SessionManager::isDefaultVirgin();
-        const bool isActiveSession = index.data(SessionModel::ActiveSessionRole).toBool();
-        QString fullSessionName = m_sessionName;
-        if (isLastSession && isDefaultVirgin)
-                fullSessionName = Tr::tr("%1 (last session)").arg(fullSessionName);
-        if (isActiveSession && !isDefaultVirgin)
-                fullSessionName = Tr::tr("%1 (current session)").arg(fullSessionName);
-        m_sessionNameLabel->setText(fullSessionName);
-
-        m_rename->setEnabled(!SessionManager::isDefaultSession(m_sessionName));
-        m_delete->setEnabled(m_rename->isEnabled() && !isActiveSession);
-
-        const QString entryType = Tr::tr("session", "Appears in \"Open session <name>\"");
-        const QString toolTip = BaseDelegate::toolTip(index, SessionModel::ShortcutRole, entryType);
-        setToolTip(toolTip);
-
-        const auto getDisplayPath = [](const FilePath &p) {
-            return p.osType() == OsTypeWindows ? p.displayName() : p.withTildeHomePath();
-        };
-        QString title;
-        const FilePaths allPaths = pathsForSession(m_sessionName, &title);
-        const qsizetype count = allPaths.size();
-        const FilePaths paths = allPaths.first(std::min(kMaxPathsDisplay, count));
-        const QStringList pathDisplay = Utils::transform(paths, getDisplayPath)
-                                        + (count > kMaxPathsDisplay ? QStringList("...")
-                                                                    : QStringList());
-        m_sessionType->setText(title);
-        for (int i = 0; QLabel *path : std::as_const(m_projectPaths)) {
-            path->setText(i < count ? pathDisplay.at(i) : QString());
-            i++;
->>>>>>> 46226e93
         }
         return QWidget::event(e);
     }
 
-<<<<<<< HEAD
     void mousePressEvent(QMouseEvent *event) override
     {
         switch (event->button()) {
@@ -631,66 +501,6 @@
 
     void applyExpansion()
     {
-=======
-        m_expand->setChecked(expandedSessions().contains(m_sessionName));
-    }
-
-    QString sessionName() const
-    {
-        return m_sessionName;
-    }
-
-signals:
-    void actionRequested(int action);
-    void sizeChanged();
-
-protected:
-    bool event(QEvent *e) override
-    {
-        if (e->type() == QEvent::Enter || e->type() == QEvent::Leave) {
-            update();
-            return true;
-        }
-        return QWidget::event(e);
-    }
-
-    void mousePressEvent(QMouseEvent *event) override
-    {
-        switch (event->button()) {
-        case Qt::LeftButton:
-            SessionManager::loadSession(m_sessionName);
-            return;
-        case Qt::RightButton:
-            m_expand->toggle();
-            return;
-        default:
-            QWidget::mousePressEvent(event);
-        }
-    }
-
-    void paintEvent([[maybe_unused]] QPaintEvent *event) override
-    {
-        const bool hovered = underMouse();
-
-        QFont sessionNameFont = m_sessionNameLabel->font();
-        sessionNameFont.setUnderline(hovered);
-        m_sessionNameLabel->setFont(sessionNameFont);
-
-        m_expand->setVisible(hovered || expanded());
-
-        const QRect bgR = rect().adjusted(0, 0, -sessionScrollBarGap, -itemSpacing);
-        QPainter painter(this);
-        drawBackgroundRect(&painter, bgR, hovered);
-    }
-
-    bool expanded() const
-    {
-        return m_expand->isChecked();
-    }
-
-    void applyExpansion()
-    {
->>>>>>> 46226e93
         const bool isExpanded = expanded();
         if (isExpanded)
             expandedSessions().insert(m_sessionName);
@@ -919,14 +729,9 @@
 
         auto sessions = new QWidget;
         {
-<<<<<<< HEAD
-            auto sessionsLabel = new Core::Label(Tr::tr("Sessions"), Core::Label::Primary);
-            auto manageSessionsButton = new Button(Tr::tr("Manage..."), Button::LargeSecondary);
-=======
             auto sessionsLabel = new QtcLabel(Tr::tr("Sessions"), QtcLabel::Primary);
             auto manageSessionsButton = new QtcButton(Tr::tr("Manage..."),
                                                       QtcButton::LargeSecondary);
->>>>>>> 46226e93
             m_sessionList = new TreeView(this, "Sessions");
             m_sessionList->setModel(m_projectWelcomePage->m_sessionModel);
             m_sessionList->header()->setSectionHidden(1, true); // The "last modified" column.
