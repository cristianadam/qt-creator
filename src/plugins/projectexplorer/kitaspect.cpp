--- conflicted
+++ resolved
@@ -197,15 +197,7 @@
 
 void KitAspect::addListAspectSpec(const ListAspectSpec &listAspectSpec)
 {
-<<<<<<< HEAD
     const auto comboBox = createSubWidget<QComboBox>();
-    comboBox->setSizePolicy(QSizePolicy::Preferred, comboBox->sizePolicy().verticalPolicy());
-    comboBox->setEnabled(true);
-=======
-    m_listAspectSpec = std::move(listAspectSpec);
-
-    m_comboBox = createSubWidget<QComboBox>();
->>>>>>> a7e94aba
     const auto sortModel = new KitAspectSortModel(this);
     sortModel->setSourceModel(listAspectSpec.model);
     comboBox->setModel(sortModel);
