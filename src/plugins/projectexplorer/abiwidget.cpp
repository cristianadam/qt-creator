/****************************************************************************
**
** Copyright (C) 2016 The Qt Company Ltd.
** Contact: https://www.qt.io/licensing/
**
** This file is part of Qt Creator.
**
** Commercial License Usage
** Licensees holding valid commercial Qt licenses may use this file in
** accordance with the commercial license agreement provided with the
** Software or, alternatively, in accordance with the terms contained in
** a written agreement between you and The Qt Company. For licensing terms
** and conditions see https://www.qt.io/terms-conditions. For further
** information use the contact form at https://www.qt.io/contact-us.
**
** GNU General Public License Usage
** Alternatively, this file may be used under the terms of the GNU
** General Public License version 3 as published by the Free Software
** Foundation with exceptions as appearing in the file LICENSE.GPL3-EXCEPT
** included in the packaging of this file. Please review the following
** information to ensure the GNU General Public License requirements will
** be met: https://www.gnu.org/licenses/gpl-3.0.html.
**
****************************************************************************/

#include "abiwidget.h"
#include "abi.h"

#include <QComboBox>
#include <QHBoxLayout>
#include <QLabel>

/*!
    \class ProjectExplorer::AbiWidget

    \brief The AbiWidget class is a widget to set an ABI.

    \sa ProjectExplorer::Abi
*/

namespace ProjectExplorer {
namespace Internal {

// --------------------------------------------------------------------------
// AbiWidgetPrivate:
// --------------------------------------------------------------------------

class AbiWidgetPrivate
{
public:
    bool isCustom() const
    {
        return m_abi->currentIndex() == 0;
    }

    QComboBox *m_abi;

    QComboBox *m_architectureComboBox;
    QComboBox *m_osComboBox;
    QComboBox *m_osFlavorComboBox;
    QComboBox *m_binaryFormatComboBox;
    QComboBox *m_wordWidthComboBox;
};

} // namespace Internal

// --------------------------------------------------------------------------
// AbiWidget
// --------------------------------------------------------------------------

AbiWidget::AbiWidget(QWidget *parent) : QWidget(parent),
    d(new Internal::AbiWidgetPrivate)
{
    QHBoxLayout *layout = new QHBoxLayout(this);
    layout->setMargin(0);
    layout->setSpacing(2);

    d->m_abi = new QComboBox(this);
    d->m_abi->setSizeAdjustPolicy(QComboBox::AdjustToMinimumContentsLengthWithIcon);
    d->m_abi->setMinimumContentsLength(4);
    layout->addWidget(d->m_abi);
    connect(d->m_abi, static_cast<void (QComboBox::*)(int)>(&QComboBox::currentIndexChanged),
            this, &AbiWidget::modeChanged);

    d->m_architectureComboBox = new QComboBox(this);
    layout->addWidget(d->m_architectureComboBox);
    for (int i = 0; i <= static_cast<int>(Abi::UnknownArchitecture); ++i)
        d->m_architectureComboBox->addItem(Abi::toString(static_cast<Abi::Architecture>(i)), i);
    d->m_architectureComboBox->setCurrentIndex(static_cast<int>(Abi::UnknownArchitecture));
    connect(d->m_architectureComboBox, static_cast<void (QComboBox::*)(int)>(&QComboBox::currentIndexChanged),
            this, &AbiWidget::updateCustomItemData);

    QLabel *separator1 = new QLabel(this);
    separator1->setText(QLatin1String("-"));
    separator1->setSizePolicy(QSizePolicy::Fixed, QSizePolicy::Fixed);
    layout->addWidget(separator1);

    d->m_osComboBox = new QComboBox(this);
    layout->addWidget(d->m_osComboBox);
    for (int i = 0; i <= static_cast<int>(Abi::UnknownOS); ++i)
        d->m_osComboBox->addItem(Abi::toString(static_cast<Abi::OS>(i)), i);
    d->m_osComboBox->setCurrentIndex(static_cast<int>(Abi::UnknownOS));
    connect(d->m_osComboBox, static_cast<void (QComboBox::*)(int)>(&QComboBox::currentIndexChanged),
            this, &AbiWidget::osChanged);

    QLabel *separator2 = new QLabel(this);
    separator2->setText(QLatin1String("-"));
    separator2->setSizePolicy(QSizePolicy::Fixed, QSizePolicy::Fixed);
    layout->addWidget(separator2);

    d->m_osFlavorComboBox = new QComboBox(this);
    layout->addWidget(d->m_osFlavorComboBox);
    connect(d->m_osFlavorComboBox, static_cast<void (QComboBox::*)(int)>(&QComboBox::currentIndexChanged),
            this, &AbiWidget::updateCustomItemData);

    QLabel *separator3 = new QLabel(this);
    separator3->setText(QLatin1String("-"));
    separator3->setSizePolicy(QSizePolicy::Fixed, QSizePolicy::Fixed);
    layout->addWidget(separator3);

    d->m_binaryFormatComboBox = new QComboBox(this);
    layout->addWidget(d->m_binaryFormatComboBox);
    for (int i = 0; i <= static_cast<int>(Abi::UnknownFormat); ++i)
        d->m_binaryFormatComboBox->addItem(Abi::toString(static_cast<Abi::BinaryFormat>(i)), i);
    d->m_binaryFormatComboBox->setCurrentIndex(static_cast<int>(Abi::UnknownFormat));
    connect(d->m_binaryFormatComboBox, static_cast<void (QComboBox::*)(int)>(&QComboBox::currentIndexChanged),
            this, &AbiWidget::updateCustomItemData);

    QLabel *separator4 = new QLabel(this);
    separator4->setText(QLatin1String("-"));
    separator4->setSizePolicy(QSizePolicy::Fixed, QSizePolicy::Fixed);
    layout->addWidget(separator4);

    d->m_wordWidthComboBox = new QComboBox(this);
    layout->addWidget(d->m_wordWidthComboBox);

    d->m_wordWidthComboBox->addItem(Abi::toString(32), 32);
    d->m_wordWidthComboBox->addItem(Abi::toString(64), 64);
    d->m_wordWidthComboBox->addItem(Abi::toString(0), 0);
    d->m_wordWidthComboBox->setCurrentIndex(2);
    connect(d->m_wordWidthComboBox, static_cast<void (QComboBox::*)(int)>(&QComboBox::currentIndexChanged),
            this, &AbiWidget::updateCustomItemData);

    layout->setStretchFactor(d->m_abi, 1);

    setAbis(QList<Abi>(), Abi::hostAbi());
}

AbiWidget::~AbiWidget()
{
    delete d;
}

void AbiWidget::setAbis(const QList<Abi> &abiList, const Abi &current)
{
    QSignalBlocker blocker(this);
    d->m_abi->clear();

    Abi defaultAbi = current;
    if (defaultAbi.isNull()) {
        if (!abiList.isEmpty())
            defaultAbi = abiList.at(0);
        else
            defaultAbi = Abi::hostAbi();
    }

    d->m_abi->addItem(tr("<custom>"));
    d->m_abi->setCurrentIndex(0);
    setCustomAbi(defaultAbi);

    for (int i = 0; i < abiList.count(); ++i) {
        int index = i + 1;
        const QString abiString = abiList.at(i).toString();

        d->m_abi->insertItem(index, abiString, abiString);
        if (abiList.at(i) == defaultAbi)
            d->m_abi->setCurrentIndex(index);
    }

    d->m_abi->setVisible(!abiList.isEmpty());
<<<<<<< HEAD
    if (d->isCustom()) {
        if (!current.isValid() && !abiList.isEmpty())
            d->m_abi->setCurrentIndex(1); // default to the first Abi if none is selected.
        else
            setCustomAbi(current);
    }
=======
    if (d->isCustom() && !current.isValid() && !abiList.isEmpty())
        d->m_abi->setCurrentIndex(1); // default to the first Abi if none is selected.

>>>>>>> 19e125ce
    modeChanged();
}

QList<Abi> AbiWidget::supportedAbis() const
{
    QList<Abi> result;
    result.reserve(d->m_abi->count());
    for (int i = 1; i < d->m_abi->count(); ++i)
        result << Abi(d->m_abi->itemData(i).toString());
    return result;
}

bool AbiWidget::isCustomAbi() const
{
    return d->isCustom();
}

Abi AbiWidget::currentAbi() const
{
    return Abi(d->m_abi->itemData(d->m_abi->currentIndex()).toString());
}

void AbiWidget::osChanged()
{
    {
        QSignalBlocker blocker(d->m_osFlavorComboBox);
        d->m_osFlavorComboBox->clear();
        Abi::OS os = static_cast<Abi::OS>(d->m_osComboBox->itemData(d->m_osComboBox->currentIndex()).toInt());
        QList<Abi::OSFlavor> flavors = Abi::flavorsForOs(os);
        foreach (Abi::OSFlavor f, flavors)
            d->m_osFlavorComboBox->addItem(Abi::toString(f), static_cast<int>(f));
        d->m_osFlavorComboBox->setCurrentIndex(0); // default to generic flavor
    }
<<<<<<< HEAD
    customAbiChanged();
=======
    updateCustomItemData();
>>>>>>> 19e125ce
}

void AbiWidget::modeChanged()
{
    const bool customMode = d->isCustom();
    d->m_architectureComboBox->setEnabled(customMode);
    d->m_osComboBox->setEnabled(customMode);
    d->m_osFlavorComboBox->setEnabled(customMode);
    d->m_binaryFormatComboBox->setEnabled(customMode);
    d->m_wordWidthComboBox->setEnabled(customMode);

    setCustomAbi(currentAbi());
}

void AbiWidget::updateCustomItemData()
{
    Abi current(static_cast<Abi::Architecture>(d->m_architectureComboBox->currentIndex()),
                static_cast<Abi::OS>(d->m_osComboBox->currentIndex()),
                static_cast<Abi::OSFlavor>(d->m_osFlavorComboBox->itemData(d->m_osFlavorComboBox->currentIndex()).toInt()),
                static_cast<Abi::BinaryFormat>(d->m_binaryFormatComboBox->currentIndex()),
                d->m_wordWidthComboBox->itemData(d->m_wordWidthComboBox->currentIndex()).toInt());
    d->m_abi->setItemData(0, current.toString());

    emit abiChanged();
}

void AbiWidget::setCustomAbi(const Abi &current)
{
    {
        QSignalBlocker blocker(this);
        d->m_architectureComboBox->setCurrentIndex(static_cast<int>(current.architecture()));
        d->m_osComboBox->setCurrentIndex(static_cast<int>(current.os()));
        osChanged();
        for (int i = 0; i < d->m_osFlavorComboBox->count(); ++i) {
            if (d->m_osFlavorComboBox->itemData(i).toInt() == current.osFlavor()) {
                d->m_osFlavorComboBox->setCurrentIndex(i);
                break;
            }
        }
        d->m_binaryFormatComboBox->setCurrentIndex(static_cast<int>(current.binaryFormat()));
        for (int i = 0; i < d->m_wordWidthComboBox->count(); ++i) {
            if (d->m_wordWidthComboBox->itemData(i).toInt() == current.wordWidth()) {
                d->m_wordWidthComboBox->setCurrentIndex(i);
                break;
            }
        }
<<<<<<< HEAD
        if (d->isCustom())
            d->m_abi->setItemData(0, current.toString());
=======
        updateCustomItemData();
>>>>>>> 19e125ce
    }

    emit abiChanged();
}

} // namespace ProjectExplorer<|MERGE_RESOLUTION|>--- conflicted
+++ resolved
@@ -178,18 +178,9 @@
     }
 
     d->m_abi->setVisible(!abiList.isEmpty());
-<<<<<<< HEAD
-    if (d->isCustom()) {
-        if (!current.isValid() && !abiList.isEmpty())
-            d->m_abi->setCurrentIndex(1); // default to the first Abi if none is selected.
-        else
-            setCustomAbi(current);
-    }
-=======
     if (d->isCustom() && !current.isValid() && !abiList.isEmpty())
         d->m_abi->setCurrentIndex(1); // default to the first Abi if none is selected.
 
->>>>>>> 19e125ce
     modeChanged();
 }
 
@@ -223,11 +214,7 @@
             d->m_osFlavorComboBox->addItem(Abi::toString(f), static_cast<int>(f));
         d->m_osFlavorComboBox->setCurrentIndex(0); // default to generic flavor
     }
-<<<<<<< HEAD
-    customAbiChanged();
-=======
     updateCustomItemData();
->>>>>>> 19e125ce
 }
 
 void AbiWidget::modeChanged()
@@ -274,12 +261,7 @@
                 break;
             }
         }
-<<<<<<< HEAD
-        if (d->isCustom())
-            d->m_abi->setItemData(0, current.toString());
-=======
         updateCustomItemData();
->>>>>>> 19e125ce
     }
 
     emit abiChanged();
