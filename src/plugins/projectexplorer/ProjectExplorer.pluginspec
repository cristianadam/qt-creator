--- conflicted
+++ resolved
@@ -19,16 +19,9 @@
     <description>ProjectExplorer framework that can be extended with different kind of project types.</description>
     <url>http://qt.nokia.com</url>
     <dependencyList>
-<<<<<<< HEAD
         <dependency name="Core" version="1.3.80"/>
         <dependency name="Find" version="1.3.80"/>
-        <dependency name="QuickOpen" version="1.3.80"/>
+        <dependency name="Locator" version="1.3.80"/>
         <dependency name="TextEditor" version="1.3.80"/>
-=======
-        <dependency name="Core" version="1.2.93"/>
-        <dependency name="Find" version="1.2.93"/>
-        <dependency name="Locator" version="1.2.93"/>
-        <dependency name="TextEditor" version="1.2.93"/>
->>>>>>> 77efc921
     </dependencyList>
 </plugin>