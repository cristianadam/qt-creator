--- conflicted
+++ resolved
@@ -768,18 +768,13 @@
 
 QString ClangToolChain::makeCommand(const Utils::Environment &environment) const
 {
-<<<<<<< HEAD
-    if (Utils::HostOsInfo::isWindowsHost())
-        return QLatin1String("mingw32-make.exe");
-    return QLatin1String("make");
-=======
     QStringList makes;
-#if defined(Q_OS_WIN)
-    makes << QLatin1String("mingw32-make.exe");
-    makes << QLatin1String("make.exe");
-#else
-    makes << QLatin1String("make");
-#endif
+    if (Utils::HostOsInfo::isWindowsHost()) {
+        makes << QLatin1String("mingw32-make.exe");
+        makes << QLatin1String("make.exe");
+    } else {
+        makes << QLatin1String("make");
+    }
 
     QString tmp;
     foreach (const QString &make, makes) {
@@ -788,7 +783,6 @@
             return tmp;
     }
     return makes.first();
->>>>>>> 77a6b71f
 }
 
 QList<FileName> ClangToolChain::suggestedMkspecList() const
@@ -902,18 +896,13 @@
 
 QString MingwToolChain::makeCommand(const Utils::Environment &environment) const
 {
-<<<<<<< HEAD
-    if (Utils::HostOsInfo::isWindowsHost())
-        return QLatin1String("mingw32-make.exe");
-    return QLatin1String("make");
-=======
     QStringList makes;
-#ifdef Q_OS_WIN
+    if (Utils::HostOsInfo::isWindowsHost()) {
         makes << QLatin1String("mingw32-make.exe");
         makes << QLatin1String("make.exe");
-#else
+    } else {
         makes << QLatin1String("make");
-#endif
+    }
 
     QString tmp;
     foreach (const QString &make, makes) {
@@ -922,7 +911,6 @@
             return tmp;
     }
     return makes.first();
->>>>>>> 77a6b71f
 }
 
 ToolChain *MingwToolChain::clone() const
