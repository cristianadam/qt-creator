--- conflicted
+++ resolved
@@ -321,13 +321,8 @@
 }
 
 DeviceManager::DeviceManager()
-<<<<<<< HEAD
-    : d(std::make_unique<DeviceManagerPrivate>())
-{
-=======
 {
     d = std::make_unique<DeviceManagerPrivate>();
->>>>>>> 46226e93
     m_instance = this;
     connect(Core::ICore::instance(), &Core::ICore::saveSettingsRequested,
             this, &DeviceManager::save);
@@ -418,11 +413,7 @@
     m_instance = nullptr;
 }
 
-<<<<<<< HEAD
-IDevice::Ptr DeviceManager::deviceAt(int idx) const
-=======
 IDevice::Ptr DeviceManager::deviceAt(int idx)
->>>>>>> 46226e93
 {
     QTC_ASSERT(idx >= 0 && idx < deviceCount(), return IDevice::Ptr());
     return d->devices.at(idx);
@@ -449,21 +440,13 @@
     });
 }
 
-<<<<<<< HEAD
-IDevice::Ptr DeviceManager::find(Id id) const
-=======
 IDevice::Ptr DeviceManager::find(Id id)
->>>>>>> 46226e93
 {
     const int index = d->indexForId(id);
     return index == -1 ? IDevice::Ptr() : deviceAt(index);
 }
 
-<<<<<<< HEAD
-IDevice::Ptr DeviceManager::defaultDevice(Id deviceType) const
-=======
 IDevice::Ptr DeviceManager::defaultDevice(Id deviceType)
->>>>>>> 46226e93
 {
     const Id id = d->defaultDevices.value(deviceType);
     return id.isValid() ? find(id) : IDevice::Ptr();
@@ -516,12 +499,9 @@
     QCOMPARE(dev->deviceState(), IDevice::DeviceStateUnknown);
     QCOMPARE(dev->type(), TestDevice::testTypeId());
 
-<<<<<<< HEAD
-=======
     QVERIFY(!DeviceManager::find(dev->id()));
     const int oldDeviceCount = DeviceManager::deviceCount();
 
->>>>>>> 46226e93
     DeviceManager * const mgr = DeviceManager::instance();
     QSignalSpy deviceAddedSpy(mgr, &DeviceManager::deviceAdded);
     QSignalSpy deviceRemovedSpy(mgr, &DeviceManager::deviceRemoved);
@@ -545,13 +525,8 @@
     QCOMPARE(deviceUpdatedSpy.count(), 0);
     QCOMPARE(updatedSpy.count(), 0);
 
-<<<<<<< HEAD
-    mgr->setDeviceState(dev->id(), IDevice::DeviceReadyToUse);
-    QCOMPARE(mgr->find(dev->id())->deviceState(), IDevice::DeviceReadyToUse);
-=======
     DeviceManager::setDeviceState(dev->id(), IDevice::DeviceReadyToUse);
     QCOMPARE(DeviceManager::find(dev->id())->deviceState(), IDevice::DeviceReadyToUse);
->>>>>>> 46226e93
     QCOMPARE(deviceAddedSpy.count(), 0);
     QCOMPARE(deviceRemovedSpy.count(), 0);
     QCOMPARE(deviceUpdatedSpy.count(), 1);
@@ -563,15 +538,9 @@
     QVERIFY(dev->id() != dev3->id());
 
     dev3->setDisplayName(dev->displayName());
-<<<<<<< HEAD
-    mgr->addDevice(dev3);
-    QCOMPARE(
-        mgr->deviceAt(mgr->deviceCount() - 1)->displayName(),
-=======
     DeviceManager::addDevice(dev3);
     QCOMPARE(
         DeviceManager::deviceAt(DeviceManager::deviceCount() - 1)->displayName(),
->>>>>>> 46226e93
         QString(dev->displayName() + QLatin1Char('2')));
     QCOMPARE(deviceAddedSpy.count(), 1);
     QCOMPARE(deviceRemovedSpy.count(), 0);
