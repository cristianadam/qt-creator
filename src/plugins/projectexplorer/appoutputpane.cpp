/****************************************************************************
**
** Copyright (C) 2016 The Qt Company Ltd.
** Contact: https://www.qt.io/licensing/
**
** This file is part of Qt Creator.
**
** Commercial License Usage
** Licensees holding valid commercial Qt licenses may use this file in
** accordance with the commercial license agreement provided with the
** Software or, alternatively, in accordance with the terms contained in
** a written agreement between you and The Qt Company. For licensing terms
** and conditions see https://www.qt.io/terms-conditions. For further
** information use the contact form at https://www.qt.io/contact-us.
**
** GNU General Public License Usage
** Alternatively, this file may be used under the terms of the GNU
** General Public License version 3 as published by the Free Software
** Foundation with exceptions as appearing in the file LICENSE.GPL3-EXCEPT
** included in the packaging of this file. Please review the following
** information to ensure the GNU General Public License requirements will
** be met: https://www.gnu.org/licenses/gpl-3.0.html.
**
****************************************************************************/

#include "appoutputpane.h"
#include "projectexplorer.h"
#include "projectexplorericons.h"
#include "projectexplorersettings.h"
#include "runconfiguration.h"
#include "session.h"
#include "windebuginterface.h"

#include <coreplugin/actionmanager/actionmanager.h>
#include <coreplugin/actionmanager/command.h>
#include <coreplugin/outputwindow.h>
#include <coreplugin/find/basetextfind.h>
#include <coreplugin/coreconstants.h>
#include <coreplugin/icore.h>
#include <texteditor/fontsettings.h>
#include <texteditor/texteditorsettings.h>
#include <texteditor/behaviorsettings.h>
#include <extensionsystem/pluginmanager.h>
#include <extensionsystem/invoker.h>

#include <utils/algorithm.h>
#include <utils/outputformatter.h>
#include <utils/qtcassert.h>
#include <utils/utilsicons.h>

#include <QAction>
#include <QVBoxLayout>
#include <QTabWidget>
#include <QToolButton>
#include <QTabBar>
#include <QMenu>

#include <QDebug>

enum { debug = 0 };

using namespace ProjectExplorer;
using namespace ProjectExplorer::Internal;

static QObject *debuggerPlugin()
{
    return ExtensionSystem::PluginManager::getObjectByName(QLatin1String("DebuggerPlugin"));
}

static QString msgAttachDebuggerTooltip(const QString &handleDescription = QString())
{
    return handleDescription.isEmpty() ?
           AppOutputPane::tr("Attach debugger to this process") :
           AppOutputPane::tr("Attach debugger to %1").arg(handleDescription);
}

static void replaceAllChildWidgets(QLayout *layout, const QList<QWidget *> &newChildren)
{
    while (QLayoutItem *child = layout->takeAt(0))
        delete child;

    foreach (QWidget *widget, newChildren)
        layout->addWidget(widget);
}

namespace {
const char SETTINGS_KEY[] = "ProjectExplorer/AppOutput/Zoom";
const char C_APP_OUTPUT[] = "ProjectExplorer.ApplicationOutput";
}

namespace ProjectExplorer {
namespace Internal {

class TabWidget : public QTabWidget
{
    Q_OBJECT
public:
    TabWidget(QWidget *parent = nullptr);
signals:
    void contextMenuRequested(const QPoint &pos, int index);
protected:
    bool eventFilter(QObject *object, QEvent *event) override;
private:
    void slotContextMenuRequested(const QPoint &pos);
    int m_tabIndexForMiddleClick = -1;
};

}
}

TabWidget::TabWidget(QWidget *parent)
    : QTabWidget(parent)
{
    tabBar()->installEventFilter(this);
    setContextMenuPolicy(Qt::CustomContextMenu);
    connect(this, &QWidget::customContextMenuRequested,
            this, &TabWidget::slotContextMenuRequested);
}

bool TabWidget::eventFilter(QObject *object, QEvent *event)
{
    if (object == tabBar()) {
        if (event->type() == QEvent::MouseButtonPress) {
            QMouseEvent *me = static_cast<QMouseEvent *>(event);
            if (me->button() == Qt::MiddleButton) {
                m_tabIndexForMiddleClick = tabBar()->tabAt(me->pos());
                event->accept();
                return true;
            }
        } else if (event->type() == QEvent::MouseButtonRelease) {
            QMouseEvent *me = static_cast<QMouseEvent *>(event);
            if (me->button() == Qt::MiddleButton) {
                int tab = tabBar()->tabAt(me->pos());
                if (tab != -1 && tab == m_tabIndexForMiddleClick)
                    emit tabCloseRequested(tab);
                m_tabIndexForMiddleClick = -1;
                event->accept();
                return true;
            }
        }
    }
    return QTabWidget::eventFilter(object, event);
}

void TabWidget::slotContextMenuRequested(const QPoint &pos)
{
    emit contextMenuRequested(pos, tabBar()->tabAt(pos));
}

AppOutputPane::RunControlTab::RunControlTab(RunControl *rc, Core::OutputWindow *w) :
    runControl(rc), window(w)
{
    if (rc && w)
        w->setFormatter(rc->outputFormatter());
}

AppOutputPane::AppOutputPane() :
    m_mainWidget(new QWidget),
    m_tabWidget(new TabWidget),
    m_stopAction(new QAction(tr("Stop"), this)),
    m_closeCurrentTabAction(new QAction(tr("Close Tab"), this)),
    m_closeAllTabsAction(new QAction(tr("Close All Tabs"), this)),
    m_closeOtherTabsAction(new QAction(tr("Close Other Tabs"), this)),
    m_reRunButton(new QToolButton),
    m_stopButton(new QToolButton),
    m_attachButton(new QToolButton),
    m_zoomInButton(new QToolButton),
    m_zoomOutButton(new QToolButton),
    m_formatterWidget(new QWidget)
{
    setObjectName(QLatin1String("AppOutputPane")); // Used in valgrind engine

    // Rerun
    m_reRunButton->setIcon(Utils::Icons::RUN_SMALL_TOOLBAR.icon());
    m_reRunButton->setToolTip(tr("Re-run this run-configuration"));
    m_reRunButton->setAutoRaise(true);
    m_reRunButton->setEnabled(false);
    connect(m_reRunButton, &QToolButton::clicked,
            this, &AppOutputPane::reRunRunControl);

    // Stop
    m_stopAction->setIcon(Utils::Icons::STOP_SMALL_TOOLBAR.icon());
    m_stopAction->setToolTip(tr("Stop Running Program"));
    m_stopAction->setEnabled(false);

    Core::Command *cmd = Core::ActionManager::registerAction(m_stopAction, Constants::STOP);
    cmd->setDescription(m_stopAction->toolTip());

    m_stopButton->setDefaultAction(cmd->action());
    m_stopButton->setAutoRaise(true);

    connect(m_stopAction, &QAction::triggered,
            this, &AppOutputPane::stopRunControl);

    // Attach
    m_attachButton->setToolTip(msgAttachDebuggerTooltip());
    m_attachButton->setEnabled(false);
    m_attachButton->setIcon(Icons::DEBUG_START_SMALL_TOOLBAR.icon());
    m_attachButton->setAutoRaise(true);

    connect(m_attachButton, &QToolButton::clicked,
            this, &AppOutputPane::attachToRunControl);

    m_zoomInButton->setToolTip(tr("Increase Font Size"));
    m_zoomInButton->setIcon(Utils::Icons::PLUS_TOOLBAR.icon());
    m_zoomInButton->setAutoRaise(true);

    connect(m_zoomInButton, &QToolButton::clicked,
            this, &AppOutputPane::zoomIn);

    m_zoomOutButton->setToolTip(tr("Decrease Font Size"));
    m_zoomOutButton->setIcon(Utils::Icons::MINUS.icon());
    m_zoomOutButton->setAutoRaise(true);

    connect(m_zoomOutButton, &QToolButton::clicked,
            this, &AppOutputPane::zoomOut);

    auto formatterWidgetsLayout = new QHBoxLayout;
    formatterWidgetsLayout->setContentsMargins(QMargins());
    m_formatterWidget->setLayout(formatterWidgetsLayout);

    // Spacer (?)

    QVBoxLayout *layout = new QVBoxLayout;
    layout->setMargin(0);
    m_tabWidget->setDocumentMode(true);
    m_tabWidget->setTabsClosable(true);
    m_tabWidget->setMovable(true);
    connect(m_tabWidget, &QTabWidget::tabCloseRequested,
            this, [this](int index) { closeTab(index); });
    layout->addWidget(m_tabWidget);

    connect(m_tabWidget, &QTabWidget::currentChanged, this, &AppOutputPane::tabChanged);
    connect(m_tabWidget, &TabWidget::contextMenuRequested,
            this, &AppOutputPane::contextMenuRequested);

    m_mainWidget->setLayout(layout);

    connect(TextEditor::TextEditorSettings::instance(), &TextEditor::TextEditorSettings::fontSettingsChanged,
            this, &AppOutputPane::updateFontSettings);

    connect(TextEditor::TextEditorSettings::instance(), &TextEditor::TextEditorSettings::behaviorSettingsChanged,
            this, &AppOutputPane::updateBehaviorSettings);

    connect(SessionManager::instance(), &SessionManager::aboutToUnloadSession,
            this, &AppOutputPane::aboutToUnloadSession);
    connect(ProjectExplorerPlugin::instance(), &ProjectExplorerPlugin::settingsChanged,
            this, &AppOutputPane::updateFromSettings);

#ifdef Q_OS_WIN
    connect(this, &AppOutputPane::allRunControlsFinished,
            WinDebugInterface::instance(), &WinDebugInterface::stop);
#endif

    QSettings *settings = Core::ICore::settings();
    m_zoom = settings->value(QLatin1String(SETTINGS_KEY), 0).toFloat();

    connect(Core::ICore::instance(), &Core::ICore::saveSettingsRequested,
            this, &AppOutputPane::saveSettings);
}

AppOutputPane::~AppOutputPane()
{
    if (debug)
        qDebug() << "OutputPane::~OutputPane: Entries left" << m_runControlTabs.size();

    foreach (const RunControlTab &rt, m_runControlTabs) {
        delete rt.window;
        delete rt.runControl;
    }
    delete m_mainWidget;
}

void AppOutputPane::saveSettings()
{
    QSettings *settings = Core::ICore::settings();
    settings->setValue(QLatin1String(SETTINGS_KEY), m_zoom);
}

int AppOutputPane::currentIndex() const
{
    if (const QWidget *w = m_tabWidget->currentWidget())
        return indexOf(w);
    return -1;
}

RunControl *AppOutputPane::currentRunControl() const
{
    const int index = currentIndex();
    if (index != -1)
        return m_runControlTabs.at(index).runControl;
    return nullptr;
}

int AppOutputPane::indexOf(const RunControl *rc) const
{
    for (int i = m_runControlTabs.size() - 1; i >= 0; i--)
        if (m_runControlTabs.at(i).runControl == rc)
            return i;
    return -1;
}

int AppOutputPane::indexOf(const QWidget *outputWindow) const
{
    for (int i = m_runControlTabs.size() - 1; i >= 0; i--)
        if (m_runControlTabs.at(i).window == outputWindow)
            return i;
    return -1;
}

int AppOutputPane::tabWidgetIndexOf(int runControlIndex) const
{
    if (runControlIndex >= 0 && runControlIndex < m_runControlTabs.size())
        return m_tabWidget->indexOf(m_runControlTabs.at(runControlIndex).window);
    return -1;
}

void AppOutputPane::updateCloseActions()
{
    const int tabCount = m_tabWidget->count();
    m_closeCurrentTabAction->setEnabled(tabCount > 0);
    m_closeAllTabsAction->setEnabled(tabCount > 0);
    m_closeOtherTabsAction->setEnabled(tabCount > 1);
}

bool AppOutputPane::aboutToClose() const
{
    return Utils::allOf(m_runControlTabs, [](const RunControlTab &rt) {
        return !rt.runControl->isRunning() || rt.runControl->promptToStop();
    });
}

void AppOutputPane::aboutToUnloadSession()
{
    closeTabs(CloseTabWithPrompt);
}

QWidget *AppOutputPane::outputWidget(QWidget *)
{
    return m_mainWidget;
}

QList<QWidget*> AppOutputPane::toolBarWidgets() const
{
    return { m_reRunButton, m_stopButton, m_attachButton, m_zoomInButton,
                m_zoomOutButton, m_formatterWidget };
}

QString AppOutputPane::displayName() const
{
    return tr("Application Output");
}

int AppOutputPane::priorityInStatusBar() const
{
    return 60;
}

void AppOutputPane::clearContents()
{
    Core::OutputWindow *currentWindow = qobject_cast<Core::OutputWindow *>(m_tabWidget->currentWidget());
    if (currentWindow)
        currentWindow->clear();
}

void AppOutputPane::visibilityChanged(bool /* b */)
{
}

bool AppOutputPane::hasFocus() const
{
    QWidget *widget = m_tabWidget->currentWidget();
    if (!widget)
        return false;
    return widget->window()->focusWidget() == widget;
}

bool AppOutputPane::canFocus() const
{
    return m_tabWidget->currentWidget();
}

void AppOutputPane::setFocus()
{
    if (m_tabWidget->currentWidget())
        m_tabWidget->currentWidget()->setFocus();
}

void AppOutputPane::updateFontSettings()
{
    QFont f = TextEditor::TextEditorSettings::fontSettings().font();
    foreach (const RunControlTab &rcTab, m_runControlTabs)
        rcTab.window->setBaseFont(f);
}

void AppOutputPane::updateBehaviorSettings()
{
    bool zoomEnabled = TextEditor::TextEditorSettings::behaviorSettings().m_scrollWheelZooming;
    foreach (const RunControlTab &rcTab, m_runControlTabs)
        rcTab.window->setWheelZoomEnabled(zoomEnabled);
}

void AppOutputPane::createNewOutputWindow(RunControl *rc)
{
    connect(rc, &RunControl::aboutToStart,
            this, &AppOutputPane::slotRunControlStarted);
    connect(rc, &RunControl::finished,
            this, &AppOutputPane::slotRunControlFinished);
    connect(rc, &RunControl::applicationProcessHandleChanged,
            this, &AppOutputPane::enableDefaultButtons);
    connect(rc, &RunControl::appendMessageRequested,
            this, &AppOutputPane::appendMessage);

    // First look if we can reuse a tab
    const int tabIndex = Utils::indexOf(m_runControlTabs, [rc](const RunControlTab &tab) {
        return rc->canReUseOutputPane(tab.runControl);
    });
    if (tabIndex != -1) {
        RunControlTab &tab = m_runControlTabs[tabIndex];
        // Reuse this tab
        delete tab.runControl;
        tab.runControl = rc;
        tab.window->setFormatter(rc ? rc->outputFormatter() : nullptr);

        handleOldOutput(tab.window);

        // Update the title.
        m_tabWidget->setTabText(tabIndex, rc->displayName());

        tab.window->scrollToBottom();
        if (debug)
            qDebug() << "OutputPane::createNewOutputWindow: Reusing tab" << tabIndex << " for " << rc;
        return;
    }
    // Create new
    static int counter = 0;
    Core::Id contextId = Core::Id(C_APP_OUTPUT).withSuffix(counter++);
    Core::Context context(contextId);
    Core::OutputWindow *ow = new Core::OutputWindow(context, m_tabWidget);
    ow->setWindowTitle(tr("Application Output Window"));
    ow->setWindowIcon(Icons::WINDOW.icon());
    ow->setWordWrapEnabled(ProjectExplorerPlugin::projectExplorerSettings().wrapAppOutput);
    ow->setMaxLineCount(ProjectExplorerPlugin::projectExplorerSettings().maxAppOutputLines);
    ow->setWheelZoomEnabled(TextEditor::TextEditorSettings::behaviorSettings().m_scrollWheelZooming);
    ow->setBaseFont(TextEditor::TextEditorSettings::fontSettings().font());
    ow->setFontZoom(m_zoom);

    connect(ow, &Core::OutputWindow::wheelZoom, this, [this, ow]() {
        m_zoom = ow->fontZoom();
        foreach (const RunControlTab &tab, m_runControlTabs)
            tab.window->setFontZoom(m_zoom);
    });

    Aggregation::Aggregate *agg = new Aggregation::Aggregate;
    agg->add(ow);
    agg->add(new Core::BaseTextFind(ow));
    m_runControlTabs.push_back(RunControlTab(rc, ow));
    m_tabWidget->addTab(ow, rc->displayName());
    if (debug)
        qDebug() << "OutputPane::createNewOutputWindow: Adding tab for " << rc;
    updateCloseActions();
}

void AppOutputPane::handleOldOutput(Core::OutputWindow *window) const
{
    if (ProjectExplorerPlugin::projectExplorerSettings().cleanOldAppOutput)
        window->clear();
    else
        window->grayOutOldContent();
}

void AppOutputPane::updateFromSettings()
{
    foreach (const RunControlTab &tab, m_runControlTabs) {
        tab.window->setWordWrapEnabled(ProjectExplorerPlugin::projectExplorerSettings().wrapAppOutput);
        tab.window->setMaxLineCount(ProjectExplorerPlugin::projectExplorerSettings().maxAppOutputLines);
    }
}

void AppOutputPane::appendMessage(RunControl *rc, const QString &out, Utils::OutputFormat format)
{
    const int index = indexOf(rc);
    if (index != -1) {
        Core::OutputWindow *window = m_runControlTabs.at(index).window;
        window->appendMessage(out, format);
        if (format != Utils::NormalMessageFormat) {
            if (m_runControlTabs.at(index).behaviorOnOutput == Flash)
                flash();
            else
                popup(NoModeSwitch);
        }
    }
}

void AppOutputPane::showTabFor(RunControl *rc)
{
    m_tabWidget->setCurrentIndex(tabWidgetIndexOf(indexOf(rc)));
}

void AppOutputPane::setBehaviorOnOutput(RunControl *rc, AppOutputPane::BehaviorOnOutput mode)
{
    const int index = indexOf(rc);
    if (index != -1)
        m_runControlTabs[index].behaviorOnOutput = mode;
}

void AppOutputPane::reRunRunControl()
{
    const int index = currentIndex();
    QTC_ASSERT(index != -1 && !m_runControlTabs.at(index).runControl->isRunning(), return);

    RunControlTab &tab = m_runControlTabs[index];

    handleOldOutput(tab.window);
    tab.window->scrollToBottom();
    tab.runControl->initiateStart();
}

void AppOutputPane::attachToRunControl()
{
    const int index = currentIndex();
    QTC_ASSERT(index != -1, return);
    RunControl *rc = m_runControlTabs.at(index).runControl;
    QTC_ASSERT(rc->isRunning(), return);
    ExtensionSystem::Invoker<void>(debuggerPlugin(), "attachExternalApplication", rc);
}

void AppOutputPane::stopRunControl()
{
    const int index = currentIndex();
    QTC_ASSERT(index != -1, return);
    RunControl *rc = m_runControlTabs.at(index).runControl;
    QTC_ASSERT(rc, return);

    if (rc->isRunning() && optionallyPromptToStop(rc))
        rc->initiateStop();
    else if (rc->isStarting()) {
        QTC_CHECK(false);
        rc->initiateStop();
    }

    if (debug)
        qDebug() << "OutputPane::stopRunControl " << rc;
}

bool AppOutputPane::closeTabs(CloseTabMode mode)
{
    bool allClosed = true;
    for (int t = m_tabWidget->count() - 1; t >= 0; t--)
        if (!closeTab(t, mode))
            allClosed = false;
    if (debug)
        qDebug() << "OutputPane::closeTabs() returns " << allClosed;
    return allClosed;
}

QList<RunControl *> AppOutputPane::allRunControls() const
{
    return Utils::transform<QList>(m_runControlTabs,[](const RunControlTab &tab) {
        return tab.runControl;
    });
}

bool AppOutputPane::closeTab(int tabIndex, CloseTabMode closeTabMode)
{
    int index = indexOf(m_tabWidget->widget(tabIndex));
    QTC_ASSERT(index != -1, return true);

    if (debug)
        qDebug() << "OutputPane::closeTab tab " << tabIndex << m_runControlTabs[index].runControl
                 << m_runControlTabs[index].window;
    // Prompt user to stop
    if (m_runControlTabs[index].runControl->isRunning()) {
        switch (closeTabMode) {
        case CloseTabNoPrompt:
            break;
        case CloseTabWithPrompt:
            QWidget *tabWidget = m_tabWidget->widget(tabIndex);
            if (!m_runControlTabs[index].runControl->promptToStop())
                return false;
            // The event loop has run, thus the ordering might have changed, a tab might
            // have been closed, so do some strange things...
            tabIndex = m_tabWidget->indexOf(tabWidget);
            index = indexOf(tabWidget);
            if (tabIndex == -1 || index == -1)
                return false;
            break;
        }
        if (m_runControlTabs[index].runControl->isRunning()) { // yes it might have stopped already, then just close
            m_runControlTabs[index].runControl->initiateStop();
            return false;
        }
    }

    m_tabWidget->removeTab(tabIndex);
    delete m_runControlTabs[index].window;
    delete m_runControlTabs[index].runControl;
    m_runControlTabs.removeAt(index);
    updateCloseActions();

    if (m_runControlTabs.isEmpty())
        hide();

    return true;
}

bool AppOutputPane::optionallyPromptToStop(RunControl *runControl)
{
    ProjectExplorerSettings settings = ProjectExplorerPlugin::projectExplorerSettings();
    if (!runControl->promptToStop(&settings.prompToStopRunControl))
        return false;
    ProjectExplorerPlugin::setProjectExplorerSettings(settings);
    return true;
}

void AppOutputPane::projectRemoved()
{
    tabChanged(m_tabWidget->currentIndex());
}

void AppOutputPane::enableDefaultButtons()
{
    const RunControl *rc = currentRunControl();
    const bool isRunning = rc && rc->isRunning();
    enableButtons(rc, isRunning);
}

void AppOutputPane::zoomIn()
{
    foreach (const RunControlTab &tab, m_runControlTabs)
        tab.window->zoomIn(1);
    if (m_runControlTabs.isEmpty())
        return;
    m_zoom = m_runControlTabs.first().window->fontZoom();
}

void AppOutputPane::zoomOut()
{
    foreach (const RunControlTab &tab, m_runControlTabs)
        tab.window->zoomOut(1);
    if (m_runControlTabs.isEmpty())
        return;
    m_zoom = m_runControlTabs.first().window->fontZoom();
}

void AppOutputPane::enableButtons(const RunControl *rc, bool isRunning)
{
    if (rc) {
        m_reRunButton->setEnabled(!isRunning && rc->supportsReRunning());
        m_reRunButton->setIcon(rc->icon().icon());
        m_stopAction->setEnabled(isRunning);
        if (isRunning && debuggerPlugin() && rc->applicationProcessHandle().isValid()) {
            m_attachButton->setEnabled(true);
            Utils::ProcessHandle h = rc->applicationProcessHandle();
            QString tip = h.isValid() ? RunControl::tr("PID %1").arg(h.pid())
                                      : RunControl::tr("Invalid");
            m_attachButton->setToolTip(msgAttachDebuggerTooltip(tip));
        } else {
            m_attachButton->setEnabled(false);
            m_attachButton->setToolTip(msgAttachDebuggerTooltip());
        }
        m_zoomInButton->setEnabled(true);
        m_zoomOutButton->setEnabled(true);

        replaceAllChildWidgets(m_formatterWidget->layout(), rc->outputFormatter() ?
                                   rc->outputFormatter()->toolbarWidgets() :
                                   QList<QWidget *>());
    } else {
        m_reRunButton->setEnabled(false);
        m_reRunButton->setIcon(Utils::Icons::RUN_SMALL_TOOLBAR.icon());
        m_attachButton->setEnabled(false);
        m_attachButton->setToolTip(msgAttachDebuggerTooltip());
        m_stopAction->setEnabled(false);
        m_zoomInButton->setEnabled(false);
        m_zoomOutButton->setEnabled(false);
    }
    m_formatterWidget->setVisible(m_formatterWidget->layout()->count());
}

void AppOutputPane::tabChanged(int i)
{
    const int index = indexOf(m_tabWidget->widget(i));
    if (i != -1 && index != -1) {
        const RunControl *rc = m_runControlTabs.at(index).runControl;
        enableButtons(rc, rc->isRunning());
    } else {
        enableDefaultButtons();
    }
}

void AppOutputPane::contextMenuRequested(const QPoint &pos, int index)
{
    QList<QAction *> actions = QList<QAction *>() << m_closeCurrentTabAction << m_closeAllTabsAction << m_closeOtherTabsAction;
    QAction *action = QMenu::exec(actions, m_tabWidget->mapToGlobal(pos), 0, m_tabWidget);
    const int currentIdx = index != -1 ? index : currentIndex();
    if (action == m_closeCurrentTabAction) {
        if (currentIdx >= 0)
            closeTab(currentIdx);
    } else if (action == m_closeAllTabsAction) {
        closeTabs(AppOutputPane::CloseTabWithPrompt);
    } else if (action == m_closeOtherTabsAction) {
        for (int t = m_tabWidget->count() - 1; t >= 0; t--)
            if (t != currentIdx)
                closeTab(t);
    }
}

void AppOutputPane::slotRunControlStarted()
{
    RunControl *current = currentRunControl();
    if (current && current == sender())
        enableButtons(current, true); // RunControl::isRunning() cannot be trusted in signal handler.
}

void AppOutputPane::slotRunControlFinished()
{
    RunControl *rc = qobject_cast<RunControl *>(sender());
    QTimer::singleShot(0, this, [this, rc]() { slotRunControlFinished2(rc); });
    if (rc->outputFormatter())
        rc->outputFormatter()->flush();
}

void AppOutputPane::slotRunControlFinished2(RunControl *sender)
{
    const int senderIndex = indexOf(sender);

    // This slot is queued, so the stop() call in closeTab might lead to this slot, after closeTab already cleaned up
    if (senderIndex == -1)
        return;

    // Enable buttons for current
    RunControl *current = currentRunControl();

    if (debug)
        qDebug() << "OutputPane::runControlFinished"  << sender << senderIndex
                    << " current " << current << m_runControlTabs.size();

    if (current && current == sender)
        enableButtons(current, false); // RunControl::isRunning() cannot be trusted in signal handler.

<<<<<<< HEAD
    m_runControlTabs.at(senderIndex).window->setFormatter(nullptr); // Reset formater for this RC

    ProjectExplorerPlugin::instance()->updateRunActions();
=======
    // Check for asynchronous close. Close the tab.
    if (m_runControlTabs.at(senderIndex).asyncClosing)
        closeTab(tabWidgetIndexOf(senderIndex), CloseTabNoPrompt);

    emit runControlFinished(sender);
>>>>>>> 29cf39bf

    if (!isRunning())
        emit allRunControlsFinished();
}

bool AppOutputPane::isRunning() const
{
    return Utils::anyOf(m_runControlTabs, [](const RunControlTab &rt) {
        return rt.runControl->isRunning();
    });
}

bool AppOutputPane::canNext() const
{
    return false;
}

bool AppOutputPane::canPrevious() const
{
    return false;
}

void AppOutputPane::goToNext()
{

}

void AppOutputPane::goToPrev()
{

}

bool AppOutputPane::canNavigate() const
{
    return false;
}

#include "appoutputpane.moc"
<|MERGE_RESOLUTION|>--- conflicted
+++ resolved
@@ -738,17 +738,7 @@
     if (current && current == sender)
         enableButtons(current, false); // RunControl::isRunning() cannot be trusted in signal handler.
 
-<<<<<<< HEAD
-    m_runControlTabs.at(senderIndex).window->setFormatter(nullptr); // Reset formater for this RC
-
     ProjectExplorerPlugin::instance()->updateRunActions();
-=======
-    // Check for asynchronous close. Close the tab.
-    if (m_runControlTabs.at(senderIndex).asyncClosing)
-        closeTab(tabWidgetIndexOf(senderIndex), CloseTabNoPrompt);
-
-    emit runControlFinished(sender);
->>>>>>> 29cf39bf
 
     if (!isRunning())
         emit allRunControlsFinished();
