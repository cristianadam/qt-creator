--- conflicted
+++ resolved
@@ -552,13 +552,8 @@
     { // only hold the mutex for a limited scope, so the dumping afterwards can aquire it without deadlocking.
         QMutexLocker locker(&m_projectMutex);
 
-<<<<<<< HEAD
         if (!pinfo.isValid())
-            return;
-=======
-        if (! pinfo.isValid())
             return QFuture<void>();
->>>>>>> 1dd9a54a
 
         ProjectExplorer::Project *project = pinfo.project().data();
         ProjectInfo oldProjectInfo = m_projects.value(project);
