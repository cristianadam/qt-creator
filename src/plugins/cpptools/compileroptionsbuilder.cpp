/****************************************************************************
**
** Copyright (C) 2016 The Qt Company Ltd.
** Contact: https://www.qt.io/licensing/
**
** This file is part of Qt Creator.
**
** Commercial License Usage
** Licensees holding valid commercial Qt licenses may use this file in
** accordance with the commercial license agreement provided with the
** Software or, alternatively, in accordance with the terms contained in
** a written agreement between you and The Qt Company. For licensing terms
** and conditions see https://www.qt.io/terms-conditions. For further
** information use the contact form at https://www.qt.io/contact-us.
**
** GNU General Public License Usage
** Alternatively, this file may be used under the terms of the GNU
** General Public License version 3 as published by the Free Software
** Foundation with exceptions as appearing in the file LICENSE.GPL3-EXCEPT
** included in the packaging of this file. Please review the following
** information to ensure the GNU General Public License requirements will
** be met: https://www.gnu.org/licenses/gpl-3.0.html.
**
****************************************************************************/

#include "compileroptionsbuilder.h"

#include <coreplugin/icore.h>

#include <projectexplorer/projectexplorerconstants.h>

#include <utils/qtcassert.h>
#include <utils/qtcfallthrough.h>

#include <QDir>
#include <QRegularExpression>

namespace CppTools {

CompilerOptionsBuilder::CompilerOptionsBuilder(const ProjectPart &projectPart,
                                               const QString &clangVersion,
                                               const QString &clangResourceDirectory)
    : m_projectPart(projectPart)
    , m_clangVersion(clangVersion)
    , m_clangResourceDirectory(clangResourceDirectory)
{
}

QStringList CompilerOptionsBuilder::build(CppTools::ProjectFile::Kind fileKind, PchUsage pchUsage)
{
    m_options.clear();

    addWordWidth();
    addTargetTriple();
    addLanguageOption(fileKind);
    addOptionsForLanguage(/*checkForBorlandExtensions*/ true);
    enableExceptions();

    addToolchainAndProjectMacros();
    undefineClangVersionMacrosForMsvc();
    undefineCppLanguageFeatureMacrosForMsvc2015();
    addDefineFunctionMacrosMsvc();

    addPredefinedHeaderPathsOptions();
    addPrecompiledHeaderOptions(pchUsage);
    addHeaderPathOptions();
    addProjectConfigFileInclude();

    addMsvcCompatibilityVersion();

    addExtraOptions();

    return options();
}

QStringList CompilerOptionsBuilder::options() const
{
    return m_options;
}

void CompilerOptionsBuilder::add(const QString &option)
{
    m_options.append(option);
}

void CompilerOptionsBuilder::addDefine(const ProjectExplorer::Macro &macro)
{
    m_options.append(defineDirectiveToDefineOption(macro));
}

void CompilerOptionsBuilder::addWordWidth()
{
    const QString argument = m_projectPart.toolChainWordWidth == ProjectPart::WordWidth64Bit
            ? QLatin1String("-m64")
            : QLatin1String("-m32");
    add(argument);
}

void CompilerOptionsBuilder::addTargetTriple()
{
    if (!m_projectPart.toolChainTargetTriple.isEmpty()) {
        m_options.append(QLatin1String("-target"));
        m_options.append(m_projectPart.toolChainTargetTriple);
    }
}

void CompilerOptionsBuilder::enableExceptions()
{
    add(QLatin1String("-fcxx-exceptions"));
    add(QLatin1String("-fexceptions"));
}

void CompilerOptionsBuilder::addHeaderPathOptions()
{
    typedef ProjectPartHeaderPath HeaderPath;
    const QString defaultPrefix = includeDirOption();

    QStringList result;

    foreach (const HeaderPath &headerPath , m_projectPart.headerPaths) {
        if (headerPath.path.isEmpty())
            continue;

        if (excludeHeaderPath(headerPath.path))
            continue;

        QString prefix;
        switch (headerPath.type) {
        case HeaderPath::FrameworkPath:
            prefix = QLatin1String("-F");
            break;
        default: // This shouldn't happen, but let's be nice..:
            // intentional fall-through:
        case HeaderPath::IncludePath:
            prefix = defaultPrefix;
            break;
        }

        result.append(prefix);
        result.append(QDir::toNativeSeparators(headerPath.path));
    }

    m_options.append(result);
}

void CompilerOptionsBuilder::addPrecompiledHeaderOptions(PchUsage pchUsage)
{
    if (pchUsage == PchUsage::None)
        return;

    QStringList result;

    const QString includeOptionString = includeOption();
    foreach (const QString &pchFile, m_projectPart.precompiledHeaders) {
        if (QFile::exists(pchFile)) {
            result += includeOptionString;
            result += QDir::toNativeSeparators(pchFile);
        }
    }

    m_options.append(result);
}

void CompilerOptionsBuilder::addToolchainAndProjectMacros()
{
    addMacros(m_projectPart.toolChainMacros);
    addMacros(m_projectPart.projectMacros);
}

void CompilerOptionsBuilder::addMacros(const ProjectExplorer::Macros &macros)
{
    QStringList result;

    for (const ProjectExplorer::Macro &macro : macros) {
        if (excludeDefineDirective(macro))
            continue;

        const QString defineOption = defineDirectiveToDefineOption(macro);
        if (!result.contains(defineOption))
            result.append(defineOption);
    }

    m_options.append(result);
}

static QStringList createLanguageOptionGcc(ProjectFile::Kind fileKind, bool objcExt)
{
    QStringList opts;

    switch (fileKind) {
    case ProjectFile::Unclassified:
    case ProjectFile::Unsupported:
        break;
    case ProjectFile::CHeader:
        if (objcExt)
            opts += QLatin1String("objective-c-header");
        else
            opts += QLatin1String("c-header");
        break;

    case ProjectFile::CXXHeader:
    default:
        if (!objcExt) {
            opts += QLatin1String("c++-header");
            break;
        }
        Q_FALLTHROUGH();
    case ProjectFile::ObjCHeader:
    case ProjectFile::ObjCXXHeader:
        opts += QLatin1String("objective-c++-header");
        break;

    case ProjectFile::CSource:
        if (!objcExt) {
            opts += QLatin1String("c");
            break;
        }
        Q_FALLTHROUGH();
    case ProjectFile::ObjCSource:
        opts += QLatin1String("objective-c");
        break;

    case ProjectFile::CXXSource:
        if (!objcExt) {
            opts += QLatin1String("c++");
            break;
        }
        Q_FALLTHROUGH();
    case ProjectFile::ObjCXXSource:
        opts += QLatin1String("objective-c++");
        break;

    case ProjectFile::OpenCLSource:
        opts += QLatin1String("cl");
        break;
    case ProjectFile::CudaSource:
        opts += QLatin1String("cuda");
        break;
    }

    if (!opts.isEmpty())
        opts.prepend(QLatin1String("-x"));

    return opts;
}

void CompilerOptionsBuilder::addLanguageOption(ProjectFile::Kind fileKind)
{
    const bool objcExt = m_projectPart.languageExtensions & ProjectPart::ObjectiveCExtensions;
    const QStringList options = createLanguageOptionGcc(fileKind, objcExt);
    m_options.append(options);
}

void CompilerOptionsBuilder::addOptionsForLanguage(bool checkForBorlandExtensions)
{
    QStringList opts;
    const ProjectPart::LanguageExtensions languageExtensions = m_projectPart.languageExtensions;
    const bool gnuExtensions = languageExtensions & ProjectPart::GnuExtensions;
    switch (m_projectPart.languageVersion) {
    case ProjectPart::C89:
        opts << (gnuExtensions ? QLatin1String("-std=gnu89") : QLatin1String("-std=c89"));
        break;
    case ProjectPart::C99:
        opts << (gnuExtensions ? QLatin1String("-std=gnu99") : QLatin1String("-std=c99"));
        break;
    case ProjectPart::C11:
        opts << (gnuExtensions ? QLatin1String("-std=gnu11") : QLatin1String("-std=c11"));
        break;
    case ProjectPart::CXX11:
        opts << (gnuExtensions ? QLatin1String("-std=gnu++11") : QLatin1String("-std=c++11"));
        break;
    case ProjectPart::CXX98:
        opts << (gnuExtensions ? QLatin1String("-std=gnu++98") : QLatin1String("-std=c++98"));
        break;
    case ProjectPart::CXX03:
        opts << (gnuExtensions ? QLatin1String("-std=gnu++03") : QLatin1String("-std=c++03"));
        break;
    case ProjectPart::CXX14:
        opts << (gnuExtensions ? QLatin1String("-std=gnu++14") : QLatin1String("-std=c++14"));
        break;
    case ProjectPart::CXX17:
        opts << (gnuExtensions ? QLatin1String("-std=gnu++17") : QLatin1String("-std=c++17"));
        break;
    }

    if (languageExtensions & ProjectPart::MicrosoftExtensions)
        opts << QLatin1String("-fms-extensions");

    if (checkForBorlandExtensions && (languageExtensions & ProjectPart::BorlandExtensions))
        opts << QLatin1String("-fborland-extensions");

    m_options.append(opts);
}

static QByteArray toMsCompatibilityVersionFormat(const QByteArray &mscFullVer)
{
    return mscFullVer.left(2)
         + QByteArray(".")
         + mscFullVer.mid(2, 2);
}

static QByteArray msCompatibilityVersionFromDefines(const ProjectExplorer::Macros &macros)
{
    for (const ProjectExplorer::Macro &macro : macros) {
        if (macro.key == "_MSC_FULL_VER")
            return toMsCompatibilityVersionFormat(macro.value);
    }

    return QByteArray();
}

void CompilerOptionsBuilder::addMsvcCompatibilityVersion()
{
    if (m_projectPart.toolchainType == ProjectExplorer::Constants::MSVC_TOOLCHAIN_TYPEID) {
        const ProjectExplorer::Macros macros = m_projectPart.toolChainMacros + m_projectPart.projectMacros;
        const QByteArray msvcVersion = msCompatibilityVersionFromDefines(macros);

        if (!msvcVersion.isEmpty()) {
            const QString option = QLatin1String("-fms-compatibility-version=")
                    + QLatin1String(msvcVersion);
            m_options.append(option);
        }
    }
}

static QStringList languageFeatureMacros()
{
    // CLANG-UPGRADE-CHECK: Update known language features macros.
    // Collected with the following command line.
    //   * Use latest -fms-compatibility-version and -std possible.
    //   * Compatibility version 19 vs 1910 did not matter.
    //  $ clang++ -fms-compatibility-version=19 -std=c++1z -dM -E D:\empty.cpp | grep __cpp_
    static QStringList macros{
        QLatin1String("__cpp_aggregate_bases"),
        QLatin1String("__cpp_aggregate_nsdmi"),
        QLatin1String("__cpp_alias_templates"),
        QLatin1String("__cpp_aligned_new"),
        QLatin1String("__cpp_attributes"),
        QLatin1String("__cpp_binary_literals"),
        QLatin1String("__cpp_capture_star_this"),
        QLatin1String("__cpp_constexpr"),
        QLatin1String("__cpp_decltype"),
        QLatin1String("__cpp_decltype_auto"),
        QLatin1String("__cpp_deduction_guides"),
        QLatin1String("__cpp_delegating_constructors"),
        QLatin1String("__cpp_digit_separators"),
        QLatin1String("__cpp_enumerator_attributes"),
        QLatin1String("__cpp_exceptions"),
        QLatin1String("__cpp_fold_expressions"),
        QLatin1String("__cpp_generic_lambdas"),
        QLatin1String("__cpp_hex_float"),
        QLatin1String("__cpp_if_constexpr"),
        QLatin1String("__cpp_inheriting_constructors"),
        QLatin1String("__cpp_init_captures"),
        QLatin1String("__cpp_initializer_lists"),
        QLatin1String("__cpp_inline_variables"),
        QLatin1String("__cpp_lambdas"),
        QLatin1String("__cpp_namespace_attributes"),
        QLatin1String("__cpp_nested_namespace_definitions"),
        QLatin1String("__cpp_noexcept_function_type"),
        QLatin1String("__cpp_nontype_template_args"),
        QLatin1String("__cpp_nsdmi"),
        QLatin1String("__cpp_range_based_for"),
        QLatin1String("__cpp_raw_strings"),
        QLatin1String("__cpp_ref_qualifiers"),
        QLatin1String("__cpp_return_type_deduction"),
        QLatin1String("__cpp_rtti"),
        QLatin1String("__cpp_rvalue_references"),
        QLatin1String("__cpp_static_assert"),
        QLatin1String("__cpp_structured_bindings"),
        QLatin1String("__cpp_template_auto"),
        QLatin1String("__cpp_threadsafe_static_init"),
        QLatin1String("__cpp_unicode_characters"),
        QLatin1String("__cpp_unicode_literals"),
        QLatin1String("__cpp_user_defined_literals"),
        QLatin1String("__cpp_variable_templates"),
        QLatin1String("__cpp_variadic_templates"),
        QLatin1String("__cpp_variadic_using"),
    };

    return macros;
}

void CompilerOptionsBuilder::undefineCppLanguageFeatureMacrosForMsvc2015()
{
    if (m_projectPart.toolchainType == ProjectExplorer::Constants::MSVC_TOOLCHAIN_TYPEID
            && m_projectPart.isMsvc2015Toolchain) {
        // Undefine the language feature macros that are pre-defined in clang-cl,
        // but not in MSVC's cl.exe.
        foreach (const QString &macroName, languageFeatureMacros())
            m_options.append(undefineOption() + macroName);
    }
}

void CompilerOptionsBuilder::addDefineFunctionMacrosMsvc()
{
    if (m_projectPart.toolchainType == ProjectExplorer::Constants::MSVC_TOOLCHAIN_TYPEID)
        addMacros({{"__FUNCSIG__", "\"\""}, {"__FUNCTION__", "\"\""}, {"__FUNCDNAME__", "\"\""}});
}

QString CompilerOptionsBuilder::includeDirOption() const
{
    return QLatin1String("-isystem");
}

QByteArray CompilerOptionsBuilder::macroOption(const ProjectExplorer::Macro &macro) const
{
    switch (macro.type) {
        case ProjectExplorer::MacroType::Define:     return defineOption().toUtf8();
        case ProjectExplorer::MacroType::Undefine:   return undefineOption().toUtf8();
        default: return QByteArray();
    }
}

QByteArray CompilerOptionsBuilder::toDefineOption(const ProjectExplorer::Macro &macro) const
{
    return macro.toKeyValue(macroOption(macro));
}

QString CompilerOptionsBuilder::defineDirectiveToDefineOption(const ProjectExplorer::Macro &macro) const
{
    const QByteArray option = toDefineOption(macro);

    return QString::fromUtf8(option);
}

QString CompilerOptionsBuilder::defineOption() const
{
    return QLatin1String("-D");
}

QString CompilerOptionsBuilder::undefineOption() const
{
    return QLatin1String("-U");
}

QString CompilerOptionsBuilder::includeOption() const
{
    return QLatin1String("-include");
}

bool CompilerOptionsBuilder::excludeDefineDirective(const ProjectExplorer::Macro &macro) const
{
    // This is a quick fix for QTCREATORBUG-11501.
    // TODO: do a proper fix, see QTCREATORBUG-11709.
    if (macro.key == "__cplusplus")
        return true;

    // Ignore for all compiler toolchains since LLVM has it's own implementation for
    // __has_include(STR) and __has_include_next(STR)
    if (macro.key.startsWith("__has_include"))
        return true;

    // If _FORTIFY_SOURCE is defined (typically in release mode), it will
    // enable the inclusion of extra headers to help catching buffer overflows
    // (e.g. wchar.h includes wchar2.h). These extra headers use
    // __builtin_va_arg_pack, which clang does not support (yet), so avoid
    // including those.
    if (m_projectPart.toolchainType == ProjectExplorer::Constants::GCC_TOOLCHAIN_TYPEID
            && macro.key == "_FORTIFY_SOURCE") {
        return true;
    }

    // MinGW 6 supports some fancy asm output flags and uses them in an
    // intrinsics header pulled in by windows.h. Clang does not know them.
    if (m_projectPart.toolchainType == ProjectExplorer::Constants::MINGW_TOOLCHAIN_TYPEID
            && macro.key == "__GCC_ASM_FLAG_OUTPUTS__") {
        return true;
    }

    return false;
}

bool CompilerOptionsBuilder::excludeHeaderPath(const QString &headerPath) const
{
<<<<<<< HEAD
    // A clang tool chain might have another version and passing in the
    // intrinsics path from that version will lead to errors (unknown
    // intrinsics, unfavorable order with regard to include_next).
    if (m_projectPart.toolchainType == ProjectExplorer::Constants::CLANG_TOOLCHAIN_TYPEID) {
        if (headerPath.contains("lib/gcc/i686-apple-darwin"))
            return true;
        static QRegularExpression clangIncludeDir(
                    QLatin1String("\\A.*/lib/clang/\\d+\\.\\d+(\\.\\d+)?/include\\z"));
        return clangIncludeDir.match(headerPath).hasMatch();
    }

    return false;
=======
    // Always exclude clang system includes (including intrinsics) which do not come with libclang
    // that Qt Creator uses for code model.
    // For example GCC on macOS uses system clang include path which makes clang code model
    // include incorrect system headers.
    static QRegularExpression clangIncludeDir(
                QLatin1String("\\A.*/lib/clang/\\d+\\.\\d+(\\.\\d+)?/include\\z"));
    return clangIncludeDir.match(headerPath).hasMatch();
>>>>>>> 32786ea9
}

void CompilerOptionsBuilder::addPredefinedHeaderPathsOptions()
{
    add("-nostdinc");
    add("-nostdlibinc");

    // In case of MSVC we need builtin clang defines to correctly handle clang includes
    if (m_projectPart.toolchainType != ProjectExplorer::Constants::MSVC_TOOLCHAIN_TYPEID)
        add("-undef");

    addClangIncludeFolder();
}

void CompilerOptionsBuilder::addClangIncludeFolder()
{
    QTC_CHECK(!m_clangVersion.isEmpty());
    add(includeDirOption());
    add(clangIncludeDirectory());
}

void CompilerOptionsBuilder::addProjectConfigFileInclude()
{
    if (!m_projectPart.projectConfigFile.isEmpty()) {
        add("-include");
        add(QDir::toNativeSeparators(m_projectPart.projectConfigFile));
    }
}

static QString creatorLibexecPath()
{
#ifndef UNIT_TESTS
    return Core::ICore::instance()->libexecPath();
#else
    return QString();
#endif
}

QString CompilerOptionsBuilder::clangIncludeDirectory() const
{
    QDir dir(creatorLibexecPath() + "/clang" + clangIncludePath(m_clangVersion));
    if (!dir.exists() || !QFileInfo(dir, "stdint.h").exists())
        dir = QDir(m_clangResourceDirectory);
    return QDir::toNativeSeparators(dir.canonicalPath());
}

void CompilerOptionsBuilder::undefineClangVersionMacrosForMsvc()
{
    if (m_projectPart.toolchainType == ProjectExplorer::Constants::MSVC_TOOLCHAIN_TYPEID) {
        static QStringList macroNames {
            "__clang__",
            "__clang_major__",
            "__clang_minor__",
            "__clang_patchlevel__",
            "__clang_version__"
        };

        foreach (const QString &macroName, macroNames)
            add(undefineOption() + macroName);
    }
}

} // namespace CppTools<|MERGE_RESOLUTION|>--- conflicted
+++ resolved
@@ -473,20 +473,6 @@
 
 bool CompilerOptionsBuilder::excludeHeaderPath(const QString &headerPath) const
 {
-<<<<<<< HEAD
-    // A clang tool chain might have another version and passing in the
-    // intrinsics path from that version will lead to errors (unknown
-    // intrinsics, unfavorable order with regard to include_next).
-    if (m_projectPart.toolchainType == ProjectExplorer::Constants::CLANG_TOOLCHAIN_TYPEID) {
-        if (headerPath.contains("lib/gcc/i686-apple-darwin"))
-            return true;
-        static QRegularExpression clangIncludeDir(
-                    QLatin1String("\\A.*/lib/clang/\\d+\\.\\d+(\\.\\d+)?/include\\z"));
-        return clangIncludeDir.match(headerPath).hasMatch();
-    }
-
-    return false;
-=======
     // Always exclude clang system includes (including intrinsics) which do not come with libclang
     // that Qt Creator uses for code model.
     // For example GCC on macOS uses system clang include path which makes clang code model
@@ -494,7 +480,6 @@
     static QRegularExpression clangIncludeDir(
                 QLatin1String("\\A.*/lib/clang/\\d+\\.\\d+(\\.\\d+)?/include\\z"));
     return clangIncludeDir.match(headerPath).hasMatch();
->>>>>>> 32786ea9
 }
 
 void CompilerOptionsBuilder::addPredefinedHeaderPathsOptions()
