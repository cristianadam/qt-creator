/***************************************************************************
**
** This file is part of Qt Creator
**
** Copyright (c) 2008-2009 Nokia Corporation and/or its subsidiary(-ies).
**
** Contact:  Qt Software Information (qt-info@nokia.com)
**
**
** Non-Open Source Usage
**
** Licensees may use this file in accordance with the Qt Beta Version
** License Agreement, Agreement version 2.2 provided with the Software or,
** alternatively, in accordance with the terms contained in a written
** agreement between you and Nokia.
**
** GNU General Public License Usage
**
** Alternatively, this file may be used under the terms of the GNU General
** Public License versions 2.0 or 3.0 as published by the Free Software
** Foundation and appearing in the file LICENSE.GPL included in the packaging
** of this file.  Please review the following information to ensure GNU
** General Public Licensing requirements will be met:
**
** http://www.fsf.org/licensing/licenses/info/GPLv2.html and
** http://www.gnu.org/copyleft/gpl.html.
**
** In addition, as a special exception, Nokia gives you certain additional
** rights. These rights are described in the Nokia Qt GPL Exception
** version 1.3, included in the file GPL_EXCEPTION.txt in this package.
**
***************************************************************************/

#include "manhattanstyle.h"

#include "stylehelper.h"
#include "styleanimator.h"

#include <QtCore/QDebug>
#include <QtCore/QLibrary>

#include <QtGui/QApplication>
#include <QtGui/QComboBox>
#include <QtGui/QDialog>
#include <QtGui/QDialogButtonBox>
#include <QtGui/QDockWidget>
#include <QtGui/QLabel>
#include <QtGui/QLineEdit>
#include <QtGui/QMainWindow>
#include <QtGui/QMenuBar>
#include <QtGui/QPainter>
#include <QtGui/QPixmap>
#include <QtGui/QPixmapCache>
#include <QtGui/QPushButton>
#include <QtGui/QScrollArea>
#include <QtGui/QSplitter>
#include <QtGui/QStatusBar>
#include <QtGui/QStyleFactory>
#include <QtGui/QStyleOption>
#include <QtGui/QToolBar>
#include <QtGui/QToolButton>

#include <utils/qtcassert.h>

// We define a currently unused state for indicating animations
#define State_Animating 0x00000040

// Because designer needs to disable this for widget previews
// we have a custom property that is inherited
bool styleEnabled(const QWidget *widget)
{
    const QWidget *p = widget;
    while (p) {
        if (p->property("_q_custom_style_disabled").toBool())
            return false;
            p = p->parentWidget();
    }
    return true;
}

// Consider making this a QStyle state
bool panelWidget(const QWidget *widget)
{
    const QWidget *p = widget;

    while (p) {
        if (qobject_cast<const QToolBar *>(p) && styleEnabled(p))
            return true;
        else if (qobject_cast<const QStatusBar *>(p) && styleEnabled(p))
            return true;
        else if (qobject_cast<const QMenuBar *>(p) && styleEnabled(p))
            return true;
        p = p->parentWidget();
    }
    return false;
}

class ManhattanStylePrivate
{
public:
    ManhattanStylePrivate(const QString &baseStyleName)
    {
        style = QStyleFactory::create(baseStyleName);
        QTC_ASSERT(style, /**/);
        buttonImage_pressed = QImage(":/core/images/pushbutton_pressed.png");
        buttonImage = QImage(":/core/images/pushbutton.png");

        lineeditImage = QImage(":/core/images/inputfield.png");
        lineeditImage_disabled = QImage(":/core/images/inputfield_disabled.png");
    }

    ~ManhattanStylePrivate()
    {
        delete style;
        style = 0;
    }

    void init();

public:
    QStyle *style;
    QImage buttonImage;
    QImage buttonImage_pressed;
    QImage lineeditImage;
    QImage lineeditImage_disabled;

    StyleAnimator animator;
};

ManhattanStyle::ManhattanStyle(const QString &baseStyleName)
    : QWindowsStyle(), d(new ManhattanStylePrivate(baseStyleName))
{
}

ManhattanStyle::~ManhattanStyle()
{
    delete d;
    d = 0;
}

// Draws a CSS-like border image where the defined borders are not stretched
void drawCornerImage(const QImage &img, QPainter *painter, QRect rect,
                     int left = 0, int top = 0, int right = 0,
                     int bottom = 0)
{
    QSize size = img.size();
    if (top > 0) { //top
        painter->drawImage(QRect(rect.left() + left, rect.top(), rect.width() -right - left, top), img,
                           QRect(left, 0, size.width() -right - left, top));
        if (left > 0) //top-left
            painter->drawImage(QRect(rect.left(), rect.top(), left, top), img,
                               QRect(0, 0, left, top));
        if (right > 0) //top-right
            painter->drawImage(QRect(rect.left() + rect.width() - right, rect.top(), right, top), img,
                               QRect(size.width() - right, 0, right, top));
    }
    //left
    if (left > 0)
        painter->drawImage(QRect(rect.left(), rect.top()+top, left, rect.height() - top - bottom), img,
                           QRect(0, top, left, size.height() - bottom - top));
    //center
    painter->drawImage(QRect(rect.left() + left, rect.top()+top, rect.width() -right - left,
                             rect.height() - bottom - top), img,
                       QRect(left, top, size.width() -right -left,
                             size.height() - bottom - top));
    if (right > 0) //right
        painter->drawImage(QRect(rect.left() +rect.width() - right, rect.top()+top, right, rect.height() - top - bottom), img,
                           QRect(size.width() - right, top, right, size.height() - bottom - top));
    if (bottom > 0) { //bottom
        painter->drawImage(QRect(rect.left() +left, rect.top() + rect.height() - bottom,
                                 rect.width() - right - left, bottom), img,
                           QRect(left, size.height() - bottom,
                                 size.width() - right - left, bottom));
    if (left > 0) //bottom-left
        painter->drawImage(QRect(rect.left(), rect.top() + rect.height() - bottom, left, bottom), img,
                           QRect(0, size.height() - bottom, left, bottom));
    if (right > 0) //bottom-right
        painter->drawImage(QRect(rect.left() + rect.width() - right, rect.top() + rect.height() - bottom, right, bottom), img,
                           QRect(size.width() - right, size.height() - bottom, right, bottom));
    }
}

QPixmap ManhattanStyle::generatedIconPixmap(QIcon::Mode iconMode, const QPixmap &pixmap, const QStyleOption *opt) const
{
    QPixmap result;
    result = d->style->generatedIconPixmap(iconMode, pixmap, opt);
    return result;
}

int ManhattanStyle::layoutSpacingImplementation(QSizePolicy::ControlType control1,
                                                 QSizePolicy::ControlType control2,
                                                 Qt::Orientation orientation,
                                                 const QStyleOption * option ,
                                                 const QWidget * widget ) const
{
    return d->style->layoutSpacing(control1, control2, orientation, option, widget);

}

QSize ManhattanStyle::sizeFromContents(ContentsType type, const QStyleOption *option,
                                       const QSize &size, const QWidget *widget) const
{
    QSize newSize = d->style->sizeFromContents(type, option, size, widget);

    if (type == CT_Splitter && widget && widget->property("minisplitter").toBool())
        return QSize(1, 1);
    else if (type == CT_ComboBox && panelWidget(widget))
        newSize += QSize(14, 0);
    return newSize;
}

QRect ManhattanStyle::subElementRect(SubElement element, const QStyleOption *option, const QWidget *widget) const
{
    QRect rect;
    rect = d->style->subElementRect(element, option, widget);
    return rect;
}

QRect ManhattanStyle::subControlRect(ComplexControl control, const QStyleOptionComplex *option,
                                     SubControl subControl, const QWidget *widget) const
{
    QRect rect;
    rect = d->style->subControlRect(control, option, subControl, widget);
    return rect;
}

QStyle::SubControl ManhattanStyle::hitTestComplexControl(ComplexControl control, const QStyleOptionComplex *option,
                                                         const QPoint &pos, const QWidget *widget) const
{
    SubControl result = QStyle::SC_None;
    result = d->style->hitTestComplexControl(control, option, pos, widget);
    return result;
}

int ManhattanStyle::pixelMetric(PixelMetric metric, const QStyleOption *option, const QWidget *widget) const
{
    int retval = 0;
    retval = d->style->pixelMetric(metric, option, widget);
    switch (metric) {
    case PM_SplitterWidth:
        if (widget && widget->property("minisplitter").toBool())
            retval = 1;
        break;
    case PM_ToolBarIconSize:
        if (panelWidget(widget))
            retval = 16;
        break;
    case PM_MenuPanelWidth:
    case PM_MenuBarHMargin:
    case PM_MenuBarVMargin:
    case PM_ToolBarFrameWidth:
        if (panelWidget(widget))
            retval = 1;
        break;
    case PM_ButtonShiftVertical:
    case PM_ButtonShiftHorizontal:
    case PM_MenuBarPanelWidth:
    case PM_ToolBarItemMargin:
    case PM_ToolBarItemSpacing:
        if (panelWidget(widget))
            retval = 0;
        break;
    case PM_DefaultFrameWidth:
        if (qobject_cast<const QLineEdit*>(widget) && panelWidget(widget))
            return 1;
        break;
    default:
        break;
    }
    return retval;
}

QPalette ManhattanStyle::standardPalette() const
{
    QPalette result;
    result = d->style->standardPalette();
    return result;
}

void ManhattanStyle::polish(QApplication *app)
{
    d->style->polish(app);
}

void ManhattanStyle::unpolish(QApplication *app)
{
    d->style->unpolish(app);
}

QPalette panelPalette(const QPalette &oldPalette)
{
    QColor color = StyleHelper::panelTextColor();
    QPalette pal = oldPalette;
    pal.setBrush(QPalette::All, QPalette::WindowText, color);
    pal.setBrush(QPalette::All, QPalette::ButtonText, color);
    pal.setBrush(QPalette::All, QPalette::Foreground, color);
    color.setAlpha(100);
    pal.setBrush(QPalette::Disabled, QPalette::WindowText, color);
    pal.setBrush(QPalette::Disabled, QPalette::ButtonText, color);
    pal.setBrush(QPalette::Disabled, QPalette::Foreground, color);
    return pal;
}

void ManhattanStyle::polish(QWidget *widget)
{
    d->style->polish(widget);

    // OxygenStyle forces a rounded widget mask on toolbars
    if (d->style->inherits("OxygenStyle")) {
        if (qobject_cast<QToolBar*>(widget))
            widget->removeEventFilter(d->style);
    }
    if (panelWidget(widget)) {
        if (qobject_cast<QToolButton*>(widget)) {
            widget->setAttribute(Qt::WA_Hover);
            widget->setMaximumHeight(StyleHelper::navigationWidgetHeight() - 2);
            widget->setAttribute(Qt::WA_Hover);
        }
        else if (qobject_cast<QLineEdit*>(widget)) {
            widget->setAttribute(Qt::WA_Hover);
            widget->setMaximumHeight(StyleHelper::navigationWidgetHeight() - 2);
        }
        else if (qobject_cast<QLabel*>(widget))
            widget->setPalette(panelPalette(widget->palette()));
        else if (qobject_cast<QToolBar*>(widget))
            widget->setMinimumHeight(StyleHelper::navigationWidgetHeight());
        else if (qobject_cast<QStatusBar*>(widget))
            widget->setFixedHeight(StyleHelper::navigationWidgetHeight() + 2);
        else if (qobject_cast<QComboBox*>(widget)) {
            widget->setMaximumHeight(StyleHelper::navigationWidgetHeight() - 2);
            widget->setAttribute(Qt::WA_Hover);
        }
    }
}

void ManhattanStyle::unpolish(QWidget *widget)
{
    d->style->unpolish(widget);
    if (panelWidget(widget)) {
        if (qobject_cast<QTabBar*>(widget))
            widget->setAttribute(Qt::WA_Hover, false);
        else if (qobject_cast<QToolBar*>(widget))
            widget->setAttribute(Qt::WA_Hover, false);
        else if (qobject_cast<QComboBox*>(widget))
            widget->setAttribute(Qt::WA_Hover, false);
    }
}

void ManhattanStyle::polish(QPalette &pal)
{
    d->style->polish(pal);
}

QIcon ManhattanStyle::standardIconImplementation(StandardPixmap standardIcon, const QStyleOption *option,
                                                 const QWidget *widget) const
{
    QIcon icon;
    switch (standardIcon) {
    case QStyle::SP_TitleBarCloseButton:
    case QStyle::SP_ToolBarHorizontalExtensionButton:
        return QIcon(standardPixmap(standardIcon, option, widget));
    default:
        icon = d->style->standardIcon(standardIcon, option, widget);
    }
    return icon;
}

QPixmap ManhattanStyle::standardPixmap(StandardPixmap standardPixmap, const QStyleOption *opt,
                                       const QWidget *widget) const
{
    if (widget && !panelWidget(widget))
        return d->style->standardPixmap(standardPixmap, opt, widget);

    QPixmap pixmap;
    switch (standardPixmap) {
    case QStyle::SP_ToolBarHorizontalExtensionButton: {
            static const QPixmap extButton(":/core/images/extension.png");
            pixmap = extButton;
        }
        break;
    case QStyle::SP_TitleBarCloseButton: {
            static const QPixmap closeButton(":/core/images/closebutton.png");
            pixmap = closeButton;
        }
        break;
    default:
        pixmap = d->style->standardPixmap(standardPixmap, opt, widget);
    }
    return pixmap;
}


int ManhattanStyle::styleHint(StyleHint hint, const QStyleOption *option, const QWidget *widget,
                              QStyleHintReturn *returnData) const
{
    int ret = d->style->styleHint(hint, option, widget, returnData);
    switch (hint) {
    // Make project explorer alternate rows all the way
    case QStyle::SH_ItemView_PaintAlternatingRowColorsForEmptyArea:
        if (widget && widget->property("AlternateEmpty").toBool())
            ret = true;
        break;
    case QStyle::SH_EtchDisabledText:
        if (panelWidget(widget))
            ret = false;
        break;
    default:
        break;
    }
    return ret;
}

void ManhattanStyle::drawPrimitive(PrimitiveElement element, const QStyleOption *option,
                                   QPainter *painter, const QWidget *widget) const
{
    if (!panelWidget(widget))
        return d->style->drawPrimitive(element, option, painter, widget);

    bool animating = (option->state & State_Animating);
    int state = option->state;
    QRect rect = option->rect;
    QRect oldRect;
    QRect newRect;
    if (widget && (element == PE_PanelButtonTool) && !animating) {
        QWidget *w = const_cast<QWidget *> (widget);
        int oldState = w->property("_q_stylestate").toInt();
        oldRect = w->property("_q_stylerect").toRect();
        newRect = w->rect();
        w->setProperty("_q_stylestate", (int)option->state);
        w->setProperty("_q_stylerect", w->rect());

        // Determine the animated transition
        bool doTransition = ((state & State_On)         != (oldState & State_On)     ||
                             (state & State_MouseOver)  != (oldState & State_MouseOver));
        if (oldRect != newRect)
        {
            doTransition = false;
            d->animator.stopAnimation(widget);
        }

        if (doTransition) {
            QImage startImage(option->rect.size(), QImage::Format_ARGB32_Premultiplied);
            QImage endImage(option->rect.size(), QImage::Format_ARGB32_Premultiplied);
            Animation *anim = d->animator.widgetAnimation(widget);
            QStyleOption opt = *option;
            opt.state = (QStyle::State)oldState;
            opt.state |= (State)State_Animating;
            startImage.fill(0);
            Transition *t = new Transition;
            t->setWidget(w);
            QPainter startPainter(&startImage);
            if (!anim) {
                drawPrimitive(element, &opt, &startPainter, widget);
            } else {
                anim->paint(&startPainter, &opt);
                d->animator.stopAnimation(widget);
            }
            QStyleOption endOpt = *option;
            endOpt.state |= (State)State_Animating;
            t->setStartImage(startImage);
            d->animator.startAnimation(t);
            endImage.fill(0);
            QPainter endPainter(&endImage);
            drawPrimitive(element, &endOpt, &endPainter, widget);
            t->setEndImage(endImage);
            t->setDuration(130);
            t->setStartTime(QTime::currentTime());
        }
    }

    switch (element) {
    case PE_PanelLineEdit:
        {
            painter->save();
            if (option->state & State_Enabled)
                drawCornerImage(d->lineeditImage, painter, option->rect, 2, 2, 2, 2);
            else
                drawCornerImage(d->lineeditImage_disabled, painter, option->rect, 2, 2, 2, 2);

            if (option->state & State_HasFocus || option->state & State_MouseOver) {
                QColor hover = StyleHelper::baseColor();
                if (state & State_HasFocus)
                    hover.setAlpha(100);
                else
                    hover.setAlpha(50);

                painter->setPen(QPen(hover, 1));
                painter->drawRect(option->rect.adjusted(1, 1, -2 ,-2));
            }
            painter->restore();
        }
        break;

    case PE_FrameStatusBarItem:
        break;

    case PE_PanelButtonTool: {
            Animation *anim = d->animator.widgetAnimation(widget);
            if (!animating && anim) {
                anim->paint(painter, option);
            } else {
                bool pressed = option->state & State_Sunken || option->state & State_On;
                QColor shadow(0, 0, 0, 30);
                painter->setPen(shadow);
                if (pressed) {
                    QColor shade(0, 0, 0, 40);
                    painter->fillRect(rect, shade);
                    painter->drawLine(rect.topLeft() + QPoint(1, 0), rect.topRight() - QPoint(1, 0));
                    painter->drawLine(rect.topLeft(), rect.bottomLeft());
                    painter->drawLine(rect.topRight(), rect.bottomRight());
                   // painter->drawLine(rect.bottomLeft()  + QPoint(1, 0), rect.bottomRight()  - QPoint(1, 0));
                    QColor highlight(255, 255, 255, 30);
                    painter->setPen(highlight);
                }
                else if (option->state & State_Enabled &&
                         option->state & State_MouseOver) {
<<<<<<< HEAD
                    QColor lighter(255, 255, 255, 35);
                    painter->fillRect(rect, lighter);
                }
            }
=======
                    QColor lighter(255, 255, 255, 37);
                    painter->fillRect(rect, lighter);
                }
           }
>>>>>>> c0f2f81c
        }
        break;

    case PE_PanelStatusBar:
        {
            painter->save();
            QLinearGradient grad(option->rect.topLeft(), QPoint(rect.center().x(), rect.bottom()));
            QColor startColor = StyleHelper::shadowColor().darker(164);
            QColor endColor = StyleHelper::baseColor().darker(130);
            grad.setColorAt(0, startColor);
            grad.setColorAt(1, endColor);
            painter->fillRect(option->rect, grad);
            painter->setPen(QColor(255, 255, 255, 60));
            painter->drawLine(rect.topLeft() + QPoint(0,1),
                              rect.topRight()+ QPoint(0,1));
            painter->setPen(StyleHelper::borderColor().darker(110));
            painter->drawLine(rect.topLeft(), rect.topRight());
            painter->restore();
        }
        break;

    case PE_IndicatorToolBarSeparator:
        {
            QColor separatorColor = StyleHelper::borderColor();
            separatorColor.setAlpha(100);
            painter->setPen(separatorColor);
            const int margin = 6;
            if (option->state & State_Horizontal) {
                const int offset = rect.width()/2;
                painter->drawLine(rect.bottomLeft().x() + offset,
                            rect.bottomLeft().y() - margin,
                            rect.topLeft().x() + offset,
                            rect.topLeft().y() + margin);
            } else { //Draw vertical separator
                const int offset = rect.height()/2;
                painter->setPen(QPen(option->palette.background().color().darker(110)));
                painter->drawLine(rect.topLeft().x() + margin ,
                            rect.topLeft().y() + offset,
                            rect.topRight().x() - margin,
                            rect.topRight().y() + offset);
            }
        }
        break;

    case PE_IndicatorToolBarHandle:
        {
            bool horizontal = option->state & State_Horizontal;
            painter->save();
            QPainterPath path;
            int x = option->rect.x() + horizontal ? 2 : 6;
            int y = option->rect.y() + horizontal ? 6 : 2;
            static const int RectHeight = 2;
            if (horizontal) {
                while (y < option->rect.height() - RectHeight - 6) {
                    path.moveTo(x, y);
                    path.addRect(x, y, RectHeight, RectHeight);
                    y += 6;
                }
            } else {
                while (x < option->rect.width() - RectHeight - 6) {
                    path.moveTo(x, y);
                    path.addRect(x, y, RectHeight, RectHeight);
                    x += 6;
                }
            }

            painter->setPen(Qt::NoPen);
            QColor dark = StyleHelper::borderColor();
            dark.setAlphaF(0.4);

            QColor light = StyleHelper::baseColor();
            light.setAlphaF(0.4);

            painter->fillPath(path, light);
            painter->save();
            painter->translate(1, 1);
            painter->fillPath(path, dark);
            painter->restore();
            painter->translate(3, 3);
            painter->fillPath(path, light);
            painter->translate(1, 1);
            painter->fillPath(path, dark);
            painter->restore();
        }
        break;
    case PE_IndicatorArrowUp:
    case PE_IndicatorArrowDown:
    case PE_IndicatorArrowRight:
    case PE_IndicatorArrowLeft:
        {
            // From windowsstyle but modified to enable AA
            if (option->rect.width() <= 1 || option->rect.height() <= 1)
                break;

            QRect r = option->rect;
            int size = qMin(r.height(), r.width());
            QPixmap pixmap;
            QString pixmapName;
            pixmapName.sprintf("%s-%s-%d-%d-%d-%lld",
                               "$qt_ia", metaObject()->className(),
                               uint(option->state), element,
                               size, option->palette.cacheKey());
            if (!QPixmapCache::find(pixmapName, pixmap)) {
                int border = size/5;
                int sqsize = 2*(size/2);
                QImage image(sqsize, sqsize, QImage::Format_ARGB32);
                image.fill(Qt::transparent);
                QPainter imagePainter(&image);
                imagePainter.setRenderHint(QPainter::Antialiasing, true);
                imagePainter.translate(0.5, 0.5);
                QPolygon a;
                switch (element) {
                    case PE_IndicatorArrowUp:
                        a.setPoints(3, border, sqsize/2,  sqsize/2, border,  sqsize - border, sqsize/2);
                        break;
                    case PE_IndicatorArrowDown:
                        a.setPoints(3, border, sqsize/2,  sqsize/2, sqsize - border,  sqsize - border, sqsize/2);
                        break;
                    case PE_IndicatorArrowRight:
                        a.setPoints(3, sqsize - border, sqsize/2,  sqsize/2, border,  sqsize/2, sqsize - border);
                        break;
                    case PE_IndicatorArrowLeft:
                        a.setPoints(3, border, sqsize/2,  sqsize/2, border,  sqsize/2, sqsize - border);
                        break;
                    default:
                        break;
                }

                int bsx = 0;
                int bsy = 0;

                if (option->state & State_Sunken) {
                    bsx = pixelMetric(PM_ButtonShiftHorizontal);
                    bsy = pixelMetric(PM_ButtonShiftVertical);
                }

                QRect bounds = a.boundingRect();
                int sx = sqsize / 2 - bounds.center().x() - 1;
                int sy = sqsize / 2 - bounds.center().y() - 1;
                imagePainter.translate(sx + bsx, sy + bsy);

                if (!(option->state & State_Enabled)) {
                    QColor foreGround(150, 150, 150, 150);
                    imagePainter.setBrush(option->palette.mid().color());
                    imagePainter.setPen(option->palette.mid().color());
                } else {
                    QColor shadow(0, 0, 0, 100);
                    imagePainter.translate(0, 1);
                    imagePainter.setPen(shadow);
                    imagePainter.setBrush(shadow);
                    QColor foreGround(255, 255, 255, 210);
                    imagePainter.drawPolygon(a);
                    imagePainter.translate(0, -1);
                    imagePainter.setPen(foreGround);
                    imagePainter.setBrush(foreGround);
                }
                imagePainter.drawPolygon(a);
                imagePainter.end();
                pixmap = QPixmap::fromImage(image);
                QPixmapCache::insert(pixmapName, pixmap);
            }
            int xOffset = r.x() + (r.width() - size)/2;
            int yOffset = r.y() + (r.height() - size)/2;
            painter->drawPixmap(xOffset, yOffset, pixmap);
        }
        break;

    default:
        d->style->drawPrimitive(element, option, painter, widget);
        break;
    }
}

void ManhattanStyle::drawControl(ControlElement element, const QStyleOption *option,
                                 QPainter *painter, const QWidget *widget) const
{
    if (!panelWidget(widget))
        return d->style->drawControl(element, option, painter, widget);

    switch (element) {
    case CE_MenuBarItem:
        painter->save();
        if (const QStyleOptionMenuItem *mbi = qstyleoption_cast<const QStyleOptionMenuItem *>(option)) {
            QColor highlightOutline = StyleHelper::borderColor().lighter(120);
            bool act = mbi->state & State_Selected && mbi->state & State_Sunken;
            bool dis = !(mbi->state & State_Enabled);
            StyleHelper::menuGradient(painter, option->rect, option->rect);
            QStyleOptionMenuItem item = *mbi;
            item.rect = mbi->rect;
            QPalette pal = mbi->palette;
            pal.setBrush(QPalette::ButtonText, dis ? Qt::gray : Qt::black);
            item.palette = pal;
            QCommonStyle::drawControl(element, &item, painter, widget);
            QRect r = option->rect;

            if (act) {
                // Fill|
                QColor baseColor = StyleHelper::baseColor();
                QLinearGradient grad(option->rect.topLeft(), option->rect.bottomLeft());
                grad.setColorAt(0, baseColor.lighter(120));
                grad.setColorAt(1, baseColor.lighter(130));
                painter->fillRect(option->rect.adjusted(1, 1, -1, 0), grad);

                // Outline
                painter->setPen(QPen(highlightOutline, 0));
                painter->drawLine(QPoint(r.left(), r.top() + 1), QPoint(r.left(), r.bottom()));
                painter->drawLine(QPoint(r.right(), r.top() + 1), QPoint(r.right(), r.bottom()));
                painter->drawLine(QPoint(r.left() + 1, r.top()), QPoint(r.right() - 1, r.top()));
                highlightOutline.setAlpha(60);
                painter->setPen(QPen(highlightOutline, 0));
                painter->drawPoint(r.topLeft());
                painter->drawPoint(r.topRight());

                QPalette pal = mbi->palette;
                uint alignment = Qt::AlignCenter | Qt::TextShowMnemonic | Qt::TextDontClip | Qt::TextSingleLine;
                if (!styleHint(SH_UnderlineShortcut, mbi, widget))
                    alignment |= Qt::TextHideMnemonic;
                pal.setBrush(QPalette::Text, dis ? Qt::gray : QColor(0, 0, 0, 60));
                drawItemText(painter, item.rect.translated(0, 1), alignment, pal, mbi->state & State_Enabled, mbi->text, QPalette::Text);
                pal.setBrush(QPalette::Text, dis ? Qt::gray : Qt::white);
                drawItemText(painter, item.rect, alignment, pal, mbi->state & State_Enabled, mbi->text, QPalette::Text);
            }
        }
        painter->restore();
        break;

    case CE_ComboBoxLabel:
        if (const QStyleOptionComboBox *cb = qstyleoption_cast<const QStyleOptionComboBox *>(option)) {
            if (panelWidget(widget)) {
                QRect editRect = subControlRect(CC_ComboBox, cb, SC_ComboBoxEditField, widget);
                QPalette customPal = cb->palette;

                if (!cb->currentIcon.isNull()) {
                    QIcon::Mode mode = cb->state & State_Enabled ? QIcon::Normal
                                                                 : QIcon::Disabled;
                    QPixmap pixmap = cb->currentIcon.pixmap(cb->iconSize, mode);
                    QRect iconRect(editRect);
                    iconRect.setWidth(cb->iconSize.width() + 4);
                    iconRect = alignedRect(cb->direction,
                                           Qt::AlignLeft | Qt::AlignVCenter,
                                           iconRect.size(), editRect);
                    if (cb->editable)
                        painter->fillRect(iconRect, customPal.brush(QPalette::Base));
                    drawItemPixmap(painter, iconRect, Qt::AlignCenter, pixmap);

                    if (cb->direction == Qt::RightToLeft)
                        editRect.translate(-4 - cb->iconSize.width(), 0);
                    else
                        editRect.translate(cb->iconSize.width() + 4, 0);

                    // Reserve some space for the down-arrow
                    editRect.adjust(0, 0, -13, 0);
                }

                customPal.setBrush(QPalette::All, QPalette::ButtonText, QColor(0, 0, 0, 70));

                QString text = option->fontMetrics.elidedText(cb->currentText, Qt::ElideRight, editRect.width());
                drawItemText(painter, editRect.translated(0, 1),
                             visualAlignment(option->direction, Qt::AlignLeft | Qt::AlignVCenter),
                             customPal, cb->state & State_Enabled, text, QPalette::ButtonText);
                customPal.setBrush(QPalette::All, QPalette::ButtonText, StyleHelper::panelTextColor());
                drawItemText(painter, editRect,
                             visualAlignment(option->direction, Qt::AlignLeft | Qt::AlignVCenter),
                             customPal, cb->state & State_Enabled, text, QPalette::ButtonText);
            } else {
                d->style->drawControl(element, option, painter, widget);
            }
        }
        break;

    case CE_SizeGrip: {
            painter->save();
            QColor dark = Qt::white;
            dark.setAlphaF(0.1);
            int x, y, w, h;
            option->rect.getRect(&x, &y, &w, &h);
            int sw = qMin(h, w);
            if (h > w)
                painter->translate(0, h - w);
            else
                painter->translate(w - h, 0);
            int sx = x;
            int sy = y;
            int s = 4;
            painter->setPen(dark);
            if (option->direction == Qt::RightToLeft) {
                sx = x + sw;
                for (int i = 0; i < 4; ++i) {
                    painter->drawLine(x, sy, sx, sw);
                    sx -= s;
                    sy += s;
                }
            } else {
                for (int i = 0; i < 4; ++i) {
                    painter->drawLine(sx, sw, sw, sy);
                    sx += s;
                    sy += s;
                }
            }
            painter->restore();
        }
        break;

    case CE_MenuBarEmptyArea: {
            StyleHelper::menuGradient(painter, option->rect, option->rect);
            painter->save();
            painter->setPen(StyleHelper::borderColor());
            painter->drawLine(option->rect.bottomLeft(), option->rect.bottomRight());
            painter->restore();
        }
        break;

    case CE_ToolBar:
        {
            QString key;
            key.sprintf("mh_toolbar %d %d %d", option->rect.width(), option->rect.height(), StyleHelper::baseColor().rgb());;

            QPixmap pixmap;
            QPainter *p = painter;
            QRect rect = option->rect;
            if (StyleHelper::usePixmapCache() && !QPixmapCache::find(key, pixmap)) {
                pixmap = QPixmap(option->rect.size());
                p = new QPainter(&pixmap);
                rect = QRect(0, 0, option->rect.width(), option->rect.height());
            }

            bool horizontal = option->state & State_Horizontal;
            // Map offset for global window gradient
            QPoint offset = widget->window()->mapToGlobal(option->rect.topLeft()) -
                                                          widget->mapToGlobal(option->rect.topLeft());
            QRect gradientSpan;
            if (widget) {
                gradientSpan = QRect(offset, widget->window()->size());
            }
            if (horizontal)
                StyleHelper::horizontalGradient(p, gradientSpan, rect);
            else
                StyleHelper::verticalGradient(p, gradientSpan, rect);

            painter->setPen(StyleHelper::borderColor());

            if (horizontal) {
                // Note: This is a hack to determine if the
                // toolbar should draw the top or bottom outline
                // (needed for the find toolbar for instance)
                QColor lighter(255, 255, 255, 40);
                if (widget && widget->property("topBorder").toBool()) {
                    p->drawLine(rect.topLeft(), rect.topRight());
                    p->setPen(lighter);
                    p->drawLine(rect.topLeft() + QPoint(0, 1), rect.topRight() + QPoint(0, 1));
                } else {
                    p->drawLine(rect.bottomLeft(), rect.bottomRight());
                    p->setPen(lighter);
                    p->drawLine(rect.topLeft(), rect.topRight());
                }
            } else {
                p->drawLine(rect.topLeft(), rect.bottomLeft());
                p->drawLine(rect.topRight(), rect.bottomRight());
            }

            if (StyleHelper::usePixmapCache() && !QPixmapCache::find(key, pixmap)) {
                painter->drawPixmap(rect.topLeft(), pixmap);
                p->end();
                delete p;
                QPixmapCache::insert(key, pixmap);
            }
        }
        break;

    default:
        d->style->drawControl(element, option, painter, widget);
        break;
    }
}

void ManhattanStyle::drawComplexControl(ComplexControl control, const QStyleOptionComplex *option,
                                        QPainter *painter, const QWidget *widget) const
{
    if (!panelWidget(widget))
         return d->style->drawComplexControl(control, option, painter, widget);

    QRect rect = option->rect;
    switch (control) {
    case CC_ToolButton:
        if (const QStyleOptionToolButton *toolbutton = qstyleoption_cast<const QStyleOptionToolButton *>(option)) {
            QString buttonType = widget->property("type").toString();
            QRect button, menuarea;
            button = subControlRect(control, toolbutton, SC_ToolButton, widget);
            menuarea = subControlRect(control, toolbutton, SC_ToolButtonMenu, widget);

            State bflags = toolbutton->state;
            if (bflags & State_AutoRaise) {
                if (!(bflags & State_MouseOver)) {
                    bflags &= ~State_Raised;
                }
            }

            State mflags = bflags;
            if (toolbutton->state & State_Sunken) {
                if (toolbutton->activeSubControls & SC_ToolButton)
                    bflags |= State_Sunken;
                if (toolbutton->activeSubControls & SC_ToolButtonMenu)
                    mflags |= State_Sunken;
            }

            QStyleOption tool(0);
            tool.palette = toolbutton->palette;
            if (toolbutton->subControls & SC_ToolButton) {
                if (buttonType == "dockbutton") {
                    tool.rect = button;
                    tool.state = bflags;
                    drawPrimitive(PE_PanelButtonTool, &tool, painter, widget);
                } else {  // paint status bar button style
                    if (bflags & State_Sunken || bflags & State_On)
                        drawCornerImage(d->buttonImage_pressed, painter, option->rect, 2, 2, 2, 2);
                    else if (bflags & State_Enabled) {
#ifndef Q_WS_MAC
                        if (bflags & State_MouseOver) {
                            drawCornerImage(d->buttonImage, painter, option->rect, 2, 2, 2, 2);
                            QColor shade(255, 255, 255, 50);
                            painter->fillRect(button.adjusted(1, 1, -1, -1), shade);
                        }
#endif
                    }

                }
            }

            if (toolbutton->state & State_HasFocus) {
                QStyleOptionFocusRect fr;
                fr.QStyleOption::operator=(*toolbutton);
                fr.rect.adjust(3, 3, -3, -3);
                if (toolbutton->features & QStyleOptionToolButton::MenuButtonPopup)
                    fr.rect.adjust(0, 0, -pixelMetric(QStyle::PM_MenuButtonIndicator,
                                                      toolbutton, widget), 0);
                QPen oldPen = painter->pen();
                QColor focusColor = StyleHelper::panelTextColor();
                focusColor.setAlpha(120);
                QPen outline(focusColor, 1);
                outline.setStyle(Qt::DotLine);
                painter->setPen(outline);
                QRect r = option->rect.adjusted(2, 2, -2, -2);
                painter->drawRect(r);
                painter->setPen(oldPen);
            }

            QStyleOptionToolButton label = *toolbutton;
            label.palette = panelPalette(option->palette);
            int fw = pixelMetric(PM_DefaultFrameWidth, option, widget);
            label.rect = button.adjusted(fw, fw, -fw, -fw);
            drawControl(CE_ToolButtonLabel, &label, painter, widget);

            if (toolbutton->subControls & SC_ToolButtonMenu) {
                tool.state = mflags;
                tool.rect = menuarea.adjusted(1, 1, -1, -1);
                if (mflags & (State_Sunken | State_On | State_Raised)) {
                    painter->setPen(Qt::gray);
                    painter->drawLine(tool.rect.topLeft(), tool.rect.bottomLeft());
                    if (mflags & (State_Sunken)) {
                        QColor shade(0, 0, 0, 50);
                        painter->fillRect(tool.rect.adjusted(0, -1, 1, 1), shade);
                    }
#ifndef Q_WS_MAC
                    else if (mflags & (State_MouseOver)) {
                        QColor shade(255, 255, 255, 50);
                        painter->fillRect(tool.rect.adjusted(0, -1, 1, 1), shade);
                    }
#endif
                }
                tool.rect = tool.rect.adjusted(2, 2, -2, -2);
                drawPrimitive(PE_IndicatorArrowDown, &tool, painter, widget);
            } else if (toolbutton->features & QStyleOptionToolButton::HasMenu) {
                int arrowSize = 6;
                QRect ir = toolbutton->rect.adjusted(1, 1, -1, -1);
                QStyleOptionToolButton newBtn = *toolbutton;
                newBtn.palette = panelPalette(option->palette);
                newBtn.rect = QRect(ir.right() - arrowSize - 1,
                                    ir.height() - arrowSize - 2, arrowSize, arrowSize);
                drawPrimitive(PE_IndicatorArrowDown, &newBtn, painter, widget);
            }
        }
        break;

    case CC_ComboBox:
        if (const QStyleOptionComboBox *cb = qstyleoption_cast<const QStyleOptionComboBox *>(option)) {
            painter->save();
            bool isEmpty = cb->currentText.isEmpty() && cb->currentIcon.isNull();
            bool reverse = option->direction == Qt::RightToLeft;

            // Draw tool button
            QLinearGradient grad(option->rect.topRight(), option->rect.bottomRight());
            grad.setColorAt(0, QColor(255, 255, 255, 20));
            grad.setColorAt(0.4, QColor(255, 255, 255, 60));
            grad.setColorAt(0.7, QColor(255, 255, 255, 50));
            grad.setColorAt(1, QColor(255, 255, 255, 40));
            painter->setPen(QPen(grad, 0));
            painter->drawLine(rect.topRight(), rect.bottomRight());
<<<<<<< HEAD
            grad.setColorAt(0, QColor(0, 0, 0, 20));
=======
            grad.setColorAt(0, QColor(0, 0, 0, 30));
>>>>>>> c0f2f81c
            grad.setColorAt(0.4, QColor(0, 0, 0, 70));
            grad.setColorAt(0.7, QColor(0, 0, 0, 70));
            grad.setColorAt(1, QColor(0, 0, 0, 40));
            painter->setPen(QPen(grad, 0));
<<<<<<< HEAD
            painter->drawLine(rect.topRight() - QPoint(1,0), rect.bottomRight() - QPoint(1,0));
            QStyleOption toolbutton = *option;
            toolbutton.rect.adjust(0, 0, -2, 0);
            drawPrimitive(PE_PanelButtonTool, &toolbutton, painter, widget);

=======
            if (!reverse)
                painter->drawLine(rect.topRight() - QPoint(1,0), rect.bottomRight() - QPoint(1,0));
            else
                painter->drawLine(rect.topLeft(), rect.bottomLeft());
            QStyleOption toolbutton = *option;
            if (isEmpty)
                toolbutton.state &= ~(State_Enabled | State_Sunken);
            painter->save();
            painter->setClipRect(toolbutton.rect.adjusted(0, 0, -2, 0));
            drawPrimitive(PE_PanelButtonTool, &toolbutton, painter, widget);
            painter->restore();
>>>>>>> c0f2f81c
            // Draw arrow
            int menuButtonWidth = 12;
            int left = !reverse ? rect.right() - menuButtonWidth : rect.left();
            int right = !reverse ? rect.right() : rect.left() + menuButtonWidth;
            QRect arrowRect((left + right) / 2 + (reverse ? 6 : -6), rect.center().y() - 3, 9, 9);
            if (option->state & State_On)
                arrowRect.translate(d->style->pixelMetric(PM_ButtonShiftHorizontal, option, widget),
                                    d->style->pixelMetric(PM_ButtonShiftVertical, option, widget));

            QStyleOption arrowOpt = *option;
            arrowOpt.rect = arrowRect;
<<<<<<< HEAD
            QPalette pal = option->palette;
=======
            if (isEmpty)
                arrowOpt.state &= ~(State_Enabled | State_Sunken);

>>>>>>> c0f2f81c
            if (styleHint(SH_ComboBox_Popup, option, widget)) {
                arrowOpt.rect.translate(0, -3);
                drawPrimitive(PE_IndicatorArrowUp, &arrowOpt, painter, widget);
                arrowOpt.rect.translate(0, 6);
                drawPrimitive(PE_IndicatorArrowDown, &arrowOpt, painter, widget);
            } else {
                drawPrimitive(PE_IndicatorArrowDown, &arrowOpt, painter, widget);
            }
            painter->restore();
        }
        break;
    default:
        d->style->drawComplexControl(control, option, painter, widget);
        break;
    }
}

// Mac style reimplements this to control the
// focus widget among other things
bool ManhattanStyle::event(QEvent *e)
{
    Q_ASSERT(d->style);
    return d->style->event(e);
}<|MERGE_RESOLUTION|>--- conflicted
+++ resolved
@@ -514,17 +514,10 @@
                 }
                 else if (option->state & State_Enabled &&
                          option->state & State_MouseOver) {
-<<<<<<< HEAD
-                    QColor lighter(255, 255, 255, 35);
-                    painter->fillRect(rect, lighter);
-                }
-            }
-=======
                     QColor lighter(255, 255, 255, 37);
                     painter->fillRect(rect, lighter);
                 }
            }
->>>>>>> c0f2f81c
         }
         break;
 
@@ -1022,22 +1015,11 @@
             grad.setColorAt(1, QColor(255, 255, 255, 40));
             painter->setPen(QPen(grad, 0));
             painter->drawLine(rect.topRight(), rect.bottomRight());
-<<<<<<< HEAD
-            grad.setColorAt(0, QColor(0, 0, 0, 20));
-=======
             grad.setColorAt(0, QColor(0, 0, 0, 30));
->>>>>>> c0f2f81c
             grad.setColorAt(0.4, QColor(0, 0, 0, 70));
             grad.setColorAt(0.7, QColor(0, 0, 0, 70));
             grad.setColorAt(1, QColor(0, 0, 0, 40));
             painter->setPen(QPen(grad, 0));
-<<<<<<< HEAD
-            painter->drawLine(rect.topRight() - QPoint(1,0), rect.bottomRight() - QPoint(1,0));
-            QStyleOption toolbutton = *option;
-            toolbutton.rect.adjust(0, 0, -2, 0);
-            drawPrimitive(PE_PanelButtonTool, &toolbutton, painter, widget);
-
-=======
             if (!reverse)
                 painter->drawLine(rect.topRight() - QPoint(1,0), rect.bottomRight() - QPoint(1,0));
             else
@@ -1049,7 +1031,6 @@
             painter->setClipRect(toolbutton.rect.adjusted(0, 0, -2, 0));
             drawPrimitive(PE_PanelButtonTool, &toolbutton, painter, widget);
             painter->restore();
->>>>>>> c0f2f81c
             // Draw arrow
             int menuButtonWidth = 12;
             int left = !reverse ? rect.right() - menuButtonWidth : rect.left();
@@ -1061,13 +1042,9 @@
 
             QStyleOption arrowOpt = *option;
             arrowOpt.rect = arrowRect;
-<<<<<<< HEAD
-            QPalette pal = option->palette;
-=======
             if (isEmpty)
                 arrowOpt.state &= ~(State_Enabled | State_Sunken);
 
->>>>>>> c0f2f81c
             if (styleHint(SH_ComboBox_Popup, option, widget)) {
                 arrowOpt.rect.translate(0, -3);
                 drawPrimitive(PE_IndicatorArrowUp, &arrowOpt, painter, widget);
