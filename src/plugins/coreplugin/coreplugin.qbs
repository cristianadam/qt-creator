--- conflicted
+++ resolved
@@ -180,17 +180,12 @@
 
     Group {
         name: "Tests"
-<<<<<<< HEAD
         condition: project.testsEnabled
         files: [
+            "plugintestutils.cpp",
+            "plugintestutils.h",
             "testdatadir.cpp",
             "testdatadir.h"
-=======
-        condition: Defaults.testsEnabled(qbs)
-        files: [
-            "plugintestutils.cpp",
-            "plugintestutils.h"
->>>>>>> d9602ca5
         ]
     }
 
