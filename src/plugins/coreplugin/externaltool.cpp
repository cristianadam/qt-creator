--- conflicted
+++ resolved
@@ -624,26 +624,14 @@
 
 void ExternalToolRunner::finished(int exitCode, QProcess::ExitStatus status)
 {
-<<<<<<< HEAD
-    if (status == QProcess::NormalExit && exitCode == 0) {
-        if (m_tool->outputHandling() == ExternalTool::ReplaceSelection
-                || m_tool->errorHandling() == ExternalTool::ReplaceSelection) {
-            ExternalToolManager::emitReplaceSelectionRequested(m_processOutput);
-        }
-        if (m_tool->modifiesCurrentDocument())
-            DocumentManager::unexpectFileChange(m_expectedFileName);
-    }
-    MessageManager::write(
-=======
     if (status == QProcess::NormalExit && exitCode == 0
             &&  (m_tool->outputHandling() == ExternalTool::ReplaceSelection
                  || m_tool->errorHandling() == ExternalTool::ReplaceSelection)) {
-        emit ExternalToolManager::instance()->replaceSelectionRequested(m_processOutput);
+        ExternalToolManager::emitReplaceSelectionRequested(m_processOutput);
     }
     if (m_tool->modifiesCurrentDocument())
         DocumentManager::unexpectFileChange(m_expectedFileName);
-    ICore::messageManager()->printToOutputPane(
->>>>>>> a12a9f49
+    MessageManager::write(
                 tr("'%1' finished").arg(m_resolvedExecutable), MessageManager::Silent);
     deleteLater();
 }
