// Copyright (C) 2016 The Qt Company Ltd.
// SPDX-License-Identifier: LicenseRef-Qt-Commercial OR GPL-3.0-only WITH Qt-GPL-exception-1.0

#include "settingsdialog.h"

#include "ioptionspage.h"
#include "../coreplugintr.h"
#include "../icore.h"
#include "../iwizardfactory.h"

#include <utils/algorithm.h>
#include <utils/environment.h>
#include <utils/fancylineedit.h>
#include <utils/guiutils.h>
#include <utils/hostosinfo.h>
#include <utils/icon.h>
#include <utils/qtcassert.h>
#include <utils/stylehelper.h>

#include <QAbstractSpinBox>
#include <QApplication>
#include <QCheckBox>
#include <QComboBox>
#include <QDialog>
#include <QDialogButtonBox>
#include <QEventLoop>
#include <QGridLayout>
#include <QHBoxLayout>
#include <QIcon>
#include <QLabel>
#include <QListView>
#include <QPointer>
#include <QPushButton>
#include <QResizeEvent>
#include <QScrollArea>
#include <QScrollBar>
#include <QSet>
#include <QSortFilterProxyModel>
#include <QSpacerItem>
#include <QStackedLayout>
#include <QStyle>
#include <QStyledItemDelegate>

#include <extensionsystem/pluginmanager.h>

using namespace Utils;

namespace Core::Internal {

const int kInitialWidth = 800;
const int kInitialHeight = 500;
const int kMaxMinimumWidth = 250;
const int kMaxMinimumHeight = 250;

const char pageKeyC[] = "General/LastPreferencePage";
const char sortKeyC[] = "General/SortCategories";
const int categoryIconSize = 24;

static bool optionsPageLessThan(const IOptionsPage *p1, const IOptionsPage *p2)
{
    if (p1->category() != p2->category())
        return p1->category().alphabeticallyBefore(p2->category());
    return p1->id().alphabeticallyBefore(p2->id());
}

static QList<IOptionsPage *> sortedOptionsPages()
{
    QList<IOptionsPage *> rc = IOptionsPage::allOptionsPages();
    std::stable_sort(rc.begin(), rc.end(), optionsPageLessThan);
    return rc;
}

namespace {

// ----------- Category model

class Category
{
public:
    bool findPageById(const Id id, int *pageIndex) const
    {
        *pageIndex = Utils::indexOf(pages, Utils::equal(&IOptionsPage::id, id));
        return *pageIndex != -1;
    }

    Id id;
    int index = -1;
    QString displayName;
    QIcon icon;
    QList<IOptionsPage *> pages;
    QList<IOptionsPageProvider *> providers;
    bool providerPagesCreated = false;
    QTabWidget *tabWidget = nullptr;
};

class CategoryModel : public QAbstractListModel
{
public:
    CategoryModel();
    ~CategoryModel() override;

    int rowCount(const QModelIndex &parent = QModelIndex()) const override;
    QVariant data(const QModelIndex &index, int role = Qt::DisplayRole) const override;

    void setPages(const QList<IOptionsPage*> &pages,
                  const QList<IOptionsPageProvider *> &providers);
    void ensurePages(Category *category);
    const QList<Category*> &categories() const { return m_categories; }

private:
    Category *findCategoryById(Id id);

    QList<Category*> m_categories;
    QSet<Id> m_pageIds;
    QIcon m_emptyIcon;
};

CategoryModel::CategoryModel()
{
    QPixmap empty(categoryIconSize, categoryIconSize);
    empty.fill(Qt::transparent);
    m_emptyIcon = QIcon(empty);
}

CategoryModel::~CategoryModel()
{
    qDeleteAll(m_categories);
}

int CategoryModel::rowCount(const QModelIndex &parent) const
{
    return parent.isValid() ? 0 : static_cast<int>(m_categories.size());
}

QVariant CategoryModel::data(const QModelIndex &index, int role) const
{
    switch (role) {
    case Qt::DisplayRole:
        return m_categories.at(index.row())->displayName;
    case Qt::DecorationRole: {
            QIcon icon = m_categories.at(index.row())->icon;
            if (icon.isNull())
                icon = m_emptyIcon;
            return icon;
        }
    }

    return QVariant();
}

void CategoryModel::setPages(const QList<IOptionsPage*> &pages,
                             const QList<IOptionsPageProvider *> &providers)
{
    beginResetModel();

    // Clear any previous categories
    qDeleteAll(m_categories);
    m_categories.clear();
    m_pageIds.clear();

    // Put the pages in categories
    for (IOptionsPage *page : pages) {
        QTC_ASSERT(!m_pageIds.contains(page->id()),
                   qWarning("duplicate options page id '%s'", qPrintable(page->id().toString())));
        m_pageIds.insert(page->id());
        const Id categoryId = page->category();
        Category *category = findCategoryById(categoryId);
        if (!category) {
            category = new Category;
            category->id = categoryId;
            category->tabWidget = nullptr;
            category->index = -1;
            m_categories.append(category);
        }
        if (category->displayName.isEmpty())
            category->displayName = page->displayCategory();
        if (category->icon.isNull() && !page->categoryIconPath().isEmpty()) {
            Icon icon({{page->categoryIconPath(), Theme::PanelTextColorDark}}, Icon::Tint);
            category->icon = icon.icon();
        }
        category->pages.append(page);
    }

    for (IOptionsPageProvider *provider : providers) {
        const Id categoryId = provider->category();
        Category *category = findCategoryById(categoryId);
        if (!category) {
            category = new Category;
            category->id = categoryId;
            category->tabWidget = nullptr;
            category->index = -1;
            m_categories.append(category);
        }
        if (category->displayName.isEmpty())
            category->displayName = provider->displayCategory();
        if (category->icon.isNull()) {
            Icon icon({{provider->categoryIconPath(), Theme::PanelTextColorDark}}, Icon::Tint);
            category->icon = icon.icon();
        }
        category->providers.append(provider);
    }

    Utils::sort(m_categories, [](const Category *c1, const Category *c2) {
       return c1->id.alphabeticallyBefore(c2->id);
    });
    endResetModel();
}

void CategoryModel::ensurePages(Category *category)
{
    if (!category->providerPagesCreated) {
        QList<IOptionsPage *> createdPages;
        for (const IOptionsPageProvider *provider : std::as_const(category->providers))
            createdPages += provider->pages();

        // check for duplicate ids
        for (const IOptionsPage *page : std::as_const(createdPages)) {
            QTC_ASSERT(!m_pageIds.contains(page->id()),
                       qWarning("duplicate options page id '%s'", qPrintable(page->id().toString())));
        }

        category->pages += createdPages;
        category->providerPagesCreated = true;
        std::stable_sort(category->pages.begin(), category->pages.end(), optionsPageLessThan);
    }
}

Category *CategoryModel::findCategoryById(Id id)
{
    for (int i = 0; i < m_categories.size(); ++i) {
        Category *category = m_categories.at(i);
        if (category->id == id)
            return category;
    }

    return nullptr;
}

// ----------- Category filter model

/**
 * A filter model that returns true for each category node that has pages that
 * match the search string.
 */
class CategoryFilterModel : public QSortFilterProxyModel
{
public:
    CategoryFilterModel() = default;

protected:
    bool filterAcceptsRow(int sourceRow, const QModelIndex &sourceParent) const override;
};

static bool categoryVisible([[maybe_unused]] const Id &id)
{
    if (Utils::qtcEnvironmentVariableIsEmpty("QTC_SHOW_QTQUICKDESIGNER_DEVELOPER_UI")) {
        static QStringList list
            = Core::ICore::settings()->value("HideOptionCategories").toStringList();

<<<<<<< HEAD
        if (anyOf(list, [id](const QString &str) { return id.toString().contains(str); }))
            return false;
    }
=======
    static QStringList list
        = Core::ICore::settings()->value("HideOptionCategories").toStringList();

    if (anyOf(list, [id](const QString &str) { return id.toString().contains(str); }))
        return false;
#else
    Q_UNUSED(id)
#endif
>>>>>>> d114082f
    return true;
}

bool CategoryFilterModel::filterAcceptsRow(int sourceRow, const QModelIndex &sourceParent) const
{
    const CategoryModel *cm = static_cast<CategoryModel *>(sourceModel());
    const Category *category = cm->categories().at(sourceRow);

    if (!categoryVisible(category->id))
        return false;

    // Regular contents check, then check page-filter.
    if (QSortFilterProxyModel::filterAcceptsRow(sourceRow, sourceParent))
        return true;

    const QRegularExpression regex = filterRegularExpression();

    for (const IOptionsPage *page : category->pages) {
        if (page->displayCategory().contains(regex) || page->displayName().contains(regex)
            || page->matches(regex))
            return true;
    }

    if (!category->providerPagesCreated) {
        for (const IOptionsPageProvider *provider : category->providers) {
            if (provider->matches(regex))
                return true;
        }
    }

    return false;
}

// ----------- Category list view

class CategoryListViewDelegate : public QStyledItemDelegate
{
public:
    explicit CategoryListViewDelegate(QObject *parent) : QStyledItemDelegate(parent) {}

    QSize sizeHint(const QStyleOptionViewItem &option, const QModelIndex &index) const override
    {
        QSize size = QStyledItemDelegate::sizeHint(option, index);
        size.setHeight(qMax(size.height(), 32));
        return size;
    }
};

/**
 * Special version of a QListView that has the width of the first column as
 * minimum size.
 */
class CategoryListView : public QListView
{
public:
    CategoryListView()
    {
        setSizePolicy(QSizePolicy::MinimumExpanding, QSizePolicy::Expanding);
        setItemDelegate(new CategoryListViewDelegate(this));
        setHorizontalScrollBarPolicy(Qt::ScrollBarAlwaysOff);
    }

    QSize sizeHint() const final
    {
        int width = sizeHintForColumn(0) + frameWidth() * 2 + 5;
        width += verticalScrollBar()->sizeHint().width();
        return QSize(width, 100);
    }

    // QListView installs a event filter on its scrollbars
    bool eventFilter(QObject *obj, QEvent *event) final
    {
        if (obj == verticalScrollBar()
                && (event->type() == QEvent::Show || event->type() == QEvent::Hide))
            updateGeometry();
        return QListView::eventFilter(obj, event);
    }
};

// ----------- SmartScrollArea

template <typename T>
void setWheelScrollingWithoutFocusBlockedForChildren(QWidget *widget)
{
    const auto children = widget->findChildren<T>();
    for (auto child : children)
        setWheelScrollingWithoutFocusBlocked(child);
}

class SmartScrollArea : public QScrollArea
{
public:
    explicit SmartScrollArea(QWidget *parent, IOptionsPage *page)
        : QScrollArea(parent), m_page(page)
    {
        setFrameStyle(QFrame::NoFrame | QFrame::Plain);
        viewport()->setAutoFillBackground(false);
        setWidgetResizable(true);
    }

private:
    void showEvent(QShowEvent *event) final
    {
        if (!widget()) {
            if (QWidget *inner = m_page->widget()) {
                setWheelScrollingWithoutFocusBlockedForChildren<QComboBox *>(inner);
                setWheelScrollingWithoutFocusBlockedForChildren<QAbstractSpinBox *>(inner);
                setWidget(inner);
                inner->setAutoFillBackground(false);
            } else {
                QTC_CHECK(false);
            }
        }

        QScrollArea::showEvent(event);
    }

    void resizeEvent(QResizeEvent *event) final
    {
        QWidget *inner = widget();
        if (inner) {
            int fw = frameWidth() * 2;
            QSize innerSize = event->size() - QSize(fw, fw);
            QSize innerSizeHint = inner->minimumSizeHint();

            if (innerSizeHint.height() > innerSize.height()) { // Widget wants to be bigger than available space
                innerSize.setWidth(innerSize.width() - scrollBarWidth());
                innerSize.setHeight(innerSizeHint.height());
            }
            inner->resize(innerSize);
        }
        QScrollArea::resizeEvent(event);
    }

    QSize minimumSizeHint() const final
    {
        QWidget *inner = widget();
        if (inner) {
            int fw = frameWidth() * 2;

            QSize minSize = inner->minimumSizeHint();
            minSize += QSize(fw, fw);
            minSize += QSize(scrollBarWidth(), 0);
            minSize.setWidth(qMin(minSize.width(), kMaxMinimumWidth));
            minSize.setHeight(qMin(minSize.height(), kMaxMinimumHeight));
            return minSize;
        }
        return QSize(0, 0);
    }

    bool event(QEvent *event) final
    {
        if (event->type() == QEvent::LayoutRequest)
            updateGeometry();
        return QScrollArea::event(event);
    }

    int scrollBarWidth() const
    {
        auto that = const_cast<SmartScrollArea *>(this);
        QWidgetList list = that->scrollBarWidgets(Qt::AlignRight);
        if (list.isEmpty())
            return 0;
        return list.first()->sizeHint().width();
    }

    IOptionsPage *m_page = nullptr;
};

// ----------- SettingsDialog

class SettingsDialog : public QDialog
{
public:
    explicit SettingsDialog(QWidget *parent);

    void showPage(Id pageId);
    bool execDialog();

private:
    // Make sure the settings dialog starts up as small as possible.
    QSize sizeHint() const final { return minimumSize(); }

    void done(int) final;

    void apply();
    void currentChanged(const QModelIndex &current);
    void currentTabChanged(int);
    void filter(const QString &text);

    void createGui();
    void showCategory(int index);
    static void updateEnabledTabs(Category *category, const QString &searchText);
    void ensureCategoryWidget(Category *category);
    void disconnectTabWidgets();

    const QList<IOptionsPage *> m_pages;

    QSet<IOptionsPage *> m_visitedPages;
    CategoryFilterModel m_proxyModel;
    CategoryModel m_model;
    Id m_currentCategory;
    Id m_currentPage;
    QStackedLayout *m_stackedLayout;
    Utils::FancyLineEdit *m_filterLineEdit;
    QCheckBox *m_sortCheckBox;
    QListView *m_categoryList;
    QLabel *m_headerLabel;
    bool m_running = false;
    bool m_applied = false;
    bool m_finished = false;
};

static QPointer<SettingsDialog> m_instance = nullptr;

SettingsDialog::SettingsDialog(QWidget *parent)
    : QDialog(parent)
    , m_pages(sortedOptionsPages())
    , m_stackedLayout(new QStackedLayout)
    , m_filterLineEdit(new Utils::FancyLineEdit)
    , m_sortCheckBox(new QCheckBox(Tr::tr("Sort categories")))
    , m_categoryList(new CategoryListView)
    , m_headerLabel(new QLabel)
{
    m_filterLineEdit->setFiltering(true);

    createGui();
    setWindowTitle(Tr::tr("Preferences"));

    m_model.setPages(m_pages, IOptionsPageProvider::allOptionsPagesProviders());

    m_proxyModel.setSortLocaleAware(true);
    m_proxyModel.setSourceModel(&m_model);
    m_proxyModel.setFilterCaseSensitivity(Qt::CaseInsensitive);
    m_categoryList->setIconSize(QSize(categoryIconSize, categoryIconSize));
    m_categoryList->setModel(&m_proxyModel);
    m_categoryList->setSelectionMode(QAbstractItemView::SingleSelection);
    m_categoryList->setVerticalScrollMode(QAbstractItemView::ScrollPerPixel);

    connect(m_sortCheckBox, &QAbstractButton::toggled, this, [this](bool checked) {
        m_proxyModel.sort(checked ? 0 : -1);
    });
    QtcSettings *settings = ICore::settings();
    m_sortCheckBox->setChecked(settings->value(sortKeyC, false).toBool());

    connect(m_categoryList->selectionModel(), &QItemSelectionModel::currentRowChanged,
            this, &SettingsDialog::currentChanged);

    // The order of the slot connection matters here, the filter slot
    // opens the matching page after the model has filtered.
    connect(m_filterLineEdit,
            &Utils::FancyLineEdit::filterChanged,
            &m_proxyModel,
            [this](const QString &filter) {
                m_proxyModel.setFilterRegularExpression(
                    QRegularExpression(QRegularExpression::escape(filter),
                                       QRegularExpression::CaseInsensitiveOption));
            });
    connect(m_filterLineEdit, &Utils::FancyLineEdit::filterChanged,
            this, &SettingsDialog::filter);
    m_categoryList->setFocus();
}

void SettingsDialog::showPage(const Id pageId)
{
    // handle the case of "show last page"
    Id initialPageId = pageId;
    if (!initialPageId.isValid()) {
        QtcSettings *settings = ICore::settings();
        initialPageId = Id::fromSetting(settings->value(pageKeyC));
    }

    int initialCategoryIndex = -1;
    int initialPageIndex = -1;

    const QList<Category *> &categories = m_model.categories();
    if (initialPageId.isValid()) {
        // First try categories without lazy items.
        for (int i = 0; i < categories.size(); ++i) {
            Category *category = categories.at(i);
            if (category->providers.isEmpty()) {  // no providers
                if (category->findPageById(initialPageId, &initialPageIndex)) {
                    initialCategoryIndex = i;
                    break;
                }
            }
        }

        if (initialPageIndex == -1) {
            // On failure, expand the remaining items.
            for (int i = 0; i < categories.size(); ++i) {
                Category *category = categories.at(i);
                if (!category->providers.isEmpty()) { // has providers
                    ensureCategoryWidget(category);
                    if (category->findPageById(initialPageId, &initialPageIndex)) {
                        initialCategoryIndex = i;
                        break;
                    }
                }
            }
        }
    }

    if (initialPageId.isValid() && initialPageIndex == -1)
        return; // Unknown settings page, probably due to missing plugin.

    if (initialCategoryIndex != -1) {
        QModelIndex modelIndex = m_proxyModel.mapFromSource(m_model.index(initialCategoryIndex));
        if (!modelIndex.isValid()) { // filtered out, so clear filter first
            m_filterLineEdit->setText(QString());
            modelIndex = m_proxyModel.mapFromSource(m_model.index(initialCategoryIndex));
        }
        m_categoryList->setCurrentIndex(modelIndex);
        if (initialPageIndex != -1) {
            if (QTC_GUARD(categories.at(initialCategoryIndex)->tabWidget))
                categories.at(initialCategoryIndex)->tabWidget->setCurrentIndex(initialPageIndex);
        }
    }
}

void SettingsDialog::createGui()
{
    m_headerLabel->setFont(StyleHelper::uiFont(StyleHelper::UiElementH4));

    auto headerHLayout = new QHBoxLayout;
    const int leftMargin = QApplication::style()->pixelMetric(QStyle::PM_LayoutLeftMargin);
    headerHLayout->addSpacerItem(new QSpacerItem(leftMargin, 0, QSizePolicy::Fixed, QSizePolicy::Ignored));
    headerHLayout->addWidget(m_headerLabel);

    m_stackedLayout->setContentsMargins(0, 0, 0, 0);
    QWidget *emptyWidget = new QWidget(this);
    m_stackedLayout->addWidget(emptyWidget); // no category selected, for example when filtering

    QDialogButtonBox *buttonBox = new QDialogButtonBox(
        QDialogButtonBox::Ok | QDialogButtonBox::Apply | QDialogButtonBox::Cancel);
    connect(
        buttonBox->button(QDialogButtonBox::Apply),
        &QAbstractButton::clicked,
        this,
        &SettingsDialog::apply);

    connect(buttonBox, &QDialogButtonBox::accepted, this, &SettingsDialog::accept);
    connect(buttonBox, &QDialogButtonBox::rejected, this, &SettingsDialog::reject);

    auto mainGridLayout = new QGridLayout;
    mainGridLayout->addWidget(m_filterLineEdit, 0, 0, 1, 1);
    mainGridLayout->addLayout(headerHLayout,    0, 1, 1, 1);
    mainGridLayout->addWidget(m_categoryList,   1, 0, 1, 1);
    mainGridLayout->addWidget(m_sortCheckBox,   2, 0, 1, 1);
    mainGridLayout->addLayout(m_stackedLayout,  1, 1, 2, 1);
    mainGridLayout->addWidget(buttonBox,        3, 0, 1, 2);
    mainGridLayout->setColumnStretch(1, 4);
    setLayout(mainGridLayout);

    buttonBox->button(QDialogButtonBox::Ok)->setDefault(true);

    mainGridLayout->setSizeConstraint(QLayout::SetMinimumSize);
}

void SettingsDialog::showCategory(int index)
{
    Category *category = m_model.categories().at(index);
    ensureCategoryWidget(category);
    // Update current category and page
    m_currentCategory = category->id;
    const int currentTabIndex = category->tabWidget->currentIndex();
    if (currentTabIndex != -1) {
        IOptionsPage *page = category->pages.at(currentTabIndex);
        m_currentPage = page->id();
        m_visitedPages.insert(page);
    }

    m_stackedLayout->setCurrentIndex(category->index);
    m_headerLabel->setText(category->displayName);

    updateEnabledTabs(category, m_filterLineEdit->text());
}

void SettingsDialog::ensureCategoryWidget(Category *category)
{
    if (category->tabWidget)
        return;

    m_model.ensurePages(category);
    auto tabWidget = new QTabWidget;
    tabWidget->tabBar()->setObjectName("qc_settings_main_tabbar"); // easier lookup in Squish
    for (IOptionsPage *page : std::as_const(category->pages))
        tabWidget->addTab(new SmartScrollArea(this, page), page->displayName());

    connect(tabWidget, &QTabWidget::currentChanged,
            this, &SettingsDialog::currentTabChanged);

    category->tabWidget = tabWidget;
    category->index = m_stackedLayout->addWidget(tabWidget);
}

void SettingsDialog::disconnectTabWidgets()
{
    for (Category *category : m_model.categories()) {
        if (category->tabWidget)
            disconnect(category->tabWidget, &QTabWidget::currentChanged,
                       this, &SettingsDialog::currentTabChanged);
    }
}

void SettingsDialog::updateEnabledTabs(Category *category, const QString &searchText)
{
    int firstEnabledTab = -1;
    const QRegularExpression regex(QRegularExpression::escape(searchText),
                                   QRegularExpression::CaseInsensitiveOption);
    for (int i = 0; i < category->pages.size(); ++i) {
        const IOptionsPage *page = category->pages.at(i);
        const bool enabled = searchText.isEmpty() || page->category().toString().contains(regex)
                             || page->displayName().contains(regex) || page->matches(regex);
        category->tabWidget->setTabEnabled(i, enabled);
        if (enabled && firstEnabledTab < 0)
            firstEnabledTab = i;
    }
    if (!category->tabWidget->isTabEnabled(category->tabWidget->currentIndex())
            && firstEnabledTab != -1) {
        // QTabWidget is dumb, so this can happen
        category->tabWidget->setCurrentIndex(firstEnabledTab);
    }
}

void SettingsDialog::currentChanged(const QModelIndex &current)
{
    if (current.isValid()) {
        showCategory(m_proxyModel.mapToSource(current).row());
    } else {
        m_stackedLayout->setCurrentIndex(0);
        m_headerLabel->clear();
    }
}

void SettingsDialog::currentTabChanged(int index)
{
    if (index == -1)
        return;

    const QModelIndex modelIndex = m_proxyModel.mapToSource(m_categoryList->currentIndex());
    if (!modelIndex.isValid())
        return;

    // Remember the current tab and mark it as visited
    const Category *category = m_model.categories().at(modelIndex.row());
    IOptionsPage *page = category->pages.at(index);
    m_currentPage = page->id();
    m_visitedPages.insert(page);
}

void SettingsDialog::filter(const QString &text)
{
    // When there is no current index, select the first one when possible
    if (!m_categoryList->currentIndex().isValid() && m_model.rowCount() > 0)
        m_categoryList->setCurrentIndex(m_proxyModel.index(0, 0));

    const QModelIndex currentIndex = m_proxyModel.mapToSource(m_categoryList->currentIndex());
    if (!currentIndex.isValid())
        return;

    Category *category = m_model.categories().at(currentIndex.row());
    updateEnabledTabs(category, text);
}

void SettingsDialog::apply()
{
    for (IOptionsPage *page : std::as_const(m_visitedPages))
        page->apply();
    m_applied = true;
}

void SettingsDialog::done(int val)
{
    if (m_finished)
        return;

    m_finished = true;

    disconnectTabWidgets();

    if (val == QDialog::Accepted) {
        m_applied = true;
        for (IOptionsPage *page : std::as_const(m_visitedPages))
            page->apply();
    } else {
        for (IOptionsPage *page : std::as_const(m_pages))
            page->cancel();
    }

    for (IOptionsPage *page : std::as_const(m_pages))
        page->finish();

    QtcSettings *settings = ICore::settings();
    settings->setValue(pageKeyC, m_currentPage.toSetting());
    settings->setValue(sortKeyC, m_sortCheckBox->isChecked());

    ICore::saveSettings(ICore::SettingsDialogDone); // save all settings

    QDialog::done(val);
}

bool SettingsDialog::execDialog()
{
    if (!m_running) {
        m_running = true;
        m_finished = false;
        static const char kPreferenceDialogSize[] = "Core/PreferenceDialogSize";
        const QSize initialSize(kInitialWidth, kInitialHeight);
        resize(ICore::settings()->value(kPreferenceDialogSize, initialSize).toSize());

        // We call open here as exec is no longer the preferred method of displaying
        // modal dialogs. The issue that triggered the change here was QTBUG-117814
        // (on macOS: Caps Lock indicator does not update)
        open();
        connect(this, &QDialog::finished, this, [this, initialSize] {
            m_running = false;
            m_instance = nullptr;
            ICore::settings()->setValueWithDefault(kPreferenceDialogSize, size(), initialSize);
            // make sure that the current "single" instance is deleted
            // we can't delete right away, since we still access the m_applied member
            QMetaObject::invokeMethod(this, [this] { deleteLater(); }, Qt::QueuedConnection);
        });
    }

    // This function needs to be blocking, so we need to wait for the dialog to finish.
    // We cannot use QDialog::exec due to the issue described above at "open()".
    // Since execDialog can be called multiple times, we need to run potentially multiple
    // loops here, to have every invocation of execDialog() wait for the dialog to finish.
    while (m_running)
        QApplication::processEvents(QEventLoop::WaitForMoreEvents);

    return m_applied;
}

} // namespace

bool executeSettingsDialog(QWidget *parent, Id initialPage)
{
    if (!ExtensionSystem::PluginManager::isInitializationDone()) {
        QObject::connect(ExtensionSystem::PluginManager::instance(),
                         &ExtensionSystem::PluginManager::initializationDone,
                         parent,
                         [parent, initialPage]() { executeSettingsDialog(parent, initialPage); });
        return false;
    }

    // Make sure all wizards are there when the user might access the keyboard shortcuts:
    (void) IWizardFactory::allWizardFactories();

    if (!m_instance)
        m_instance = new SettingsDialog(parent);

    m_instance->showPage(initialPage);
    return m_instance->execDialog();
}

} // namespace Core::Internal<|MERGE_RESOLUTION|>--- conflicted
+++ resolved
@@ -257,20 +257,9 @@
         static QStringList list
             = Core::ICore::settings()->value("HideOptionCategories").toStringList();
 
-<<<<<<< HEAD
         if (anyOf(list, [id](const QString &str) { return id.toString().contains(str); }))
             return false;
     }
-=======
-    static QStringList list
-        = Core::ICore::settings()->value("HideOptionCategories").toStringList();
-
-    if (anyOf(list, [id](const QString &str) { return id.toString().contains(str); }))
-        return false;
-#else
-    Q_UNUSED(id)
-#endif
->>>>>>> d114082f
     return true;
 }
 
