--- conflicted
+++ resolved
@@ -178,13 +178,8 @@
         , m_terminalOpenArgs(new QLineEdit)
         , m_terminalExecuteArgs(new QLineEdit)
         , m_environmentChangesLabel(new Utils::ElidingLabel)
-<<<<<<< HEAD
-#ifdef ENABLE_CRASHPAD
+#ifdef CRASHREPORTING_USES_CRASHPAD
         , m_crashReportsMenuButton(new QPushButton(Tr::tr("Manage"), this))
-=======
-#ifdef CRASHREPORTING_USES_CRASHPAD
-        , m_clearCrashReportsButton(new QPushButton(Tr::tr("Clear Local Crash Reports"), this))
->>>>>>> d2d4dcfb
         , m_crashReportsSizeText(new QLabel(this))
 #endif
 
@@ -253,26 +248,16 @@
         grid.addRow({Tr::tr("Maximum number of entries in \"Recent Files\":"),
                     Row{s.maxRecentFiles, st}});
         grid.addRow({s.askBeforeExit});
-<<<<<<< HEAD
-#ifdef ENABLE_CRASHPAD
-        const QString toolTip = Tr::tr("Crash reports are saved in \"%1\".")
-                                    .arg(appInfo().crashReports.toUserOutput());
-        m_crashReportsMenuButton->setToolTip(toolTip);
-        m_crashReportsSizeText->setToolTip(toolTip);
-        auto crashReportsMenu = new QMenu(m_crashReportsMenuButton);
-        m_crashReportsMenuButton->setMenu(crashReportsMenu);
-        Row crashDetails
-            = Row{m_crashReportsMenuButton, m_crashReportsSizeText, helpCrashReportingButton, st};
-=======
 #ifdef ENABLE_CRASHREPORTING
         Row crashDetails;
 #ifdef CRASHREPORTING_USES_CRASHPAD
-        m_clearCrashReportsButton->setToolTip(s.enableCrashReporting.toolTip());
+        m_crashReportsMenuButton->setToolTip(s.enableCrashReporting.toolTip());
         m_crashReportsSizeText->setToolTip(s.enableCrashReporting.toolTip());
-        crashDetails.addItems({m_clearCrashReportsButton, m_crashReportsSizeText});
+        auto crashReportsMenu = new QMenu(m_crashReportsMenuButton);
+        m_crashReportsMenuButton->setMenu(crashReportsMenu);
+        crashDetails.addItems({m_crashReportsMenuButton, m_crashReportsSizeText});
 #endif // CRASHREPORTING_USES_CRASHPAD
         crashDetails.addItem(helpCrashReportingButton);
->>>>>>> d2d4dcfb
         if (qtcEnvironmentVariableIsSet("QTC_SHOW_CRASHBUTTON")) {
             auto crashButton = new QPushButton("CRASH!!!");
             connect(crashButton, &QPushButton::clicked, [] {
@@ -317,15 +302,11 @@
                ICore::crashReportsPath() / "pending",
                ICore::crashReportsPath() / "new"};
 
-<<<<<<< HEAD
-        const FilePath reportsPath = ICore::crashReportsPath()
-                                     / QLatin1String(
-                                         HostOsInfo::isMacHost() ? "completed" : "reports");
-
         auto openLocationAction = new QAction(Tr::tr("Go to crash reports"));
-        connect(openLocationAction, &QAction::triggered, this, [this, reportsPath] {
-            if (!QDesktopServices::openUrl(reportsPath.toUrl())) {
-                qWarning() << "Failed to open path:" << reportsPath;
+        connect(openLocationAction, &QAction::triggered, this, [reportsPaths] {
+            const FilePath path = reportsPaths.first().parentDir();
+            if (!QDesktopServices::openUrl(path.toUrl())) {
+                qWarning() << "Failed to open path:" << path;
             }
         });
         crashReportsMenu->addAction(openLocationAction);
@@ -333,13 +314,6 @@
         auto clearAction = new QAction(Tr::tr("Clear crash reports"));
         crashReportsMenu->addAction(clearAction);
 
-        const auto updateClearCrashWidgets = [this, reportsPath] {
-            qint64 size = 0;
-            const FilePaths crashFiles = reportsPath.dirEntries(QDir::Files);
-            for (const FilePath &file : crashFiles)
-                size += file.fileSize();
-            m_crashReportsMenuButton->setEnabled(!crashFiles.isEmpty());
-=======
         const auto updateClearCrashWidgets = [this, reportsPaths] {
             qint64 size = 0;
             FilePath::iterateDirectories(
@@ -349,8 +323,7 @@
                     return IterationPolicy::Continue;
                 },
                 FileFilter({}, QDir::Files, QDirIterator::Subdirectories));
-            m_clearCrashReportsButton->setEnabled(size > 0);
->>>>>>> d2d4dcfb
+            m_crashReportsMenuButton->setEnabled(size > 0);
             m_crashReportsSizeText->setText(formatSize(size));
         };
         updateClearCrashWidgets();
@@ -447,13 +420,8 @@
     QLineEdit *m_terminalOpenArgs;
     QLineEdit *m_terminalExecuteArgs;
     Utils::ElidingLabel *m_environmentChangesLabel;
-<<<<<<< HEAD
-#ifdef ENABLE_CRASHPAD
+#ifdef CRASHREPORTING_USES_CRASHPAD
     QPushButton *m_crashReportsMenuButton;
-=======
-#ifdef CRASHREPORTING_USES_CRASHPAD
-    QPushButton *m_clearCrashReportsButton;
->>>>>>> d2d4dcfb
     QLabel *m_crashReportsSizeText;
 #endif
     QPointer<QMessageBox> m_dialog;
