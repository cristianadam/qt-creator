/**************************************************************************
**
** This file is part of Qt Creator
**
** Copyright (c) 2010 Nokia Corporation and/or its subsidiary(-ies).
**
** Contact: Nokia Corporation (qt-info@nokia.com)
**
** Commercial Usage
**
** Licensees holding valid Qt Commercial licenses may use this file in
** accordance with the Qt Commercial License Agreement provided with the
** Software or, alternatively, in accordance with the terms contained in
** a written agreement between you and Nokia.
**
** GNU Lesser General Public License Usage
**
** Alternatively, this file may be used under the terms of the GNU Lesser
** General Public License version 2.1 as published by the Free Software
** Foundation and appearing in the file LICENSE.LGPL included in the
** packaging of this file.  Please review the following information to
** ensure the GNU Lesser General Public License version 2.1 requirements
** will be met: http://www.gnu.org/licenses/old-licenses/lgpl-2.1.html.
**
** If you are unsure which license is appropriate for your use, please
** contact the sales department at http://qt.nokia.com/contact.
**
**************************************************************************/

#include "qmljseditor.h"
#include "qmljseditoreditable.h"
#include "qmljseditorconstants.h"
#include "qmljshighlighter.h"
#include "qmljseditorplugin.h"
#include "qmljsmodelmanager.h"
#include "qmljseditorcodeformatter.h"
#include "qmljsquickfix.h"
#include "qmloutlinemodel.h"
#include "qmljsfindreferences.h"
#include "qmljssemantichighlighter.h"
#include "qmljsindenter.h"
#include "qmljsautocompleter.h"

#include <qmljs/qmljsbind.h>
#include <qmljs/qmljsdocument.h>
#include <qmljs/qmljsicontextpane.h>
#include <qmljs/qmljslookupcontext.h>
#include <qmljs/parser/qmljsastvisitor_p.h>
#include <qmljs/parser/qmljsast_p.h>
#include <qmljs/parser/qmljsengine_p.h>

#include <coreplugin/actionmanager/actionmanager.h>
#include <coreplugin/actionmanager/actioncontainer.h>
#include <coreplugin/uniqueidmanager.h>
#include <coreplugin/actionmanager/command.h>
#include <coreplugin/editormanager/editormanager.h>
#include <coreplugin/icore.h>
#include <coreplugin/mimedatabase.h>
#include <extensionsystem/pluginmanager.h>
#include <texteditor/basetextdocument.h>
#include <texteditor/fontsettings.h>
#include <texteditor/tabsettings.h>
#include <texteditor/texteditorconstants.h>
#include <texteditor/texteditorsettings.h>
#include <texteditor/syntaxhighlighter.h>
#include <texteditor/refactoroverlay.h>
#include <texteditor/tooltip/tooltip.h>
#include <qmldesigner/qmldesignerconstants.h>
#include <utils/changeset.h>
#include <utils/uncommentselection.h>

#include <QtCore/QFileInfo>
#include <QtCore/QSignalMapper>
#include <QtCore/QTimer>

#include <QtGui/QMenu>
#include <QtGui/QComboBox>
#include <QtGui/QHeaderView>
#include <QtGui/QInputDialog>
#include <QtGui/QMainWindow>
#include <QtGui/QToolBar>
#include <QtGui/QTreeView>

enum {
    UPDATE_DOCUMENT_DEFAULT_INTERVAL = 100,
    UPDATE_USES_DEFAULT_INTERVAL = 150,
    UPDATE_OUTLINE_INTERVAL = 500, // msecs after new semantic info has been arrived / cursor has moved
};

using namespace QmlJS;
using namespace QmlJS::AST;
using namespace QmlJSEditor;
using namespace QmlJSEditor::Internal;

namespace {

class FindIdDeclarations: protected Visitor
{
public:
    typedef QHash<QString, QList<AST::SourceLocation> > Result;

    Result operator()(Document::Ptr doc)
    {
        _ids.clear();
        _maybeIds.clear();
        if (doc && doc->qmlProgram())
            doc->qmlProgram()->accept(this);
        return _ids;
    }

protected:
    QString asString(AST::UiQualifiedId *id)
    {
        QString text;
        for (; id; id = id->next) {
            if (id->name)
                text += id->name->asString();
            else
                text += QLatin1Char('?');

            if (id->next)
                text += QLatin1Char('.');
        }

        return text;
    }

    void accept(AST::Node *node)
    { AST::Node::acceptChild(node, this); }

    using Visitor::visit;
    using Visitor::endVisit;

    virtual bool visit(AST::UiScriptBinding *node)
    {
        if (asString(node->qualifiedId) == QLatin1String("id")) {
            if (AST::ExpressionStatement *stmt = AST::cast<AST::ExpressionStatement*>(node->statement)) {
                if (AST::IdentifierExpression *idExpr = AST::cast<AST::IdentifierExpression *>(stmt->expression)) {
                    if (idExpr->name) {
                        const QString id = idExpr->name->asString();
                        QList<AST::SourceLocation> *locs = &_ids[id];
                        locs->append(idExpr->firstSourceLocation());
                        locs->append(_maybeIds.value(id));
                        _maybeIds.remove(id);
                        return false;
                    }
                }
            }
        }

        accept(node->statement);

        return false;
    }

    virtual bool visit(AST::IdentifierExpression *node)
    {
        if (node->name) {
            const QString name = node->name->asString();

            if (_ids.contains(name))
                _ids[name].append(node->identifierToken);
            else
                _maybeIds[name].append(node->identifierToken);
        }
        return false;
    }

private:
    Result _ids;
    Result _maybeIds;
};

class FindDeclarations: protected Visitor
{
    QList<Declaration> _declarations;
    int _depth;

public:
    QList<Declaration> operator()(AST::Node *node)
    {
        _depth = -1;
        _declarations.clear();
        accept(node);
        return _declarations;
    }

protected:
    using Visitor::visit;
    using Visitor::endVisit;

    QString asString(AST::UiQualifiedId *id)
    {
        QString text;
        for (; id; id = id->next) {
            if (id->name)
                text += id->name->asString();
            else
                text += QLatin1Char('?');

            if (id->next)
                text += QLatin1Char('.');
        }

        return text;
    }

    void accept(AST::Node *node)
    { AST::Node::acceptChild(node, this); }

    void init(Declaration *decl, AST::UiObjectMember *member)
    {
        const SourceLocation first = member->firstSourceLocation();
        const SourceLocation last = member->lastSourceLocation();
        decl->startLine = first.startLine;
        decl->startColumn = first.startColumn;
        decl->endLine = last.startLine;
        decl->endColumn = last.startColumn + last.length;
    }

    void init(Declaration *decl, AST::ExpressionNode *expressionNode)
    {
        const SourceLocation first = expressionNode->firstSourceLocation();
        const SourceLocation last = expressionNode->lastSourceLocation();
        decl->startLine = first.startLine;
        decl->startColumn = first.startColumn;
        decl->endLine = last.startLine;
        decl->endColumn = last.startColumn + last.length;
    }

    virtual bool visit(AST::UiObjectDefinition *node)
    {
        ++_depth;

        Declaration decl;
        init(&decl, node);

        decl.text.fill(QLatin1Char(' '), _depth);
        if (node->qualifiedTypeNameId)
            decl.text.append(asString(node->qualifiedTypeNameId));
        else
            decl.text.append(QLatin1Char('?'));

        _declarations.append(decl);

        return true; // search for more bindings
    }

    virtual void endVisit(AST::UiObjectDefinition *)
    {
        --_depth;
    }

    virtual bool visit(AST::UiObjectBinding *node)
    {
        ++_depth;

        Declaration decl;
        init(&decl, node);

        decl.text.fill(QLatin1Char(' '), _depth);

        decl.text.append(asString(node->qualifiedId));
        decl.text.append(QLatin1String(": "));

        if (node->qualifiedTypeNameId)
            decl.text.append(asString(node->qualifiedTypeNameId));
        else
            decl.text.append(QLatin1Char('?'));

        _declarations.append(decl);

        return true; // search for more bindings
    }

    virtual void endVisit(AST::UiObjectBinding *)
    {
        --_depth;
    }

    virtual bool visit(AST::UiScriptBinding *)
    {
        ++_depth;

#if 0 // ### ignore script bindings for now.
        Declaration decl;
        init(&decl, node);

        decl.text.fill(QLatin1Char(' '), _depth);
        decl.text.append(asString(node->qualifiedId));

        _declarations.append(decl);
#endif

        return false; // more more bindings in this subtree.
    }

    virtual void endVisit(AST::UiScriptBinding *)
    {
        --_depth;
    }

    virtual bool visit(AST::FunctionExpression *)
    {
        return false;
    }

    virtual bool visit(AST::FunctionDeclaration *ast)
    {
        if (! ast->name)
            return false;

        Declaration decl;
        init(&decl, ast);

        decl.text.fill(QLatin1Char(' '), _depth);
        decl.text += ast->name->asString();

        decl.text += QLatin1Char('(');
        for (FormalParameterList *it = ast->formals; it; it = it->next) {
            if (it->name)
                decl.text += it->name->asString();

            if (it->next)
                decl.text += QLatin1String(", ");
        }

        decl.text += QLatin1Char(')');

        _declarations.append(decl);

        return false;
    }

    virtual bool visit(AST::VariableDeclaration *ast)
    {
        if (! ast->name)
            return false;

        Declaration decl;
        decl.text.fill(QLatin1Char(' '), _depth);
        decl.text += ast->name->asString();

        const SourceLocation first = ast->identifierToken;
        decl.startLine = first.startLine;
        decl.startColumn = first.startColumn;
        decl.endLine = first.startLine;
        decl.endColumn = first.startColumn + first.length;

        _declarations.append(decl);

        return false;
    }
};

class CreateRanges: protected AST::Visitor
{
    QTextDocument *_textDocument;
    QList<Range> _ranges;

public:
    QList<Range> operator()(QTextDocument *textDocument, Document::Ptr doc)
    {
        _textDocument = textDocument;
        _ranges.clear();
        if (doc && doc->ast() != 0)
            doc->ast()->accept(this);
        return _ranges;
    }

protected:
    using AST::Visitor::visit;

    virtual bool visit(AST::UiObjectBinding *ast)
    {
        if (ast->initializer && ast->initializer->lbraceToken.length)
            _ranges.append(createRange(ast, ast->initializer));
        return true;
    }

    virtual bool visit(AST::UiObjectDefinition *ast)
    {
        if (ast->initializer && ast->initializer->lbraceToken.length)
            _ranges.append(createRange(ast, ast->initializer));
        return true;
    }

    virtual bool visit(AST::FunctionExpression *ast)
    {
        _ranges.append(createRange(ast));
        return true;
    }

    virtual bool visit(AST::FunctionDeclaration *ast)
    {
        _ranges.append(createRange(ast));
        return true;
    }

    Range createRange(AST::UiObjectMember *member, AST::UiObjectInitializer *ast)
    {
        Range range;

        range.ast = member;

        range.begin = QTextCursor(_textDocument);
        range.begin.setPosition(member->firstSourceLocation().begin());

        range.end = QTextCursor(_textDocument);
        range.end.setPosition(ast->rbraceToken.end());
        return range;
    }

    Range createRange(AST::FunctionExpression *ast)
    {
        Range range;

        range.ast = ast;

        range.begin = QTextCursor(_textDocument);
        range.begin.setPosition(ast->lbraceToken.begin());

        range.end = QTextCursor(_textDocument);
        range.end.setPosition(ast->rbraceToken.end());

        return range;
    }

};


class CollectASTNodes: protected AST::Visitor
{
public:
    QList<AST::UiQualifiedId *> qualifiedIds;
    QList<AST::IdentifierExpression *> identifiers;
    QList<AST::FieldMemberExpression *> fieldMembers;

    void accept(AST::Node *node)
    {
        if (node)
            node->accept(this);
    }

protected:
    using AST::Visitor::visit;

    virtual bool visit(AST::UiQualifiedId *ast)
    {
        qualifiedIds.append(ast);
        return false;
    }

    virtual bool visit(AST::IdentifierExpression *ast)
    {
        identifiers.append(ast);
        return false;
    }

    virtual bool visit(AST::FieldMemberExpression *ast)
    {
        fieldMembers.append(ast);
        return true;
    }
};

} // end of anonymous namespace


AST::Node *SemanticInfo::declaringMember(int cursorPosition) const
{
    AST::Node *declaringMember = 0;

    for (int i = ranges.size() - 1; i != -1; --i) {
        const Range &range = ranges.at(i);

        if (range.begin.isNull() || range.end.isNull()) {
            continue;
        } else if (cursorPosition >= range.begin.position() && cursorPosition <= range.end.position()) {
            declaringMember = range.ast;
            break;
        }
    }

    return declaringMember;
}

QmlJS::AST::Node *SemanticInfo::declaringMemberNoProperties(int cursorPosition) const
{
   AST::Node *node = declaringMember(cursorPosition);

   if (UiObjectDefinition *objectDefinition = cast<UiObjectDefinition*>(node)) {
       QString name = objectDefinition->qualifiedTypeNameId->name->asString();
       if (!name.isNull() && name.at(0).isLower()) {
           QList<AST::Node *> path = astPath(cursorPosition);
           if (path.size() > 1)
               return path.at(path.size() - 2);
       } else if (name.contains("GradientStop")) {
           QList<AST::Node *> path = astPath(cursorPosition);
           if (path.size() > 2)
               return path.at(path.size() - 3);
       }
   } else if (UiObjectBinding *objectBinding = cast<UiObjectBinding*>(node)) {
       QString name = objectBinding->qualifiedTypeNameId->name->asString();
       if (name.contains("Gradient")) {
           QList<AST::Node *> path = astPath(cursorPosition);
           if (path.size() > 1)
               return path.at(path.size() - 2);
       }
   }

   return node;
}

QList<AST::Node *> SemanticInfo::astPath(int cursorPosition) const
{
    QList<AST::Node *> path;

    foreach (const Range &range, ranges) {
        if (range.begin.isNull() || range.end.isNull()) {
            continue;
        } else if (cursorPosition >= range.begin.position() && cursorPosition <= range.end.position()) {
            path += range.ast;
        }
    }

    return path;
}

LookupContext::Ptr SemanticInfo::lookupContext(const QList<QmlJS::AST::Node *> &path) const
{
    Q_ASSERT(! m_context.isNull());

    if (m_context.isNull())
        return LookupContext::create(document, snapshot, path);

    return LookupContext::create(document, snapshot, *m_context, path);
}

static bool importContainsCursor(UiImport *importAst, unsigned cursorPosition)
{
    return cursorPosition >= importAst->firstSourceLocation().begin()
           && cursorPosition <= importAst->lastSourceLocation().end();
}

AST::Node *SemanticInfo::nodeUnderCursor(int pos) const
{
    if (! document)
        return 0;

    const unsigned cursorPosition = pos;

    foreach (const Interpreter::ImportInfo &import, document->bind()->imports()) {
        if (importContainsCursor(import.ast(), cursorPosition))
            return import.ast();
    }

    CollectASTNodes nodes;
    nodes.accept(document->ast());

    foreach (AST::UiQualifiedId *q, nodes.qualifiedIds) {
        if (cursorPosition >= q->identifierToken.begin()) {
            for (AST::UiQualifiedId *tail = q; tail; tail = tail->next) {
                if (! tail->next && cursorPosition <= tail->identifierToken.end())
                    return q;
            }
        }
    }

    foreach (AST::IdentifierExpression *id, nodes.identifiers) {
        if (cursorPosition >= id->identifierToken.begin() && cursorPosition <= id->identifierToken.end())
            return id;
    }

    foreach (AST::FieldMemberExpression *mem, nodes.fieldMembers) {
        if (mem->name && cursorPosition >= mem->identifierToken.begin() && cursorPosition <= mem->identifierToken.end())
            return mem;
    }

    return 0;
}

bool SemanticInfo::isValid() const
{
    if (document && m_context)
        return true;

    return false;
}

int SemanticInfo::revision() const
{
    if (document)
        return document->editorRevision();

    return 0;
}

QmlJSTextEditor::QmlJSTextEditor(QWidget *parent) :
    TextEditor::BaseTextEditor(parent),
    m_outlineCombo(0),
    m_outlineModel(new QmlOutlineModel(this)),
    m_modelManager(0),
    m_contextPane(0),
    m_updateSelectedElements(false),
    m_findReferences(new FindReferences(this))
{
    qRegisterMetaType<QmlJSEditor::SemanticInfo>("QmlJSEditor::SemanticInfo");

    m_semanticHighlighter = new SemanticHighlighter(this);
    m_semanticHighlighter->start();

    setParenthesesMatchingEnabled(true);
    setMarksVisible(true);
    setCodeFoldingSupported(true);
<<<<<<< HEAD
    setCodeFoldingVisible(true);
    setIndenter(new Indenter);
    setAutoCompleter(new AutoCompleter);
=======
>>>>>>> fb46c319

    m_updateDocumentTimer = new QTimer(this);
    m_updateDocumentTimer->setInterval(UPDATE_DOCUMENT_DEFAULT_INTERVAL);
    m_updateDocumentTimer->setSingleShot(true);
    connect(m_updateDocumentTimer, SIGNAL(timeout()), this, SLOT(updateDocumentNow()));

    m_updateUsesTimer = new QTimer(this);
    m_updateUsesTimer->setInterval(UPDATE_USES_DEFAULT_INTERVAL);
    m_updateUsesTimer->setSingleShot(true);
    connect(m_updateUsesTimer, SIGNAL(timeout()), this, SLOT(updateUsesNow()));

    m_semanticRehighlightTimer = new QTimer(this);
    m_semanticRehighlightTimer->setInterval(UPDATE_DOCUMENT_DEFAULT_INTERVAL);
    m_semanticRehighlightTimer->setSingleShot(true);
    connect(m_semanticRehighlightTimer, SIGNAL(timeout()), this, SLOT(forceSemanticRehighlight()));

    connect(this, SIGNAL(textChanged()), this, SLOT(updateDocument()));

    connect(this, SIGNAL(textChanged()), this, SLOT(updateUses()));
    connect(this, SIGNAL(cursorPositionChanged()), this, SLOT(updateUses()));

    m_updateOutlineTimer = new QTimer(this);
    m_updateOutlineTimer->setInterval(UPDATE_OUTLINE_INTERVAL);
    m_updateOutlineTimer->setSingleShot(true);
    connect(m_updateOutlineTimer, SIGNAL(timeout()), this, SLOT(updateOutlineNow()));

    m_updateOutlineIndexTimer = new QTimer(this);
    m_updateOutlineIndexTimer->setInterval(UPDATE_OUTLINE_INTERVAL);
    m_updateOutlineIndexTimer->setSingleShot(true);
    connect(m_updateOutlineIndexTimer, SIGNAL(timeout()), this, SLOT(updateOutlineIndexNow()));

    m_cursorPositionTimer  = new QTimer(this);
    m_cursorPositionTimer->setInterval(UPDATE_OUTLINE_INTERVAL);
    m_cursorPositionTimer->setSingleShot(true);
    connect(m_cursorPositionTimer, SIGNAL(timeout()), this, SLOT(updateCursorPositionNow()));

    baseTextDocument()->setSyntaxHighlighter(new Highlighter(document()));

    m_modelManager = ExtensionSystem::PluginManager::instance()->getObject<ModelManagerInterface>();
    m_contextPane = ExtensionSystem::PluginManager::instance()->getObject<QmlJS::IContextPane>();


    if (m_contextPane) {
        connect(this, SIGNAL(cursorPositionChanged()), this, SLOT(onCursorPositionChanged()));
        connect(m_contextPane, SIGNAL(closed()), this, SLOT(showTextMarker()));
    }
    m_oldCursorPosition = -1;

    if (m_modelManager) {
        m_semanticHighlighter->setModelManager(m_modelManager);
        connect(m_modelManager, SIGNAL(documentUpdated(QmlJS::Document::Ptr)),
                this, SLOT(onDocumentUpdated(QmlJS::Document::Ptr)));
        connect(m_modelManager, SIGNAL(libraryInfoUpdated(QString,QmlJS::LibraryInfo)),
                this, SLOT(forceSemanticRehighlight()));
        connect(this->document(), SIGNAL(modificationChanged(bool)), this, SLOT(modificationChanged(bool)));
    }

    connect(m_semanticHighlighter, SIGNAL(changed(QmlJSEditor::SemanticInfo)),
            this, SLOT(updateSemanticInfo(QmlJSEditor::SemanticInfo)));

    connect(this, SIGNAL(refactorMarkerClicked(TextEditor::RefactorMarker)),
            SLOT(onRefactorMarkerClicked(TextEditor::RefactorMarker)));

    setRequestMarkEnabled(true);
}

QmlJSTextEditor::~QmlJSTextEditor()
{
    m_semanticHighlighter->abort();
    m_semanticHighlighter->wait();
}

SemanticInfo QmlJSTextEditor::semanticInfo() const
{
    return m_semanticInfo;
}

int QmlJSTextEditor::editorRevision() const
{
    return document()->revision();
}

bool QmlJSTextEditor::isOutdated() const
{
    if (m_semanticInfo.revision() != editorRevision())
        return true;

    return false;
}

QmlOutlineModel *QmlJSTextEditor::outlineModel() const
{
    return m_outlineModel;
}

QModelIndex QmlJSTextEditor::outlineModelIndex()
{
    if (!m_outlineModelIndex.isValid()) {
        m_outlineModelIndex = indexForPosition(position());
        emit outlineModelIndexChanged(m_outlineModelIndex);
    }
    return m_outlineModelIndex;
}

Core::IEditor *QmlJSEditorEditable::duplicate(QWidget *parent)
{
    QmlJSTextEditor *newEditor = new QmlJSTextEditor(parent);
    newEditor->duplicateFrom(editor());
    QmlJSEditorPlugin::instance()->initializeEditor(newEditor);
    return newEditor->editableInterface();
}

QString QmlJSEditorEditable::id() const
{
    return QLatin1String(QmlJSEditor::Constants::C_QMLJSEDITOR_ID);
}

bool QmlJSEditorEditable::open(const QString &fileName)
{
    bool b = TextEditor::BaseTextEditorEditable::open(fileName);
    editor()->setMimeType(Core::ICore::instance()->mimeDatabase()->findByFile(QFileInfo(fileName)).type());
    return b;
}

Core::Context QmlJSEditorEditable::context() const
{
    return m_context;
}

void QmlJSTextEditor::updateDocument()
{
    m_updateDocumentTimer->start(UPDATE_DOCUMENT_DEFAULT_INTERVAL);
}

void QmlJSTextEditor::updateDocumentNow()
{
    // ### move in the parser thread.

    m_updateDocumentTimer->stop();

    const QString fileName = file()->fileName();

    m_modelManager->updateSourceFiles(QStringList() << fileName, false);
}

static void appendExtraSelectionsForMessages(
        QList<QTextEdit::ExtraSelection> *selections,
        const QList<DiagnosticMessage> &messages,
        const QTextDocument *document)
{
    foreach (const DiagnosticMessage &d, messages) {
        const int line = d.loc.startLine;
        const int column = qMax(1U, d.loc.startColumn);

        QTextEdit::ExtraSelection sel;
        QTextCursor c(document->findBlockByNumber(line - 1));
        sel.cursor = c;

        sel.cursor.setPosition(c.position() + column - 1);

        if (d.loc.length == 0) {
            if (sel.cursor.atBlockEnd())
                sel.cursor.movePosition(QTextCursor::StartOfWord, QTextCursor::KeepAnchor);
            else
                sel.cursor.movePosition(QTextCursor::EndOfWord, QTextCursor::KeepAnchor);
        } else {
            sel.cursor.movePosition(QTextCursor::NextCharacter, QTextCursor::KeepAnchor, d.loc.length);
        }

        if (d.isWarning())
            sel.format.setUnderlineColor(Qt::darkYellow);
        else
            sel.format.setUnderlineColor(Qt::red);

        sel.format.setUnderlineStyle(QTextCharFormat::WaveUnderline);
        sel.format.setToolTip(d.message);

        selections->append(sel);
    }
}

void QmlJSTextEditor::onDocumentUpdated(QmlJS::Document::Ptr doc)
{
    if (file()->fileName() != doc->fileName()
            || doc->editorRevision() != document()->revision()) {
        // didn't get the currently open, or an up to date document.
        // trigger a semantic rehighlight anyway, after a time
        m_semanticRehighlightTimer->start();
        return;
    }

    if (doc->ast()) {
        // got a correctly parsed (or recovered) file.

        const SemanticHighlighterSource source = currentSource(/*force = */ true);
        m_semanticHighlighter->rehighlight(source);
    } else {
        // show parsing errors
        QList<QTextEdit::ExtraSelection> selections;
        appendExtraSelectionsForMessages(&selections, doc->diagnosticMessages(), document());
        setExtraSelections(CodeWarningsSelection, selections);
    }
}

void QmlJSTextEditor::modificationChanged(bool changed)
{
    if (!changed && m_modelManager)
        m_modelManager->fileChangedOnDisk(file()->fileName());
}

void QmlJSTextEditor::jumpToOutlineElement(int /*index*/)
{
    QModelIndex index = m_outlineCombo->view()->currentIndex();
    AST::SourceLocation location = m_outlineModel->sourceLocation(index);

    if (!location.isValid())
        return;

    Core::EditorManager *editorManager = Core::EditorManager::instance();
    editorManager->cutForwardNavigationHistory();
    editorManager->addCurrentPositionToNavigationHistory();

    QTextCursor cursor = textCursor();
    cursor.setPosition(location.offset);
    setTextCursor(cursor);

    setFocus();
}

void QmlJSTextEditor::updateOutlineNow()
{
    if (!m_semanticInfo.document)
        return;

    if (m_semanticInfo.document->editorRevision() != editorRevision()) {
        m_updateOutlineTimer->start();
        return;
    }

    m_outlineModel->update(m_semanticInfo);

    QTreeView *treeView = static_cast<QTreeView*>(m_outlineCombo->view());
    treeView->expandAll();

    updateOutlineIndexNow();
}

void QmlJSTextEditor::updateOutlineIndexNow()
{
    if (m_updateOutlineTimer->isActive())
        return; // updateOutlineNow will call this function soon anyway

    if (!m_outlineModel->document())
        return;

    if (m_outlineModel->document()->editorRevision() != editorRevision()) {
        m_updateOutlineIndexTimer->start();
        return;
    }

    m_outlineModelIndex = QModelIndex(); // invalidate
    QModelIndex comboIndex = outlineModelIndex();

    if (comboIndex.isValid()) {
        bool blocked = m_outlineCombo->blockSignals(true);

        // There is no direct way to select a non-root item
        m_outlineCombo->setRootModelIndex(comboIndex.parent());
        m_outlineCombo->setCurrentIndex(comboIndex.row());
        m_outlineCombo->setRootModelIndex(QModelIndex());

        m_outlineCombo->blockSignals(blocked);
    }
}

static UiQualifiedId *qualifiedTypeNameId(Node *m)
{
    if (UiObjectDefinition *def = cast<UiObjectDefinition *>(m))
        return def->qualifiedTypeNameId;
    else if (UiObjectBinding *binding = cast<UiObjectBinding *>(m))
        return binding->qualifiedTypeNameId;
    return 0;
}

void QmlJSTextEditor::updateCursorPositionNow()
{
    if (m_contextPane && document() && semanticInfo().isValid()
            && document()->revision() == semanticInfo().document->editorRevision())
    {
        Node *oldNode = m_semanticInfo.declaringMemberNoProperties(m_oldCursorPosition);
        Node *newNode = m_semanticInfo.declaringMemberNoProperties(position());
        if (oldNode != newNode && m_oldCursorPosition != -1)
            m_contextPane->apply(editableInterface(), semanticInfo().document, LookupContext::Ptr(),newNode, false);
        if (m_contextPane->isAvailable(editableInterface(), semanticInfo().document, newNode) &&
            !m_contextPane->widget()->isVisible()) {
            QList<TextEditor::RefactorMarker> markers;
            if (UiObjectMember *m = newNode->uiObjectMemberCast()) {
                const int start = qualifiedTypeNameId(m)->identifierToken.begin();
                for (UiQualifiedId *q = qualifiedTypeNameId(m); q; q = q->next) {
                    if (! q->next) {
                        const int end = q->identifierToken.end();
                        if (position() >= start && position() <= end) {
                            TextEditor::RefactorMarker marker;
                            QTextCursor tc(document());
                            tc.setPosition(end);
                            marker.cursor = tc;
                            marker.tooltip = tr("Show Qt Quick ToolBar");
                            markers.append(marker);
                        } else {
                             QList<TextEditor::RefactorMarker> markers;
                             setRefactorMarkers(markers);
                        }
                    }
                }
            }
            setRefactorMarkers(markers);
        } else if (oldNode != newNode) {
            QList<TextEditor::RefactorMarker> markers;
            setRefactorMarkers(markers);
        }
        m_oldCursorPosition = position();

        setSelectedElements();
    }
}

void QmlJSTextEditor::showTextMarker()
{
    m_oldCursorPosition = -1;
    updateCursorPositionNow();
}

void QmlJSTextEditor::updateUses()
{
    m_updateUsesTimer->start();
}

bool QmlJSTextEditor::updateSelectedElements() const
{
    return m_updateSelectedElements;
}

void QmlJSTextEditor::setUpdateSelectedElements(bool value)
{
    m_updateSelectedElements = value;
}

void QmlJSTextEditor::renameId(const QString &oldId, const QString &newId)
{
    Utils::ChangeSet changeSet;

    foreach (const AST::SourceLocation &loc, m_semanticInfo.idLocations.value(oldId)) {
        changeSet.replace(loc.begin(), loc.end(), newId);
    }

    QTextCursor tc = textCursor();
    changeSet.apply(&tc);
}

void QmlJSTextEditor::updateUsesNow()
{
    if (document()->revision() != m_semanticInfo.revision()) {
        updateUses();
        return;
    }

    m_updateUsesTimer->stop();

    QList<QTextEdit::ExtraSelection> selections;
    foreach (const AST::SourceLocation &loc, m_semanticInfo.idLocations.value(wordUnderCursor())) {
        if (! loc.isValid())
            continue;

        QTextEdit::ExtraSelection sel;
        sel.format = m_occurrencesFormat;
        sel.cursor = textCursor();
        sel.cursor.setPosition(loc.begin());
        sel.cursor.setPosition(loc.end(), QTextCursor::KeepAnchor);
        selections.append(sel);
    }

    setExtraSelections(CodeSemanticsSelection, selections);
}

class SelectedElement: protected Visitor
{
    unsigned m_cursorPositionStart;
    unsigned m_cursorPositionEnd;
    QList<UiObjectMember *> m_selectedMembers;
    LookupContext::Ptr m_lookupContext;

public:
    SelectedElement()
        : m_cursorPositionStart(0), m_cursorPositionEnd(0) {}

    QList<UiObjectMember *> operator()(LookupContext::Ptr lookupContext, unsigned startPosition, unsigned endPosition)
    {
        m_lookupContext = lookupContext;
        m_cursorPositionStart = startPosition;
        m_cursorPositionEnd = endPosition;
        m_selectedMembers.clear();
        Node::accept(lookupContext->document()->qmlProgram(), this);
        return m_selectedMembers;
    }

protected:

    bool isSelectable(UiObjectMember *member) const
    {
        UiQualifiedId *id = 0;
        if (UiObjectDefinition *def = cast<UiObjectDefinition *>(member))
            id = def->qualifiedTypeNameId;
        else if (UiObjectBinding *binding = cast<UiObjectBinding *>(member))
            id = binding->qualifiedTypeNameId;

        if (id) {
            QString name = id->name->asString();
            if (!name.isEmpty() && name.at(0).isUpper()) {
                return true;
            }
        }

        return false;
    }

    inline UiObjectInitializer *initializer(UiObjectMember *member) const
    {
        if (UiObjectDefinition *def = cast<UiObjectDefinition *>(member))
            return def->initializer;
        else if (UiObjectBinding *binding = cast<UiObjectBinding *>(member))
            return binding->initializer;
        return 0;
    }

    inline bool hasVisualPresentation(Node *ast)
    {
        Bind *bind = m_lookupContext->document()->bind();
        const Interpreter::ObjectValue *objValue = bind->findQmlObject(ast);
        QStringList prototypes;

        while (objValue) {
            prototypes.append(objValue->className());
            objValue = objValue->prototype(m_lookupContext->context());
        }

        return prototypes.contains(QString("QGraphicsObject"));
    }

    inline bool isIdBinding(UiObjectMember *member) const
    {
        if (UiScriptBinding *script = cast<UiScriptBinding *>(member)) {
            if (! script->qualifiedId)
                return false;
            else if (! script->qualifiedId->name)
                return false;
            else if (script->qualifiedId->next)
                return false;

            const QString propertyName = script->qualifiedId->name->asString();

            if (propertyName == QLatin1String("id"))
                return true;
        }

        return false;
    }

    inline bool containsCursor(unsigned begin, unsigned end)
    {
        return m_cursorPositionStart >= begin && m_cursorPositionEnd <= end;
    }

    inline bool intersectsCursor(unsigned begin, unsigned end)
    {
        return (m_cursorPositionEnd >= begin && m_cursorPositionStart <= end);
    }

    inline bool isRangeSelected() const
    {
        return (m_cursorPositionStart != m_cursorPositionEnd);
    }

    void postVisit(Node *ast)
    {
        if (!isRangeSelected() && !m_selectedMembers.isEmpty())
            return; // nothing to do, we already have the results.

        if (UiObjectMember *member = ast->uiObjectMemberCast()) {
            unsigned begin = member->firstSourceLocation().begin();
            unsigned end = member->lastSourceLocation().end();

            if ((isRangeSelected() && intersectsCursor(begin, end))
            || (!isRangeSelected() && containsCursor(begin, end)))
            {
                if (initializer(member) && isSelectable(member) && hasVisualPresentation(member)) {
                    m_selectedMembers << member;
                    // move start towards end; this facilitates multiselection so that root is usually ignored.
                    m_cursorPositionStart = qMin(end, m_cursorPositionEnd);
                }
            }
        }
    }
};

void QmlJSTextEditor::setSelectedElements()
{
    if (!m_updateSelectedElements)
        return;

    QTextCursor tc = textCursor();
    QString wordAtCursor;
    QList<int> offsets;

    unsigned startPos;
    unsigned endPos;

    if (tc.hasSelection()) {
        startPos = tc.selectionStart();
        endPos = tc.selectionEnd();
    } else {
        tc.movePosition(QTextCursor::StartOfWord);
        tc.movePosition(QTextCursor::EndOfWord, QTextCursor::KeepAnchor);

        startPos = textCursor().position();
        endPos = textCursor().position();
    }

    if (m_semanticInfo.isValid()) {
        SelectedElement selectedMembers;
        QList<UiObjectMember *> members = selectedMembers(m_semanticInfo.lookupContext(),
                                                          startPos, endPos);
        if (!members.isEmpty()) {
            foreach(UiObjectMember *m, members) {
                offsets << m->firstSourceLocation().begin();
            }
        }
    }
    wordAtCursor = tc.selectedText();

    emit selectedElementsChanged(offsets, wordAtCursor);
}

void QmlJSTextEditor::updateFileName()
{
}

void QmlJSTextEditor::renameIdUnderCursor()
{
    const QString id = wordUnderCursor();
    bool ok = false;
    const QString newId = QInputDialog::getText(Core::ICore::instance()->mainWindow(),
                                                tr("Rename..."),
                                                tr("New id:"),
                                                QLineEdit::Normal,
                                                id, &ok);
    if (ok) {
        renameId(id, newId);
    }
}

void QmlJSTextEditor::setFontSettings(const TextEditor::FontSettings &fs)
{
    TextEditor::BaseTextEditor::setFontSettings(fs);
    Highlighter *highlighter = qobject_cast<Highlighter*>(baseTextDocument()->syntaxHighlighter());
    if (!highlighter)
        return;

    /*
        NumberFormat,
        StringFormat,
        TypeFormat,
        KeywordFormat,
        LabelFormat,
        CommentFormat,
        VisualWhitespace,
     */
    static QVector<QString> categories;
    if (categories.isEmpty()) {
        categories << QLatin1String(TextEditor::Constants::C_NUMBER)
                << QLatin1String(TextEditor::Constants::C_STRING)
                << QLatin1String(TextEditor::Constants::C_TYPE)
                << QLatin1String(TextEditor::Constants::C_KEYWORD)
                << QLatin1String(TextEditor::Constants::C_FIELD)
                << QLatin1String(TextEditor::Constants::C_COMMENT)
                << QLatin1String(TextEditor::Constants::C_VISUAL_WHITESPACE);
    }

    highlighter->setFormats(fs.toTextCharFormats(categories));
    highlighter->rehighlight();

    m_occurrencesFormat = fs.toTextCharFormat(QLatin1String(TextEditor::Constants::C_OCCURRENCES));
    m_occurrencesUnusedFormat = fs.toTextCharFormat(QLatin1String(TextEditor::Constants::C_OCCURRENCES_UNUSED));
    m_occurrencesUnusedFormat.setUnderlineStyle(QTextCharFormat::WaveUnderline);
    m_occurrencesUnusedFormat.setUnderlineColor(m_occurrencesUnusedFormat.foreground().color());
    m_occurrencesUnusedFormat.clearForeground();
    m_occurrencesUnusedFormat.setToolTip(tr("Unused variable"));
    m_occurrenceRenameFormat = fs.toTextCharFormat(QLatin1String(TextEditor::Constants::C_OCCURRENCES_RENAME));

    // only set the background, we do not want to modify foreground properties set by the syntax highlighter or the link
    m_occurrencesFormat.clearForeground();
    m_occurrenceRenameFormat.clearForeground();
}


QString QmlJSTextEditor::wordUnderCursor() const
{
    QTextCursor tc = textCursor();
    const QChar ch = characterAt(tc.position() - 1);
    // make sure that we're not at the start of the next word.
    if (ch.isLetterOrNumber() || ch == QLatin1Char('_'))
        tc.movePosition(QTextCursor::Left);
    tc.movePosition(QTextCursor::StartOfWord);
    tc.movePosition(QTextCursor::EndOfWord, QTextCursor::KeepAnchor);
    const QString word = tc.selectedText();
    return word;
}

bool QmlJSTextEditor::isClosingBrace(const QList<Token> &tokens) const
{

    if (tokens.size() == 1) {
        const Token firstToken = tokens.first();

        return firstToken.is(Token::RightBrace) || firstToken.is(Token::RightBracket);
    }

    return false;
}

TextEditor::BaseTextEditorEditable *QmlJSTextEditor::createEditableInterface()
{
    QmlJSEditorEditable *editable = new QmlJSEditorEditable(this);
    createToolBar(editable);
    return editable;
}

void QmlJSTextEditor::createToolBar(QmlJSEditorEditable *editable)
{
    m_outlineCombo = new QComboBox;
    m_outlineCombo->setMinimumContentsLength(22);
    m_outlineCombo->setModel(m_outlineModel);

    QTreeView *treeView = new QTreeView;
    treeView->header()->hide();
    treeView->setItemsExpandable(false);
    treeView->setRootIsDecorated(false);
    m_outlineCombo->setView(treeView);
    treeView->expandAll();

    //m_outlineCombo->setSizeAdjustPolicy(QComboBox::AdjustToContents);

    // Make the combo box prefer to expand
    QSizePolicy policy = m_outlineCombo->sizePolicy();
    policy.setHorizontalPolicy(QSizePolicy::Expanding);
    m_outlineCombo->setSizePolicy(policy);

    connect(m_outlineCombo, SIGNAL(activated(int)), this, SLOT(jumpToOutlineElement(int)));
    connect(this, SIGNAL(cursorPositionChanged()), m_updateOutlineIndexTimer, SLOT(start()));

    connect(file(), SIGNAL(changed()), this, SLOT(updateFileName()));

    QToolBar *toolBar = static_cast<QToolBar*>(editable->toolBar());

    QList<QAction*> actions = toolBar->actions();
    toolBar->insertWidget(actions.first(), m_outlineCombo);
}

TextEditor::BaseTextEditor::Link QmlJSTextEditor::findLinkAt(const QTextCursor &cursor, bool /*resolveTarget*/)
{
    const SemanticInfo semanticInfo = m_semanticInfo;
    if (! semanticInfo.isValid())
        return Link();

    const unsigned cursorPosition = cursor.position();

    AST::Node *node = semanticInfo.nodeUnderCursor(cursorPosition);

    if (AST::UiImport *importAst = cast<AST::UiImport *>(node)) {
        // if it's a file import, link to the file
        foreach (const Interpreter::ImportInfo &import, semanticInfo.document->bind()->imports()) {
            if (import.ast() == importAst && import.type() == Interpreter::ImportInfo::FileImport) {
                BaseTextEditor::Link link(import.name());
                link.begin = importAst->firstSourceLocation().begin();
                link.end = importAst->lastSourceLocation().end();
                return link;
            }
        }
        return Link();
    }

    LookupContext::Ptr lookupContext = semanticInfo.lookupContext(semanticInfo.astPath(cursorPosition));
    const Interpreter::Value *value = lookupContext->evaluate(node);

    QString fileName;
    int line = 0, column = 0;

    if (! (value && value->getSourceLocation(&fileName, &line, &column)))
        return Link();

    BaseTextEditor::Link link;
    link.fileName = fileName;
    link.line = line;
    link.column = column - 1; // adjust the column

    if (AST::UiQualifiedId *q = AST::cast<AST::UiQualifiedId *>(node)) {
        for (AST::UiQualifiedId *tail = q; tail; tail = tail->next) {
            if (! tail->next && cursorPosition <= tail->identifierToken.end()) {
                link.begin = tail->identifierToken.begin();
                link.end = tail->identifierToken.end();
                return link;
            }
        }

    } else if (AST::IdentifierExpression *id = AST::cast<AST::IdentifierExpression *>(node)) {
        link.begin = id->firstSourceLocation().begin();
        link.end = id->lastSourceLocation().end();
        return link;

    } else if (AST::FieldMemberExpression *mem = AST::cast<AST::FieldMemberExpression *>(node)) {
        link.begin = mem->lastSourceLocation().begin();
        link.end = mem->lastSourceLocation().end();
        return link;
    }

    return Link();
}

void QmlJSTextEditor::followSymbolUnderCursor()
{
    openLink(findLinkAt(textCursor()));
}

void QmlJSTextEditor::findUsages()
{
    m_findReferences->findUsages(file()->fileName(), textCursor().position());
}

void QmlJSTextEditor::showContextPane()
{
    if (m_contextPane && m_semanticInfo.isValid()) {
        Node *newNode = m_semanticInfo.declaringMemberNoProperties(position());
        m_contextPane->apply(editableInterface(), m_semanticInfo.document, m_semanticInfo.lookupContext(), newNode, false, true);
        m_oldCursorPosition = position();
        QList<TextEditor::RefactorMarker> markers;
        setRefactorMarkers(markers);
    }
}

void QmlJSTextEditor::performQuickFix(int index)
{
    TextEditor::QuickFixOperation::Ptr op = m_quickFixes.at(index);
    op->perform();
}

void QmlJSTextEditor::contextMenuEvent(QContextMenuEvent *e)
{
    QMenu *menu = new QMenu();

    QMenu *refactoringMenu = new QMenu(tr("Refactoring"), menu);

    // Conditionally add the rename-id action:
    const QString id = wordUnderCursor();
    const QList<AST::SourceLocation> &locations = m_semanticInfo.idLocations.value(id);
    if (! locations.isEmpty()) {
        QAction *a = refactoringMenu->addAction(tr("Rename id '%1'...").arg(id));
        connect(a, SIGNAL(triggered()), this, SLOT(renameIdUnderCursor()));
    }

    // Add other refactoring actions:
    QmlJSQuickFixCollector *quickFixCollector = QmlJSEditorPlugin::instance()->quickFixCollector();
    QSignalMapper mapper;
    connect(&mapper, SIGNAL(mapped(int)), this, SLOT(performQuickFix(int)));

    if (! isOutdated()) {
        if (quickFixCollector->startCompletion(editableInterface()) != -1) {
            m_quickFixes = quickFixCollector->quickFixes();

            for (int index = 0; index < m_quickFixes.size(); ++index) {
                TextEditor::QuickFixOperation::Ptr op = m_quickFixes.at(index);
                QAction *action = refactoringMenu->addAction(op->description());
                mapper.setMapping(action, index);
                connect(action, SIGNAL(triggered()), &mapper, SLOT(map()));
            }
        }
    }

    refactoringMenu->setEnabled(!refactoringMenu->isEmpty());

    if (Core::ActionContainer *mcontext = Core::ICore::instance()->actionManager()->actionContainer(QmlJSEditor::Constants::M_CONTEXT)) {
        QMenu *contextMenu = mcontext->menu();
        foreach (QAction *action, contextMenu->actions()) {
            menu->addAction(action);
            if (action->objectName() == QmlJSEditor::Constants::M_REFACTORING_MENU_INSERTION_POINT)
                menu->addMenu(refactoringMenu);
        }
    }

    appendStandardContextMenuActions(menu);

    menu->exec(e->globalPos());
    menu->deleteLater();
    quickFixCollector->cleanup();
    m_quickFixes.clear();
}

bool QmlJSTextEditor::event(QEvent *e)
{
    switch (e->type()) {
    case QEvent::ShortcutOverride:
        if (static_cast<QKeyEvent*>(e)->key() == Qt::Key_Escape && m_contextPane) {
            if (hideContextPane()) {
                e->accept();
                return true;
            }
        }
        break;
    default:
        break;
    }

    return BaseTextEditor::event(e);
}


void QmlJSTextEditor::wheelEvent(QWheelEvent *event)
{
    bool visible = false;
    if (m_contextPane && m_contextPane->widget()->isVisible())
        visible = true;

    BaseTextEditor::wheelEvent(event);

    if (visible) {
        LookupContext::Ptr lookupContext;
        if (m_semanticInfo.isValid())
            lookupContext = m_semanticInfo.lookupContext();
        m_contextPane->apply(editableInterface(), semanticInfo().document, QmlJS::LookupContext::Ptr(), m_semanticInfo.declaringMemberNoProperties(m_oldCursorPosition), false, true);
    }
}

void QmlJSTextEditor::resizeEvent(QResizeEvent *event)
{
    BaseTextEditor::resizeEvent(event);
    hideContextPane();
}

 void QmlJSTextEditor::scrollContentsBy(int dx, int dy)
 {
     BaseTextEditor::scrollContentsBy(dx, dy);
     hideContextPane();
 }

void QmlJSTextEditor::unCommentSelection()
{
    Utils::unCommentSelection(this);
}

void QmlJSTextEditor::forceSemanticRehighlight()
{
    m_semanticHighlighter->rehighlight(currentSource(/* force = */ true));
}

void QmlJSTextEditor::semanticRehighlight()
{
    m_semanticHighlighter->rehighlight(currentSource());
}

void QmlJSTextEditor::updateSemanticInfo(const SemanticInfo &semanticInfo)
{
    if (semanticInfo.revision() != document()->revision()) {
        // got outdated semantic info
        semanticRehighlight();
        return;
    }

    m_semanticInfo = semanticInfo;
    Document::Ptr doc = semanticInfo.document;

    // create the ranges
    CreateRanges createRanges;
    m_semanticInfo.ranges = createRanges(document(), doc);

    // Refresh the ids
    FindIdDeclarations updateIds;
    m_semanticInfo.idLocations = updateIds(doc);

    FindDeclarations findDeclarations;
    m_semanticInfo.declarations = findDeclarations(doc->ast());

    if (m_contextPane) {
        Node *newNode = m_semanticInfo.declaringMemberNoProperties(position());
        if (newNode) {
            m_contextPane->apply(editableInterface(), semanticInfo.document, LookupContext::Ptr(), newNode, true);
            m_cursorPositionTimer->start(); //update text marker
        }
    }

    // update outline
    m_updateOutlineTimer->start();

    // update warning/error extra selections
    QList<QTextEdit::ExtraSelection> selections;
    appendExtraSelectionsForMessages(&selections, doc->diagnosticMessages(), document());
    appendExtraSelectionsForMessages(&selections, m_semanticInfo.semanticMessages, document());
    setExtraSelections(CodeWarningsSelection, selections);
}

void QmlJSTextEditor::onRefactorMarkerClicked(const TextEditor::RefactorMarker &)
{
    showContextPane();
}

void QmlJSTextEditor::onCursorPositionChanged()
{
    m_cursorPositionTimer->start();
}

QModelIndex QmlJSTextEditor::indexForPosition(unsigned cursorPosition, const QModelIndex &rootIndex) const
{
    QModelIndex lastIndex = rootIndex;


    const int rowCount = m_outlineModel->rowCount(rootIndex);
    for (int i = 0; i < rowCount; ++i) {
        QModelIndex childIndex = m_outlineModel->index(i, 0, rootIndex);
        AST::SourceLocation location = m_outlineModel->sourceLocation(childIndex);

        if ((cursorPosition >= location.offset)
              && (cursorPosition <= location.offset + location.length)) {
            lastIndex = childIndex;
            break;
        }
    }

    if (lastIndex != rootIndex) {
        // recurse
        lastIndex = indexForPosition(cursorPosition, lastIndex);
    }
    return lastIndex;
}

bool QmlJSTextEditor::hideContextPane()
{
    bool b = (m_contextPane) && m_contextPane->widget()->isVisible();
    if (b) {
        m_contextPane->apply(editableInterface(), semanticInfo().document, LookupContext::Ptr(), 0, false);
    }
    return b;
}

SemanticHighlighterSource QmlJSTextEditor::currentSource(bool force)
{
    int line = 0, column = 0;
    convertPosition(position(), &line, &column);

    const Snapshot snapshot = m_modelManager->snapshot();
    const QString fileName = file()->fileName();

    QString code;
    if (force || m_semanticInfo.revision() != document()->revision())
        code = toPlainText(); // get the source code only when needed.

    const unsigned revision = document()->revision();
    SemanticHighlighterSource source(snapshot, fileName, code,
                                       line, column, revision);
    source.force = force;
    return source;
}<|MERGE_RESOLUTION|>--- conflicted
+++ resolved
@@ -613,12 +613,8 @@
     setParenthesesMatchingEnabled(true);
     setMarksVisible(true);
     setCodeFoldingSupported(true);
-<<<<<<< HEAD
-    setCodeFoldingVisible(true);
     setIndenter(new Indenter);
     setAutoCompleter(new AutoCompleter);
-=======
->>>>>>> fb46c319
 
     m_updateDocumentTimer = new QTimer(this);
     m_updateDocumentTimer->setInterval(UPDATE_DOCUMENT_DEFAULT_INTERVAL);
