// Copyright (C) 2016 Brian McGillion and Hugues Delorme
// SPDX-License-Identifier: LicenseRef-Qt-Commercial OR GPL-3.0+ OR GPL-3.0 WITH Qt-GPL-exception-1.0

#include "vcsbaseclient.h"
#include "vcsbaseclientsettings.h"
#include "vcsbaseeditor.h"
#include "vcsbaseeditorconfig.h"
#include "vcsbaseplugin.h"
#include "vcscommand.h"
#include "vcsoutputwindow.h"

#include <coreplugin/icore.h>
#include <coreplugin/vcsmanager.h>
#include <coreplugin/editormanager/documentmodel.h>
#include <coreplugin/editormanager/editormanager.h>
#include <coreplugin/idocument.h>

#include <texteditor/textdocument.h>

#include <utils/commandline.h>
#include <utils/environment.h>
#include <utils/qtcassert.h>

#include <QDebug>
#include <QFileInfo>
#include <QFutureInterface>
#include <QStringList>
#include <QTextCodec>
#include <QVariant>

using namespace Core;
using namespace Utils;

/*!
    \class VcsBase::VcsBaseClient

    \brief The VcsBaseClient class is the base class for Mercurial and Bazaar
    'clients'.

    Provides base functionality for common commands (diff, log, etc).

    \sa VcsBase::VcsJobRunner
*/

static IEditor *locateEditor(const char *property, const QString &entry)
{
    const QList<IDocument *> documents = DocumentModel::openedDocuments();
    for (IDocument *document : documents)
        if (document->property(property).toString() == entry)
            return DocumentModel::editorsForDocument(document).constFirst();
    return nullptr;
}

namespace VcsBase {

VcsBaseClientImpl::VcsBaseClientImpl(VcsBaseSettings *baseSettings)
    : m_baseSettings(baseSettings)
{
    m_baseSettings->readSettings(ICore::settings());
    connect(ICore::instance(), &ICore::saveSettingsRequested,
            this, &VcsBaseClientImpl::saveSettings);
}

VcsBaseSettings &VcsBaseClientImpl::settings() const
{
    return *m_baseSettings;
}

FilePath VcsBaseClientImpl::vcsBinary() const
{
    return m_baseSettings->binaryPath.filePath();
}

VcsCommand *VcsBaseClientImpl::createCommand(const FilePath &workingDirectory,
                                             VcsBaseEditorWidget *editor) const
{
    auto cmd = createVcsCommand(workingDirectory, processEnvironment());
    if (editor) {
        editor->setCommand(cmd);
        connect(cmd, &VcsCommand::done, editor, [editor, cmd] {
            if (cmd->result() != ProcessResult::FinishedWithSuccess) {
                editor->textDocument()->setPlainText(tr("Failed to retrieve data."));
                return;
            }
            editor->setPlainText(cmd->cleanedStdOut());
            editor->gotoDefaultLine();
        });
    }
    return cmd;
}

void VcsBaseClientImpl::enqueueJob(VcsCommand *cmd, const QStringList &args,
                                   const ExitCodeInterpreter &interpreter) const
{
    cmd->addJob({vcsBinary(), args}, vcsTimeoutS(), {}, interpreter);
    cmd->start();
}

Environment VcsBaseClientImpl::processEnvironment() const
{
    Environment environment = Environment::systemEnvironment();
    VcsBase::setProcessEnvironment(&environment);
    return environment;
}

QStringList VcsBaseClientImpl::splitLines(const QString &s)
{
    const QChar newLine = QLatin1Char('\n');
    QString output = s;
    if (output.endsWith(newLine))
        output.truncate(output.size() - 1);
    if (output.isEmpty())
        return QStringList();
    return output.split(newLine);
}

QString VcsBaseClientImpl::stripLastNewline(const QString &in)
{
    if (in.endsWith('\n'))
        return in.left(in.count() - 1);
    return in;
}

CommandResult VcsBaseClientImpl::vcsSynchronousExec(const FilePath &workingDir,
              const QStringList &args, RunFlags flags, int timeoutS, QTextCodec *codec) const
{
    return vcsSynchronousExec(workingDir, {vcsBinary(), args}, flags, timeoutS, codec);
}

CommandResult VcsBaseClientImpl::vcsSynchronousExec(const FilePath &workingDir,
              const CommandLine &cmdLine, RunFlags flags, int timeoutS, QTextCodec *codec) const
{
    return VcsCommand::runBlocking(workingDir, processEnvironment(), cmdLine, flags,
                                   timeoutS > 0 ? timeoutS : vcsTimeoutS(), codec);
}

void VcsBaseClientImpl::resetCachedVcsInfo(const FilePath &workingDir)
{
    VcsManager::resetVersionControlForDirectory(workingDir);
}

void VcsBaseClientImpl::annotateRevisionRequested(const FilePath &workingDirectory,
                                                  const QString &file, const QString &change,
                                                  int line)
{
    QString changeCopy = change;
    // This might be invoked with a verbose revision description
    // "SHA1 author subject" from the annotation context menu. Strip the rest.
    const int blankPos = changeCopy.indexOf(QLatin1Char(' '));
    if (blankPos != -1)
        changeCopy.truncate(blankPos);
    annotate(workingDirectory, file, line, changeCopy);
}

void VcsBaseClientImpl::vcsExecWithHandler(const FilePath &workingDirectory,
                                           const QStringList &arguments,
                                           const QObject *context,
                                           const CommandHandler &handler,
                                           RunFlags additionalFlags) const
{
    VcsCommand *command = createCommand(workingDirectory);
    command->addFlags(additionalFlags);
    command->addJob({vcsBinary(), arguments}, vcsTimeoutS());
    if (handler) {
        const QObject *actualContext = context ? context : this;
        connect(command, &VcsCommand::done, actualContext, [command, handler] {
            handler(CommandResult(*command));
        });
    }
    command->start();
}

void VcsBaseClientImpl::vcsExec(const FilePath &workingDirectory,
                                const QStringList &arguments,
                                RunFlags additionalFlags) const
{
    VcsCommand *command = createCommand(workingDirectory);
    command->addFlags(additionalFlags);
    command->addJob({vcsBinary(), arguments}, vcsTimeoutS());
    command->start();
}

void VcsBaseClientImpl::vcsExecWithEditor(const Utils::FilePath &workingDirectory,
                                          const QStringList &arguments,
                                          VcsBaseEditorWidget *editor) const
{
    VcsCommand *command = createCommand(workingDirectory, editor);
    command->setCodec(editor->codec());
    command->addJob({vcsBinary(), arguments}, vcsTimeoutS());
    command->start();
}

int VcsBaseClientImpl::vcsTimeoutS() const
{
    return m_baseSettings->timeout.value();
}

VcsCommand *VcsBaseClientImpl::createVcsCommand(const FilePath &defaultWorkingDir,
                                                const Environment &environment)
{
    return new VcsCommand(defaultWorkingDir, environment);
}

VcsBaseEditorWidget *VcsBaseClientImpl::createVcsEditor(Id kind, QString title,
                                                        const QString &source, QTextCodec *codec,
                                                        const char *registerDynamicProperty,
                                                        const QString &dynamicPropertyValue) const
{
    VcsBaseEditorWidget *baseEditor = nullptr;
    IEditor *outputEditor = locateEditor(registerDynamicProperty, dynamicPropertyValue);
    const QString progressMsg = tr("Working...");
    if (outputEditor) {
        // Exists already
        outputEditor->document()->setContents(progressMsg.toUtf8());
        baseEditor = VcsBaseEditor::getVcsBaseEditor(outputEditor);
        QTC_ASSERT(baseEditor, return nullptr);
        EditorManager::activateEditor(outputEditor);
    } else {
        outputEditor = EditorManager::openEditorWithContents(kind, &title, progressMsg.toUtf8());
        outputEditor->document()->setProperty(registerDynamicProperty, dynamicPropertyValue);
        baseEditor = VcsBaseEditor::getVcsBaseEditor(outputEditor);
        QTC_ASSERT(baseEditor, return nullptr);
        connect(baseEditor, &VcsBaseEditorWidget::annotateRevisionRequested,
                this, &VcsBaseClientImpl::annotateRevisionRequested);
        baseEditor->setSource(source);
        if (codec)
            baseEditor->setCodec(codec);
    }

    baseEditor->setForceReadOnly(true);
    return baseEditor;
}

void VcsBaseClientImpl::saveSettings()
{
    m_baseSettings->writeSettings(ICore::settings());
}

VcsBaseClient::VcsBaseClient(VcsBaseSettings *baseSettings)
    : VcsBaseClientImpl(baseSettings)
{
    qRegisterMetaType<QVariant>();
}

bool VcsBaseClient::synchronousCreateRepository(const FilePath &workingDirectory,
                                                const QStringList &extraOptions)
{
    QStringList args(vcsCommandString(CreateRepositoryCommand));
    args << extraOptions;
    const CommandResult result = vcsSynchronousExec(workingDirectory, args);
    if (result.result() != ProcessResult::FinishedWithSuccess)
        return false;
    VcsOutputWindow::append(result.cleanedStdOut());

    resetCachedVcsInfo(workingDirectory);

    return true;
}

bool VcsBaseClient::synchronousClone(const FilePath &workingDir,
                                     const QString &srcLocation,
                                     const QString &dstLocation,
                                     const QStringList &extraOptions)
{
    QStringList args;
    args << vcsCommandString(CloneCommand)
         << extraOptions << srcLocation << dstLocation;

    const CommandResult result = vcsSynchronousExec(workingDir, args);
    resetCachedVcsInfo(workingDir);
    return result.result() == ProcessResult::FinishedWithSuccess;
}

bool VcsBaseClient::synchronousAdd(const FilePath &workingDir,
                                   const QString &relFileName,
                                   const QStringList &extraOptions)
{
    QStringList args;
    args << vcsCommandString(AddCommand) << extraOptions << relFileName;
    return vcsSynchronousExec(workingDir, args).result() == ProcessResult::FinishedWithSuccess;
}

bool VcsBaseClient::synchronousRemove(const FilePath &workingDir,
                                      const QString &filename,
                                      const QStringList &extraOptions)
{
    QStringList args;
    args << vcsCommandString(RemoveCommand) << extraOptions << filename;
    return vcsSynchronousExec(workingDir, args).result() == ProcessResult::FinishedWithSuccess;
}

bool VcsBaseClient::synchronousMove(const FilePath &workingDir,
                                    const QString &from,
                                    const QString &to,
                                    const QStringList &extraOptions)
{
    QStringList args;
    args << vcsCommandString(MoveCommand) << extraOptions << from << to;
    return vcsSynchronousExec(workingDir, args).result() == ProcessResult::FinishedWithSuccess;
}

bool VcsBaseClient::synchronousPull(const FilePath &workingDir,
                                    const QString &srcLocation,
                                    const QStringList &extraOptions)
{
    QStringList args;
    args << vcsCommandString(PullCommand) << extraOptions << srcLocation;
    const RunFlags flags = RunFlags::ShowStdOut | RunFlags::ShowSuccessMessage;
    const bool ok = vcsSynchronousExec(workingDir, args, flags).result()
            == ProcessResult::FinishedWithSuccess;
    if (ok)
        emit changed(workingDir.toString());
    return ok;
}

bool VcsBaseClient::synchronousPush(const FilePath &workingDir,
                                    const QString &dstLocation,
                                    const QStringList &extraOptions)
{
    QStringList args;
    args << vcsCommandString(PushCommand) << extraOptions << dstLocation;
    const RunFlags flags = RunFlags::ShowStdOut | RunFlags::ShowSuccessMessage;
    return vcsSynchronousExec(workingDir, args, flags).result()
            == ProcessResult::FinishedWithSuccess;
}

void VcsBaseClient::annotate(const Utils::FilePath &workingDir, const QString &file,
              int lineNumber /* = -1 */, const QString &revision /* = {} */,
              const QStringList &extraOptions /* = {} */, int firstLine /* = -1 */)
{
    Q_UNUSED(firstLine)
    const QString vcsCmdString = vcsCommandString(AnnotateCommand);
    QStringList args;
    args << vcsCmdString << revisionSpec(revision) << extraOptions << file;
    const Id kind = vcsEditorKind(AnnotateCommand);
    const QString id = VcsBaseEditor::getSource(workingDir, QStringList(file));
    const QString title = vcsEditorTitle(vcsCmdString, id);
    const QString source = VcsBaseEditor::getSource(workingDir, file);

    VcsBaseEditorWidget *editor = createVcsEditor(kind, title, source,
                                                  VcsBaseEditor::getCodec(source),
                                                  vcsCmdString.toLatin1().constData(), id);

    VcsCommand *cmd = createCommand(workingDir, editor);
    editor->setDefaultLineNumber(lineNumber);
    enqueueJob(cmd, args);
}

void VcsBaseClient::diff(const FilePath &workingDir, const QStringList &files,
                         const QStringList &extraOptions)
{
    const QString vcsCmdString = vcsCommandString(DiffCommand);
    const Id kind = vcsEditorKind(DiffCommand);
    const QString id = VcsBaseEditor::getTitleId(workingDir, files);
    const QString title = vcsEditorTitle(vcsCmdString, id);
    const QString source = VcsBaseEditor::getSource(workingDir, files);
    VcsBaseEditorWidget *editor = createVcsEditor(kind, title, source,
                                                  VcsBaseEditor::getCodec(source),
                                                  vcsCmdString.toLatin1().constData(), id);
    editor->setWorkingDirectory(workingDir);

    VcsBaseEditorConfig *paramWidget = editor->editorConfig();
    if (!paramWidget) {
        if (m_diffConfigCreator)
            paramWidget = m_diffConfigCreator(editor->toolBar());
        if (paramWidget) {
            paramWidget->setBaseArguments(extraOptions);
            // editor has been just created, createVcsEditor() didn't set a configuration widget yet
            connect(editor, &VcsBaseEditorWidget::diffChunkReverted,
                    paramWidget, &VcsBaseEditorConfig::executeCommand);
            connect(paramWidget, &VcsBaseEditorConfig::commandExecutionRequested,
                    this, [=] { diff(workingDir, files, extraOptions); });
            editor->setEditorConfig(paramWidget);
        }
    }

    QStringList args = {vcsCmdString};
    if (paramWidget)
        args << paramWidget->arguments();
    else
        args << extraOptions;
    args << files;
    QTextCodec *codec = source.isEmpty() ? static_cast<QTextCodec *>(nullptr)
                                         : VcsBaseEditor::getCodec(source);
    VcsCommand *command = createCommand(workingDir, editor);
    command->setCodec(codec);
    enqueueJob(command, args, exitCodeInterpreter(DiffCommand));
}

void VcsBaseClient::log(const FilePath &workingDir,
                        const QStringList &files,
                        const QStringList &extraOptions,
                        bool enableAnnotationContextMenu)
{
    const QString vcsCmdString = vcsCommandString(LogCommand);
    const Id kind = vcsEditorKind(LogCommand);
    const QString id = VcsBaseEditor::getTitleId(workingDir, files);
    const QString title = vcsEditorTitle(vcsCmdString, id);
    const QString source = VcsBaseEditor::getSource(workingDir, files);
    VcsBaseEditorWidget *editor = createVcsEditor(kind, title, source,
                                                  VcsBaseEditor::getCodec(source),
                                                  vcsCmdString.toLatin1().constData(), id);
    editor->setFileLogAnnotateEnabled(enableAnnotationContextMenu);

    VcsBaseEditorConfig *paramWidget = editor->editorConfig();
    if (!paramWidget) {
        if (m_logConfigCreator)
            paramWidget = m_logConfigCreator(editor->toolBar());
        if (paramWidget) {
            paramWidget->setBaseArguments(extraOptions);
            // editor has been just created, createVcsEditor() didn't set a configuration widget yet
            connect(paramWidget, &VcsBaseEditorConfig::commandExecutionRequested, this,
                [=] { this->log(workingDir, files, extraOptions, enableAnnotationContextMenu); });
            editor->setEditorConfig(paramWidget);
        }
    }

    QStringList args = {vcsCmdString};
    if (paramWidget)
        args << paramWidget->arguments();
    else
        args << extraOptions;
    args << files;
    enqueueJob(createCommand(workingDir, editor), args);
}

void VcsBaseClient::revertFile(const FilePath &workingDir,
                               const QString &file,
                               const QString &revision,
                               const QStringList &extraOptions)
{
    QStringList args(vcsCommandString(RevertCommand));
    args << revisionSpec(revision) << extraOptions << file;
    // Indicate repository change or file list
    VcsCommand *cmd = createCommand(workingDir);
    const QStringList files = QStringList(workingDir.pathAppended(file).toString());
    connect(cmd, &VcsCommand::done, this, [this, files, cmd] {
        if (cmd->result() == ProcessResult::FinishedWithSuccess)
            emit changed(files);
    });
    enqueueJob(cmd, args);
}

void VcsBaseClient::revertAll(const FilePath &workingDir,
                              const QString &revision,
                              const QStringList &extraOptions)
{
    QStringList args(vcsCommandString(RevertCommand));
    args << revisionSpec(revision) << extraOptions;
    // Indicate repository change or file list
    VcsCommand *cmd = createCommand(workingDir);
    const QStringList files = QStringList(workingDir.toString());
    connect(cmd, &VcsCommand::done, this, [this, files, cmd] {
        if (cmd->result() == ProcessResult::FinishedWithSuccess)
            emit changed(files);
<<<<<<< HEAD
    });
    enqueueJob(createCommand(workingDir), args);
=======
    }, Qt::QueuedConnection);
    enqueueJob(cmd, args);
>>>>>>> 2596f398
}

void VcsBaseClient::status(const FilePath &workingDir,
                           const QString &file,
                           const QStringList &extraOptions)
{
    QStringList args(vcsCommandString(StatusCommand));
    args << extraOptions << file;
    VcsOutputWindow::setRepository(workingDir);
    VcsCommand *cmd = createCommand(workingDir);
    cmd->addFlags(RunFlags::ShowStdOut);
    connect(cmd, &VcsCommand::done, VcsOutputWindow::instance(), &VcsOutputWindow::clearRepository);
    enqueueJob(cmd, args);
}

void VcsBaseClient::emitParsedStatus(const FilePath &repository, const QStringList &extraOptions)
{
    QStringList args(vcsCommandString(StatusCommand));
    args << extraOptions;
    VcsCommand *cmd = createCommand(repository);
    connect(cmd, &VcsCommand::done, this, [this, cmd] { statusParser(cmd->cleanedStdOut()); });
    enqueueJob(cmd, args);
}

QString VcsBaseClient::vcsCommandString(VcsCommandTag cmd) const
{
    switch (cmd) {
    case CreateRepositoryCommand: return QLatin1String("init");
    case CloneCommand: return QLatin1String("clone");
    case AddCommand: return QLatin1String("add");
    case RemoveCommand: return QLatin1String("remove");
    case MoveCommand: return QLatin1String("rename");
    case PullCommand: return QLatin1String("pull");
    case PushCommand: return QLatin1String("push");
    case CommitCommand: return QLatin1String("commit");
    case ImportCommand: return QLatin1String("import");
    case UpdateCommand: return QLatin1String("update");
    case RevertCommand: return QLatin1String("revert");
    case AnnotateCommand: return QLatin1String("annotate");
    case DiffCommand: return QLatin1String("diff");
    case LogCommand: return QLatin1String("log");
    case StatusCommand: return QLatin1String("status");
    }
    return QString();
}

ExitCodeInterpreter VcsBaseClient::exitCodeInterpreter(VcsCommandTag cmd) const
{
    Q_UNUSED(cmd)
    return {};
}

void VcsBaseClient::setDiffConfigCreator(ConfigCreator creator)
{
    m_diffConfigCreator = std::move(creator);
}

void VcsBaseClient::setLogConfigCreator(ConfigCreator creator)
{
    m_logConfigCreator = std::move(creator);
}

void VcsBaseClient::import(const FilePath &repositoryRoot,
                           const QStringList &files,
                           const QStringList &extraOptions)
{
    QStringList args(vcsCommandString(ImportCommand));
    args << extraOptions << files;
    enqueueJob(createCommand(repositoryRoot), args);
}

void VcsBaseClient::view(const QString &source,
                         const QString &id,
                         const QStringList &extraOptions)
{
    QStringList args;
    args << extraOptions << revisionSpec(id);
    const Id kind = vcsEditorKind(DiffCommand);
    const QString title = vcsEditorTitle(vcsCommandString(LogCommand), id);

    VcsBaseEditorWidget *editor = createVcsEditor(kind, title, source,
                                                  VcsBaseEditor::getCodec(source), "view", id);

    const QFileInfo fi(source);
    const FilePath workingDirPath = FilePath::fromString(fi.isFile() ? fi.absolutePath() : source);
    enqueueJob(createCommand(workingDirPath, editor), args);
}

void VcsBaseClient::update(const FilePath &repositoryRoot, const QString &revision,
                           const QStringList &extraOptions)
{
    QStringList args(vcsCommandString(UpdateCommand));
    args << revisionSpec(revision) << extraOptions;
    VcsCommand *cmd = createCommand(repositoryRoot);
    connect(cmd, &VcsCommand::done, this, [this, repositoryRoot, cmd] {
        if (cmd->result() == ProcessResult::FinishedWithSuccess)
            emit changed(repositoryRoot.toString());
    });
    enqueueJob(cmd, args);
}

void VcsBaseClient::commit(const FilePath &repositoryRoot,
                           const QStringList &files,
                           const QString &commitMessageFile,
                           const QStringList &extraOptions)
{
    // Handling of commitMessageFile is a bit tricky :
    //   VcsBaseClient cannot do something with it because it doesn't know which
    //   option to use (-F ? but sub VCS clients might require a different option
    //   name like -l for hg ...)
    //
    //   So descendants of VcsBaseClient *must* redefine commit() and extend
    //   extraOptions with the usage for commitMessageFile (see BazaarClient::commit()
    //   for example)
    QStringList args(vcsCommandString(CommitCommand));
    args << extraOptions << files;
    VcsCommand *cmd = createCommand(repositoryRoot);
    cmd->addFlags(RunFlags::ShowStdOut);
    if (!commitMessageFile.isEmpty())
        connect(cmd, &VcsCommand::done, [commitMessageFile] { QFile(commitMessageFile).remove(); });
    enqueueJob(cmd, args);
}

QString VcsBaseClient::vcsEditorTitle(const QString &vcsCmd, const QString &sourceId) const
{
    return vcsBinary().baseName() + QLatin1Char(' ') + vcsCmd + QLatin1Char(' ')
           + FilePath::fromString(sourceId).fileName();
}

void VcsBaseClient::statusParser(const QString &text)
{
    QList<VcsBaseClient::StatusItem> lineInfoList;

    QStringList rawStatusList = text.split(QLatin1Char('\n'));

    for (const QString &string : std::as_const(rawStatusList)) {
        const VcsBaseClient::StatusItem lineInfo = parseStatusLine(string);
        if (!lineInfo.flags.isEmpty() && !lineInfo.file.isEmpty())
            lineInfoList.append(lineInfo);
    }

    emit parsedStatus(lineInfoList);
}

} // namespace VcsBase

#include "moc_vcsbaseclient.cpp"<|MERGE_RESOLUTION|>--- conflicted
+++ resolved
@@ -453,13 +453,8 @@
     connect(cmd, &VcsCommand::done, this, [this, files, cmd] {
         if (cmd->result() == ProcessResult::FinishedWithSuccess)
             emit changed(files);
-<<<<<<< HEAD
     });
-    enqueueJob(createCommand(workingDir), args);
-=======
-    }, Qt::QueuedConnection);
     enqueueJob(cmd, args);
->>>>>>> 2596f398
 }
 
 void VcsBaseClient::status(const FilePath &workingDir,
