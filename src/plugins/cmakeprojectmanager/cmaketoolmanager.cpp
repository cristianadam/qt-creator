--- conflicted
+++ resolved
@@ -582,15 +582,10 @@
     if (HostOsInfo::isWindowsHost()) {
         QStringList locations = QStandardPaths::standardLocations(
             QStandardPaths::GenericConfigLocation);
-<<<<<<< HEAD
-        m_junctionsDir = FilePath::fromString(Utils::minElementOrDefault(locations))
-                             .pathAppended("QtCreator/Links");
-=======
         Utils::sort(locations, [](const QString &lhs, const QString &rhs) {
             return lhs.length() < rhs.length();
         });
         m_junctionsDir = FilePath::fromString(locations.first()).pathAppended("QtCreator/Links");
->>>>>>> 39ba32fb
 
         auto project = ProjectManager::startupProject();
         auto environment = Environment::systemEnvironment();
