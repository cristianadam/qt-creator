/**************************************************************************
**
** This file is part of Qt Creator
**
** Copyright (c) 2012 Nokia Corporation and/or its subsidiary(-ies).
**
** Contact: http://www.qt-project.org/
**
**
** GNU Lesser General Public License Usage
**
** This file may be used under the terms of the GNU Lesser General Public
** License version 2.1 as published by the Free Software Foundation and
** appearing in the file LICENSE.LGPL included in the packaging of this file.
** Please review the following information to ensure the GNU Lesser General
** Public License version 2.1 requirements will be met:
** http://www.gnu.org/licenses/old-licenses/lgpl-2.1.html.
**
** In addition, as a special exception, Nokia gives you certain additional
** rights. These rights are described in the Nokia Qt LGPL Exception
** version 1.1, included in the file LGPL_EXCEPTION.txt in this package.
**
** Other Usage
**
** Alternatively, this file may be used in accordance with the terms and
** conditions contained in a signed written agreement between you and Nokia.
**
**
**************************************************************************/

#include "cmakebuildconfiguration.h"

#include "cmakeopenprojectwizard.h"
#include "cmakeproject.h"
#include "cmakeprojectconstants.h"

#include <projectexplorer/buildsteplist.h>
#include <projectexplorer/gnumakeparser.h>
#include <projectexplorer/ioutputparser.h>
#include <projectexplorer/kitinformation.h>
#include <projectexplorer/projectexplorerconstants.h>
#include <projectexplorer/target.h>
#include <qtsupport/baseqtversion.h>
#include <qtsupport/qtparser.h>
#include <qtsupport/qtkitinformation.h>
#include <utils/qtcassert.h>

#include <QInputDialog>

using namespace CMakeProjectManager;
using namespace Internal;

namespace {
const char BUILD_DIRECTORY_KEY[] = "CMakeProjectManager.CMakeBuildConfiguration.BuildDirectory";
} // namespace

CMakeBuildConfiguration::CMakeBuildConfiguration(ProjectExplorer::Target *parent) :
<<<<<<< HEAD
    BuildConfiguration(parent, Core::Id(CMAKE_BC_ID)), m_useNinja(false)
=======
    BuildConfiguration(parent, Core::Id(Constants::CMAKE_BC_ID)), m_useNinja(false)
>>>>>>> 0fc9e7c8
{
    m_buildDirectory = static_cast<CMakeProject *>(parent->project())->defaultBuildDirectory();
}

CMakeBuildConfiguration::CMakeBuildConfiguration(ProjectExplorer::Target *parent,
                                                 CMakeBuildConfiguration *source) :
    BuildConfiguration(parent, source),
    m_buildDirectory(source->m_buildDirectory),
    m_msvcVersion(source->m_msvcVersion),
    m_useNinja(false)
{
    Q_ASSERT(parent);
    cloneSteps(source);
}

QVariantMap CMakeBuildConfiguration::toMap() const
{
    QVariantMap map(ProjectExplorer::BuildConfiguration::toMap());
    map.insert(QLatin1String(BUILD_DIRECTORY_KEY), m_buildDirectory);
    return map;
}

bool CMakeBuildConfiguration::fromMap(const QVariantMap &map)
{
    if (!BuildConfiguration::fromMap(map))
        return false;

    m_buildDirectory = map.value(QLatin1String(BUILD_DIRECTORY_KEY)).toString();

    return true;
}

bool CMakeBuildConfiguration::useNinja() const
{
    return m_useNinja;
}

void CMakeBuildConfiguration::setUseNinja(bool useNninja)
{
    if (m_useNinja != useNninja) {
        m_useNinja = useNninja;
        emit useNinjaChanged(m_useNinja);
    }
}

CMakeBuildConfiguration::~CMakeBuildConfiguration()
{ }

ProjectExplorer::BuildConfigWidget *CMakeBuildConfiguration::createConfigWidget()
{
    return new CMakeBuildSettingsWidget;
}

QString CMakeBuildConfiguration::buildDirectory() const
{
    return m_buildDirectory;
}

void CMakeBuildConfiguration::setBuildDirectory(const QString &buildDirectory)
{
    if (m_buildDirectory == buildDirectory)
        return;
    m_buildDirectory = buildDirectory;
    emit buildDirectoryChanged();
    emit environmentChanged();
}

ProjectExplorer::IOutputParser *CMakeBuildConfiguration::createOutputParser() const
{
    ProjectExplorer::IOutputParser *parserchain = new ProjectExplorer::GnuMakeParser;

    int versionId = QtSupport::QtKitInformation::qtVersionId(target()->kit());
    if (versionId >= 0)
        parserchain->appendOutputParser(new QtSupport::QtParser);

    ProjectExplorer::ToolChain *tc = ProjectExplorer::ToolChainKitInformation::toolChain(target()->kit());
    if (tc)
        parserchain->appendOutputParser(tc->outputParser());
    return parserchain;
}

Utils::Environment CMakeBuildConfiguration::baseEnvironment() const
{
    Utils::Environment env = BuildConfiguration::baseEnvironment();
    target()->kit()->addToEnvironment(env);
    return env;
}

/*!
  \class CMakeBuildConfigurationFactory
*/

CMakeBuildConfigurationFactory::CMakeBuildConfigurationFactory(QObject *parent) :
    ProjectExplorer::IBuildConfigurationFactory(parent)
{
}

CMakeBuildConfigurationFactory::~CMakeBuildConfigurationFactory()
{
}

QList<Core::Id> CMakeBuildConfigurationFactory::availableCreationIds(const ProjectExplorer::Target *parent) const
{
    if (!canHandle(parent))
        return QList<Core::Id>();
    return QList<Core::Id>() << Core::Id(Constants::CMAKE_BC_ID);
}

QString CMakeBuildConfigurationFactory::displayNameForId(const Core::Id id) const
{
    if (id == Constants::CMAKE_BC_ID)
        return tr("Build");
    return QString();
}

bool CMakeBuildConfigurationFactory::canCreate(const ProjectExplorer::Target *parent, const Core::Id id) const
{
    if (!canHandle(parent))
        return false;
    if (id == Constants::CMAKE_BC_ID)
        return true;
    return false;
}

CMakeBuildConfiguration *CMakeBuildConfigurationFactory::create(ProjectExplorer::Target *parent, const Core::Id id, const QString &name)
{
    if (!canCreate(parent, id))
        return 0;

    CMakeProject *project = static_cast<CMakeProject *>(parent->project());

    bool ok = true;
    QString buildConfigurationName = name;
    if (buildConfigurationName.isEmpty())
        buildConfigurationName = QInputDialog::getText(0,
                                                       tr("New Configuration"),
                                                       tr("New configuration name:"),
                                                       QLineEdit::Normal,
                                                       QString(), &ok);
    buildConfigurationName = buildConfigurationName.trimmed();
    if (!ok || buildConfigurationName.isEmpty())
        return 0;

    CMakeOpenProjectWizard::BuildInfo info;
    info.sourceDirectory = project->projectDirectory();
    info.environment = Utils::Environment::systemEnvironment();
    info.buildDirectory = project->defaultBuildDirectory();
    info.kit = parent->kit();
    info.useNinja = false; // This is ignored anyway

    CMakeOpenProjectWizard copw(project->projectManager(), CMakeOpenProjectWizard::ChangeDirectory, info);
    if (copw.exec() != QDialog::Accepted)
        return 0;

    CMakeBuildConfiguration *bc = new CMakeBuildConfiguration(parent);
    bc->setDisplayName(buildConfigurationName);

    ProjectExplorer::BuildStepList *buildSteps = bc->stepList(ProjectExplorer::Constants::BUILDSTEPS_BUILD);
    ProjectExplorer::BuildStepList *cleanSteps = bc->stepList(ProjectExplorer::Constants::BUILDSTEPS_CLEAN);

    MakeStep *makeStep = new MakeStep(buildSteps);
    buildSteps->insertStep(0, makeStep);

    MakeStep *cleanMakeStep = new MakeStep(cleanSteps);
    cleanSteps->insertStep(0, cleanMakeStep);
    cleanMakeStep->setAdditionalArguments("clean");
    cleanMakeStep->setClean(true);

<<<<<<< HEAD
    CMakeOpenProjectWizard copw(project->projectManager(),
                                project->projectDirectory(),
                                bc->buildDirectory(),
                                bc);
    if (copw.exec() != QDialog::Accepted) {
        delete bc;
        return 0;
    }

=======
>>>>>>> 0fc9e7c8
    bc->setBuildDirectory(copw.buildDirectory());
    bc->setUseNinja(copw.useNinja());

    // Default to all
    if (project->hasBuildTarget("all"))
        makeStep->setBuildTarget("all", true);

    return bc;
}

bool CMakeBuildConfigurationFactory::canClone(const ProjectExplorer::Target *parent, ProjectExplorer::BuildConfiguration *source) const
{
    return canCreate(parent, source->id());
}

CMakeBuildConfiguration *CMakeBuildConfigurationFactory::clone(ProjectExplorer::Target *parent, ProjectExplorer::BuildConfiguration *source)
{
    if (!canClone(parent, source))
        return 0;
    CMakeBuildConfiguration *old = static_cast<CMakeBuildConfiguration *>(source);
    return new CMakeBuildConfiguration(parent, old);
}

bool CMakeBuildConfigurationFactory::canRestore(const ProjectExplorer::Target *parent, const QVariantMap &map) const
{
    return canCreate(parent, ProjectExplorer::idFromMap(map));
}

CMakeBuildConfiguration *CMakeBuildConfigurationFactory::restore(ProjectExplorer::Target *parent, const QVariantMap &map)
{
    if (!canRestore(parent, map))
        return 0;
    CMakeBuildConfiguration *bc = new CMakeBuildConfiguration(parent);
    if (bc->fromMap(map))
        return bc;
    delete bc;
    return 0;
}

bool CMakeBuildConfigurationFactory::canHandle(const ProjectExplorer::Target *t) const
{
    if (!t->project()->supportsKit(t->kit()))
        return false;
    return qobject_cast<CMakeProject *>(t->project());
}

ProjectExplorer::BuildConfiguration::BuildType CMakeBuildConfiguration::buildType() const
{
    QString cmakeBuildType;
    QFile cmakeCache(buildDirectory() + "/CMakeCache.txt");
    if (cmakeCache.open(QIODevice::ReadOnly)) {
        while (!cmakeCache.atEnd()) {
            QString line = cmakeCache.readLine();
            if (line.startsWith("CMAKE_BUILD_TYPE")) {
                if (int pos = line.indexOf('=')) {
                    cmakeBuildType = line.mid(pos + 1).trimmed();
                }
                break;
            }
        }
        cmakeCache.close();
    }

    // Cover all common CMake build types
    if (cmakeBuildType.compare("Release", Qt::CaseInsensitive) == 0
        || cmakeBuildType.compare("MinSizeRel", Qt::CaseInsensitive) == 0)
    {
        return Release;
    } else if (cmakeBuildType.compare("Debug", Qt::CaseInsensitive) == 0
               || cmakeBuildType.compare("debugfull", Qt::CaseInsensitive) == 0
               || cmakeBuildType.compare("RelWithDebInfo", Qt::CaseInsensitive) == 0)
    {
        return Debug;
    }

    return Unknown;
}
<|MERGE_RESOLUTION|>--- conflicted
+++ resolved
@@ -55,11 +55,7 @@
 } // namespace
 
 CMakeBuildConfiguration::CMakeBuildConfiguration(ProjectExplorer::Target *parent) :
-<<<<<<< HEAD
-    BuildConfiguration(parent, Core::Id(CMAKE_BC_ID)), m_useNinja(false)
-=======
     BuildConfiguration(parent, Core::Id(Constants::CMAKE_BC_ID)), m_useNinja(false)
->>>>>>> 0fc9e7c8
 {
     m_buildDirectory = static_cast<CMakeProject *>(parent->project())->defaultBuildDirectory();
 }
@@ -228,18 +224,6 @@
     cleanMakeStep->setAdditionalArguments("clean");
     cleanMakeStep->setClean(true);
 
-<<<<<<< HEAD
-    CMakeOpenProjectWizard copw(project->projectManager(),
-                                project->projectDirectory(),
-                                bc->buildDirectory(),
-                                bc);
-    if (copw.exec() != QDialog::Accepted) {
-        delete bc;
-        return 0;
-    }
-
-=======
->>>>>>> 0fc9e7c8
     bc->setBuildDirectory(copw.buildDirectory());
     bc->setUseNinja(copw.useNinja());
 
