/**************************************************************************
**
** This file is part of Qt Creator
**
** Copyright (c) 2012 Nokia Corporation and/or its subsidiary(-ies).
**
** Contact: http://www.qt-project.org/
**
**
** GNU Lesser General Public License Usage
**
** This file may be used under the terms of the GNU Lesser General Public
** License version 2.1 as published by the Free Software Foundation and
** appearing in the file LICENSE.LGPL included in the packaging of this file.
** Please review the following information to ensure the GNU Lesser General
** Public License version 2.1 requirements will be met:
** http://www.gnu.org/licenses/old-licenses/lgpl-2.1.html.
**
** In addition, as a special exception, Nokia gives you certain additional
** rights. These rights are described in the Nokia Qt LGPL Exception
** version 1.1, included in the file LGPL_EXCEPTION.txt in this package.
**
** Other Usage
**
** Alternatively, this file may be used in accordance with the terms and
** conditions contained in a signed written agreement between you and Nokia.
**
**
**************************************************************************/

#include "cmakeopenprojectwizard.h"
#include "cmakeprojectmanager.h"
#include "cmakeprojectconstants.h"
#include "cmakeproject.h"

#include <utils/synchronousprocess.h>
#include <utils/qtcprocess.h>

#include <coreplugin/icore.h>
#include <coreplugin/id.h>
#include <coreplugin/actionmanager/actionmanager.h>
#include <coreplugin/actionmanager/command.h>
#include <coreplugin/actionmanager/actioncontainer.h>
#include <projectexplorer/projectexplorerconstants.h>
#include <projectexplorer/projectexplorer.h>
#include <projectexplorer/target.h>
#include <utils/QtConcurrentTools>
#include <QtConcurrentRun>
#include <QCoreApplication>
#include <QSettings>
#include <QDateTime>
#include <QFormLayout>
#include <QBoxLayout>
#include <QDesktopServices>
#include <QApplication>
#include <QLabel>
#include <QGroupBox>
#include <QSpacerItem>

using namespace CMakeProjectManager::Internal;

CMakeManager::CMakeManager(CMakeSettingsPage *cmakeSettingsPage)
    : m_settingsPage(cmakeSettingsPage)
{
    ProjectExplorer::ProjectExplorerPlugin *projectExplorer = ProjectExplorer::ProjectExplorerPlugin::instance();
    connect(projectExplorer, SIGNAL(aboutToShowContextMenu(ProjectExplorer::Project*,ProjectExplorer::Node*)),
            this, SLOT(updateContextMenu(ProjectExplorer::Project*,ProjectExplorer::Node*)));

    Core::ActionContainer *mbuild =
            Core::ActionManager::actionContainer(ProjectExplorer::Constants::M_BUILDPROJECT);
    Core::ActionContainer *mproject =
            Core::ActionManager::actionContainer(ProjectExplorer::Constants::M_PROJECTCONTEXT);
    Core::ActionContainer *msubproject =
            Core::ActionManager::actionContainer(ProjectExplorer::Constants::M_SUBPROJECTCONTEXT);

    const Core::Context projectContext(CMakeProjectManager::Constants::PROJECTCONTEXT);

    m_runCMakeAction = new QAction(QIcon(), tr("Run CMake"), this);
    Core::Command *command = Core::ActionManager::registerAction(m_runCMakeAction,
                                                                 Constants::RUNCMAKE, projectContext);
    command->setAttribute(Core::Command::CA_Hide);
    mbuild->addAction(command, ProjectExplorer::Constants::G_BUILD_DEPLOY);
    connect(m_runCMakeAction, SIGNAL(triggered()), this, SLOT(runCMake()));

    m_runCMakeActionContextMenu = new QAction(QIcon(), tr("Run CMake"), this);
    command = Core::ActionManager::registerAction(m_runCMakeActionContextMenu,
                                                  Constants::RUNCMAKECONTEXTMENU, projectContext);
    command->setAttribute(Core::Command::CA_Hide);
    mproject->addAction(command, ProjectExplorer::Constants::G_PROJECT_BUILD);
    msubproject->addAction(command, ProjectExplorer::Constants::G_PROJECT_BUILD);
    connect(m_runCMakeActionContextMenu, SIGNAL(triggered()), this, SLOT(runCMakeContextMenu()));

}

void CMakeManager::updateContextMenu(ProjectExplorer::Project *project, ProjectExplorer::Node *node)
{
    Q_UNUSED(node);
    m_contextProject = project;
}

void CMakeManager::runCMake()
{
    runCMake(ProjectExplorer::ProjectExplorerPlugin::currentProject());
}

void CMakeManager::runCMakeContextMenu()
{
    runCMake(m_contextProject);
}

void CMakeManager::runCMake(ProjectExplorer::Project *project)
{
    if (!project)
        return;
    CMakeProject *cmakeProject = qobject_cast<CMakeProject *>(project);
    if (!cmakeProject || !cmakeProject->activeTarget() || !cmakeProject->activeTarget()->activeBuildConfiguration())
        return;

    CMakeBuildConfiguration *bc
            = static_cast<CMakeBuildConfiguration *>(cmakeProject->activeTarget()->activeBuildConfiguration());

<<<<<<< HEAD
    CMakeOpenProjectWizard copw(this,
                                cmakeProject->projectDirectory(),
                                bc->buildDirectory(),
                                CMakeOpenProjectWizard::WantToUpdate,
                                bc);
=======
    CMakeOpenProjectWizard copw(this, CMakeOpenProjectWizard::WantToUpdate,
                                CMakeOpenProjectWizard::BuildInfo(bc));
>>>>>>> 0fc9e7c8
    if (copw.exec() == QDialog::Accepted)
        cmakeProject->parseCMakeLists();
}

ProjectExplorer::Project *CMakeManager::openProject(const QString &fileName, QString *errorString)
{
    Q_UNUSED(errorString)
    // TODO check whether this project is already opened
    return new CMakeProject(this, fileName);
}

QString CMakeManager::mimeType() const
{
    return Constants::CMAKEMIMETYPE;
}

QString CMakeManager::cmakeExecutable() const
{
    return m_settingsPage->cmakeExecutable();
}

bool CMakeManager::isCMakeExecutableValid() const
{
    return m_settingsPage->isCMakeExecutableValid();
}

void CMakeManager::setCMakeExecutable(const QString &executable)
{
    m_settingsPage->setCMakeExecutable(executable);
}

bool CMakeManager::hasCodeBlocksMsvcGenerator() const
{
    return m_settingsPage->hasCodeBlocksMsvcGenerator();
}

bool CMakeManager::hasCodeBlocksNinjaGenerator() const
{
    return m_settingsPage->hasCodeBlocksNinjaGenerator();
}

// need to refactor this out
// we probably want the process instead of this function
// cmakeproject then could even run the cmake process in the background, adding the files afterwards
// sounds like a plan
void CMakeManager::createXmlFile(Utils::QtcProcess *proc, const QString &arguments,
                                 const QString &sourceDirectory, const QDir &buildDirectory,
                                 const Utils::Environment &env, const QString &generator)
{
    // We create a cbp file, only if we didn't find a cbp file in the base directory
    // Yet that can still override cbp files in subdirectories
    // And we are creating tons of files in the source directories
    // All of that is not really nice.
    // The mid term plan is to move away from the CodeBlocks Generator and use our own
    // QtCreator generator, which actually can be very similar to the CodeBlock Generator
    QString buildDirectoryPath = buildDirectory.absolutePath();
    buildDirectory.mkpath(buildDirectoryPath);
    proc->setWorkingDirectory(buildDirectoryPath);
    proc->setEnvironment(env);

    const QString srcdir = buildDirectory.exists(QLatin1String("CMakeCache.txt")) ?
                QString(QLatin1Char('.')) : sourceDirectory;
    QString args;
    Utils::QtcProcess::addArg(&args, srcdir);
    Utils::QtcProcess::addArgs(&args, arguments);
    Utils::QtcProcess::addArg(&args, generator);
    proc->setCommand(cmakeExecutable(), args);
    proc->start();
}

QString CMakeManager::findCbpFile(const QDir &directory)
{
    // Find the cbp file
    //   the cbp file is named like the project() command in the CMakeList.txt file
    //   so this method below could find the wrong cbp file, if the user changes the project()
    //   2name
    QDateTime t;
    QString file;
    foreach (const QString &cbpFile , directory.entryList()) {
        if (cbpFile.endsWith(QLatin1String(".cbp"))) {
            QFileInfo fi(directory.path() + QLatin1Char('/') + cbpFile);
            if (t.isNull() || fi.lastModified() > t) {
                file = directory.path() + QLatin1Char('/') + cbpFile;
                t = fi.lastModified();
            }
        }
    }
    return file;
}

// This code is duplicated from qtversionmanager
QString CMakeManager::qtVersionForQMake(const QString &qmakePath)
{
    QProcess qmake;
    qmake.start(qmakePath, QStringList(QLatin1String("--version")));
    if (!qmake.waitForStarted()) {
        qWarning("Cannot start '%s': %s", qPrintable(qmakePath), qPrintable(qmake.errorString()));
        return QString();
    }
    if (!qmake.waitForFinished())      {
        Utils::SynchronousProcess::stopProcess(qmake);
        qWarning("Timeout running '%s'.", qPrintable(qmakePath));
        return QString();
    }
    QString output = qmake.readAllStandardOutput();
    QRegExp regexp(QLatin1String("(QMake version|Qmake version:)[\\s]*([\\d.]*)"));
    regexp.indexIn(output);
    if (regexp.cap(2).startsWith(QLatin1String("2."))) {
        QRegExp regexp2(QLatin1String("Using Qt version[\\s]*([\\d\\.]*)"));
        regexp2.indexIn(output);
        return regexp2.cap(1);
    }
    return QString();
}

/////
// CMakeSettingsPage
////


CMakeSettingsPage::CMakeSettingsPage()
    :  m_pathchooser(0)
{
    setId(QLatin1String("Z.CMake"));
    setDisplayName(tr("CMake"));
    setCategory(QLatin1String(ProjectExplorer::Constants::PROJECTEXPLORER_SETTINGS_CATEGORY));
    setDisplayCategory(QCoreApplication::translate("ProjectExplorer",
       ProjectExplorer::Constants::PROJECTEXPLORER_SETTINGS_TR_CATEGORY));
    setCategoryIcon(QLatin1String(ProjectExplorer::Constants::PROJECTEXPLORER_SETTINGS_CATEGORY_ICON));

    m_userCmake.process = 0;
    m_pathCmake.process = 0;
    m_userCmake.hasCodeBlocksMsvcGenerator = false;
    m_pathCmake.hasCodeBlocksMsvcGenerator = false;
    m_userCmake.hasCodeBlocksNinjaGenerator = false;
    m_pathCmake.hasCodeBlocksNinjaGenerator = false;
    QSettings *settings = Core::ICore::settings();
    settings->beginGroup(QLatin1String("CMakeSettings"));
    m_userCmake.executable = settings->value(QLatin1String("cmakeExecutable")).toString();
    settings->endGroup();

    updateInfo(&m_userCmake);
    m_pathCmake.executable = findCmakeExecutable();
    updateInfo(&m_pathCmake);
}

void CMakeSettingsPage::startProcess(CMakeValidator *cmakeValidator)
{
    cmakeValidator->process = new QProcess();

    if (cmakeValidator == &m_pathCmake) // ugly
        connect(cmakeValidator->process, SIGNAL(finished(int)),
                this, SLOT(userCmakeFinished()));
    else
        connect(cmakeValidator->process, SIGNAL(finished(int)),
                this, SLOT(pathCmakeFinished()));

    cmakeValidator->process->start(cmakeValidator->executable, QStringList(QLatin1String("--help")));
    cmakeValidator->process->waitForStarted();
}

void CMakeSettingsPage::userCmakeFinished()
{
    cmakeFinished(&m_userCmake);
}

void CMakeSettingsPage::pathCmakeFinished()
{
    cmakeFinished(&m_pathCmake);
}

void CMakeSettingsPage::cmakeFinished(CMakeValidator *cmakeValidator) const
{
    if (cmakeValidator->process) {
        cmakeValidator->process->waitForFinished();
        QString response = cmakeValidator->process->readAll();
        QRegExp versionRegexp(QLatin1String("^cmake version ([\\d\\.]*)"));
        versionRegexp.indexIn(response);

        //m_supportsQtCreator = response.contains(QLatin1String("QtCreator"));
        cmakeValidator->hasCodeBlocksNinjaGenerator = response.contains(QLatin1String("CodeBlocks - Ninja"));
        cmakeValidator->hasCodeBlocksMsvcGenerator = response.contains(QLatin1String("CodeBlocks - NMake Makefiles"));
        cmakeValidator->version = versionRegexp.cap(1);
        if (!(versionRegexp.capturedTexts().size() > 3))
            cmakeValidator->version += QLatin1Char('.') + versionRegexp.cap(3);

        if (cmakeValidator->version.isEmpty())
            cmakeValidator->state = CMakeValidator::INVALID;
        else
            cmakeValidator->state = CMakeValidator::VALID;

        cmakeValidator->process->deleteLater();
        cmakeValidator->process = 0;
    }
}

bool CMakeSettingsPage::isCMakeExecutableValid() const
{
    if (m_userCmake.state == CMakeValidator::RUNNING) {
        disconnect(m_userCmake.process, SIGNAL(finished(int)),
                   this, SLOT(userCmakeFinished()));
        m_userCmake.process->waitForFinished();
        // Parse the output now
        cmakeFinished(&m_userCmake);
    }

    if (m_userCmake.state == CMakeValidator::VALID)
        return true;
    if (m_pathCmake.state == CMakeValidator::RUNNING) {
        disconnect(m_userCmake.process, SIGNAL(finished(int)),
                   this, SLOT(pathCmakeFinished()));
        m_pathCmake.process->waitForFinished();
        // Parse the output now
        cmakeFinished(&m_pathCmake);
    }
    return m_pathCmake.state == CMakeValidator::VALID;
}

CMakeSettingsPage::~CMakeSettingsPage()
{
    if (m_userCmake.process)
        m_userCmake.process->waitForFinished();
    delete m_userCmake.process;
    if (m_pathCmake.process)
        m_pathCmake.process->waitForFinished();
    delete m_pathCmake.process;
}

QString CMakeSettingsPage::findCmakeExecutable() const
{
    Utils::Environment env = Utils::Environment::systemEnvironment();
    return env.searchInPath(QLatin1String("cmake"));
}

QWidget *CMakeSettingsPage::createPage(QWidget *parent)
{
    QWidget *outerWidget = new QWidget(parent);
    QFormLayout *formLayout = new QFormLayout(outerWidget);
    formLayout->setFieldGrowthPolicy(QFormLayout::ExpandingFieldsGrow);
    m_pathchooser = new Utils::PathChooser;
    m_pathchooser->setExpectedKind(Utils::PathChooser::ExistingCommand);
    formLayout->addRow(tr("Executable:"), m_pathchooser);
    formLayout->addItem(new QSpacerItem(0, 0, QSizePolicy::Ignored, QSizePolicy::MinimumExpanding));
    m_pathchooser->setPath(m_userCmake.executable);
    return outerWidget;
}

void CMakeSettingsPage::updateInfo(CMakeValidator *cmakeValidator)
{
    QFileInfo fi(cmakeValidator->executable);
    if (fi.exists() && fi.isExecutable()) {
        // Run it to find out more
        cmakeValidator->state = CMakeValidator::RUNNING;
        startProcess(cmakeValidator);
    } else {
        cmakeValidator->state = CMakeValidator::INVALID;
    }
    saveSettings();
}

void CMakeSettingsPage::saveSettings() const
{
    QSettings *settings = Core::ICore::settings();
    settings->beginGroup(QLatin1String("CMakeSettings"));
    settings->setValue(QLatin1String("cmakeExecutable"), m_userCmake.executable);
    settings->endGroup();
}

void CMakeSettingsPage::apply()
{
    if (!m_pathchooser) // page was never shown
        return;
    if (m_userCmake.executable == m_pathchooser->path())
        return;
    m_userCmake.executable = m_pathchooser->path();
    updateInfo(&m_userCmake);
}

void CMakeSettingsPage::finish()
{

}

QString CMakeSettingsPage::cmakeExecutable() const
{
    if (!isCMakeExecutableValid())
        return QString();
    if (m_userCmake.state == CMakeValidator::VALID)
        return m_userCmake.executable;
    else
        return m_pathCmake.executable;
}

void CMakeSettingsPage::setCMakeExecutable(const QString &executable)
{
    if (m_userCmake.executable == executable)
        return;
    m_userCmake.executable = executable;
    updateInfo(&m_userCmake);
}

bool CMakeSettingsPage::hasCodeBlocksMsvcGenerator() const
{
    if (!isCMakeExecutableValid())
        return false;
    if (m_userCmake.state == CMakeValidator::VALID)
        return m_userCmake.hasCodeBlocksMsvcGenerator;
    else
        return m_pathCmake.hasCodeBlocksMsvcGenerator;
}

bool CMakeSettingsPage::hasCodeBlocksNinjaGenerator() const
{
    if (!isCMakeExecutableValid())
        return false;
    if (m_userCmake.state == CMakeValidator::VALID)
        return m_userCmake.hasCodeBlocksNinjaGenerator;
    else
        return m_pathCmake.hasCodeBlocksNinjaGenerator;
}<|MERGE_RESOLUTION|>--- conflicted
+++ resolved
@@ -119,16 +119,8 @@
     CMakeBuildConfiguration *bc
             = static_cast<CMakeBuildConfiguration *>(cmakeProject->activeTarget()->activeBuildConfiguration());
 
-<<<<<<< HEAD
-    CMakeOpenProjectWizard copw(this,
-                                cmakeProject->projectDirectory(),
-                                bc->buildDirectory(),
-                                CMakeOpenProjectWizard::WantToUpdate,
-                                bc);
-=======
     CMakeOpenProjectWizard copw(this, CMakeOpenProjectWizard::WantToUpdate,
                                 CMakeOpenProjectWizard::BuildInfo(bc));
->>>>>>> 0fc9e7c8
     if (copw.exec() == QDialog::Accepted)
         cmakeProject->parseCMakeLists();
 }
