// Copyright (C) 2022 The Qt Company Ltd.
// SPDX-License-Identifier: LicenseRef-Qt-Commercial OR GPL-3.0-only WITH Qt-GPL-exception-1.0

#include "axivionsettings.h"

#include "axiviontr.h"
#include "coreplugin/messagemanager.h"

#include <coreplugin/dialogs/ioptionspage.h>
#include <coreplugin/credentialquery.h>
#include <coreplugin/icore.h>
#include <solutions/tasking/tasktree.h>

#include <utils/algorithm.h>
#include <utils/id.h>
#include <utils/layoutbuilder.h>
#include <utils/qtcprocess.h>
#include <utils/stringutils.h>
#include <utils/utilsicons.h>

#include <QComboBox>
#include <QDialog>
#include <QDialogButtonBox>
#include <QJsonArray>
#include <QJsonDocument>
#include <QJsonObject>
#include <QMessageBox>
#include <QPushButton>
#include <QRegularExpression>
#include <QTreeWidget>
#include <QVBoxLayout>

using namespace Core;
using namespace Utils;
using namespace Tasking;

namespace Axivion::Internal {

bool AxivionServer::operator==(const AxivionServer &other) const
{
    return id == other.id && dashboard == other.dashboard && username == other.username;
}

bool AxivionServer::operator!=(const AxivionServer &other) const
{
    return !(*this == other);
}

QJsonObject AxivionServer::toJson() const
{
    QJsonObject result;
    result.insert("id", id.toString());
    result.insert("dashboard", dashboard);
    result.insert("username", username);
    return result;
}

static QString fixUrl(const QString &url)
{
    const QString trimmed = Utils::trimBack(url, ' ');
    return trimmed.endsWith('/') ? trimmed : trimmed + '/';
}

AxivionServer AxivionServer::fromJson(const QJsonObject &json)
{
    const AxivionServer invalidServer;
    const QJsonValue id = json.value("id");
    if (id == QJsonValue::Undefined)
        return invalidServer;
    const QJsonValue dashboard = json.value("dashboard");
    if (dashboard == QJsonValue::Undefined)
        return invalidServer;
    const QJsonValue username = json.value("username");
    if (username == QJsonValue::Undefined)
        return invalidServer;
    return {Id::fromString(id.toString()), fixUrl(dashboard.toString()), username.toString()};
}

bool PathMapping::operator==(const PathMapping &other) const
{
    return projectName == other.projectName && analysisPath == other.analysisPath
            && localPath == other.localPath;
}

bool PathMapping::operator!=(const PathMapping &other) const
{
    return !(*this == other);
}

static Result<> analysisPathValid(const FilePath &analysisPath)
{
    if (analysisPath.isEmpty())
        return ResultOk;

    if (!analysisPath.isLocal() || analysisPath.isAbsolutePath())
        return ResultError(Tr::tr("Path must be relative."));

    static const QRegularExpression invalid("^(.*/)?\\.\\.?(/.*)?$");
    if (invalid.match(analysisPath.path()).hasMatch())
        return ResultError(Tr::tr("Invalid path elements (. or ..)."));

    return ResultOk;
}

bool PathMapping::isValid() const
 {
    return !projectName.isEmpty() && !localPath.isEmpty()
            && localPath.isLocal() && localPath.isAbsolutePath()
            && analysisPathValid(analysisPath);
}

static FilePath axivionJsonFilePath()
{
    return FilePath::fromString(ICore::settings()->fileName()).parentDir()
            .pathAppended("qtcreator/axivion.json");
}

static void writeAxivionJson(const FilePath &filePath, const QList<AxivionServer> &servers)
{
    QJsonDocument doc;
    QJsonArray serverArray;
    for (const AxivionServer &server : servers)
        serverArray.append(server.toJson());
    doc.setArray(serverArray);
    // FIXME error handling?
    filePath.writeFileContents(doc.toJson());
    filePath.setPermissions(QFile::ReadUser | QFile::WriteUser);
}

static QList<AxivionServer> readAxivionJson(const FilePath &filePath)
{
    if (!filePath.exists())
        return {};
    Result<QByteArray> contents = filePath.fileContents();
    if (!contents)
        return {};
    const QJsonDocument doc = QJsonDocument::fromJson(*contents);
    if (doc.isObject()) // old approach
        return { AxivionServer::fromJson(doc.object()) };
    if (!doc.isArray())
        return {};

    QList<AxivionServer> result;
    const QJsonArray serverArray = doc.array();
    for (const auto &serverValue : serverArray) {
        if (!serverValue.isObject())
            continue;
        result.append(AxivionServer::fromJson(serverValue.toObject()));
    }
    return result;
}

static QVariant pathMappingToVariant(const PathMapping &pm)
{
    QVariantMap m;
    m.insert("ProjectName", pm.projectName);
    m.insert("AnalysisPath", pm.analysisPath.toSettings());
    m.insert("LocalPath", pm.localPath.toSettings());
    return m;
}

static QVariant pathMappingsToSetting(const QList<PathMapping> &mappings)
{
    return Utils::transform(mappings,
                            [](const PathMapping &m) { return pathMappingToVariant(m); });
}

static PathMapping pathMappingFromVariant(const QVariant &m)
{
    const QVariantMap map = m.toMap();
    return map.isEmpty() ? PathMapping{}
                         : PathMapping{map.value("ProjectName").toString(),
                                       FilePath::fromSettings(map.value("AnalysisPath")),
                                       FilePath::fromSettings(map.value("LocalPath"))};
}

static QList<PathMapping> pathMappingsFromSetting(const QVariant &value)
{
    return Utils::transform(
                Utils::filtered(value.toList(), &QVariant::isValid), &pathMappingFromVariant);
}

// AxivionSettings

class PathMappingSettings final : public BaseAspect
{
public:
    PathMappingSettings()
    {
        setSettingsKey("Axivion/PathMappings");
    }

    void setVariantValue(const QVariant &value, Announcement howToAnnounce = DoEmit) final
    {
        m_pathMapping = pathMappingsFromSetting(value);
        if (howToAnnounce == DoEmit)
            emit changed();
    }

    QVariant variantValue() const final { return pathMappingsToSetting(m_pathMapping); }

    const QList<PathMapping> validPathMappings() const
    {
        return Utils::filtered(m_pathMapping, &PathMapping::isValid);
    }

private:
    QList<PathMapping> m_pathMapping;
};

PathMappingSettings &pathMappingSettings()
{
    static PathMappingSettings thePathMapping;
    return thePathMapping;
}

AxivionSettings &settings()
{
    static AxivionSettings theSettings;
    return theSettings;
}

AxivionSettings::AxivionSettings()
{
    setSettingsGroup("Axivion");
    setAutoApply(false);

    highlightMarks.setSettingsKey("HighlightMarks");
    highlightMarks.setLabelText(Tr::tr("Highlight marks"));
    highlightMarks.setToolTip(Tr::tr("Marks issues on the scroll bar."));
    highlightMarks.setDefaultValue(false);

    axivionSuitePath.setSettingsKey("SuitePath");
    axivionSuitePath.setExpectedKind(PathChooser::ExistingDirectory);
    axivionSuitePath.setAllowPathFromDevice(false);
<<<<<<< HEAD
    axivionSuitePath.setLabelText(Tr::tr("Axivion Suite Path:"));
=======
    axivionSuitePath.setLabelText(Tr::tr("Axivion Suite path:"));
>>>>>>> 46226e93

    saveOpenFiles.setSettingsKey("SaveOpenFiles");
    saveOpenFiles.setLabelText(Tr::tr("Save all open files before starting an analysis"));

    bauhausPython.setSettingsKey("BauhausPython");
    bauhausPython.setExpectedKind(PathChooser::ExistingCommand);
    bauhausPython.setAllowPathFromDevice(false);
    bauhausPython.setLabelText("BAUHAUS_PYTHON:");
    bauhausPython.setToolTip(Tr::tr("Path to python executable.\nSet it to overwrite global "
                                    "environment or if Axivion fails to find python in PATH."));

    javaHome.setSettingsKey("JavaHome");
    javaHome.setExpectedKind(PathChooser::ExistingDirectory);
    javaHome.setAllowPathFromDevice(false);
    javaHome.setLabelText("JAVA_HOME:");
    javaHome.setToolTip(Tr::tr("Set it to overwrite global environment or if Axivion fails to "
                               "find java in PATH."));

    m_defaultServerId.setSettingsKey("DefaultDashboardId");
    pathMappingSettings().readSettings();
    AspectContainer::readSettings();
    if (!axivionSuitePath().isEmpty())
        validatePath();

    m_allServers = readAxivionJson(axivionJsonFilePath());

    if (m_allServers.size() == 1 && m_defaultServerId().isEmpty()) // handle settings transition
        m_defaultServerId.setValue(m_allServers.first().id.toString());

    connect(&axivionSuitePath, &BaseAspect::changed, this, [this] { m_versionInfo.reset(); });
}

void AxivionSettings::toSettings() const
{
    writeAxivionJson(axivionJsonFilePath(), m_allServers);
    AspectContainer::writeSettings();
}

Id AxivionSettings::defaultDashboardId() const
{
    return Id::fromString(m_defaultServerId());
}

const AxivionServer AxivionSettings::defaultServer() const
{
    return serverForId(defaultDashboardId());
}

const AxivionServer AxivionSettings::serverForId(const Utils::Id &id) const
{
    return Utils::findOrDefault(m_allServers, [&id](const AxivionServer &server) {
        return id == server.id;
    });
}

void AxivionSettings::disableCertificateValidation(const Utils::Id &id)
{
    const int index = Utils::indexOf(m_allServers, [&id](const AxivionServer &server) {
        return id == server.id;
    });
    if (index == -1)
        return;

    m_allServers[index].validateCert = false;
}

bool AxivionSettings::updateDashboardServers(const QList<AxivionServer> &other,
                                             const Utils::Id &selected)
{
    const Id oldDefault = defaultDashboardId();
    if (selected == oldDefault && m_allServers == other)
        return false;


    // collect dashserver items that have been removed,
    // so we can delete the api tokens from the credentials store
    const QStringList previousKeys = Utils::transform(m_allServers, &credentialKey);
    const QStringList updatedKeys = Utils::transform(other, &credentialKey);
    const QStringList keysToRemove = Utils::filtered(previousKeys, [updatedKeys](const QString &key) {
        return !updatedKeys.contains(key);
    });

    m_defaultServerId.setValue(selected.toString(), BeQuiet);
    m_allServers = other;
    emit serversChanged(); // should we be more detailed? (id)

    const LoopList iterator(keysToRemove);

    const auto onDeleteKeySetup = [iterator](CredentialQuery &query) {
        MessageManager::writeSilently(Tr::tr("Axivion: Deleting API token for %1 as respective "
                                             "dashboard server was removed.")
                                          .arg(*iterator));
        query.setOperation(CredentialOperation::Delete);
        query.setService(s_axivionKeychainService);
        query.setKey(*iterator);
    };

    const Group recipe {
        For (iterator) >> Do {
            CredentialQueryTask(onDeleteKeySetup)
        }
    };

    m_taskTreeRunner.start(recipe);

    return true;
}

const QList<PathMapping> AxivionSettings::validPathMappings() const
{
    return pathMappingSettings().validPathMappings();
}

void AxivionSettings::validatePath()
{
    if (m_versionInfo) {
        emit suitePathValidated();
        return;
    }

    const FilePath &suitePath = axivionSuitePath();
    const FilePath info = (suitePath.isEmpty() ? FilePath{"axivion_suite_info"}
                                               : suitePath.pathAppended("bin/axivion_suite_info"))
            .withExecutableSuffix();

    const auto onSetup = [info](Process &process) {
        process.setCommand({info, {"--json"}});
    };
    const auto onDone = [this](const Process &process) {
        const auto onFinish = qScopeGuard([this] { emit suitePathValidated(); });
        m_versionInfo.reset();
        if (process.result() != ProcessResult::FinishedWithSuccess)
            return;

        const QString output = process.allOutput();
        QJsonParseError error;
        const QJsonDocument doc = QJsonDocument::fromJson(output.toUtf8(), &error);
        if (error.error != QJsonParseError::NoError)
            return;
        if (!doc.isObject())
            return;
        const QJsonObject obj = doc.object();
        const QString version = obj.value("versionNumber").toString();
        const QString date = obj.value("dateTime").toString();
        m_versionInfo.emplace(AxivionVersionInfo{version, date});
    };

    m_taskTreeRunner.start({ProcessTask(onSetup, onDone)});
}

static QString escapeKey(const QString &string)
{
    QString escaped = string;
    return escaped.replace('\\', "\\\\").replace('@', "\\@");
}

QString credentialKey(const AxivionServer &server)
{
    return escapeKey(server.username) + '@' + escapeKey(server.dashboard);
}

// AxivionSettingsPage

// may allow some invalid, but does some minimal check for legality
static bool hostValid(const QString &host)
{
    static const QRegularExpression ip(R"(^(\d+).(\d+).(\d+).(\d+)$)");
    static const QRegularExpression dn(R"(^([a-zA-Z0-9][a-zA-Z0-9-]+\.)*[a-zA-Z0-9][a-zA-Z0-9-]+$)");
    const QRegularExpressionMatch match = ip.match(host);
    if (match.hasMatch()) {
        for (int i = 1; i < 5; ++i) {
            int val = match.captured(i).toInt();
            if (val < 0 || val > 255)
                return false;
        }
        return true;
    }
    return dn.match(host).hasMatch();
}

static bool isUrlValid(const QString &in)
{
    const QUrl url(in);
    return hostValid(url.host()) && (url.scheme() == "https" || url.scheme() == "http");
}

class DashboardSettingsWidget : public QWidget
{
public:
    explicit DashboardSettingsWidget(QWidget *parent, QPushButton *ok = nullptr);

    AxivionServer dashboardServer() const;
    void setDashboardServer(const AxivionServer &server);

    bool isValid() const;

private:
    Id m_id;
    StringAspect m_dashboardUrl;
    StringAspect m_username;
    BoolAspect m_valid;
};

DashboardSettingsWidget::DashboardSettingsWidget(QWidget *parent, QPushButton *ok)
    : QWidget(parent)
{
    m_dashboardUrl.setLabelText(Tr::tr("Dashboard URL:"));
    m_dashboardUrl.setDisplayStyle(StringAspect::LineEditDisplay);
    m_dashboardUrl.setValidationFunction([](const QString &text) -> Result<> {
        if (isUrlValid(text))
            return ResultOk;
        return ResultError(QString());
    });

    m_username.setLabelText(Tr::tr("Username:"));
    m_username.setDisplayStyle(StringAspect::LineEditDisplay);
    m_username.setPlaceHolderText(Tr::tr("User name"));

    using namespace Layouting;

    Form {
        m_dashboardUrl, br,
        m_username, br,
        noMargin
    }.attachTo(this);

    QTC_ASSERT(ok, return);
    auto checkValidity = [this, ok] {
        m_valid.setValue(isValid());
        ok->setEnabled(m_valid());
    };
    m_dashboardUrl.addOnChanged(this, checkValidity);
    m_username.addOnChanged(this, checkValidity);
}

AxivionServer DashboardSettingsWidget::dashboardServer() const
{
    AxivionServer result;
    if (m_id.isValid())
        result.id = m_id;
    else
        result.id = Id::generate();
    result.dashboard = fixUrl(m_dashboardUrl());
    result.username = m_username();
    return result;
}

void DashboardSettingsWidget::setDashboardServer(const AxivionServer &server)
{
    m_id = server.id;
    m_dashboardUrl.setValue(server.dashboard);
    m_username.setValue(server.username);
}

bool DashboardSettingsWidget::isValid() const
{
    return isUrlValid(m_dashboardUrl());
}

// PathMappingSettingsWidget

class PathMappingDetails : public AspectContainer
{
public:
    PathMappingDetails()
    {
        m_projectName.setLabelText(Tr::tr("Project name:"));
        m_projectName.setDisplayStyle(StringAspect::LineEditDisplay);
        m_projectName.setValidationFunction([](const QString &text) -> Result<> {
            if (text.isEmpty())
                return ResultError(Tr::tr("Project name must be non-empty."));
            return ResultOk;
        });
        m_analysisPath.setLabelText(Tr::tr("Analysis path:"));
        m_analysisPath.setDisplayStyle(StringAspect::LineEditDisplay);
        m_analysisPath.setValidationFunction([](const QString &text) -> Result<> {
            QString input = text;
            // do NOT use fromUserInput() as this also cleans the path
            const FilePath fp = FilePath::fromString(input.replace('\\', '/'));
            return analysisPathValid(fp);
        });
        m_localPath.setLabelText(Tr::tr("Local path:"));
        m_localPath.setExpectedKind(PathChooser::ExistingDirectory);
        m_localPath.setAllowPathFromDevice(false);

        using namespace Layouting;
        setLayouter([this] {
            return Form {
                        &m_projectName, br,
                        &m_analysisPath, br,
                        &m_localPath,
                        noMargin};
        });
    }

    void updateContent(const PathMapping &mapping)
    {
        m_projectName.setValue(mapping.projectName, BaseAspect::BeQuiet);
        m_analysisPath.setValue(mapping.analysisPath.toUserOutput(), BaseAspect::BeQuiet);
        m_localPath.setValue(mapping.localPath, BaseAspect::BeQuiet);
    }

    PathMapping toPathMapping() const
    {
        return PathMapping{
            m_projectName(), FilePath::fromUserInput(m_analysisPath()), m_localPath()
        };
    }

private:
    StringAspect m_projectName{this};
    StringAspect m_analysisPath{this};
    FilePathAspect m_localPath{this};
};

class AxivionSettingsWidget : public IOptionsPageWidget
{
public:
    AxivionSettingsWidget();

    void apply() override;

private:
    void showServerDialog(bool add);
    void removeCurrentServerConfig();
    void updateDashboardServers();
    void updateEnabledStates();
    void addMapping();
    void deleteMapping();
    void mappingChanged();
    void currentChanged(const QModelIndex &index, const QModelIndex &previous);
    void moveCurrentMapping(bool up);
    void updateVersionAndBuildDate(QLabel *version, QLabel *buildDate);

    QComboBox *m_dashboardServers = nullptr;
    QPushButton *m_editServerButton = nullptr;
    QPushButton *m_removeServerButton = nullptr;
    QTreeWidget m_mappingTree;
    PathMappingDetails m_details;
    QWidget *m_detailsWidget = nullptr;
    QPushButton *m_deleteMappingButton = nullptr;
    QPushButton *m_moveUpMappingButton = nullptr;
    QPushButton *m_moveDownMappingButton = nullptr;
};

AxivionSettingsWidget::AxivionSettingsWidget()
{
    using namespace Layouting;

    m_dashboardServers = new QComboBox(this);
    m_dashboardServers->setSizeAdjustPolicy(QComboBox::AdjustToContents);
    updateDashboardServers();

    auto addServerButton = new QPushButton(Tr::tr("Add..."), this);
    m_editServerButton = new QPushButton(Tr::tr("Edit..."), this);
    m_removeServerButton = new QPushButton(Tr::tr("Remove"), this);

    m_detailsWidget = new QWidget(this);
    m_details.layouter()().attachTo(m_detailsWidget);

    m_mappingTree.setSelectionMode(QAbstractItemView::SingleSelection);
    m_mappingTree.setSelectionBehavior(QAbstractItemView::SelectRows);
    m_mappingTree.setHeaderLabels({Tr::tr("Project Name"), Tr::tr("Analysis Path"),
                                   Tr::tr("Local Path")});

    auto addMappingButton = new QPushButton(Tr::tr("Add"), this);
    m_deleteMappingButton = new QPushButton(Tr::tr("Delete"), this);
    m_moveUpMappingButton = new QPushButton(Tr::tr("Move Up"), this);
    m_moveDownMappingButton = new QPushButton(Tr::tr("Move Down"), this);

    auto version = new QLabel(this);
    auto build = new QLabel(this);

    Column buttons { addMappingButton, m_deleteMappingButton, empty, m_moveUpMappingButton, m_moveDownMappingButton, st };

    Column {
        Layouting::Group {
            title(Tr::tr("Dashboard Servers")),
            Row {
                Form { Tr::tr("Default dashboard server:"), m_dashboardServers, br },
                st,
                Column { addServerButton, m_editServerButton, m_removeServerButton },
            },
        },
        Layouting::Group {
            title(Tr::tr("Path Mapping")),
            Column {
                Row { &m_mappingTree, buttons },
                m_detailsWidget
            }
        },
        Layouting::Group {
            title(Tr::tr("Local Analyses")),
            Column {
                Row { settings().axivionSuitePath },
                Row { settings().saveOpenFiles },
                Form {
                    Tr::tr("Version:"), version, br,
                    Tr::tr("Build date:"), build, br,
                },
                Row { Tr::tr("Contact support@axivion.com if you need assistance.") },
                Space(20),
                Form {
                    settings().bauhausPython, br,
                    settings().javaHome, br
                },
            }
        },
        Layouting::Group {
            title(Tr::tr("Misc Options")),
            Row {settings().highlightMarks },
        },
        st
    }.attachTo(this);

    connect(addServerButton, &QPushButton::clicked, this, [this] {
        // add an empty item unconditionally
        m_dashboardServers->addItem(Tr::tr("unset"), QVariant::fromValue(AxivionServer()));
        m_dashboardServers->setCurrentIndex(m_dashboardServers->count() - 1);
        showServerDialog(true);
    });
    connect(m_editServerButton, &QPushButton::clicked, this, [this] { showServerDialog(false); });
    connect(m_removeServerButton, &QPushButton::clicked,
            this, &AxivionSettingsWidget::removeCurrentServerConfig);

    connect(&settings().axivionSuitePath, &BaseAspect::changed,
            &settings(), &AxivionSettings::validatePath);
    connect(&settings(), &AxivionSettings::suitePathValidated, this,
            [this, version, build] { updateVersionAndBuildDate(version, build); });
    const QList<QTreeWidgetItem *> items = Utils::transform(pathMappingSettings().validPathMappings(),
                                                            [this](const PathMapping &m) {
        QTreeWidgetItem *item = new QTreeWidgetItem(&m_mappingTree,
                                                    {m.projectName,
                                                     m.analysisPath.toUserOutput(),
                                                     m.localPath.toUserOutput()});
        if (!m.isValid())
            item->setIcon(0, Icons::CRITICAL.icon());
        return item;
    });
    m_mappingTree.addTopLevelItems(items);

    m_deleteMappingButton->setEnabled(false);
    m_moveUpMappingButton->setEnabled(false);
    m_moveDownMappingButton->setEnabled(false);

    m_detailsWidget->setVisible(false);

    connect(addMappingButton, &QPushButton::clicked, this, &AxivionSettingsWidget::addMapping);
    connect(m_deleteMappingButton, &QPushButton::clicked, this, &AxivionSettingsWidget::deleteMapping);
    connect(m_moveUpMappingButton, &QPushButton::clicked, this, [this]{ moveCurrentMapping(true); });
    connect(m_moveDownMappingButton, &QPushButton::clicked, this, [this]{ moveCurrentMapping(false); });
    connect(m_mappingTree.selectionModel(), &QItemSelectionModel::currentChanged,
            this, &AxivionSettingsWidget::currentChanged);
    connect(&m_details, &AspectContainer::changed, this,
            &AxivionSettingsWidget::mappingChanged);

    updateEnabledStates();
    settings().validatePath();
}

void AxivionSettingsWidget::apply()
{
    QList<AxivionServer> servers;
    for (int i = 0, end = m_dashboardServers->count(); i < end; ++i)
        servers.append(m_dashboardServers->itemData(i).value<AxivionServer>());
    const Id selected = servers.isEmpty() ? Id{}
                                          : servers.at(m_dashboardServers->currentIndex()).id;
    const bool dirty = settings().isDirty();
    const bool dashboardServersChanged = settings().updateDashboardServers(servers, selected);
    settings().apply();
    if (dirty || dashboardServersChanged)
        settings().toSettings();

    const QList<PathMapping> oldMappings = settings().validPathMappings();
    QList<PathMapping> newMappings;
    for (int row = 0, count = m_mappingTree.topLevelItemCount(); row < count; ++row) {
        const QTreeWidgetItem * const item = m_mappingTree.topLevelItem(row);
        newMappings.append({item->text(0),
                            FilePath::fromUserInput(item->text(1)),
                            FilePath::fromUserInput(item->text(2))});
    }
    if (oldMappings == newMappings)
        return;

    pathMappingSettings().setVariantValue(pathMappingsToSetting(newMappings));
    pathMappingSettings().writeSettings();
}

void AxivionSettingsWidget::updateDashboardServers()
{
    m_dashboardServers->clear();
    const QList<AxivionServer> servers = settings().allAvailableServers();
    for (const AxivionServer &server : servers)
        m_dashboardServers->addItem(server.displayString(), QVariant::fromValue(server));
    int index = Utils::indexOf(servers,
                               [id = settings().defaultDashboardId()](const AxivionServer &s) {
        return id == s.id;
    });
    if (index != -1)
        m_dashboardServers->setCurrentIndex(index);
}

void AxivionSettingsWidget::updateEnabledStates()
{
    const bool enabled = m_dashboardServers->count();
    m_editServerButton->setEnabled(enabled);
    m_removeServerButton->setEnabled(enabled);
}

void AxivionSettingsWidget::removeCurrentServerConfig()
{
    const QString config = m_dashboardServers->currentData().value<AxivionServer>().displayString();
    if (QMessageBox::question(
            ICore::dialogParent(),
            Tr::tr("Remove Server Configuration"),
            Tr::tr("Remove the server configuration \"%1\"?").arg(config))
        != QMessageBox::Yes) {
        return;
    }
    m_dashboardServers->removeItem(m_dashboardServers->currentIndex());
    updateEnabledStates();
}

void AxivionSettingsWidget::showServerDialog(bool add)
{
    const AxivionServer old = m_dashboardServers->currentData().value<AxivionServer>();
    QDialog d;
    d.setWindowTitle(add ? Tr::tr("Add Dashboard Configuration")
                         : Tr::tr("Edit Dashboard Configuration"));
    QVBoxLayout *layout = new QVBoxLayout;
    auto buttons = new QDialogButtonBox(QDialogButtonBox::Cancel | QDialogButtonBox::Ok, this);
    auto ok = buttons->button(QDialogButtonBox::Ok);
    auto dashboardWidget = new DashboardSettingsWidget(this, ok);
    dashboardWidget->setDashboardServer(old);
    layout->addWidget(dashboardWidget);
    ok->setEnabled(dashboardWidget->isValid());
    connect(buttons->button(QDialogButtonBox::Cancel), &QPushButton::clicked, &d, &QDialog::reject);
    connect(ok, &QPushButton::clicked, &d, &QDialog::accept);
    layout->addWidget(buttons);
    d.setLayout(layout);
    d.resize(500, 200);

    if (d.exec() != QDialog::Accepted) {
        if (add) { // if we canceled an add, remove the canceled item
            m_dashboardServers->removeItem(m_dashboardServers->currentIndex());
            updateEnabledStates();
        }
        return;
    }
    if (dashboardWidget->isValid()) {
        const AxivionServer server = dashboardWidget->dashboardServer();
        if (server != old) {
            m_dashboardServers->setItemData(m_dashboardServers->currentIndex(),
                                            QVariant::fromValue(server));
            m_dashboardServers->setItemData(m_dashboardServers->currentIndex(),
                                            server.displayString(), Qt::DisplayRole);
        }
    }
    updateEnabledStates();
}

void AxivionSettingsWidget::addMapping()
{
    QTreeWidgetItem *item = new QTreeWidgetItem(&m_mappingTree, {"", "", ""});
    m_mappingTree.setCurrentItem(item);
    item->setIcon(0, Icons::CRITICAL.icon());
}

void AxivionSettingsWidget::deleteMapping()
{
    QTreeWidgetItem *item = m_mappingTree.currentItem();
    QTC_ASSERT(item, return);
    const QModelIndex index = m_mappingTree.indexFromItem(item);
    if (!index.isValid())
        return;
    m_mappingTree.model()->removeRow(index.row());
}

void AxivionSettingsWidget::mappingChanged()
{
    QTreeWidgetItem *item = m_mappingTree.currentItem();
    QTC_ASSERT(item, return);
    PathMapping modified = m_details.toPathMapping();
    item->setText(0, modified.projectName);
    item->setText(1, modified.analysisPath.toUserOutput());
    item->setText(2, modified.localPath.toUserOutput());
    item->setIcon(0, modified.isValid() ? QIcon{} : Icons::CRITICAL.icon());
}

void AxivionSettingsWidget::currentChanged(const QModelIndex &index,
                                               const QModelIndex &/*previous*/)
{
    const bool indexValid = index.isValid();
    const int row = index.row();
    m_deleteMappingButton->setEnabled(indexValid);
    m_moveUpMappingButton->setEnabled(indexValid && row > 0);
    m_moveDownMappingButton->setEnabled(indexValid && row < m_mappingTree.topLevelItemCount() - 1);
    m_detailsWidget->setVisible(indexValid);
    if (indexValid) {
        const QTreeWidgetItem * const item = m_mappingTree.itemFromIndex(index);
        m_details.updateContent({item->text(0),
                                 FilePath::fromUserInput(item->text(1)),
                                 FilePath::fromUserInput(item->text(2))});
    }
}

void AxivionSettingsWidget::moveCurrentMapping(bool up)
{
    const int itemCount = m_mappingTree.topLevelItemCount();
    const QModelIndexList indexes = m_mappingTree.selectionModel()->selectedRows();
    QTC_ASSERT(indexes.size() == 1, return);
    const QModelIndex index = indexes.first();
    QTC_ASSERT(index.isValid(), return);
    const int row = index.row();
    QTC_ASSERT(up ? row > 0 : row < itemCount - 1, return);

    QTreeWidgetItem *item = m_mappingTree.takeTopLevelItem(row);
    m_mappingTree.insertTopLevelItem(up ? row - 1 : row + 1, item);
    m_mappingTree.setCurrentItem(item);
}

void AxivionSettingsWidget::updateVersionAndBuildDate(QLabel *version, QLabel *buildDate)
{
    QTC_ASSERT(version && buildDate, return);
    std::optional<AxivionVersionInfo> info = settings().versionInfo();
    version->setText(info ? info->versionNumber : QString{});
    buildDate->setText(info ? info->dateTime : QString{});
}

// settings pages

class AxivionSettingsPage : public IOptionsPage
{
public:
    AxivionSettingsPage()
    {
        setId("Analyzer.Axivion.Settings");
        setDisplayName(Tr::tr("Axivion"));
        setCategory("T.Analyzer");
        setWidgetCreator([] { return new AxivionSettingsWidget; });
    }
};

const AxivionSettingsPage generalSettingsPage;

} // Axivion::Internal<|MERGE_RESOLUTION|>--- conflicted
+++ resolved
@@ -233,11 +233,7 @@
     axivionSuitePath.setSettingsKey("SuitePath");
     axivionSuitePath.setExpectedKind(PathChooser::ExistingDirectory);
     axivionSuitePath.setAllowPathFromDevice(false);
-<<<<<<< HEAD
-    axivionSuitePath.setLabelText(Tr::tr("Axivion Suite Path:"));
-=======
     axivionSuitePath.setLabelText(Tr::tr("Axivion Suite path:"));
->>>>>>> 46226e93
 
     saveOpenFiles.setSettingsKey("SaveOpenFiles");
     saveOpenFiles.setLabelText(Tr::tr("Save all open files before starting an analysis"));
