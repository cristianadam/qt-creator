--- conflicted
+++ resolved
@@ -427,12 +427,8 @@
     QList<QAction *> m_repositoryActions;
     ParameterAction *m_applyCurrentFilePatchAction = nullptr;
 
-<<<<<<< HEAD
-=======
-    GitClient m_gitClient;
     Gerrit::Internal::GerritPlugin m_gerritPlugin;
 
->>>>>>> 17e932e3
     QPointer<StashDialog> m_stashDialog;
     BranchViewFactory m_branchViewFactory;
     QPointer<RemoteDialog> m_remoteDialog;
