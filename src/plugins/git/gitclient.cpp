// Copyright (C) 2016 The Qt Company Ltd.
// SPDX-License-Identifier: LicenseRef-Qt-Commercial OR GPL-3.0-only WITH Qt-GPL-exception-1.0

#include "gitclient.h"

#include "branchadddialog.h"
#include "commitdata.h"
#include "gitconstants.h"
#include "giteditor.h"
#include "gitplugin.h"
#include "gittr.h"
#include "gitutils.h"
#include "mergetool.h"
#include "temporarypatchfile.h"

#include <coreplugin/coreconstants.h>
#include <coreplugin/editormanager/editormanager.h>
#include <coreplugin/generatedfile.h>
#include <coreplugin/icore.h>
#include <coreplugin/idocument.h>
#include <coreplugin/iversioncontrol.h>
#include <coreplugin/vcsmanager.h>

#include <diffeditor/diffeditorconstants.h>

#include <texteditor/fontsettings.h>
#include <texteditor/texteditorsettings.h>

#include <utils/ansiescapecodehandler.h>
#include <utils/async.h>
#include <utils/algorithm.h>
#include <utils/checkablemessagebox.h>
#include <utils/commandline.h>
#include <utils/environment.h>
#include <utils/fileutils.h>
#include <utils/hostosinfo.h>
#include <utils/mimeutils.h>
#include <utils/qtcprocess.h>
#include <utils/qtcassert.h>
#include <utils/stringutils.h>
#include <utils/temporaryfile.h>
#include <utils/theme/theme.h>

#include <vcsbase/commonvcssettings.h>
#include <vcsbase/submitfilemodel.h>
#include <vcsbase/vcsbasediffeditorcontroller.h>
#include <vcsbase/vcsbaseeditor.h>
#include <vcsbase/vcsbaseeditorconfig.h>
#include <vcsbase/vcsbaseplugin.h>
#include <vcsbase/vcsbasesubmiteditor.h>
#include <vcsbase/vcscommand.h>
#include <vcsbase/vcsoutputwindow.h>

#include <QAction>
#include <QCoreApplication>
#include <QDir>
#include <QFileInfo>
#include <QHash>
#include <QMenu>
#include <QMessageBox>
#include <QPushButton>
#include <QRegularExpression>

const char HEAD[] = "HEAD";
const char CHERRY_PICK_HEAD[] = "CHERRY_PICK_HEAD";
const char BRANCHES_PREFIX[] = "Branches: ";
const char stashNamePrefix[] = "stash@{";
const char noColorOption[] = "--no-color";
const char colorOption[] = "--color=always";
const char patchOption[] = "--patch";
const char graphOption[] = "--graph";
const char decorateOption[] = "--decorate";
const char allBranchesOption[] = "--all";

using namespace Core;
using namespace DiffEditor;
using namespace Tasking;
using namespace Utils;
using namespace VcsBase;

namespace Git::Internal {

static QString branchesDisplay(const QString &prefix, QStringList *branches, bool *first)
{
    const int limit = 12;
    const int count = branches->count();
    int more = 0;
    QString output;
    if (*first)
        *first = false;
    else
        output += QString(sizeof(BRANCHES_PREFIX) - 1 /* the \0 */, ' '); // Align
    output += prefix + ": ";
    // If there are more than 'limit' branches, list limit/2 (first limit/4 and last limit/4)
    if (count > limit) {
        const int leave = limit / 2;
        more = count - leave;
        branches->erase(branches->begin() + leave / 2 + 1, branches->begin() + count - leave / 2);
        (*branches)[leave / 2] = "...";
    }
    output += branches->join(", ");
    //: Displayed after the untranslated message "Branches: branch1, branch2 'and %n more'"
    //  in git show.
    if (more > 0)
        output += ' ' + Tr::tr("and %n more", nullptr, more);
    return output;
}

///////////////////////////////

static void stage(DiffEditorController *diffController, const QString &patch, bool revert)
{
    if (patch.isEmpty())
        return;
    TemporaryPatchFile patchFile(patch);
    const FilePath baseDir = diffController->workingDirectory();
    QStringList args = {"--cached"};
    if (revert)
        args << "--reverse";
    QString errorMessage;
    if (gitClient().synchronousApplyPatch(baseDir, patchFile.filePath().toUrlishString(),
                                                     &errorMessage, args)) {
        if (errorMessage.isEmpty()) {
            if (revert)
                VcsOutputWindow::appendSilently(baseDir, Tr::tr("Chunk successfully unstaged"));
            else
                VcsOutputWindow::appendSilently(baseDir, Tr::tr("Chunk successfully staged"));
        } else {
            VcsOutputWindow::appendError(baseDir, errorMessage);
        }
        diffController->requestReload();
    } else {
        VcsOutputWindow::appendError(baseDir, errorMessage);
    }
}

///////////////////////////////

static FilePaths submoduleDataToAbsolutePath(const SubmoduleDataMap &submodules,
                                                   const FilePath &rootDir)
{
    return Utils::transform<FilePaths>(submodules, [&rootDir](const SubmoduleData &data)
                                             { return rootDir.pathAppended(data.dir); });
}

class GitBaseDiffEditorController : public VcsBaseDiffEditorController
{
    Q_OBJECT

protected:
    explicit GitBaseDiffEditorController(IDocument *document);

    QStringList addConfigurationArguments(const QStringList &args) const;

private:
    void addExtraActions(QMenu *menu, int fileIndex, int chunkIndex,
                         const ChunkSelection &selection) final
    {
        menu->addSeparator();

        auto stageChunk = [this, fileIndex, chunkIndex](DiffEditorController::PatchOptions options,
                                                        const DiffEditor::ChunkSelection &selection) {
            options |= DiffEditorController::AddPrefix;
            const QString patch = makePatch(fileIndex, chunkIndex, selection, options);
            stage(this, patch, options & Revert);
        };

        QAction *stageChunkAction = menu->addAction(Tr::tr("Stage Chunk"));
        connect(stageChunkAction, &QAction::triggered, this, [stageChunk] {
            stageChunk(DiffEditorController::NoOption, {});
        });
        QAction *stageLinesAction = menu->addAction(Tr::tr("Stage Selection (%n Lines)", "",
                                                           selection.selectedRowsCount()));
        connect(stageLinesAction, &QAction::triggered,  this, [stageChunk, selection] {
            stageChunk(DiffEditorController::NoOption, selection);
        });
        QAction *unstageChunkAction = menu->addAction(Tr::tr("Unstage Chunk"));
        connect(unstageChunkAction, &QAction::triggered, this, [stageChunk] {
            stageChunk(DiffEditorController::Revert, {});
        });
        QAction *unstageLinesAction = menu->addAction(Tr::tr("Unstage Selection (%n Lines)", "",
                                                             selection.selectedRowsCount()));
        connect(unstageLinesAction, &QAction::triggered, this, [stageChunk, selection] {
            stageChunk(DiffEditorController::Revert, selection);
        });

        if (selection.isNull()) {
            stageLinesAction->setVisible(false);
            unstageLinesAction->setVisible(false);
        }
        if (!chunkExists(fileIndex, chunkIndex)) {
            stageChunkAction->setEnabled(false);
            stageLinesAction->setEnabled(false);
            unstageChunkAction->setEnabled(false);
            unstageLinesAction->setEnabled(false);
        }
    }
};

class GitDiffEditorController : public GitBaseDiffEditorController
{
public:
    explicit GitDiffEditorController(IDocument *document,
                                     const QString &leftCommit,
                                     const QString &rightCommit,
                                     const QStringList &extraArgs);
private:
    QStringList diffArgs(const QString &leftCommit, const QString &rightCommit,
                         const QStringList &extraArgs) const
    {
        QStringList res = {"diff"};
        if (!leftCommit.isEmpty())
            res << leftCommit;

        // This is workaround for lack of support for merge commits and resolving conflicts,
        // we compare the current state of working tree to the HEAD of current branch
        // instead of showing unsupported combined diff format.
        auto fixRightCommit = [this](const QString &commit) {
            if (!commit.isEmpty())
                return commit;
            if (gitClient().checkCommandInProgress(workingDirectory()) == GitClient::NoCommand)
                return QString();
            return QString(HEAD);
        };
        const QString fixedRightCommit = fixRightCommit(rightCommit);
        if (!fixedRightCommit.isEmpty())
            res << fixedRightCommit;

        res << extraArgs;
        return res;
    }
};

GitDiffEditorController::GitDiffEditorController(IDocument *document,
                                                 const QString &leftCommit,
                                                 const QString &rightCommit,
                                                 const QStringList &extraArgs)
    : GitBaseDiffEditorController(document)
{
    const Storage<QString> diffInputStorage;

    const auto onDiffSetup = [this, leftCommit, rightCommit, extraArgs](Process &process) {
        process.setEncoding(VcsBaseEditor::getEncoding(workingDirectory(), {}));
        setupCommand(process, {addConfigurationArguments(diffArgs(leftCommit, rightCommit, extraArgs))});
        VcsOutputWindow::appendCommand(process.workingDirectory(), process.commandLine());
    };
    const auto onDiffDone = [diffInputStorage](const Process &process) {
        *diffInputStorage = process.cleanedStdOut();
    };

    const Group root {
        diffInputStorage,
        ProcessTask(onDiffSetup, onDiffDone, CallDoneIf::Success),
        postProcessTask(diffInputStorage)
    };
    setReloadRecipe(root);
}

GitBaseDiffEditorController::GitBaseDiffEditorController(IDocument *document)
    : VcsBaseDiffEditorController(document)
{
    setDisplayName("Git Diff");
}

///////////////////////////////

QStringList GitBaseDiffEditorController::addConfigurationArguments(const QStringList &args) const
{
    QTC_ASSERT(!args.isEmpty(), return args);

    QStringList realArgs = {
        "-c",
        "diff.color=false",
        args.at(0),
        "-m", // show diff against parents instead of merge commits
        "-M", "-C", // Detect renames and copies
        "--first-parent" // show only first parent
    };
    if (ignoreWhitespace())
        realArgs << "--ignore-space-change";
    realArgs << "--unified=" + QString::number(contextLineCount())
             << "--src-prefix=a/" << "--dst-prefix=b/" << args.mid(1);

    return realArgs;
}

class FileListDiffController : public GitBaseDiffEditorController
{
public:
    FileListDiffController(IDocument *document, const QStringList &stagedFiles,
                           const QStringList &unstagedFiles);
};

FileListDiffController::FileListDiffController(IDocument *document, const QStringList &stagedFiles,
                                               const QStringList &unstagedFiles)
        : GitBaseDiffEditorController(document)
{
    struct DiffStorage {
        QString m_stagedOutput;
        QString m_unstagedOutput;
    };

    const Storage<DiffStorage> storage;
    const Storage<QString> diffInputStorage;

    const auto onStagedSetup = [this, stagedFiles](Process &process) {
        if (stagedFiles.isEmpty())
            return SetupResult::StopWithError;
        process.setEncoding(VcsBaseEditor::getEncoding(workingDirectory(), stagedFiles));
        setupCommand(process, addConfigurationArguments(
                              QStringList({"diff", "--cached", "--"}) + stagedFiles));
        VcsOutputWindow::appendCommand(process.workingDirectory(), process.commandLine());
        return SetupResult::Continue;
    };
    const auto onStagedDone = [storage](const Process &process) {
        storage->m_stagedOutput = process.cleanedStdOut();
    };

    const auto onUnstagedSetup = [this, unstagedFiles](Process &process) {
        if (unstagedFiles.isEmpty())
            return SetupResult::StopWithError;
        process.setEncoding(VcsBaseEditor::getEncoding(workingDirectory(), unstagedFiles));
        setupCommand(process, addConfigurationArguments(
                              QStringList({"diff", "--"}) + unstagedFiles));
        VcsOutputWindow::appendCommand(process.workingDirectory(), process.commandLine());
        return SetupResult::Continue;
    };
    const auto onUnstagedDone = [storage](const Process &process) {
        storage->m_unstagedOutput = process.cleanedStdOut();
    };

    const auto onDone = [storage, diffInputStorage] {
        *diffInputStorage = storage->m_stagedOutput + storage->m_unstagedOutput;
    };

    const Group root {
        storage,
        diffInputStorage,
        Group {
            parallel,
            continueOnSuccess,
            ProcessTask(onStagedSetup, onStagedDone, CallDoneIf::Success),
            ProcessTask(onUnstagedSetup, onUnstagedDone, CallDoneIf::Success),
            onGroupDone(onDone, CallDoneIf::Success)
        },
        postProcessTask(diffInputStorage)
    };
    setReloadRecipe(root);
}

class ShowController : public GitBaseDiffEditorController
{
public:
    ShowController(IDocument *document, const QString &id);
};

ShowController::ShowController(IDocument *document, const QString &id)
    : GitBaseDiffEditorController(document)
{
    setDisplayName("Git Show");
    setAnsiEnabled(true);
    static const QString busyMessage = Tr::tr("<resolving>");
    const QColor color = QColor::fromString(GitClient::styleColorName(TextEditor::C_LOG_DECORATION));
    const QString decorateColor = AnsiEscapeCodeHandler::ansiFromColor(color);
    const QString noColor = AnsiEscapeCodeHandler::noColor();

    struct ReloadStorage {
        bool m_postProcessDescription = false;
        QString m_commit;

        QString m_header;
        QString m_body;
        QString m_branches;
        QString m_precedes;
        QStringList m_follows;
    };

    const Storage<ReloadStorage> storage;

    const auto updateDescription = [this, decorateColor, noColor](const ReloadStorage &storage) {
        QString desc = storage.m_header;
        if (!storage.m_branches.isEmpty())
            desc.append(BRANCHES_PREFIX + storage.m_branches + '\n');
        if (!storage.m_precedes.isEmpty())
            desc.append("Precedes: " + decorateColor + storage.m_precedes + noColor + '\n');
        QStringList follows;
        for (const QString &str : storage.m_follows) {
            if (!str.isEmpty())
                follows.append(str);
        }
        if (!follows.isEmpty())
            desc.append("Follows: " + decorateColor + follows.join(", ") + noColor + '\n');
        desc.append('\n' + storage.m_body);
        setDescription(desc);
    };

    const auto onDescriptionSetup = [this, id](Process &process) {
        process.setEncoding(gitClient().encoding(GitClient::EncodingCommit, workingDirectory()));
        const ColorNames colors = GitClient::colorNames();

        const QString showFormat = QStringLiteral(
                                    "--pretty=format:"
                                    "commit %C(%1)%H%Creset %C(%2)%d%Creset%n"
                                    "Author: %C(%3)%aN <%aE>%Creset, %C(%4)%ad (%ar)%Creset%n"
                                    "Committer: %C(%3)%cN <%cE>%Creset, %C(%4)%cd (%cr)%Creset%n"
                                    "%n%C(%5)%s%Creset%n%n%b"
                                    ).arg(colors.hash, colors.decoration, colors.author,
                                          colors.date, colors.subject);
        setupCommand(process, {"show", "-s", colorOption, showFormat, id});
        VcsOutputWindow::appendCommand(process.workingDirectory(), process.commandLine());
        setDescription(Tr::tr("Waiting for data..."));
    };
    const auto onDescriptionDone = [this, storage, updateDescription](const Process &process) {
        ReloadStorage *data = storage.activeStorage();
        const QString output = process.cleanedStdOut();
        data->m_postProcessDescription = output.startsWith("commit ");
        if (!data->m_postProcessDescription) {
            setDescription(output);
            return;
        }
        const int lastHeaderLine = output.indexOf("\n\n") + 1;
        const int commitPos = output.indexOf('m', 8) + 1;
        data->m_commit = output.mid(commitPos, 12);
        data->m_header = output.left(lastHeaderLine);
        data->m_body = output.mid(lastHeaderLine + 1);
        updateDescription(*data);
    };

    const auto desciptionDetailsSetup = [storage] {
        if (!storage->m_postProcessDescription)
            return SetupResult::StopWithSuccess;
        return SetupResult::Continue;
    };

    const auto onBranchesSetup = [this, storage](Process &process) {
        storage->m_branches = busyMessage;
        const QString branchesFormat = QStringLiteral(
                                           "--format="
                                           "%(if:equals=refs/remotes)%(refname:rstrip=-2)%(then)"
                                             "%(refname:lstrip=1)"
                                           "%(else)"
                                             "%(refname:lstrip=2)"
                                           "%(end)"
            );
        setupCommand(process, {"branch", noColorOption, "-a", branchesFormat,
                               "--contains", storage->m_commit});
        VcsOutputWindow::appendCommand(process.workingDirectory(), process.commandLine());
    };
    const auto onBranchesDone = [storage, updateDescription, decorateColor, noColor](
                                    const Process &process, DoneWith result) {
        ReloadStorage *data = storage.activeStorage();
        data->m_branches.clear();
        if (result == DoneWith::Success) {
            const QString remotePrefix = "remotes/";
            const QString localPrefix = "<Local>";
            const int prefixLength = remotePrefix.length();
            QStringList branches;
            QString previousRemote = localPrefix;
            bool first = true;
            const QStringList branchList = process.cleanedStdOut().split('\n');
            for (const QString &branch : branchList) {
                if (branch.isEmpty())
                    continue;
                if (branch.startsWith(remotePrefix)) {
                    const int nextSlash = branch.indexOf('/', prefixLength);
                    if (nextSlash < 0)
                        continue;
                    const QString remote = branch.mid(prefixLength, nextSlash - prefixLength);
                    if (remote != previousRemote) {
                        data->m_branches += decorateColor + branchesDisplay(previousRemote, &branches, &first)
                                            + noColor + '\n';
                        branches.clear();
                        previousRemote = remote;
                    }
                    branches << branch.mid(nextSlash + 1);
                } else {
                    branches << branch;
                }
            }
            if (branches.isEmpty()) {
                if (previousRemote == localPrefix)
                    data->m_branches += decorateColor + Tr::tr("<None>") + noColor;
            } else {
                data->m_branches += decorateColor + branchesDisplay(previousRemote, &branches, &first)
                                    + noColor;
            }
            data->m_branches = data->m_branches.trimmed();
        }
        updateDescription(*data);
    };

    const auto onPrecedesSetup = [this, storage](Process &process) {
        storage->m_precedes = busyMessage;
        setupCommand(process, {"describe", "--contains", storage->m_commit});
    };
    const auto onPrecedesDone = [storage, updateDescription](const Process &process, DoneWith result) {
        ReloadStorage *data = storage.activeStorage();
        data->m_precedes.clear();
        if (result == DoneWith::Success) {
            data->m_precedes = process.cleanedStdOut().trimmed();
            const int tilde = data->m_precedes.indexOf('~');
            if (tilde != -1)
                data->m_precedes.truncate(tilde);
            if (data->m_precedes.endsWith("^0"))
                data->m_precedes.chop(2);
        }
        updateDescription(*data);
    };

    const auto onFollowsSetup = [this, storage, updateDescription](TaskTree &taskTree) {
        ReloadStorage *data = storage.activeStorage();
        QStringList parents;
        QString errorMessage;
        // TODO: it's trivial now to call below asynchonously, too
        gitClient().synchronousParentRevisions(workingDirectory(), data->m_commit,
                                               &parents, &errorMessage);
        data->m_follows = {busyMessage};
        data->m_follows.resize(parents.size());

        const LoopList iterator(parents);
        const auto onFollowSetup = [this, iterator](Process &process) {
            setupCommand(process, {"describe", "--tags", "--abbrev=0", *iterator});
        };
        const auto onFollowDone = [data, updateDescription, iterator](const Process &process) {
            data->m_follows[iterator.iteration()] = process.cleanedStdOut().trimmed();
            updateDescription(*data);
        };

        const auto onDone = [data, updateDescription] {
            data->m_follows.clear();
            updateDescription(*data);
        };

        const Group recipe = For (iterator) >> Do {
            parallel,
            continueOnSuccess,
            ProcessTask(onFollowSetup, onFollowDone, CallDoneIf::Success),
            onGroupDone(onDone, CallDoneIf::Error)
        };
        taskTree.setRecipe(recipe);
    };

    const auto onDiffSetup = [this, id](Process &process) {
        setupCommand(process, addConfigurationArguments(
                                  {"show", "--format=format:", // omit header, already generated
                                   noColorOption, decorateOption, id}));
        VcsOutputWindow::appendCommand(process.workingDirectory(), process.commandLine());
    };
    const Storage<QString> diffInputStorage;
    const auto onDiffDone = [diffInputStorage](const Process &process) {
        *diffInputStorage = process.cleanedStdOut();
    };

    const Group root {
        storage,
        parallel,
        onGroupSetup([this] { setStartupFile(VcsBase::source(this->document()).toUrlishString()); }),
        Group {
            finishAllAndSuccess,
            ProcessTask(onDescriptionSetup, onDescriptionDone, CallDoneIf::Success),
            Group {
                parallel,
                finishAllAndSuccess,
                onGroupSetup(desciptionDetailsSetup),
                ProcessTask(onBranchesSetup, onBranchesDone),
                ProcessTask(onPrecedesSetup, onPrecedesDone),
                TaskTreeTask(onFollowsSetup)
            }
        },
        Group {
            diffInputStorage,
            ProcessTask(onDiffSetup, onDiffDone, CallDoneIf::Success),
            postProcessTask(diffInputStorage)
        }
    };
    setReloadRecipe(root);
}

///////////////////////////////

class GitBlameConfig : public VcsBaseEditorConfig
{
public:
    explicit GitBlameConfig(QToolBar *toolBar)
        : VcsBaseEditorConfig(toolBar)
    {
        mapSetting(addToggleButton(QString(), Tr::tr("Omit Date"),
                                   Tr::tr("Hide the date of a change from the output.")),
                   &settings().omitAnnotationDate);
        mapSetting(addToggleButton("-w", Tr::tr("Ignore Whitespace"),
                                   Tr::tr("Ignore whitespace only changes.")),
                   &settings().ignoreSpaceChangesInBlame);

        const QList<ChoiceItem> logChoices = {
            ChoiceItem(Tr::tr("No Move Detection"), ""),
            ChoiceItem(Tr::tr("Detect Moves Within File"), "-M"),
            ChoiceItem(Tr::tr("Detect Moves Between Files"), "-M -C"),
            ChoiceItem(Tr::tr("Detect Moves and Copies Between Files"), "-M -C -C")
        };
        mapSetting(addChoices(Tr::tr("Move detection"), {}, logChoices),
                   &settings().blameMoveDetection);

        addReloadButton();
    }
};

class GitBaseConfig : public VcsBaseEditorConfig
{
public:
    GitBaseConfig(GitEditorWidget *editor)
        : VcsBaseEditorConfig(editor->toolBar())
    {
        QAction *patienceAction = addToggleButton("--patience", Tr::tr("Patience"),
            Tr::tr("Use the patience algorithm for calculating the differences."));
        mapSetting(patienceAction, &settings().diffPatience);
        QAction *ignoreWSAction = addToggleButton("--ignore-space-change", Tr::tr("Ignore Whitespace"),
                                           Tr::tr("Ignore whitespace only changes."));
        mapSetting(ignoreWSAction, &settings().ignoreSpaceChangesInDiff);

        QToolBar *toolBar = editor->toolBar();
        QAction *diffButton = addToggleButton(patchOption, Tr::tr("Diff"),
                                              Tr::tr("Show difference."));
        mapSetting(diffButton, &settings().logDiff);
        connect(diffButton, &QAction::toggled, patienceAction, &QAction::setVisible);
        connect(diffButton, &QAction::toggled, ignoreWSAction, &QAction::setVisible);
        patienceAction->setVisible(diffButton->isChecked());
        ignoreWSAction->setVisible(diffButton->isChecked());
        auto filterAction = new QAction(Tr::tr("Filter"), toolBar);
        filterAction->setToolTip(Tr::tr("Filter commits by message or content."));
        filterAction->setCheckable(true);
        connect(filterAction, &QAction::toggled, editor, &GitEditorWidget::toggleFilters);
        toolBar->addAction(filterAction);
    }
};

class GitLogConfig : public GitBaseConfig
{
public:
    GitLogConfig(bool fileRelated, GitEditorWidget *editor)
        : GitBaseConfig(editor)
    {
        QAction *allBranchesButton = addToggleButton(
            QStringList{allBranchesOption},
            Tr::tr("All", "All branches"),
            Tr::tr("Show log for all local branches."));
        mapSetting(allBranchesButton, &settings().allBranches);
        QAction *firstParentButton =
                addToggleButton({"-m", "--first-parent"},
                                Tr::tr("First Parent"),
                                Tr::tr("Follow only the first parent on merge commits."));
        mapSetting(firstParentButton, &settings().firstParent);
        QAction *graphButton = addToggleButton(graphArguments(), Tr::tr("Graph"),
                                               Tr::tr("Show textual graph log."));
        mapSetting(graphButton, &settings().graphLog);

        QAction *colorButton = addToggleButton(QStringList{colorOption},
                                        Tr::tr("Color"), Tr::tr("Use colors in log."));
        mapSetting(colorButton, &settings().colorLog);

        if (fileRelated) {
            QAction *followButton = addToggleButton(
                        "--follow", Tr::tr("Follow"),
                        Tr::tr("Show log also for previous names of the file."));
            mapSetting(followButton, &settings().followRenames);
        }

        addReloadButton();
    }

    QStringList graphArguments() const
    {
        const ColorNames colors = GitClient::colorNames();
        const QString formatArg = QStringLiteral(
                    "--pretty=format:"
                    "%C(%1)%h%Creset "
                    "%C(%2)%d%Creset "
                    "%C(%3)%aN%Creset "
                    "%C(%4)%s%Creset "
                    "%C(%5)%ci%Creset"
                    ).arg(colors.hash, colors.decoration, colors.author, colors.subject, colors.date);
        return {graphOption, "--oneline", "--topo-order", formatArg};
    }
};

class GitRefLogConfig : public GitBaseConfig
{
public:
    explicit GitRefLogConfig(GitEditorWidget *editor)
        : GitBaseConfig(editor)
    {
        QAction *showDateButton =
                addToggleButton("--date=iso",
                                Tr::tr("Show Date"),
                                Tr::tr("Show date instead of sequence."));
        mapSetting(showDateButton, &settings().refLogShowDate);

        addReloadButton();
    }
};

static void handleConflictResponse(const VcsBase::CommandResult &result,
                                   const FilePath &workingDirectory,
                                   const QString &abortCommand = {})
{
    const bool success = result.result() == ProcessResult::FinishedWithSuccess;
    const QString stdOutData = success ? QString() : result.cleanedStdOut();
    const QString stdErrData = success ? QString() : result.cleanedStdErr();
    static const QRegularExpression patchFailedRE("Patch failed at ([^\\n]*)");
    static const QRegularExpression conflictedFilesRE("Merge conflict in ([^\\n]*)");
    static const QRegularExpression couldNotApplyRE("[Cc]ould not (?:apply|revert) ([^\\n]*)");
    QString commit;
    QStringList files;

    const QRegularExpressionMatch outMatch = patchFailedRE.match(stdOutData);
    if (outMatch.hasMatch())
        commit = outMatch.captured(1);
    QRegularExpressionMatchIterator it = conflictedFilesRE.globalMatch(stdOutData);
    while (it.hasNext())
        files.append(it.next().captured(1));
    const QRegularExpressionMatch errMatch = couldNotApplyRE.match(stdErrData);
    if (errMatch.hasMatch())
        commit = errMatch.captured(1);

    if (commit.isEmpty() && files.isEmpty()) {
        if (gitClient().checkCommandInProgress(workingDirectory) == GitClient::NoCommand)
            gitClient().endStashScope(workingDirectory);
    } else {
        gitClient().handleMergeConflicts(workingDirectory, commit, files, abortCommand);
    }
}

class GitProgressParser
{
public:
    void operator()(QFutureInterface<void> &fi, const QString &inputText) const {
        const QRegularExpressionMatch match = m_progressExp.match(inputText);
        if (match.hasMatch()) {
            fi.setProgressRange(0, match.captured(2).toInt());
            fi.setProgressValue(match.captured(1).toInt());
        }
    }

private:
    const QRegularExpression m_progressExp{"\\((\\d+)/(\\d+)\\)"}; // e.g. Rebasing (7/42)
};

static inline QString msgRepositoryNotFound(const FilePath &dir)
{
    return Tr::tr("Cannot determine the repository for \"%1\".").arg(dir.toUserOutput());
}

static inline QString msgParseFilesFailed()
{
    return  Tr::tr("Cannot parse the file output.");
}

static QString msgCannotLaunch(const FilePath &binary)
{
    return Tr::tr("Cannot launch \"%1\".").arg(binary.toUserOutput());
}

static inline void msgCannotRun(const FilePath &workingDirectory, const QString &message,
                                QString *errorMessage)
{
    if (errorMessage)
        *errorMessage = message;
    else
        VcsOutputWindow::appendError(workingDirectory, message);
}

static inline void msgCannotRun(const QStringList &args, const FilePath &workingDirectory,
                                const QString &error, QString *errorMessage)
{
    const QString message = Tr::tr("Cannot run \"%1\" in \"%2\": %3")
            .arg("git " + args.join(' '),
                 workingDirectory.toUserOutput(),
                 error);

    msgCannotRun(workingDirectory, message, errorMessage);
}

// ---------------- GitClient

GitClient &gitClient()
{
    static GitClient client;
    return client;
}

GitClient::GitClient()
    : VcsBase::VcsBaseClientImpl(&Internal::settings())
{
    m_gitQtcEditor = QString::fromLatin1("\"%1\" -client -block -pid %2")
            .arg(QCoreApplication::applicationFilePath())
            .arg(QCoreApplication::applicationPid());

    if (VcsBase::Internal::commonSettings().vcsShowStatus())
        setupTimer();
    connect(&VcsBase::Internal::commonSettings().vcsShowStatus, &Utils::BaseAspect::changed,
            [this] {
        bool enable = VcsBase::Internal::commonSettings().vcsShowStatus();
        QTC_CHECK(enable == bool(!m_timer));
        if (enable) {
            setupTimer();
        } else {
            m_timer.reset();
            for (auto fp : std::as_const(m_modifInfos)) {
                m_modifInfos[fp.rootPath].modifiedFiles.clear();
                emitClearFileStatus(fp.rootPath);
            }
        }
    });
}

GitClient::~GitClient() = default;

GitSettings &GitClient::settings()
{
    return Internal::settings();
}

FilePath GitClient::findRepositoryForDirectory(const FilePath &directory) const
{
    return VcsManager::findRepositoryForFiles(directory, {".git", ".git/config"});
}

FilePath GitClient::findGitDirForRepository(const FilePath &repositoryDir) const
{
    static QHash<FilePath, FilePath> repoDirCache;
    FilePath &res = repoDirCache[repositoryDir];
    if (!res.isEmpty())
        return res;

    QString output;
    synchronousRevParseCmd(repositoryDir, "--git-dir", &output);

    res = repositoryDir.resolvePath(output);
    return res;
}

bool GitClient::managesFile(const FilePath &workingDirectory, const QString &fileName) const
{
    const CommandResult result = vcsSynchronousExec(workingDirectory,
                                 {"ls-files", "--error-unmatch", fileName}, RunFlags::NoOutput);
    return result.result() == ProcessResult::FinishedWithSuccess;
}

FilePaths GitClient::unmanagedFiles(const FilePaths &filePaths) const
{
    QMap<FilePath, QStringList> filesForDir;
    for (const FilePath &fp : filePaths) {
        filesForDir[fp.parentDir()] << fp.fileName();
    }
    FilePaths res;
    for (auto it = filesForDir.begin(), end = filesForDir.end(); it != end; ++it) {
        QStringList args({"ls-files", "-z"});
        const QDir wd(it.key().toUrlishString());
        args << transform(it.value(), [&wd](const QString &fp) { return wd.relativeFilePath(fp); });
        const CommandResult result = vcsSynchronousExec(it.key(), args, RunFlags::NoOutput);
        if (result.result() != ProcessResult::FinishedWithSuccess)
            return filePaths;
        const auto toAbs = [&wd](const QString &fp) { return wd.absoluteFilePath(fp); };
        const QStringList managedFilePaths =
                Utils::transform(result.cleanedStdOut().split(QChar('\0'), Qt::SkipEmptyParts), toAbs);
        const QStringList absPaths = Utils::transform(it.value(), toAbs);
        const QStringList filtered = Utils::filtered(absPaths, [&managedFilePaths](const QString &fp) {
            return !managedFilePaths.contains(fp);
        });
        res += FileUtils::toFilePathList(filtered);
    }
    return res;
}

IVersionControl::FileState GitClient::modificationState(const Utils::FilePath &workingDirectory,
                                const Utils::FilePath &fileName) const
{
    const ModificationInfo &info = m_modifInfos[workingDirectory];
    int length = workingDirectory.toUrlishString().size();
    const QString fileNameFromRoot = fileName.absoluteFilePath().path().mid(length + 1);
    return info.modifiedFiles.value(fileNameFromRoot, IVersionControl::FileState::NoModification);
}

void GitClient::stopMonitoring(const Utils::FilePath &path)
{
    const FilePath directory = path;
    // Submodule management
    const QList<FilePath> subPaths = submoduleDataToAbsolutePath(submoduleList(directory), directory);
    for (const FilePath &subModule : subPaths)
        m_modifInfos.remove(subModule);
    m_modifInfos.remove(directory);
    if (m_modifInfos.isEmpty() && m_timer)
        m_timer->stop();
}

void GitClient::monitorDirectory(const Utils::FilePath &path)
{
    const FilePath directory = path;
    if (directory.isEmpty())
        return;
    m_modifInfos.insert(directory, {directory, {}});
    // Submodule management
    const QList<FilePath> subPaths = submoduleDataToAbsolutePath(submoduleList(directory), directory);
    for (const FilePath &subModule : subPaths)
        m_modifInfos.insert(subModule, {subModule, {}});

    if (!m_timer)
        return;

    updateModificationInfos();
}

void GitClient::updateModificationInfos()
{
    for (const ModificationInfo &infoTemp : std::as_const(m_modifInfos)) {
        const FilePath path = infoTemp.rootPath;
        m_statusUpdateQueue.append(path);
    }
    updateNextModificationInfo();
}

void GitClient::updateNextModificationInfo()
{
    using IVCF = IVersionControl::FileState;

    if (m_statusUpdateQueue.isEmpty()) {
        m_timer->start();
        return;
    }

    const FilePath path = m_statusUpdateQueue.dequeue();

    const auto command = [path, this](const CommandResult &result) {
        updateNextModificationInfo();

        if (!m_modifInfos.contains(path))
            return;

        ModificationInfo &info = m_modifInfos[path];

        const QStringList res = result.cleanedStdOut().split("\n", Qt::SkipEmptyParts);
        QHash<QString, IVCF> modifiedFiles;
        for (const QString &line : res) {
            if (line.size() <= 3)
                continue;

            static const QHash<QChar, IVCF> gitStates {
                                                      {'M', IVCF::ModifiedState},
                                                      {'A', IVCF::AddedState},
                                                      {'R', IVCF::RenamedState},
                                                      {'D', IVCF::DeletedState},
                                                      {'?', IVCF::UnmanagedState},
                                                      };

            const IVCF modification = std::max(gitStates.value(line.at(0), IVCF::NoModification),
                                               gitStates.value(line.at(1), IVCF::NoModification));

            if (modification != IVCF::NoModification)
                modifiedFiles.insert(line.mid(3).trimmed(), modification);
        }

        const QHash<QString, IVCF> oldfiles = info.modifiedFiles;
        info.modifiedFiles = modifiedFiles;

        QStringList newList = modifiedFiles.keys();
        QStringList list = oldfiles.keys();
        newList.sort();
        list.sort();
        QStringList statusChangedFiles;

        std::set_symmetric_difference(std::begin(list), std::end(list),
                                      std::begin(newList), std::end(newList),
                                      std::back_inserter(statusChangedFiles));

        emitFileStatusChanged(info.rootPath, statusChangedFiles);
    };
    vcsExecWithHandler(path, {"status", "-s", "--porcelain", "--ignore-submodules"},
                       this, command, RunFlags::NoOutput);
}

TextEncoding GitClient::defaultCommitEncoding() const
{
    // Set default commit encoding to 'UTF-8', when it's not set,
    // to solve displaying error of commit log with non-latin characters.
    return TextEncoding::Utf8;
}

TextEncoding GitClient::encoding(GitClient::EncodingType encodingType, const FilePath &source) const
{
    auto encoding = [this](const FilePath &workingDirectory, const QString &configVar) {
        const QString codecName = readConfigValue(workingDirectory, configVar).trimmed();
        if (codecName.isEmpty())
            return defaultCommitEncoding();
        return TextEncoding(codecName.toUtf8());
    };

    switch (encodingType) {
    case EncodingSource:
        return source.isFile() ? VcsBaseEditor::getEncoding(source) : encoding(source, "gui.encoding");
    case EncodingLogOutput:
        return encoding(source, "i18n.logOutputEncoding");
    case EncodingCommit:
        return encoding(source, "i18n.commitEncoding");
    default:
        return {};
    }
}

void GitClient::requestReload(const QString &documentId, const FilePath &source,
                              const QString &title, const FilePath &workingDirectory,
                              std::function<GitBaseDiffEditorController *(IDocument *)> factory) const
{
    // Creating document might change the referenced source. Store a copy and use it.
    const FilePath sourceCopy = source;

    IDocument *document = DiffEditorController::findOrCreateDocument(documentId, title);
    QTC_ASSERT(document, return);
    GitBaseDiffEditorController *controller = factory(document);
    QTC_ASSERT(controller, return);
    controller->setVcsBinary(vcsBinary(workingDirectory));
    controller->setProcessEnvironment(processEnvironment(workingDirectory));
    controller->setWorkingDirectory(workingDirectory);

    using namespace std::placeholders;

    VcsBase::setSource(document, sourceCopy);
    EditorManager::activateEditorForDocument(document);
    controller->requestReload();
}

void GitClient::diffFiles(const FilePath &workingDirectory,
                          const QStringList &unstagedFileNames,
                          const QStringList &stagedFileNames) const
{
    const QString documentId = QLatin1String(Constants::GIT_PLUGIN)
            + QLatin1String(".DiffFiles.") + workingDirectory.toUrlishString();
    requestReload(documentId,
                  workingDirectory, Tr::tr("Git Diff Files"), workingDirectory,
                  [stagedFileNames, unstagedFileNames](IDocument *doc) {
                      return new FileListDiffController(doc, stagedFileNames, unstagedFileNames);
                  });
}

static QStringList diffModeArguments(GitClient::DiffMode diffMode, QStringList args = {})
{
    if (diffMode == GitClient::Staged)
        args.prepend("--cached");
    return args;
}

void GitClient::diffProject(const FilePath &workingDirectory, const QString &projectDirectory,
                            DiffMode diffMode) const
{
    const QString title = (diffMode == Staged)
        ? Tr::tr("Git Diff Staged Project Changes")
        : Tr::tr("Git Diff Project");
    const QString documentId = QLatin1String(Constants::GIT_PLUGIN)
            + QLatin1String(".DiffProject.") + workingDirectory.toUrlishString();
    const QStringList args = diffModeArguments(diffMode, {"--", projectDirectory});
    requestReload(documentId,
                  workingDirectory, title, workingDirectory,
                  [&args](IDocument *doc) {
                      return new GitDiffEditorController(doc, {}, {}, args);
                  });
}

void GitClient::diffRepository(const FilePath &workingDirectory,
                               const QString &leftCommit,
                               const QString &rightCommit,
                               DiffMode diffMode) const
{
    const QString title = (diffMode == Staged)
        ? Tr::tr("Git Diff Staged Repository Changes")
        : Tr::tr("Git Diff Repository");
    const QString documentId = QLatin1String(Constants::GIT_PLUGIN)
            + QLatin1String(".DiffRepository.") + workingDirectory.toUrlishString();
    const QStringList args = diffModeArguments(diffMode);
    requestReload(documentId, workingDirectory, title, workingDirectory,
                  [&leftCommit, &rightCommit, &args](IDocument *doc) {
        return new GitDiffEditorController(doc, leftCommit, rightCommit, args);
    });
}

void GitClient::diffFile(const FilePath &workingDirectory, const QString &fileName,
                         DiffMode diffMode) const
{
    const QString title = (diffMode == Staged)
        ? Tr::tr("Git Diff Staged \"%1\" Changes").arg(fileName)
        : Tr::tr("Git Diff \"%1\"").arg(fileName);
    const FilePath sourceFile = VcsBaseEditor::getSource(workingDirectory, fileName);
    const QString documentId = QLatin1String(Constants::GIT_PLUGIN)
            + QLatin1String(".DiffFile.") + sourceFile.toUrlishString();
    const QStringList args = diffModeArguments(diffMode, {"--", fileName});
    requestReload(documentId, sourceFile, title, workingDirectory,
                  [&args](IDocument *doc) {
        return new GitDiffEditorController(doc, {}, {}, args);
    });
}

void GitClient::diffBranch(const FilePath &workingDirectory, const QString &branchName) const
{
    const QString title = Tr::tr("Git Diff Branch \"%1\"").arg(branchName);
    const QString documentId = QLatin1String(Constants::GIT_PLUGIN)
            + QLatin1String(".DiffBranch.") + branchName;
    requestReload(documentId, workingDirectory, title, workingDirectory,
                  [branchName](IDocument *doc) {
        return new GitDiffEditorController(doc, branchName, {}, {});
    });
}

void GitClient::merge(const FilePath &workingDirectory, const QStringList &unmergedFileNames)
{
    auto mergeTool = new MergeTool(this);
    mergeTool->start(workingDirectory, unmergedFileNames);
}

void GitClient::status(const FilePath &workingDirectory) const
{
    vcsExec(workingDirectory, {"status"}, RunFlags::ShowStdOut);
}

void GitClient::fullStatus(const FilePath &workingDirectory) const
{
    vcsExec(workingDirectory, {"status", "-u"}, RunFlags::ShowStdOut);
}

static QStringList normalLogArguments()
{
    const ColorNames colors = GitClient::colorNames();
    const QString logArgs = QStringLiteral(
                "--pretty=format:"
                "commit %C(%1)%H%Creset %C(%2)%d%Creset%n"
                "Author: %C(%3)%aN <%aE>%Creset%n"
                "Date:   %C(%4)%cD %Creset%n%n"
                "%C(%5)%w(0,4,4)%s%Creset%n%n%b"
                ).arg(colors.hash, colors.decoration, colors.author, colors.date, colors.subject);
    return {logArgs};
}

void GitClient::log(const FilePath &workingDirectory, const QString &fileName,
                    bool enableAnnotationContextMenu, const QStringList &args)
{
    QString msgArg;
    if (!fileName.isEmpty())
        msgArg = fileName;
    else if (!args.isEmpty() && !args.first().startsWith('-'))
        msgArg = args.first();
    else
        msgArg = workingDirectory.toUrlishString();
    // Creating document might change the referenced workingDirectory. Store a copy and use it.
    const FilePath workingDir = workingDirectory;
    const QString title = Tr::tr("Git Log \"%1\"").arg(msgArg);
    const Id editorId = Git::Constants::GIT_LOG_EDITOR_ID;
    const FilePath sourceFile = VcsBaseEditor::getSource(workingDir, fileName);
    GitEditorWidget *editor = static_cast<GitEditorWidget *>(createVcsEditor(
        editorId, title, sourceFile, encoding(EncodingLogOutput, sourceFile), "logTitle", msgArg));
    VcsBaseEditorConfig *argWidget = editor->editorConfig();
    if (!argWidget) {
        argWidget = new GitLogConfig(!fileName.isEmpty(), editor);
        argWidget->setBaseArguments(args);
        connect(argWidget, &VcsBaseEditorConfig::commandExecutionRequested, this,
                [this, workingDir, fileName, enableAnnotationContextMenu, args] {
            log(workingDir, fileName, enableAnnotationContextMenu, args);
        });
        editor->setEditorConfig(argWidget);
    }
    editor->setFileLogAnnotateEnabled(enableAnnotationContextMenu);
    editor->setWorkingDirectory(workingDir);

    QStringList arguments = {"log", decorateOption};
    int logCount = settings().logCount();
    if (logCount > 0)
        arguments << "-n" << QString::number(logCount);

    arguments << argWidget->arguments();
    if (arguments.contains(patchOption)) {
        arguments.removeAll(colorOption);
        editor->setHighlightingEnabled(true);
    } else {
        editor->setHighlightingEnabled(false);
    }

    // remove "all branches" option when "log for line" is requested as they conflict
    if (Utils::anyOf(arguments, [](const QString &arg) { return arg.startsWith("-L "); }))
        arguments.removeAll(allBranchesOption);

    if (!arguments.contains(graphOption) && !arguments.contains(patchOption))
        arguments << normalLogArguments();

    const QString authorValue = editor->authorValue();
    if (!authorValue.isEmpty())
        arguments << "--author=" + ProcessArgs::quoteArg(authorValue);

    const QString grepValue = editor->grepValue();
    if (!grepValue.isEmpty())
        arguments << "--grep=" + ProcessArgs::quoteArg(grepValue);

    const QString pickaxeValue = editor->pickaxeValue();
    if (!pickaxeValue.isEmpty())
        arguments << "-S" << ProcessArgs::quoteArg(pickaxeValue);

    if (!editor->caseSensitive())
        arguments << "-i";

    if (!fileName.isEmpty())
        arguments << "--" << fileName;

    executeInEditor(workingDir, arguments, editor);
}

void GitClient::reflog(const FilePath &workingDirectory, const QString &ref)
{
    const QString title = Tr::tr("Git Reflog \"%1\"").arg(workingDirectory.toUserOutput());
    const Id editorId = Git::Constants::GIT_REFLOG_EDITOR_ID;
    // Creating document might change the referenced workingDirectory. Store a copy and use it.
    const FilePath workingDir = workingDirectory;
    GitEditorWidget *editor = static_cast<GitEditorWidget *>(
                createVcsEditor(editorId, title, workingDir, encoding(EncodingLogOutput),
                                "reflogRepository", workingDir.toUrlishString()));
    VcsBaseEditorConfig *argWidget = editor->editorConfig();
    if (!argWidget) {
        argWidget = new GitRefLogConfig(editor);
        if (!ref.isEmpty())
            argWidget->setBaseArguments({ref});
        connect(argWidget, &VcsBaseEditorConfig::commandExecutionRequested, this,
                [this, workingDir, ref] { reflog(workingDir, ref); });
        editor->setEditorConfig(argWidget);
    }
    editor->setWorkingDirectory(workingDir);

    QStringList arguments = {"reflog", noColorOption, decorateOption};
    arguments << argWidget->arguments();
    int logCount = settings().logCount();
    if (logCount > 0)
        arguments << "-n" << QString::number(logCount);

    executeInEditor(workingDir, arguments, editor);
}

// Do not show "0000" or "^32ae4"
static inline bool canShow(const QString &hash)
{
    return !hash.startsWith('^') && hash.count('0') != hash.size();
}

static inline QString msgCannotShow(const QString &hash)
{
    return Tr::tr("Cannot describe \"%1\".").arg(hash);
}

void GitClient::show(const FilePath &source, const QString &id, const QString &name)
{
    FilePath workingDirectory = source.isDir() ? source.absoluteFilePath() : source.absolutePath();

    if (!canShow(id)) {
        VcsOutputWindow::appendError(workingDirectory, msgCannotShow(id));
        return;
    }

    const QString title = Tr::tr("Git Show \"%1\"").arg(name.isEmpty() ? id : name);
    const FilePath repoDirectory = VcsManager::findTopLevelForDirectory(workingDirectory);
    if (!repoDirectory.isEmpty())
        workingDirectory = repoDirectory;
    const QString documentId = QLatin1String(Constants::GIT_PLUGIN)
            + QLatin1String(".Show.") + id;
    requestReload(documentId, source, title, workingDirectory,
                  [id](IDocument *doc) { return new ShowController(doc, id); });
}

void GitClient::archive(const FilePath &workingDirectory, QString commit)
{
    FilePath repoDirectory = VcsManager::findTopLevelForDirectory(workingDirectory);
    if (repoDirectory.isEmpty())
        repoDirectory = workingDirectory;
    const QString repoName = repoDirectory.fileName();

    QHash<QString, QString> filters;
    QString selectedFilter;
    auto appendFilter = [&filters, &selectedFilter](const QString &name, bool isSelected){
        const auto mimeType = Utils::mimeTypeForName(name);
        const auto filterString = mimeType.filterString();
        filters.insert(filterString, "." + mimeType.preferredSuffix());
        if (isSelected)
            selectedFilter = filterString;
    };

    bool windows = HostOsInfo::isWindowsHost();
    appendFilter("application/zip", windows);
    appendFilter("application/x-compressed-tar", !windows);

    QString output;
    if (synchronousRevParseCmd(repoDirectory, commit, &output))
        commit = output.trimmed();

    FilePath archiveName = FileUtils::getSaveFilePath(
                Tr::tr("Generate %1 archive").arg(repoName),
                repoDirectory.pathAppended(QString("../%1-%2").arg(repoName, commit.left(8))),
                filters.keys().join(";;"),
                &selectedFilter);
    if (archiveName.isEmpty())
        return;
    const QString extension = filters.value(selectedFilter);
    QFileInfo archive(archiveName.toUrlishString());
    if (extension != "." + archive.completeSuffix()) {
        archive = QFileInfo(archive.filePath() + extension);
    }

    if (archive.exists()) {
        if (QMessageBox::warning(ICore::dialogParent(), Tr::tr("Overwrite?"),
            Tr::tr("An item named \"%1\" already exists at this location. "
               "Do you want to overwrite it?").arg(QDir::toNativeSeparators(archive.absoluteFilePath())),
            QMessageBox::Yes | QMessageBox::No) == QMessageBox::No) {
            return;
        }
    }

    vcsExec(workingDirectory, {"archive", commit, "-o", archive.absoluteFilePath()},
            RunFlags::ShowStdOut);
}

void GitClient::annotate(const Utils::FilePath &workingDir, const QString &file, int lineNumber,
                         const QString &revision, const QStringList &extraOptions, int firstLine)
{
    const Id editorId = Git::Constants::GIT_BLAME_EDITOR_ID;
    const QString id = VcsBaseEditor::getTitleId(workingDir, {file}, revision);
    const QString title = Tr::tr("Git Blame \"%1\"").arg(id);
    const FilePath sourceFile = VcsBaseEditor::getSource(workingDir, file);

    VcsBaseEditorWidget *editor = createVcsEditor(editorId, title, sourceFile,
            encoding(EncodingSource, sourceFile), "blameFileName", id);
    VcsBaseEditorConfig *argWidget = editor->editorConfig();
    if (!argWidget) {
        argWidget = new GitBlameConfig(editor->toolBar());
        argWidget->setBaseArguments(extraOptions);
        connect(argWidget, &VcsBaseEditorConfig::commandExecutionRequested, this,
                [this, workingDir, file, revision, extraOptions] {
            const int line = VcsBaseEditor::lineNumberOfCurrentEditor();
            annotate(workingDir, file, line, revision, extraOptions);
        });
        editor->setEditorConfig(argWidget);
    }

    editor->setWorkingDirectory(workingDir);
    QStringList arguments = {"blame", "--root"};
    arguments << argWidget->arguments();
    if (!revision.isEmpty())
        arguments << revision;
    arguments << "--" << file;
    editor->setDefaultLineNumber(lineNumber);
    if (firstLine > 0)
        editor->setFirstLineNumber(firstLine);
    executeInEditor(workingDir, arguments, editor);
}

void GitClient::checkout(const FilePath &workingDirectory, const QString &ref, StashMode stashMode,
                         const QObject *context, const VcsBase::CommandHandler &handler)
{
    if (stashMode == StashMode::TryStash && !beginStashScope(workingDirectory, "Checkout"))
        return;

    const QStringList arguments = setupCheckoutArguments(workingDirectory, ref);
    const auto commandHandler = [this, stashMode, workingDirectory, handler](const CommandResult &result) {
        if (stashMode == StashMode::TryStash)
            endStashScope(workingDirectory);
        if (result.result() == ProcessResult::FinishedWithSuccess)
            updateSubmodulesIfNeeded(workingDirectory, true);
        if (handler)
            handler(result);
    };
    vcsExecWithHandler(workingDirectory, arguments, context, commandHandler,
               RunFlags::ShowStdOut | RunFlags::ExpectRepoChanges | RunFlags::ShowSuccessMessage);
}

/* method used to setup arguments for checkout, in case user wants to create local branch */
QStringList GitClient::setupCheckoutArguments(const FilePath &workingDirectory,
                                              const QString &ref)
{
    QStringList arguments = {"checkout", ref};

    QStringList localBranches = synchronousRepositoryBranches(workingDirectory.toUrlishString());
    if (localBranches.contains(ref))
        return arguments;

    if (Utils::CheckableMessageBox::question(
            Tr::tr("Create Local Branch") /*title*/,
            Tr::tr("Would you like to create a local branch?") /*message*/,
            Key("Git.CreateLocalBranchOnCheckout"), /* decider */
            QMessageBox::Yes | QMessageBox::No /*buttons*/,
            QMessageBox::No /*default button*/,
            QMessageBox::No /*button to save*/)
        != QMessageBox::Yes) {
        return arguments;
    }

    if (synchronousCurrentLocalBranch(workingDirectory).isEmpty())
        localBranches.removeFirst();

    QString refSha;
    if (!synchronousRevParseCmd(workingDirectory, ref, &refSha))
        return arguments;

    QString output;
    const QStringList forEachRefArgs = {"refs/remotes/", "--format=%(objectname) %(refname:short)"};
    if (!synchronousForEachRefCmd(workingDirectory, forEachRefArgs, &output))
        return arguments;

    QString remoteBranch;
    const QString head("/HEAD");

    const QStringList refs = output.split('\n');
    for (const QString &singleRef : refs) {
        if (singleRef.startsWith(refSha)) {
            // branch name might be origin/foo/HEAD
            if (!singleRef.endsWith(head) || singleRef.count('/') > 1) {
                remoteBranch = singleRef.mid(refSha.length() + 1);
                if (remoteBranch == ref)
                    break;
            }
        }
    }

    QString target = remoteBranch;
    BranchTargetType targetType = BranchTargetType::Remote;
    if (remoteBranch.isEmpty()) {
        target = ref;
        targetType = BranchTargetType::Commit;
    }
    const QString suggestedName = suggestedLocalBranchName(
                workingDirectory, localBranches, target, targetType);
    BranchAddDialog branchAddDialog(localBranches, BranchAddDialog::Type::AddBranch, ICore::dialogParent());
    branchAddDialog.setBranchName(suggestedName);
    branchAddDialog.setTrackedBranchName(remoteBranch, true);

    if (branchAddDialog.exec() != QDialog::Accepted)
        return arguments;

    arguments.removeLast();
    arguments << "-b" << branchAddDialog.branchName();
    if (branchAddDialog.track())
        arguments << "--track" << remoteBranch;
    else
        arguments << "--no-track" << ref;

    return arguments;
}

void GitClient::reset(const FilePath &workingDirectory, const QString &argument, const QString &commit)
{
    QStringList arguments = {"reset", argument};
    if (!commit.isEmpty())
        arguments << commit;

    RunFlags flags = RunFlags::ShowStdOut | RunFlags::ShowSuccessMessage;
    if (argument == "--hard") {
        if (gitStatus(workingDirectory, StatusMode(NoUntracked | NoSubmodules)) != StatusUnchanged) {
            if (QMessageBox::question(
                        Core::ICore::dialogParent(), Tr::tr("Reset"),
                        Tr::tr("All changes in working directory will be discarded. Are you sure?"),
                        QMessageBox::Yes | QMessageBox::No,
                        QMessageBox::No) == QMessageBox::No) {
                return;
            }
        }
        flags |= RunFlags::ExpectRepoChanges;
    }
    vcsExec(workingDirectory, arguments, flags);
}

void GitClient::removeStaleRemoteBranches(const FilePath &workingDirectory, const QString &remote)
{
    const QStringList arguments = {"remote", "prune", remote};
    const auto commandHandler = [workingDirectory](const CommandResult &result) {
        if (result.result() == ProcessResult::FinishedWithSuccess)
            updateBranches(workingDirectory);
    };
    vcsExecWithHandler(workingDirectory, arguments, this, commandHandler,
                       RunFlags::ShowStdOut | RunFlags::ShowSuccessMessage);
}

void GitClient::recoverDeletedFiles(const FilePath &workingDirectory)
{
    const CommandResult result = vcsSynchronousExec(workingDirectory, {"ls-files", "--deleted"},
                                                    RunFlags::SuppressCommandLogging);
    if (result.result() == ProcessResult::FinishedWithSuccess) {
        const QString stdOut = result.cleanedStdOut().trimmed();
        if (stdOut.isEmpty()) {
            VcsOutputWindow::appendError(workingDirectory, Tr::tr("Nothing to recover"));
            return;
        }
        const QStringList files = stdOut.split('\n');
        synchronousCheckoutFiles(workingDirectory, files, QString(), nullptr, false);
        VcsOutputWindow::appendMessage(workingDirectory, Tr::tr("Files recovered"));
    }
}

void GitClient::addFile(const FilePath &workingDirectory, const QString &fileName)
{
    vcsExec(workingDirectory, {"add", fileName});
}

Result<QString> GitClient::synchronousLog(const FilePath &workingDirectory,
                                          const QStringList &arguments,
                                          RunFlags flags)
{
    QStringList allArguments = {"log", noColorOption};

    allArguments.append(arguments);

    const CommandResult result = vcsSynchronousExec(workingDirectory, allArguments, flags,
                        vcsTimeoutS(), encoding(EncodingLogOutput, workingDirectory));
    if (result.result() == ProcessResult::FinishedWithSuccess)
        return result.cleanedStdOut();

    QString errorMessage;
    msgCannotRun(workingDirectory, Tr::tr("Cannot obtain log of \"%1\": %2")
                 .arg(workingDirectory.toUserOutput(), result.cleanedStdErr()), &errorMessage);
    return ResultError(errorMessage);
}

bool GitClient::synchronousAdd(const FilePath &workingDirectory,
                               const QStringList &files,
                               const QStringList &extraOptions)
{
    QStringList args{"add"};
    args += extraOptions;
    args += "--";
    args += files;
    return vcsSynchronousExec(workingDirectory, args).result()
            == ProcessResult::FinishedWithSuccess;
}

bool GitClient::synchronousDelete(const FilePath &workingDirectory,
                                  bool force,
                                  const QStringList &files)
{
    QStringList arguments = {"rm"};
    if (force)
        arguments << "--force";
    arguments << "--";
    arguments.append(files);
    return vcsSynchronousExec(workingDirectory, arguments).result()
            == ProcessResult::FinishedWithSuccess;
}

bool GitClient::synchronousMove(const FilePath &workingDirectory,
                                const QString &from,
                                const QString &to)
{
    return vcsSynchronousExec(workingDirectory, {"mv", from, to}).result()
            == ProcessResult::FinishedWithSuccess;
}

bool GitClient::synchronousReset(const FilePath &workingDirectory,
                                 const QStringList &files,
                                 QString *errorMessage)
{
    QStringList arguments = {"reset"};
    if (files.isEmpty())
        arguments << "--hard";
    else
        arguments << HEAD << "--" << files;

    const CommandResult result = vcsSynchronousExec(workingDirectory, arguments);
    const QString stdOut = result.cleanedStdOut();
    VcsOutputWindow::appendSilently(workingDirectory, stdOut);
    // Note that git exits with 1 even if the operation is successful
    // Assume real failure if the output does not contain "foo.cpp modified"
    // or "Unstaged changes after reset" (git 1.7.0).
    if (result.result() != ProcessResult::FinishedWithSuccess
        && (!stdOut.contains("modified") && !stdOut.contains("Unstaged changes after reset"))) {
        if (files.isEmpty()) {
            msgCannotRun(arguments, workingDirectory, result.cleanedStdErr(), errorMessage);
        } else {
            msgCannotRun(workingDirectory,
                         Tr::tr("Cannot reset %n files in \"%1\": %2", nullptr, files.size())
                            .arg(workingDirectory.toUserOutput(), result.cleanedStdErr()),
                         errorMessage);
        }
        return false;
    }
    return true;
}

// Initialize repository
bool GitClient::synchronousInit(const FilePath &workingDirectory)
{
    const CommandResult result = vcsSynchronousExec(workingDirectory, QStringList{"init"});
    // '[Re]Initialized...'
    VcsOutputWindow::appendSilently(workingDirectory, result.cleanedStdOut());
    if (result.result() == ProcessResult::FinishedWithSuccess) {
        resetCachedVcsInfo(workingDirectory);
        return true;
    }
    return false;
}

bool GitClient::synchronousAddGitignore(const FilePath &workingDirectory)
{
    const FilePath gitIgnoreDestination = workingDirectory.pathAppended(".gitignore");

    auto intentToAddGitignore = [this, workingDirectory, gitIgnoreDestination] {
        return synchronousAdd(workingDirectory, {gitIgnoreDestination.fileName()}, {"--intent-to-add"});
    };

    if (gitIgnoreDestination.exists())
        return intentToAddGitignore();

    const FilePath gitIgnoreTemplate =
        Core::ICore::resourcePath().pathAppended("templates/wizards/projects/git.ignore");

    if (!QTC_GUARD(gitIgnoreTemplate.exists()))
        return false;

    Core::GeneratedFile gitIgnoreFile(gitIgnoreDestination);
    gitIgnoreFile.setBinaryContents(gitIgnoreTemplate.fileContents().value());
    if (const Result<> res = gitIgnoreFile.write(); !res) {
        VcsOutputWindow::appendError(workingDirectory, res.error());
        return false;
    }

    return intentToAddGitignore();
}

/* Checkout, supports:
 * git checkout -- <files>
 * git checkout revision -- <files>
 * git checkout revision -- . */
bool GitClient::synchronousCheckoutFiles(const FilePath &workingDirectory, QStringList files,
                                         QString revision, QString *errorMessage,
                                         bool revertStaging)
{
    if (revertStaging && revision.isEmpty())
        revision = HEAD;
    if (files.isEmpty())
        files = QStringList(".");
    QStringList arguments = {"checkout"};
    if (revertStaging)
        arguments << revision;
    arguments << "--" << files;
    const CommandResult result = vcsSynchronousExec(workingDirectory, arguments,
                                                    RunFlags::ExpectRepoChanges);
    if (result.result() == ProcessResult::FinishedWithSuccess)
        return true;

    const QString fileArg = files.join(", ");
    //: Meaning of the arguments: %1: revision, %2: files, %3: repository,
    //: %4: Error message
    msgCannotRun(workingDirectory, Tr::tr("Cannot checkout \"%1\" of %2 in \"%3\": %4")
                 .arg(revision, fileArg, workingDirectory.toUserOutput(), result.cleanedStdErr()),
                 errorMessage);
    return false;
}

static QString msgParentRevisionFailed(const FilePath &workingDirectory,
                                              const QString &revision,
                                              const QString &why)
{
    //: Failed to find parent revisions of a hash for "annotate previous"
    return Tr::tr("Cannot find parent revisions of \"%1\" in \"%2\": %3")
            .arg(revision, workingDirectory.toUserOutput(), why);
}

static QString msgInvalidRevision()
{
    return Tr::tr("Invalid revision");
}

// Split a line of "<commit> <parent1> ..." to obtain parents from "rev-list" or "log".
static inline bool splitCommitParents(const QString &line,
                                      QString *commit = nullptr,
                                      QStringList *parents = nullptr)
{
    if (commit)
        commit->clear();
    if (parents)
        parents->clear();
    QStringList tokens = line.trimmed().split(' ');
    if (tokens.size() < 2)
        return false;
    if (commit)
        *commit = tokens.front();
    tokens.pop_front();
    if (parents)
        *parents = tokens;
    return true;
}

bool GitClient::synchronousRevListCmd(const FilePath &workingDirectory, const QStringList &extraArguments,
                                      QString *output, QString *errorMessage) const
{
    const QStringList arguments = QStringList({"rev-list", noColorOption}) + extraArguments;
    const CommandResult result = vcsSynchronousExec(workingDirectory, arguments, RunFlags::NoOutput);
    if (result.result() != ProcessResult::FinishedWithSuccess) {
        msgCannotRun(arguments, workingDirectory, result.cleanedStdErr(), errorMessage);
        return false;
    }
    *output = result.cleanedStdOut();
    return true;
}

// Find out the immediate parent revisions of a revision of the repository.
// Might be several in case of merges.
bool GitClient::synchronousParentRevisions(const FilePath &workingDirectory,
                                           const QString &revision,
                                           QStringList *parents,
                                           QString *errorMessage) const
{
    if (parents && !isValidRevision(revision)) { // Not Committed Yet
        *parents = QStringList(HEAD);
        return true;
    }
    QString outputText;
    QString errorText;
    if (!synchronousRevListCmd(workingDirectory, {"--parents", "--max-count=1", revision},
                               &outputText, &errorText)) {
        *errorMessage = msgParentRevisionFailed(workingDirectory, revision, errorText);
        return false;
    }
    // Should result in one line of blank-delimited revisions, specifying current first
    // unless it is top.
    outputText.remove('\n');
    if (!splitCommitParents(outputText, nullptr, parents)) {
        *errorMessage = msgParentRevisionFailed(workingDirectory, revision, msgInvalidRevision());
        return false;
    }
    return true;
}

QString GitClient::synchronousShortDescription(const FilePath &workingDirectory, const QString &revision) const
{
    // HACK: The hopefully rare "_-_" will be replaced by quotes in the output,
    // leaving it in breaks command line quoting on Windows, see QTCREATORBUG-23208.
    const QString quoteReplacement = "_-_";

    // Short hash, author, subject
    const QString defaultShortLogFormat = "%h (%aN " + quoteReplacement + "%s";
    const int maxShortLogLength = 120;

    // Short hash, author, subject
    QString output = synchronousShortDescription(workingDirectory, revision, defaultShortLogFormat);
    output.replace(quoteReplacement, "\"");
    if (output != revision) {
        if (output.length() > maxShortLogLength) {
            output.truncate(maxShortLogLength);
            output.append("...");
        }
        output.append("\")");
    }
    return output;
}

QString GitClient::synchronousCurrentLocalBranch(const FilePath &workingDirectory) const
{
    QString branch;
    const CommandResult result = vcsSynchronousExec(workingDirectory, {"symbolic-ref", HEAD},
                                                    RunFlags::NoOutput);
    if (result.result() == ProcessResult::FinishedWithSuccess) {
        branch = result.cleanedStdOut().trimmed();
    } else {
        const FilePath gitDir = findGitDirForRepository(workingDirectory);
        const FilePath rebaseHead = gitDir / "rebase-merge/head-name";
        QFile head(rebaseHead.toFSPathString());
        if (head.open(QFile::ReadOnly))
            branch = QString::fromUtf8(head.readLine()).trimmed();
    }
    if (!branch.isEmpty()) {
        const QString refsHeadsPrefix = "refs/heads/";
        if (branch.startsWith(refsHeadsPrefix)) {
            branch.remove(0, refsHeadsPrefix.size());
            return branch;
        }
    }
    return {};
}

bool GitClient::synchronousHeadRefs(const FilePath &workingDirectory, QStringList *output,
                                    QString *errorMessage) const
{
    const QStringList arguments = {"show-ref", "--head", "--abbrev=10", "--dereference"};
    const CommandResult result = vcsSynchronousExec(workingDirectory, arguments, RunFlags::NoOutput);
    if (result.result() != ProcessResult::FinishedWithSuccess) {
        msgCannotRun(arguments, workingDirectory, result.cleanedStdErr(), errorMessage);
        return false;
    }

    const QString stdOut = result.cleanedStdOut();
    const QString headHash = stdOut.left(10);
    QString rest = stdOut.mid(15);

    const QStringList headHashLines = Utils::filtered(
                rest.split('\n'), [&headHash](const QString &s) { return s.startsWith(headHash); });
    *output = Utils::transform(headHashLines, [](const QString &s) { return s.mid(11); }); // hash + space

    return true;
}

// Retrieve topic (branch, tag or HEAD hash)
QString GitClient::synchronousTopic(const FilePath &workingDirectory) const
{
    // First try to find branch
    const QString branch = synchronousCurrentLocalBranch(workingDirectory);
    if (!branch.isEmpty())
        return branch;

    // Detached HEAD, try a tag or remote branch
    QStringList references;
    if (!synchronousHeadRefs(workingDirectory, &references))
        return {};

    const QString tagStart("refs/tags/");
    const QString remoteStart("refs/remotes/");
    const QString dereference("^{}");
    QString remoteBranch;

    for (const QString &ref : std::as_const(references)) {
        int derefInd = ref.indexOf(dereference);
        if (ref.startsWith(tagStart))
            return ref.mid(tagStart.size(), (derefInd == -1) ? -1 : derefInd - tagStart.size());
        if (ref.startsWith(remoteStart)) {
            remoteBranch = ref.mid(remoteStart.size(),
                                   (derefInd == -1) ? -1 : derefInd - remoteStart.size());
        }
    }
    if (!remoteBranch.isEmpty())
        return remoteBranch;

    // No tag or remote branch - try git describe
    const CommandResult result = vcsSynchronousExec(workingDirectory, QStringList{"describe"},
                                                    RunFlags::NoOutput);
    if (result.result() == ProcessResult::FinishedWithSuccess) {
        const QString stdOut = result.cleanedStdOut().trimmed();
        if (!stdOut.isEmpty())
            return stdOut;
    }
    return Tr::tr("Detached HEAD");
}

bool GitClient::synchronousRevParseCmd(const FilePath &workingDirectory, const QString &ref,
                                       QString *output, QString *errorMessage) const
{
    const QStringList arguments = {"rev-parse", ref};
    const CommandResult result = vcsSynchronousExec(workingDirectory, arguments, RunFlags::NoOutput);
    *output = result.cleanedStdOut().trimmed();
    if (result.result() == ProcessResult::FinishedWithSuccess)
        return true;
    msgCannotRun(arguments, workingDirectory, result.cleanedStdErr(), errorMessage);
    return false;
}

// Retrieve head revision
GroupItem GitClient::topRevision(const FilePath &workingDirectory,
    const std::function<void(const QString &, const QDateTime &)> &callback)
{
    const auto onProcessSetup = [this, workingDirectory](Process &process) {
        setupCommand(process, workingDirectory, {"show", "-s", "--pretty=format:%H:%ct", HEAD});
    };
    const auto onProcessDone = [callback](const Process &process) {
        const QStringList output = process.cleanedStdOut().trimmed().split(':');
        QDateTime dateTime;
        if (output.size() > 1) {
            bool ok = false;
            const qint64 timeT = output.at(1).toLongLong(&ok);
            if (ok)
                dateTime = QDateTime::fromSecsSinceEpoch(timeT);
        }
        callback(output.first(), dateTime);
    };

    return ProcessTask(onProcessSetup, onProcessDone, CallDoneIf::Success);
}

bool GitClient::isRemoteCommit(const FilePath &workingDirectory, const QString &commit)
{
    const CommandResult result = vcsSynchronousExec(workingDirectory,
                                 {"branch", "-r", "--contains", commit}, RunFlags::NoOutput);
    return !result.rawStdOut().isEmpty();
}

// Format an entry in a one-liner for selection list using git log.
QString GitClient::synchronousShortDescription(const FilePath &workingDirectory, const QString &revision,
                                            const QString &format) const
{
    const QStringList arguments = {"log", noColorOption, ("--pretty=format:" + format),
                                   "--max-count=1", revision};
    const CommandResult result = vcsSynchronousExec(workingDirectory, arguments, RunFlags::NoOutput);
    if (result.result() != ProcessResult::FinishedWithSuccess) {
        VcsOutputWindow::appendSilently(workingDirectory,
            Tr::tr("Cannot describe revision \"%1\" in \"%2\": %3")
                .arg(revision, workingDirectory.toUserOutput(), result.cleanedStdErr()));
        return revision;
    }
    return stripLastNewline(result.cleanedStdOut());
}

// Create a default message to be used for describing stashes
static inline QString creatorStashMessage(const QString &keyword = QString())
{
    QString rc = QCoreApplication::applicationName() + ' ';
    if (!keyword.isEmpty())
        rc += keyword + ' ';
    rc += QDateTime::currentDateTime().toString(Qt::ISODate);
    return rc;
}

/* Do a stash and return the message as identifier. Note that stash names (stash{n})
 * shift as they are pushed, so, enforce the use of messages to identify them. Flags:
 * StashPromptDescription: Prompt the user for a description message.
 * StashImmediateRestore: Immediately re-apply this stash (used for snapshots), user keeps on working
 * StashIgnoreUnchanged: Be quiet about unchanged repositories (used for IVersionControl's snapshots). */

QString GitClient::synchronousStash(const FilePath &workingDirectory, const QString &messageKeyword,
                                    unsigned flags, bool *unchanged) const
{
    if (unchanged)
        *unchanged = false;
    QString message;
    bool success = false;
    // Check for changes and stash
    QString errorMessage;
    switch (gitStatus(workingDirectory, StatusMode(NoUntracked | NoSubmodules), nullptr, &errorMessage)) {
    case  StatusChanged: {
        message = creatorStashMessage(messageKeyword);
        do {
            if ((flags & StashPromptDescription)) {
                if (!inputText(ICore::dialogParent(),
                               Tr::tr("Stash Description"), Tr::tr("Description:"), &message))
                    break;
            }
            if (!executeSynchronousStash(workingDirectory, message))
                break;
            if ((flags & StashImmediateRestore)
                && !synchronousStashRestore(workingDirectory, "stash@{0}"))
                break;
            success = true;
        } while (false);
        break;
    }
    case StatusUnchanged:
        if (unchanged)
            *unchanged = true;
        if (!(flags & StashIgnoreUnchanged))
            VcsOutputWindow::appendWarning(workingDirectory, msgNoChangedFiles());
        break;
    case StatusFailed:
        VcsOutputWindow::appendError(workingDirectory, errorMessage);
        break;
    }
    if (!success)
        message.clear();
    return message;
}

bool GitClient::executeSynchronousStash(const FilePath &workingDirectory,
                                        const QString &message,
                                        bool unstagedOnly,
                                        QString *errorMessage) const
{
    QStringList arguments = {"stash", "push"};
    if (unstagedOnly)
        arguments << "--keep-index";
    if (!message.isEmpty())
        arguments << "-m" << message;
    const RunFlags flags = RunFlags::ShowStdOut
                         | RunFlags::ExpectRepoChanges
                         | RunFlags::ShowSuccessMessage;
    const CommandResult result = vcsSynchronousExec(workingDirectory, arguments, flags);
    if (result.result() == ProcessResult::FinishedWithSuccess)
        return true;
    msgCannotRun(arguments, workingDirectory, result.cleanedStdErr(), errorMessage);
    return false;
}

// Resolve a stash name from message
static QString stashNameFromMessage(const FilePath &workingDirectory, const QString &message)
{
    // All happy
    if (message.startsWith(stashNamePrefix))
        return message;
    // Retrieve list and find via message
    const QList<Stash> stashes = gitClient().synchronousStashList(workingDirectory);
    for (const Stash &stash : stashes) {
        if (stash.message == message)
            return stash.name;
    }
    //: Look-up of a stash via its descriptive message failed.
    msgCannotRun(workingDirectory, Tr::tr("Cannot resolve stash message \"%1\" in \"%2\".")
                 .arg(message, workingDirectory.toUserOutput()), nullptr);
    return {};
}

bool GitClient::synchronousBranchCmd(const FilePath &workingDirectory, QStringList branchArgs,
                                     QString *output, QString *errorMessage) const
{
    branchArgs.push_front("branch");
    const CommandResult result = vcsSynchronousExec(workingDirectory, branchArgs);
    *output = result.cleanedStdOut();
    if (result.result() == ProcessResult::FinishedWithSuccess)
        return true;
    msgCannotRun(branchArgs, workingDirectory, result.cleanedStdErr(), errorMessage);
    return false;
}

bool GitClient::synchronousTagCmd(const FilePath &workingDirectory, QStringList tagArgs,
                                  QString *output, QString *errorMessage) const
{
    tagArgs.push_front("tag");
    const CommandResult result = vcsSynchronousExec(workingDirectory, tagArgs);
    *output = result.cleanedStdOut();
    if (result.result() == ProcessResult::FinishedWithSuccess)
        return true;
    msgCannotRun(tagArgs, workingDirectory, result.cleanedStdErr(), errorMessage);
    return false;
}

bool GitClient::synchronousForEachRefCmd(const FilePath &workingDirectory, QStringList args,
                                      QString *output, QString *errorMessage) const
{
    args.push_front("for-each-ref");
    const CommandResult result = vcsSynchronousExec(workingDirectory, args, RunFlags::NoOutput);
    *output = result.cleanedStdOut();
    if (result.result() == ProcessResult::FinishedWithSuccess)
        return true;
    msgCannotRun(args, workingDirectory, result.cleanedStdErr(), errorMessage);
    return false;
}

bool GitClient::synchronousRemoteCmd(const FilePath &workingDirectory, QStringList remoteArgs,
                                     QString *output, QString *errorMessage, bool silent) const
{
    remoteArgs.push_front("remote");
    const CommandResult result = vcsSynchronousExec(workingDirectory, remoteArgs,
                                                    silent ? RunFlags::NoOutput : RunFlags::None);
    const QString stdErr = result.cleanedStdErr();
    *errorMessage = stdErr;
    *output = result.cleanedStdOut();

    if (result.result() == ProcessResult::FinishedWithSuccess)
        return true;
    msgCannotRun(remoteArgs, workingDirectory, stdErr, errorMessage);
    return false;
}

QMap<QString,QString> GitClient::synchronousRemotesList(const FilePath &workingDirectory,
                                                        QString *errorMessage) const
{
    QMap<QString,QString> result;

    QString output;
    QString error;
    if (!synchronousRemoteCmd(workingDirectory, {"-v"}, &output, &error, true)) {
        msgCannotRun(workingDirectory, error, errorMessage);
        return result;
    }

    const QStringList remotes = output.split("\n");
    for (const QString &remote : remotes) {
        if (!remote.endsWith(" (push)"))
            continue;

        const int tabIndex = remote.indexOf('\t');
        if (tabIndex == -1)
            continue;
        const QString url = remote.mid(tabIndex + 1, remote.length() - tabIndex - 8);
        result.insert(remote.left(tabIndex), url);
    }
    return result;
}

QStringList GitClient::synchronousSubmoduleStatus(const FilePath &workingDirectory,
                                                  QString *errorMessage) const
{
    // get submodule status
    const CommandResult result = vcsSynchronousExec(workingDirectory, {"submodule", "status"},
                                                    RunFlags::NoOutput);

    if (result.result() != ProcessResult::FinishedWithSuccess) {
        msgCannotRun(workingDirectory, Tr::tr("Cannot retrieve submodule status of \"%1\": %2")
                     .arg(workingDirectory.toUserOutput(), result.cleanedStdErr()), errorMessage);
        return {};
    }
    return splitLines(result.cleanedStdOut());
}

SubmoduleDataMap GitClient::submoduleList(const FilePath &workingDirectory) const
{
    SubmoduleDataMap result;
    FilePath gitmodulesFileName = workingDirectory.pathAppended(".gitmodules");
    if (!gitmodulesFileName.exists())
        return result;

    static QMap<FilePath, SubmoduleDataMap> cachedSubmoduleData;

    if (cachedSubmoduleData.contains(workingDirectory))
        return cachedSubmoduleData.value(workingDirectory);

    const QStringList allConfigs = readConfigValue(workingDirectory, "-l").split('\n');
    const QString submoduleLineStart = "submodule.";
    for (const QString &configLine : allConfigs) {
        if (!configLine.startsWith(submoduleLineStart))
            continue;

        const int nameStart = submoduleLineStart.size();
        const int nameEnd   = configLine.indexOf('.', nameStart);

        const QString submoduleName = configLine.mid(nameStart, nameEnd - nameStart);

        SubmoduleData submoduleData;
        if (result.contains(submoduleName))
            submoduleData = result[submoduleName];

        if (configLine.mid(nameEnd, 5) == ".url=")
            submoduleData.url = configLine.mid(nameEnd + 5);
        else if (configLine.mid(nameEnd, 8) == ".ignore=")
            submoduleData.ignore = configLine.mid(nameEnd + 8);
        else
            continue;

        result.insert(submoduleName, submoduleData);
    }

    // if config found submodules
    if (!result.isEmpty()) {
        QSettings gitmodulesFile(gitmodulesFileName.toUrlishString(), QSettings::IniFormat);

        const QList<QString> submodules = result.keys();
        for (const QString &submoduleName : submodules) {
            gitmodulesFile.beginGroup("submodule \"" + submoduleName + '"');
            const QString path = gitmodulesFile.value("path").toString();
            if (path.isEmpty()) { // invalid submodule entry in config
                result.remove(submoduleName);
            } else {
                SubmoduleData &submoduleRef = result[submoduleName];
                submoduleRef.dir = path;
                const QString ignore = gitmodulesFile.value("ignore").toString();
                if (!ignore.isEmpty() && submoduleRef.ignore.isEmpty())
                    submoduleRef.ignore = ignore;
            }
            gitmodulesFile.endGroup();
        }
    }
    cachedSubmoduleData.insert(workingDirectory, result);

    return result;
}

QByteArray GitClient::synchronousShow(const FilePath &workingDirectory, const QString &id,
                                      RunFlags flags) const
{
    if (!canShow(id)) {
        VcsOutputWindow::appendError(workingDirectory, msgCannotShow(id));
        return {};
    }
    const QStringList arguments = {"show", decorateOption, noColorOption, "--no-patch", id};
    const CommandResult result = vcsSynchronousExec(workingDirectory, arguments, flags);
    if (result.result() != ProcessResult::FinishedWithSuccess) {
        msgCannotRun(arguments, workingDirectory, result.cleanedStdErr(), nullptr);
        return {};
    }
    return result.rawStdOut();
}

// Retrieve list of files to be cleaned
bool GitClient::cleanList(const FilePath &workingDirectory, const QString &modulePath,
                          const QString &flag, QStringList *files, QString *errorMessage)
{
    const FilePath directory = workingDirectory.pathAppended(modulePath);
    const QStringList arguments = {"clean", "--dry-run", flag};

    const CommandResult result = vcsSynchronousExec(directory, arguments, RunFlags::ForceCLocale);
    if (result.result() != ProcessResult::FinishedWithSuccess) {
        msgCannotRun(arguments, directory, result.cleanedStdErr(), errorMessage);
        return false;
    }

    // Filter files that git would remove
    const QString relativeBase = modulePath.isEmpty() ? QString() : modulePath + '/';
    const QString prefix = "Would remove ";
    const QStringList removeLines = Utils::filtered(
                splitLines(result.cleanedStdOut()), [](const QString &s) {
        return s.startsWith("Would remove ");
    });
    *files = Utils::transform(removeLines, [&relativeBase, &prefix](const QString &s) -> QString {
        return relativeBase + s.mid(prefix.size());
    });
    return true;
}

bool GitClient::synchronousCleanList(const FilePath &workingDirectory, const QString &modulePath,
                                     QStringList *files, QStringList *ignoredFiles,
                                     QString *errorMessage)
{
    bool res = cleanList(workingDirectory, modulePath, "-df", files, errorMessage);
    res &= cleanList(workingDirectory, modulePath, "-dXf", ignoredFiles, errorMessage);

    const SubmoduleDataMap submodules = submoduleList(workingDirectory.pathAppended(modulePath));
    for (const SubmoduleData &submodule : submodules) {
        if (submodule.ignore != "all"
                && submodule.ignore != "dirty") {
            const QString submodulePath = modulePath.isEmpty() ? submodule.dir
                                                               : modulePath + '/' + submodule.dir;
            res &= synchronousCleanList(workingDirectory, submodulePath,
                                        files, ignoredFiles, errorMessage);
        }
    }
    return res;
}

bool GitClient::synchronousApplyPatch(const FilePath &workingDirectory,
                                      const QString &file, QString *errorMessage,
                                      const QStringList &extraArguments) const
{
    QStringList arguments = {"apply", "--whitespace=fix"};
    arguments << extraArguments << file;

    const CommandResult result = vcsSynchronousExec(workingDirectory, arguments);
    const QString stdErr = result.cleanedStdErr();
    if (result.result() == ProcessResult::FinishedWithSuccess) {
        if (!stdErr.isEmpty())
            *errorMessage = Tr::tr("There were warnings while applying \"%1\" to \"%2\":\n%3")
                .arg(file, workingDirectory.toUserOutput(), stdErr);
        return true;
    }

    *errorMessage = Tr::tr("Cannot apply patch \"%1\" to \"%2\": %3")
            .arg(QDir::toNativeSeparators(file), workingDirectory.toUserOutput(), stdErr);
    return false;
}

Environment GitClient::processEnvironment(const FilePath &appliedTo) const
{
    Environment environment;
    environment.prependOrSetPath(settings().path());
    if (HostOsInfo::isWindowsHost() && settings().winSetHomeEnvironment()) {
        QString homePath;
        if (qtcEnvironmentVariableIsEmpty("HOMESHARE")) {
            homePath = QDir::toNativeSeparators(QDir::homePath());
        } else {
            homePath = qtcEnvironmentVariable("HOMEDRIVE") + qtcEnvironmentVariable("HOMEPATH");
        }
        environment.set("HOME", homePath);
    }
    environment.set("GIT_EDITOR", m_disableEditor ? "true" : m_gitQtcEditor);
    environment.set("GIT_OPTIONAL_LOCKS", "0");
    return environment.appliedToEnvironment(appliedTo.deviceEnvironment());
}

bool GitClient::beginStashScope(const FilePath &workingDirectory, const QString &command,
                                StashFlag flag, PushAction pushAction)
{
    const FilePath repoDirectory = VcsManager::findTopLevelForDirectory(workingDirectory);
    QTC_ASSERT(!repoDirectory.isEmpty(), return false);
    StashInfo &stashInfo = m_stashInfo[repoDirectory];
    return stashInfo.init(repoDirectory, command, flag, pushAction);
}

void GitClient::endStashScope(const FilePath &workingDirectory)
{
    const FilePath repoDirectory = VcsManager::findTopLevelForDirectory(workingDirectory);
    if (!m_stashInfo.contains(repoDirectory))
        return;
    m_stashInfo[repoDirectory].end();
}

bool GitClient::isValidRevision(const QString &revision) const
{
    if (revision.length() < 1)
        return false;
    for (const auto i : revision)
        if (i != '0')
            return true;
    return false;
}

void GitClient::updateSubmodulesIfNeeded(const FilePath &workingDirectory, bool prompt)
{
    if (!m_updatedSubmodules.isEmpty() || submoduleList(workingDirectory).isEmpty())
        return;

    const QStringList submoduleStatus = synchronousSubmoduleStatus(workingDirectory);
    if (submoduleStatus.isEmpty())
        return;

    bool updateNeeded = false;
    for (const QString &status : submoduleStatus) {
        if (status.startsWith('+')) {
            updateNeeded = true;
            break;
        }
    }
    if (!updateNeeded)
        return;

    if (prompt && QMessageBox::question(ICore::dialogParent(), Tr::tr("Submodules Found"),
            Tr::tr("Would you like to update submodules?"),
            QMessageBox::Yes | QMessageBox::No) == QMessageBox::No) {
        return;
    }

    for (const QString &statusLine : submoduleStatus) {
        // stash only for lines starting with +
        // because only they would be updated
        if (!statusLine.startsWith('+'))
            continue;

        // get submodule name
        const int nameStart  = statusLine.indexOf(' ', 2) + 1;
        const int nameLength = statusLine.indexOf(' ', nameStart) - nameStart;
        const FilePath submoduleDir = workingDirectory.pathAppended(statusLine.mid(nameStart, nameLength));

        if (beginStashScope(submoduleDir, "SubmoduleUpdate")) {
            m_updatedSubmodules.append(submoduleDir);
        } else {
            finishSubmoduleUpdate();
            return;
        }
    }

    vcsExecWithHandler(workingDirectory, {"submodule", "update"},
                       this, [this](const CommandResult &) { finishSubmoduleUpdate(); },
                       RunFlags::ShowStdOut | RunFlags::ExpectRepoChanges);
}

void GitClient::finishSubmoduleUpdate()
{
    for (const FilePath &submoduleDir : std::as_const(m_updatedSubmodules))
        endStashScope(submoduleDir);
    m_updatedSubmodules.clear();
}

GitClient::StatusResult GitClient::gitStatus(const FilePath &workingDirectory, StatusMode mode,
                                             QString *output, QString *errorMessage) const
{
    // Run 'status'. Note that git returns exitcode 1 if there are no added files.
    QStringList arguments = {"status"};
    if (mode & NoUntracked)
        arguments << "--untracked-files=no";
    else
        arguments << "--untracked-files=all";
    if (mode & NoSubmodules)
        arguments << "--ignore-submodules=all";
    arguments << "--porcelain" << "-b";

    const CommandResult result = vcsSynchronousExec(workingDirectory, arguments, RunFlags::NoOutput);
    const QString stdOut = result.cleanedStdOut();

    if (output)
        *output = stdOut;

    const bool statusRc = result.result() == ProcessResult::FinishedWithSuccess;
    const bool branchKnown = !stdOut.startsWith("## HEAD (no branch)\n");
    // Is it something really fatal?
    if (!statusRc && !branchKnown) {
        if (errorMessage) {
            *errorMessage = Tr::tr("Cannot obtain status: %1").arg(result.cleanedStdErr());
        }
        return StatusFailed;
    }
    // Unchanged (output text depending on whether -u was passed)
    const bool hasChanges = Utils::contains(stdOut.split('\n'), [](const QString &s) {
                                                return !s.isEmpty() && !s.startsWith('#');
                                            });
    return hasChanges ? StatusChanged : StatusUnchanged;
}

QString GitClient::commandInProgressDescription(const FilePath &workingDirectory) const
{
    switch (checkCommandInProgress(workingDirectory)) {
    case NoCommand:
        break;
    case Rebase:
    case RebaseMerge:
        return Tr::tr("REBASING");
    case Revert:
        return Tr::tr("REVERTING");
    case CherryPick:
        return Tr::tr("CHERRY-PICKING");
    case Merge:
        return Tr::tr("MERGING");
    }
    return {};
}

GitClient::CommandInProgress GitClient::checkCommandInProgress(const FilePath &workingDirectory) const
{
    const FilePath gitDir = findGitDirForRepository(workingDirectory);
    if (gitDir.pathAppended("MERGE_HEAD").exists())
        return Merge;
    if (gitDir.pathAppended("rebase-apply").exists())
        return Rebase;
    if (gitDir.pathAppended("rebase-merge").exists())
        return RebaseMerge;
    if (gitDir.pathAppended("REVERT_HEAD").exists())
        return Revert;
    if (gitDir.pathAppended("CHERRY_PICK_HEAD").exists())
        return CherryPick;
    return NoCommand;
}

void GitClient::continueCommandIfNeeded(const FilePath &workingDirectory, bool allowContinue)
{
    if (isCommitEditorOpen())
        return;
    CommandInProgress command = checkCommandInProgress(workingDirectory);
    ContinueCommandMode continueMode;
    if (allowContinue)
        continueMode = command == RebaseMerge ? ContinueOnly : SkipIfNoChanges;
    else
        continueMode = SkipOnly;
    switch (command) {
    case Rebase:
    case RebaseMerge:
        continuePreviousGitCommand(workingDirectory, Tr::tr("Continue Rebase"),
                                   Tr::tr("Rebase is in progress. What do you want to do?"),
                                   Tr::tr("Continue"), "rebase", continueMode);
        break;
    case Merge:
        continuePreviousGitCommand(workingDirectory, Tr::tr("Continue Merge"),
                Tr::tr("You need to commit changes to finish merge.\nCommit now?"),
                Tr::tr("Commit"), "merge", continueMode);
        break;
    case Revert:
        continuePreviousGitCommand(workingDirectory, Tr::tr("Continue Revert"),
                Tr::tr("You need to commit changes to finish revert.\nCommit now?"),
                Tr::tr("Commit"), "revert", continueMode);
        break;
    case CherryPick:
        continuePreviousGitCommand(workingDirectory, Tr::tr("Continue Cherry-Picking"),
                Tr::tr("You need to commit changes to finish cherry-picking.\nCommit now?"),
                Tr::tr("Commit"), "cherry-pick", continueMode);
        break;
    default:
        break;
    }
}

void GitClient::continuePreviousGitCommand(const FilePath &workingDirectory,
                                           const QString &msgBoxTitle, QString msgBoxText,
                                           const QString &buttonName, const QString &gitCommand,
                                           ContinueCommandMode continueMode)
{
    bool isRebase = gitCommand == "rebase";
    bool hasChanges = false;
    switch (continueMode) {
    case ContinueOnly:
        hasChanges = true;
        break;
    case SkipIfNoChanges:
        hasChanges = gitStatus(workingDirectory, StatusMode(NoUntracked | NoSubmodules))
            == GitClient::StatusChanged;
        if (!hasChanges)
            msgBoxText.prepend(Tr::tr("No changes found.") + ' ');
        break;
    case SkipOnly:
        hasChanges = false;
        break;
    }

    QMessageBox msgBox(QMessageBox::Question, msgBoxTitle, msgBoxText,
                       QMessageBox::NoButton, ICore::dialogParent());
    if (hasChanges || isRebase)
        msgBox.addButton(hasChanges ? buttonName : Tr::tr("Skip"), QMessageBox::AcceptRole);
    msgBox.addButton(QMessageBox::Abort);
    msgBox.addButton(QMessageBox::Ignore);
    switch (msgBox.exec()) {
    case QMessageBox::Ignore:
        break;
    case QMessageBox::Abort:
        synchronousAbortCommand(workingDirectory, gitCommand);
        break;
    default: // Continue/Skip
        if (isRebase)
            rebase(workingDirectory, QLatin1String(hasChanges ? "--continue" : "--skip"));
        else
            startCommit();
    }
}

// Quietly retrieve branch list of remote repository URL
//
// The branch HEAD is pointing to is always returned first.
QStringList GitClient::synchronousRepositoryBranches(const QString &repositoryURL,
                                                     const FilePath &workingDirectory) const
{
    const CommandResult result = vcsSynchronousExec(workingDirectory,
                                 {"ls-remote", repositoryURL, HEAD, "refs/heads/*"},
                                 RunFlags::SuppressStdErr | RunFlags::SuppressFailMessage);
    QStringList branches;
    branches << Tr::tr("<Detached HEAD>");
    QString headHash;
    // split "82bfad2f51d34e98b18982211c82220b8db049b<tab>refs/heads/master"
    bool headFound = false;
    bool branchFound = false;
    const QStringList lines = result.cleanedStdOut().split('\n');
    for (const QString &line : lines) {
        if (line.endsWith("\tHEAD")) {
            QTC_CHECK(headHash.isNull());
            headHash = line.left(line.indexOf('\t'));
            continue;
        }

        const QString pattern = "\trefs/heads/";
        const int pos = line.lastIndexOf(pattern);
        if (pos != -1) {
            branchFound = true;
            const QString branchName = line.mid(pos + pattern.size());
            if (!headFound && line.startsWith(headHash)) {
                branches[0] = branchName;
                headFound = true;
            } else {
                branches.push_back(branchName);
            }
        }
    }
    if (!branchFound)
        branches.clear();
    return branches;
}

void GitClient::launchGitK(const FilePath &workingDirectory, const QString &fileName) const
{
    tryLaunchingGitK(processEnvironment(workingDirectory), workingDirectory, fileName);
}

void GitClient::launchRepositoryBrowser(const FilePath &workingDirectory) const
{
    const FilePath repBrowserBinary = settings().repositoryBrowserCmd();
    if (!repBrowserBinary.isEmpty())
        Process::startDetached({repBrowserBinary, {workingDirectory.toUrlishString()}}, workingDirectory);
}

static FilePath gitBinDir(const GitClient::GitKLaunchTrial trial, const FilePath &parentDir)
{
    if (trial == GitClient::Bin)
        return parentDir;
    if (trial == GitClient::ParentOfBin) {
        QTC_CHECK(parentDir.fileName() == "bin");
        FilePath foundBinDir = parentDir.parentDir();
        const QString binDirName = foundBinDir.fileName();
        if (binDirName == "usr" || binDirName.startsWith("mingw"))
            foundBinDir = foundBinDir.parentDir();
        return foundBinDir / "cmd";
    }
    if (trial == GitClient::SystemPath)
        return Environment::systemEnvironment().searchInPath("gitk").parentDir();
    QTC_CHECK(false);
    return {};
}

void GitClient::tryLaunchingGitK(const Environment &env,
                                 const FilePath &workingDirectory,
                                 const QString &fileName,
                                 GitClient::GitKLaunchTrial trial) const
{
    const FilePath gitBinDirectory = gitBinDir(trial, vcsBinary(workingDirectory).parentDir());
    FilePath binary = gitBinDirectory.pathAppended("gitk").withExecutableSuffix();
    QStringList arguments;
    if (HostOsInfo::isWindowsHost()) {
        // If git/bin is in path, use 'wish' shell to run. Otherwise (git/cmd), directly run gitk
        const FilePath wish = gitBinDirectory.pathAppended("wish").withExecutableSuffix();
        if (wish.withExecutableSuffix().exists()) {
            arguments << binary.toUrlishString();
            binary = wish;
        }
    }
    const QString gitkOpts = settings().gitkOptions();
    if (!gitkOpts.isEmpty())
        arguments.append(ProcessArgs::splitArgs(gitkOpts, HostOsInfo::hostOs()));
    if (!fileName.isEmpty())
        arguments << "--" << fileName;
    VcsOutputWindow::appendCommand(workingDirectory, {binary, arguments});

    // This should always use Process::startDetached (as not to kill
    // the child), but that does not have an environment parameter.
    if (!settings().path().isEmpty()) {
        auto process = new Process(const_cast<GitClient*>(this));
        process->setWorkingDirectory(workingDirectory);
        process->setEnvironment(env);
        process->setCommand({binary, arguments});
        connect(process, &Process::done, this,
                [this, process, env, workingDirectory, fileName, trial, gitBinDirectory] {
            if (process->result() == ProcessResult::StartFailed)
                handleGitKFailedToStart(env, workingDirectory, fileName, trial, gitBinDirectory);
            process->deleteLater();
        });
        process->start();
    } else {
        if (!Process::startDetached({binary, arguments}, workingDirectory))
            handleGitKFailedToStart(env, workingDirectory, fileName, trial, gitBinDirectory);
    }
}

void GitClient::handleGitKFailedToStart(const Environment &env,
                                        const FilePath &workingDirectory,
                                        const QString &fileName,
                                        const GitClient::GitKLaunchTrial oldTrial,
                                        const FilePath &oldGitBinDir) const
{
    QTC_ASSERT(oldTrial != None, return);
    VcsOutputWindow::appendSilently(workingDirectory, msgCannotLaunch(oldGitBinDir / "gitk"));

    GitKLaunchTrial nextTrial = None;

    if (oldTrial == Bin && vcsBinary(workingDirectory).parentDir().fileName() == "bin") {
        nextTrial = ParentOfBin;
    } else if (oldTrial != SystemPath
               && !Environment::systemEnvironment().searchInPath("gitk").isEmpty()) {
        nextTrial = SystemPath;
    }

    if (nextTrial == None) {
        VcsOutputWindow::appendError(workingDirectory, msgCannotLaunch("gitk"));
        return;
    }

    tryLaunchingGitK(env, workingDirectory, fileName, nextTrial);
}

bool GitClient::launchGitGui(const FilePath &workingDirectory)
{
    const QString cannotLaunchGitGui = msgCannotLaunch("git gui");
    FilePath gitBinary = vcsBinary(workingDirectory);
    if (gitBinary.isEmpty()) {
        VcsOutputWindow::appendError(workingDirectory, cannotLaunchGitGui);
        return false;
    }

    auto process = new Process(const_cast<GitClient *>(this));
    process->setWorkingDirectory(workingDirectory);
    process->setCommand({gitBinary, {"gui"}});
    connect(process, &Process::done, this, [process, cannotLaunchGitGui] {
        if (process->result() == ProcessResult::StartFailed) {
            const QString errorMessage = process->readAllStandardError();
<<<<<<< HEAD
            VcsOutputWindow::appendError(process->workingDirectory(), cannotLaunchGitGui);
            VcsOutputWindow::appendError(process->workingDirectory(), errorMessage);
            process->deleteLater();
=======
            VcsOutputWindow::appendError(cannotLaunchGitGui);
            VcsOutputWindow::appendError(errorMessage);
>>>>>>> 06e4c0c5
        }
        process->deleteLater();
    });
    process->start();
    return true;
}

FilePath GitClient::gitBinDirectory() const
{
    const QString git = vcsBinary({}).toUrlishString();
    if (git.isEmpty())
        return {};

    // Is 'git\cmd' in the path (folder containing .bats)?
    QString path = QFileInfo(git).absolutePath();
    // Git for Windows has git and gitk redirect executables in {setup dir}/cmd
    // and the real binaries are in {setup dir}/bin. If cmd is configured in PATH
    // or in Git settings, return bin instead.
    if (HostOsInfo::isWindowsHost()) {
        if (path.endsWith("/cmd", Qt::CaseInsensitive))
            path.replace(path.size() - 3, 3, "bin");
        if (path.endsWith("/bin", Qt::CaseInsensitive)
                && !path.endsWith("/usr/bin", Qt::CaseInsensitive)) {
            // Legacy msysGit used Git/bin for additional tools.
            // Git for Windows uses Git/usr/bin. Prefer that if it exists.
            QString usrBinPath = path;
            usrBinPath.replace(usrBinPath.size() - 3, 3, "usr/bin");
            if (QFileInfo::exists(usrBinPath))
                path = usrBinPath;
        }
    }
    return FilePath::fromString(path);
}

bool GitClient::launchGitBash(const FilePath &workingDirectory)
{
    bool success = true;
    const FilePath git = vcsBinary(workingDirectory);

    if (git.isEmpty()) {
        success = false;
    } else {
        const FilePath gitBash = git.absolutePath().parentDir() / "git-bash.exe";
        success = Process::startDetached(CommandLine{gitBash}, workingDirectory);
    }

    if (!success)
        VcsOutputWindow::appendError(workingDirectory, msgCannotLaunch("git-bash"));

    return success;
}

FilePath GitClient::vcsBinary(const FilePath &forDirectory) const
{
    if (!forDirectory.isLocal()) {
        auto it = m_gitExecutableCache.find(forDirectory.withNewPath({}));
        if (it == m_gitExecutableCache.end()) {
            const FilePath gitBin = forDirectory.withNewPath("git").searchInPath();
            it = m_gitExecutableCache.insert(forDirectory.withNewPath({}),
                                             gitBin.isExecutableFile() ? gitBin : FilePath{});
        }

        return it.value();
    }
    return settings().gitExecutable().value_or(FilePath{});
}

// returns first line from log and removes it
static QByteArray shiftLogLine(QByteArray &logText)
{
    const int index = logText.indexOf('\n');
    const QByteArray res = logText.left(index);
    logText.remove(0, index + 1);
    return res;
}

Result<CommitData> GitClient::enrichCommitData(const FilePath &repoDirectory,
                                               const QString &commit,
                                               const CommitData &commitDataIn)
{
    // Get commit data as "hash<lf>author<lf>email<lf>message".
    const QStringList arguments = {"log", "--max-count=1", "--pretty=format:%h\n%aN\n%aE\n%B", commit};
    const CommandResult result = vcsSynchronousExec(repoDirectory, arguments, RunFlags::NoOutput);

    if (result.result() != ProcessResult::FinishedWithSuccess) {
        return ResultError(Tr::tr("Cannot retrieve last commit data of repository \"%1\".")
                           .arg(repoDirectory.toUserOutput()));
    }

    CommitData commitData = commitDataIn;
    const TextEncoding authorEncoding = HostOsInfo::isWindowsHost()
            ? TextEncoding::Utf8
            : TextEncoding(commitData.commitEncoding);
    QByteArray stdOut = result.rawStdOut();
    commitData.amendHash = QLatin1String(shiftLogLine(stdOut));
    commitData.panelData.author = authorEncoding.decode(shiftLogLine(stdOut));
    commitData.panelData.email = authorEncoding.decode(shiftLogLine(stdOut));
    commitData.commitTemplate = TextEncoding(commitData.commitEncoding).decode(stdOut);
    return commitData;
}

Author GitClient::parseAuthor(const QString &authorInfo)
{
    // The format is:
    // Joe Developer <joedev@example.com> unixtimestamp +HHMM
    int lt = authorInfo.lastIndexOf('<');
    int gt = authorInfo.lastIndexOf('>');
    if (gt == -1 || uint(lt) > uint(gt)) {
        // shouldn't happen!
        return {};
    }

    const Author result {authorInfo.left(lt - 1), authorInfo.mid(lt + 1, gt - lt - 1)};
    return result;
}

Author GitClient::getAuthor(const Utils::FilePath &workingDirectory)
{
    const QString authorInfo = readGitVar(workingDirectory, "GIT_AUTHOR_IDENT");
    return parseAuthor(authorInfo);
}

Result<CommitData> GitClient::getCommitData(CommitType commitType, const FilePath &workingDirectory)
{
    CommitData commitData(commitType);

    // Find repo
    const FilePath repoDirectory = VcsManager::findTopLevelForDirectory(workingDirectory);
    if (repoDirectory.isEmpty())
        return ResultError(msgRepositoryNotFound(workingDirectory));

    commitData.panelInfo.repository = repoDirectory;

    const FilePath gitDir = findGitDirForRepository(repoDirectory);
    if (gitDir.isEmpty()) {
        return ResultError(Tr::tr("The repository \"%1\" is not initialized.")
            .arg(repoDirectory.toUserOutput()));
    }

    // Run status. Note that it has exitcode 1 if there are no added files.
    QString errorMessage;
    QString output;
    if (commitData.commitType == FixupCommit) {
        const Result<QString> res = synchronousLog(repoDirectory, {HEAD, "--not", "--remotes", "-n1"},
                                                   RunFlags::SuppressCommandLogging);
        if (res)
            output = res.value();
        else
            errorMessage = res.error();
        if (output.isEmpty())
            return ResultError(msgNoCommits(false));
    } else {
        commitData.commentChar = commentChar(repoDirectory);
    }

    const StatusResult status = gitStatus(repoDirectory, ShowAll, &output, &errorMessage);
    switch (status) {
    case  StatusChanged:
        break;
    case StatusUnchanged:
        if (commitData.commitType == AmendCommit) // amend might be run just for the commit message
            break;
        return ResultError(msgNoChangedFiles());
    case StatusFailed:
        return ResultError(errorMessage);
    }

    //    Output looks like:
    //    ## branch_name
    //    MM filename
    //     A new_unstaged_file
    //    R  old -> new
    //     D deleted_file
    //    ?? untracked_file
    if (!commitData.parseFilesFromStatus(output))
        return ResultError(msgParseFilesFailed());

    if (status != StatusUnchanged) {
        // Filter out untracked files that are not part of the project
        QStringList untrackedFiles = commitData.filterFiles(UntrackedFile);

        VcsBaseSubmitEditor::filterUntrackedFilesOfProject(repoDirectory, &untrackedFiles);
        QList<CommitData::StateFilePair> filteredFiles;
        QList<CommitData::StateFilePair>::const_iterator it = commitData.files.constBegin();
        for ( ; it != commitData.files.constEnd(); ++it) {
            if (it->first == UntrackedFile && !untrackedFiles.contains(it->second))
                continue;
            filteredFiles.append(*it);
        }
        commitData.files = filteredFiles;

        if (commitData.files.isEmpty() && commitData.commitType != AmendCommit)
            return ResultError(msgNoChangedFiles());
    }

    commitData.commitEncoding = encoding(EncodingCommit, workingDirectory);

    // Get the commit template or the last commit message
    switch (commitData.commitType) {
    case AmendCommit: {
        if (const Result<CommitData> res = enrichCommitData(repoDirectory, HEAD, commitData))
            commitData = res.value();
        else
            return ResultError(res.error());
        break;
    }
    case SimpleCommit: {
        bool authorFromCherryPick = false;
        // For cherry-picked commit, read author data from the commit (but template from MERGE_MSG)
        if (gitDir.pathAppended(CHERRY_PICK_HEAD).exists()) {
            if (const Result<CommitData> res = enrichCommitData(repoDirectory, CHERRY_PICK_HEAD, commitData)) {
                authorFromCherryPick = true;
                commitData = res.value();
            }
            commitData.amendHash.clear();
        }
        if (!authorFromCherryPick) {
            const Author author = getAuthor(workingDirectory);
            commitData.panelData.author = author.name;
            commitData.panelData.email = author.email;
        }
        // Commit: Get the commit template
        FilePath templateFile = gitDir / "MERGE_MSG";
        if (!templateFile.exists())
            templateFile = gitDir / "SQUASH_MSG";
        if (!templateFile.exists()) {
            templateFile = FilePath::fromUserInput(
                readConfigValue(workingDirectory, "commit.template"));
        }
        if (!templateFile.isEmpty()) {
            templateFile = repoDirectory.resolvePath(templateFile);
            const Result<QByteArray> res = templateFile.fileContents();
            if (!res)
                return ResultError(res.error());
            commitData.commitTemplate = QString::fromLocal8Bit(normalizeNewlines(*res));
        }
        break;
    }
    case FixupCommit:
        break;
    }

    commitData.enablePush = !synchronousRemotesList(repoDirectory).isEmpty();
    if (commitData.enablePush) {
        CommandInProgress commandInProgress = checkCommandInProgress(repoDirectory);
        if (commandInProgress == Rebase || commandInProgress == RebaseMerge)
            commitData.enablePush = false;
    }

    return commitData;
}

// Log message for commits/amended commits to go to output window
static inline QString msgCommitted(const QString &amendHash, int fileCount)
{
    if (amendHash.isEmpty())
        return Tr::tr("Committed %n files.", nullptr, fileCount);
    if (fileCount)
        return Tr::tr("Amended \"%1\" (%n files).", nullptr, fileCount).arg(amendHash);
    return Tr::tr("Amended \"%1\".").arg(amendHash);
}

bool GitClient::addAndCommit(const FilePath &repositoryDirectory,
                             const GitSubmitEditorPanelData &data,
                             CommitType commitType,
                             const QString &amendHash,
                             const FilePath &messageFile,
                             SubmitFileModel *model)
{
    const QString renameSeparator = " -> ";

    QStringList filesToAdd;
    QStringList filesToRemove;
    QStringList filesToReset;

    int commitCount = 0;

    for (int i = 0; i < model->rowCount(); ++i) {
        const FileStates state = static_cast<FileStates>(model->extraData(i).toInt());
        const QString file = model->file(i);
        const bool checked = model->checked(i);

        if (checked)
            ++commitCount;

        if (state == UntrackedFile && checked)
            filesToAdd.append(file);

        if ((state & StagedFile) && !checked) {
            if (state & (ModifiedFile | AddedFile | DeletedFile | TypeChangedFile)) {
                filesToReset.append(file);
            } else if (state & (RenamedFile | CopiedFile)) {
                const QString newFile = file.mid(file.indexOf(renameSeparator) + renameSeparator.size());
                filesToReset.append(newFile);
            }
        } else if (state & UnmergedFile && checked) {
            QTC_ASSERT(false, continue); // There should not be unmerged files when committing!
        }

        if ((state == ModifiedFile || state == TypeChangedFile) && checked) {
            filesToReset.removeAll(file);
            filesToAdd.append(file);
        } else if (state == AddedFile && checked) {
            filesToAdd.append(file);
        } else if (state == DeletedFile && checked) {
            filesToReset.removeAll(file);
            filesToRemove.append(file);
        } else if (state == RenamedFile && checked) {
            QTC_ASSERT(false, continue); // git mv directly stages.
        } else if (state == CopiedFile && checked) {
            QTC_ASSERT(false, continue); // only is noticed after adding a new file to the index
        } else if (state == UnmergedFile && checked) {
            QTC_ASSERT(false, continue); // There should not be unmerged files when committing!
        }
    }

    if (!filesToReset.isEmpty() && !synchronousReset(repositoryDirectory, filesToReset))
        return false;

    if (!filesToRemove.isEmpty() && !synchronousDelete(repositoryDirectory, true, filesToRemove))
        return false;

    if (!filesToAdd.isEmpty() && !synchronousAdd(repositoryDirectory, filesToAdd))
        return false;

    // Do the final commit
    QStringList arguments = {"commit"};
    if (commitType == FixupCommit) {
        arguments << "--fixup" << amendHash;
    } else {
        arguments << "-F" << messageFile.nativePath();
        if (commitType == AmendCommit)
            arguments << "--amend";
        const QString &authorString =  data.authorString();
        if (!authorString.isEmpty())
             arguments << "--author" << authorString;
        if (data.bypassHooks)
            arguments << "--no-verify";
        if (data.signOff)
            arguments << "--signoff";
    }

    const CommandResult result = vcsSynchronousExec(repositoryDirectory, arguments,
                                                    RunFlags::UseEventLoop);
    if (result.result() == ProcessResult::FinishedWithSuccess) {
        VcsOutputWindow::appendMessage(repositoryDirectory, msgCommitted(amendHash, commitCount));
        updateCurrentBranch();
        return true;
    }
    VcsOutputWindow::appendError(repositoryDirectory,
                                 Tr::tr("Cannot commit %n file(s).", nullptr, commitCount) + "\n");
    return false;
}

/**
 * Formats the patches given in \a patchRange as multiple singe file patches.
 *
 * The format for \a patchRange is {"-n", "hash"} where `n` specifies the
 * number of commits before `hash`.
 */
void GitClient::formatPatch(const Utils::FilePath &workingDirectory, const QStringList &patchRange)
{
    if (patchRange.isEmpty())
        return;

    const QStringList args = {"format-patch"};
    vcsExec(workingDirectory, args + patchRange, RunFlags::ShowSuccessMessage);
}

/* Revert: This function can be called with a file list (to revert single
 * files)  or a single directory (revert all). Qt Creator currently has only
 * 'revert single' in its VCS menus, but the code is prepared to deal with
 * reverting a directory pending a sophisticated selection dialog in the
 * VcsBase plugin. */
GitClient::RevertResult GitClient::revertI(QStringList files,
                                           bool *ptrToIsDirectory,
                                           QString *errorMessage,
                                           bool revertStaging,
                                           FilePath *repository)
{
    if (files.empty())
        return RevertCanceled;

    // Figure out the working directory
    const QFileInfo firstFile(files.front());
    const bool isDirectory = firstFile.isDir();
    if (ptrToIsDirectory)
        *ptrToIsDirectory = isDirectory;
    const FilePath workingDirectory =
        FilePath::fromString(isDirectory ? firstFile.absoluteFilePath() : firstFile.absolutePath());

    const FilePath repoDirectory = VcsManager::findTopLevelForDirectory(workingDirectory);
    *repository = repoDirectory;
    if (repoDirectory.isEmpty()) {
        *errorMessage = msgRepositoryNotFound(workingDirectory);
        return RevertFailed;
    }

    // Check for changes
    QString output;
    switch (gitStatus(repoDirectory, StatusMode(NoUntracked | NoSubmodules), &output, errorMessage)) {
    case StatusChanged:
        break;
    case StatusUnchanged:
        return RevertUnchanged;
    case StatusFailed:
        return RevertFailed;
    }
    CommitData data;
    if (!data.parseFilesFromStatus(output)) {
        *errorMessage = msgParseFilesFailed();
        return RevertFailed;
    }

    // If we are looking at files, make them relative to the repository
    // directory to match them in the status output list.
    if (!isDirectory) {
        const QDir repoDir(repoDirectory.toUrlishString());
        const QStringList::iterator cend = files.end();
        for (QStringList::iterator it = files.begin(); it != cend; ++it)
            *it = repoDir.relativeFilePath(*it);
    }

    // From the status output, determine all modified [un]staged files.
    const QStringList allStagedFiles = data.filterFiles(StagedFile | ModifiedFile);
    const QStringList allUnstagedFiles = data.filterFiles(ModifiedFile);
    // Unless a directory was passed, filter all modified files for the
    // argument file list.
    QStringList stagedFiles = allStagedFiles;
    QStringList unstagedFiles = allUnstagedFiles;
    if (!isDirectory) {
        const QSet<QString> filesSet = Utils::toSet(files);
        stagedFiles = Utils::toList(Utils::toSet(allStagedFiles).intersect(filesSet));
        unstagedFiles = Utils::toList(Utils::toSet(allUnstagedFiles).intersect(filesSet));
    }
    if ((!revertStaging || stagedFiles.empty()) && unstagedFiles.empty())
        return RevertUnchanged;

    // Ask to revert (to do: Handle lists with a selection dialog)
    const QMessageBox::StandardButton answer
        = QMessageBox::question(ICore::dialogParent(),
                                Tr::tr("Revert"),
                                Tr::tr("The file has been changed. Do you want to revert it?"),
                                QMessageBox::Yes | QMessageBox::No,
                                QMessageBox::No);
    if (answer == QMessageBox::No)
        return RevertCanceled;

    // Unstage the staged files
    if (revertStaging && !stagedFiles.empty() && !synchronousReset(repoDirectory, stagedFiles, errorMessage))
        return RevertFailed;
    QStringList filesToRevert = unstagedFiles;
    if (revertStaging)
        filesToRevert += stagedFiles;
    // Finally revert!
    if (!synchronousCheckoutFiles(repoDirectory, filesToRevert, QString(), errorMessage, revertStaging))
        return RevertFailed;
    return RevertOk;
}

void GitClient::revertFiles(const QStringList &files, bool revertStaging)
{
    bool isDirectory;
    QString errorMessage;
    FilePath repository;
    switch (revertI(files, &isDirectory, &errorMessage, revertStaging, &repository)) {
    case RevertOk:
        emitFilesChanged(files);
        break;
    case RevertCanceled:
        break;
    case RevertUnchanged: {
        const QString msg = (isDirectory || files.size() > 1) ? msgNoChangedFiles() : Tr::tr("The file is not modified.");
        VcsOutputWindow::appendWarning(repository, msg);
    }
        break;
    case RevertFailed:
        VcsOutputWindow::appendError(repository, errorMessage);
        break;
    }
}

void GitClient::fetch(const FilePath &workingDirectory, const QString &remote)
{
    const QStringList arguments{"fetch", (remote.isEmpty() ? "--all" : remote)};
    const auto commandHandler = [workingDirectory](const CommandResult &result) {
        if (result.result() == ProcessResult::FinishedWithSuccess)
            updateBranches(workingDirectory);
    };
    vcsExecWithHandler(workingDirectory, arguments, this, commandHandler,
                       RunFlags::ShowStdOut | RunFlags::ShowSuccessMessage);
}

bool GitClient::executeAndHandleConflicts(const FilePath &workingDirectory,
                                          const QStringList &arguments,
                                          const QString &abortCommand) const
{
    const RunFlags flags = RunFlags::ShowStdOut
                         | RunFlags::ExpectRepoChanges
                         | RunFlags::ShowSuccessMessage;
    const CommandResult result = vcsSynchronousExec(workingDirectory, arguments, flags);
    // Notify about changed files or abort the rebase.
    handleConflictResponse(result, workingDirectory, abortCommand);
    return result.result() == ProcessResult::FinishedWithSuccess;
}

void GitClient::pull(const FilePath &workingDirectory, bool rebase)
{
    QString abortCommand;
    QStringList arguments = {"pull"};
    if (rebase) {
        arguments << "--rebase";
        abortCommand = "rebase";
    } else {
        abortCommand = "merge";
    }

    const auto commandHandler = [this, workingDirectory](const CommandResult &result) {
        if (result.result() == ProcessResult::FinishedWithSuccess)
            updateSubmodulesIfNeeded(workingDirectory, true);
    };
    vcsExecAbortable(workingDirectory, arguments, rebase, abortCommand, this, commandHandler);
}

void GitClient::synchronousAbortCommand(const FilePath &workingDir, const QString &abortCommand)
{
    // Abort to clean if something goes wrong
    if (abortCommand.isEmpty()) {
        // no abort command - checkout index to clean working copy.
        synchronousCheckoutFiles(VcsManager::findTopLevelForDirectory(workingDir),
                                 {}, {}, nullptr, false);
        return;
    }

    const CommandResult result = vcsSynchronousExec(workingDir, {abortCommand, "--abort"},
                                 RunFlags::ExpectRepoChanges | RunFlags::ShowSuccessMessage);
    VcsOutputWindow::appendSilently(workingDir, result.cleanedStdOut());
}

QString GitClient::synchronousTrackingBranch(const FilePath &workingDirectory, const QString &branch)
{
    QString remote;
    QString localBranch = branch.isEmpty() ? synchronousCurrentLocalBranch(workingDirectory) : branch;
    if (localBranch.isEmpty())
        return {};
    localBranch.prepend("branch.");
    remote = readConfigValue(workingDirectory, localBranch + ".remote");
    if (remote.isEmpty())
        return {};
    const QString rBranch = readConfigValue(workingDirectory, localBranch + ".merge")
            .replace("refs/heads/", QString());
    if (rBranch.isEmpty())
        return {};
    return remote + '/' + rBranch;
}

bool GitClient::synchronousSetTrackingBranch(const FilePath &workingDirectory,
                                             const QString &branch, const QString &tracking)
{
    const CommandResult result = vcsSynchronousExec(workingDirectory,
                                 {"branch", "--set-upstream-to=" + tracking, branch});
    return result.result() == ProcessResult::FinishedWithSuccess;
}

void GitClient::handleMergeConflicts(const FilePath &workingDir, const QString &commit,
                                     const QStringList &files, const QString &abortCommand)
{
    QString message;
    if (!commit.isEmpty()) {
        message = Tr::tr("Conflicts detected with commit %1.").arg(commit);
    } else if (!files.isEmpty()) {
        QString fileList;
        QStringList partialFiles = files;
        while (partialFiles.count() > 20)
            partialFiles.removeLast();
        fileList = partialFiles.join('\n');
        if (partialFiles.count() != files.count())
            fileList += "\n...";
        message = Tr::tr("Conflicts detected with files:\n%1").arg(fileList);
    } else {
        message = Tr::tr("Conflicts detected.");
    }
    QMessageBox mergeOrAbort(QMessageBox::Question, Tr::tr("Conflicts Detected"), message,
                             QMessageBox::NoButton, ICore::dialogParent());
    QPushButton *mergeToolButton = mergeOrAbort.addButton(Tr::tr("Run &Merge Tool"),
                                                          QMessageBox::AcceptRole);
    const QString mergeTool = readConfigValue(workingDir, "merge.tool");
    if (mergeTool.isEmpty() || mergeTool.startsWith("vimdiff")) {
        mergeToolButton->setEnabled(false);
        mergeToolButton->setToolTip(Tr::tr("Only graphical merge tools are supported. "
                                       "Please configure merge.tool."));
    }
    mergeOrAbort.addButton(QMessageBox::Ignore);
    if (abortCommand == "rebase")
        mergeOrAbort.addButton(Tr::tr("&Skip"), QMessageBox::RejectRole);
    if (!abortCommand.isEmpty())
        mergeOrAbort.addButton(QMessageBox::Abort);
    switch (mergeOrAbort.exec()) {
    case QMessageBox::Abort:
        synchronousAbortCommand(workingDir, abortCommand);
        break;
    case QMessageBox::Ignore:
        break;
    default: // Merge or Skip
        if (mergeOrAbort.clickedButton() == mergeToolButton)
            merge(workingDir);
        else if (!abortCommand.isEmpty())
            executeAndHandleConflicts(workingDir, {abortCommand, "--skip"}, abortCommand);
    }
}

// Subversion: git svn
void GitClient::synchronousSubversionFetch(const FilePath &workingDirectory) const
{
    vcsSynchronousExec(workingDirectory, {"svn", "fetch"},
                       RunFlags::ShowStdOut | RunFlags::ShowSuccessMessage);
}

void GitClient::subversionLog(const FilePath &workingDirectory) const
{
    QStringList arguments = {"svn", "log"};
    int logCount = settings().logCount();
    if (logCount > 0)
         arguments << ("--limit=" + QString::number(logCount));

    // Create a command editor, no highlighting or interaction.
    const QString title = Tr::tr("Git SVN Log");
    const Id editorId = Git::Constants::GIT_SVN_LOG_EDITOR_ID;
    const FilePath sourceFile = VcsBaseEditor::getSource(workingDirectory, QStringList());
    VcsBaseEditorWidget *editor = createVcsEditor(editorId, title, sourceFile, encoding(EncodingDefault),
                                                  "svnLog", sourceFile.toUrlishString());
    editor->setWorkingDirectory(workingDirectory);
    executeInEditor(workingDirectory, arguments, editor);
}

void GitClient::subversionDeltaCommit(const FilePath &workingDirectory) const
{
    vcsExec(workingDirectory, {"svn", "dcommit"}, RunFlags::ShowStdOut | RunFlags::ShowSuccessMessage);
}

enum class PushFailure { Unknown, NonFastForward, NoRemoteBranch };

static PushFailure handleError(const QString &text, QString *pushFallbackCommand)
{
    if (text.contains("non-fast-forward"))
        return PushFailure::NonFastForward;

    if (text.contains("has no upstream branch")) {
        const QStringList lines = text.split('\n', Qt::SkipEmptyParts);
        for (const QString &line : lines) {
            /* Extract the suggested command from the git output which
                 * should be similar to the following:
                 *
                 *     git push --set-upstream origin add_set_upstream_dialog
                 */
            const QString trimmedLine = line.trimmed();
            if (trimmedLine.startsWith("git push")) {
                *pushFallbackCommand = trimmedLine;
                break;
            }
        }
        return PushFailure::NoRemoteBranch;
    }
    return PushFailure::Unknown;
};

void GitClient::push(const FilePath &workingDirectory, const QStringList &pushArgs)
{
    const auto commandHandler = [this, workingDirectory, pushArgs](const CommandResult &result) {
        QString pushFallbackCommand;
        const PushFailure pushFailure = handleError(result.cleanedStdErr(),
                                                    &pushFallbackCommand);
        if (result.result() == ProcessResult::FinishedWithSuccess) {
            updateCurrentBranch();
            return;
        }
        if (pushFailure == PushFailure::Unknown)
            return;

        if (pushFailure == PushFailure::NonFastForward) {
            const QColor warnColor = Utils::creatorColor(Theme::TextColorError);
            if (QMessageBox::question(
                    Core::ICore::dialogParent(), Tr::tr("Force Push"),
                    Tr::tr("Push failed. Would you like to force-push <span style=\"color:#%1\">"
                           "(rewrites remote history)</span>?")
                        .arg(QString::number(warnColor.rgba(), 16)),
                    QMessageBox::Yes | QMessageBox::No,
                    QMessageBox::No) != QMessageBox::Yes) {
                return;
            }
            const auto commandHandler = [](const CommandResult &result) {
                if (result.result() == ProcessResult::FinishedWithSuccess)
                    updateCurrentBranch();
            };
            vcsExecWithHandler(workingDirectory,
                               QStringList{"push", "--force-with-lease"} + pushArgs,
                               this, commandHandler,
                               RunFlags::ShowStdOut | RunFlags::ShowSuccessMessage);
            return;
        }
        // NoRemoteBranch case
        if (QMessageBox::question(
                Core::ICore::dialogParent(), Tr::tr("No Upstream Branch"),
                Tr::tr("Push failed because the local branch \"%1\" "
                       "does not have an upstream branch on the remote.\n\n"
                       "Would you like to create the branch \"%1\" on the "
                       "remote and set it as upstream?")
                    .arg(synchronousCurrentLocalBranch(workingDirectory)),
                QMessageBox::Yes | QMessageBox::No, QMessageBox::No) != QMessageBox::Yes) {
            return;
        }
        const QStringList fallbackCommandParts = pushFallbackCommand.split(' ', Qt::SkipEmptyParts);
        const auto commandHandler = [workingDirectory](const CommandResult &result) {
            if (result.result() == ProcessResult::FinishedWithSuccess)
                updateBranches(workingDirectory);
        };
        vcsExecWithHandler(workingDirectory, fallbackCommandParts.mid(1),
                           this, commandHandler,
                           RunFlags::ShowStdOut | RunFlags::ShowSuccessMessage);
    };
    vcsExecWithHandler(workingDirectory, QStringList({"push"}) + pushArgs, this, commandHandler,
                       RunFlags::ShowStdOut | RunFlags::ShowSuccessMessage);
}

bool GitClient::synchronousMerge(const FilePath &workingDirectory, const QString &branch,
                                 bool allowFastForward)
{
    const QString command = "merge";
    QStringList arguments = {command};
    if (!allowFastForward)
        arguments << "--no-ff";
    arguments << branch;
    return executeAndHandleConflicts(workingDirectory, arguments, command);
}

bool GitClient::canRebase(const FilePath &workingDirectory) const
{
    const FilePath gitDir = findGitDirForRepository(workingDirectory);
    if (gitDir.pathAppended("rebase-apply").exists()
            || gitDir.pathAppended("rebase-merge").exists()) {
        VcsOutputWindow::appendError(workingDirectory,
                    Tr::tr("Rebase, merge or am is in progress. Finish "
                       "or abort it and then try again."));
        return false;
    }
    return true;
}

void GitClient::rebase(const FilePath &workingDirectory, const QString &argument)
{
    vcsExecAbortable(workingDirectory, {"rebase", argument}, true);
}

void GitClient::cherryPick(const FilePath &workingDirectory, const QString &argument)
{
    vcsExecAbortable(workingDirectory, {"cherry-pick", argument});
}

void GitClient::revert(const FilePath &workingDirectory, const QString &argument)
{
    vcsExecAbortable(workingDirectory, {"revert", argument});
}

// Executes a command asynchronously. Work tree is expected to be clean.
// Stashing is handled prior to this call.
void GitClient::vcsExecAbortable(const FilePath &workingDirectory, const QStringList &arguments,
                                 bool isRebase, const QString &abortCommand,
                                 const QObject *context, const CommandHandler &handler)
{
    QTC_ASSERT(!arguments.isEmpty(), return);
    const QString abortString = abortCommand.isEmpty() ? arguments.at(0) : abortCommand;
    VcsCommand *command = createCommand(workingDirectory);
    command->addFlags(RunFlags::ShowStdOut | RunFlags::ShowSuccessMessage);
    // For rebase, Git might request an editor (which means the process keeps running until the
    // user closes it), so run without timeout.
    command->addJob({vcsBinary(workingDirectory), arguments}, isRebase ? 0 : vcsTimeoutS());
    const QObject *actualContext = context ? context : this;
    connect(command, &VcsCommand::done, actualContext, [=] {
        const CommandResult result = CommandResult(*command);
        handleConflictResponse(result, workingDirectory, abortString);
        if (handler)
            handler(result);
    });
    if (isRebase)
        command->setProgressParser(GitProgressParser());
    command->start();
}

bool GitClient::synchronousRevert(const FilePath &workingDirectory, const QString &commit)
{
    const QString command = "revert";
    // Do not stash if --continue or --abort is given as the commit
    if (!commit.startsWith('-') && !beginStashScope(workingDirectory, command))
        return false;
    return executeAndHandleConflicts(workingDirectory, {command, "--no-edit", commit}, command);
}

bool GitClient::synchronousCherryPick(const FilePath &workingDirectory, const QString &commit)
{
    const QString command = "cherry-pick";
    // "commit" might be --continue or --abort
    const bool isRealCommit = !commit.startsWith('-');
    if (isRealCommit && !beginStashScope(workingDirectory, command))
        return false;

    QStringList arguments = {command};
    if (isRealCommit && isRemoteCommit(workingDirectory, commit))
        arguments << "-x";
    arguments << commit;

    return executeAndHandleConflicts(workingDirectory, arguments, command);
}

void GitClient::interactiveRebase(const FilePath &workingDirectory, const QString &commit, bool fixup)
{
    QStringList arguments = {"rebase", "-i"};
    if (fixup)
        arguments << "--autosquash";
    arguments << commit + '^';
    if (fixup)
        m_disableEditor = true;
    vcsExecAbortable(workingDirectory, arguments, true);
    if (fixup)
        m_disableEditor = false;
}

QString GitClient::msgNoChangedFiles()
{
    return Tr::tr("There are no modified files.");
}

QString GitClient::msgNoCommits(bool includeRemote)
{
    return includeRemote ? Tr::tr("No commits were found") : Tr::tr("No local commits were found");
}

void GitClient::stashPop(const FilePath &workingDirectory, const QString &stash)
{
    QStringList arguments = {"stash", "pop"};
    if (!stash.isEmpty())
        arguments << stash;
    const auto commandHandler = [workingDirectory](const CommandResult &result) {
        handleConflictResponse(result, workingDirectory);
    };
    vcsExecWithHandler(workingDirectory, arguments, this, commandHandler,
                       RunFlags::ShowStdOut | RunFlags::ExpectRepoChanges);
}

bool GitClient::synchronousStashRestore(const FilePath &workingDirectory,
                                        const QString &stash,
                                        bool pop,
                                        const QString &branch /* = QString()*/) const
{
    QStringList arguments = {"stash"};
    if (branch.isEmpty())
        arguments << QLatin1String(pop ? "pop" : "apply") << stash;
    else
        arguments << "branch" << branch << stash;
    return executeAndHandleConflicts(workingDirectory, arguments);
}

bool GitClient::synchronousStashRemove(const FilePath &workingDirectory, const QString &stash,
                                       QString *errorMessage) const
{
    QStringList arguments = {"stash"};
    if (stash.isEmpty())
        arguments << "clear";
    else
        arguments << "drop" << stash;

    const CommandResult result = vcsSynchronousExec(workingDirectory, arguments);
    if (result.result() == ProcessResult::FinishedWithSuccess) {
        const QString output = result.cleanedStdOut();
        if (!output.isEmpty())
            VcsOutputWindow::appendSilently(workingDirectory, output);
        return true;
    }
    msgCannotRun(arguments, workingDirectory, result.cleanedStdErr(), errorMessage);
    return false;
}

/* Parse a stash line in its 2 manifestations (with message/without message containing
 * <base_hash>+subject):
\code
stash@{1}: WIP on <branch>: <base_hash> <subject_base_hash>
stash@{2}: On <branch>: <message>
\endcode */

static std::optional<Stash> parseStashLine(const QString &l)
{
    const QChar colon = ':';
    const int branchPos = l.indexOf(colon);
    if (branchPos < 0)
        return {};
    const int messagePos = l.indexOf(colon, branchPos + 1);
    if (messagePos < 0)
        return {};
    // Branch spec
    const int onIndex = l.indexOf("on ", branchPos + 2, Qt::CaseInsensitive);
    if (onIndex == -1 || onIndex >= messagePos)
        return {};
    return Stash{l.left(branchPos),
                 l.mid(onIndex + 3, messagePos - onIndex - 3),
                 l.mid(messagePos + 2)}; // skip blank
}

QList<Stash> GitClient::synchronousStashList(const FilePath &workingDirectory) const
{
    const QStringList arguments = {"stash", "list", noColorOption};
    const CommandResult result = vcsSynchronousExec(workingDirectory, arguments,
                                                    RunFlags::ForceCLocale);
    if (result.result() != ProcessResult::FinishedWithSuccess) {
        msgCannotRun(arguments, workingDirectory, result.cleanedStdErr(), nullptr);
        return {};
    }
    const QStringList lines = splitLines(result.cleanedStdOut());
    QList<Stash> stashes;
    for (const QString &line : lines) {
        const auto stash = parseStashLine(line);
        if (stash)
            stashes.push_back(*stash);
    }
    return stashes;
}

// Read a single-line config value, return trimmed
QString GitClient::readConfigValue(const FilePath &workingDirectory, const QString &configVar) const
{
    return readOneLine(workingDirectory, {"config", configVar});
}

QChar GitClient::commentChar(const Utils::FilePath &workingDirectory)
{
    const QString commentChar = readConfigValue(workingDirectory, "core.commentChar");
    return commentChar.isEmpty() ? QChar(Constants::DEFAULT_COMMENT_CHAR) : commentChar.at(0);
}

void GitClient::setConfigValue(const FilePath &workingDirectory, const QString &configVar,
                               const QString &value) const
{
    readOneLine(workingDirectory, {"config", configVar, value});
}

QString GitClient::readGitVar(const FilePath &workingDirectory, const QString &configVar) const
{
    return readOneLine(workingDirectory, {"var", configVar});
}

static TextEncoding configFileEncoding()
{
    // Git for Windows always uses UTF-8 for configuration:
    // https://github.com/msysgit/msysgit/wiki/Git-for-Windows-Unicode-Support#convert-config-files
    static const TextEncoding encoding =
            HostOsInfo::isWindowsHost() ? TextEncoding::Utf8 : TextEncoding::encodingForLocale();
    return encoding;
}

QString GitClient::readOneLine(const FilePath &workingDirectory, const QStringList &arguments) const
{
    const CommandResult result = vcsSynchronousExec(workingDirectory, arguments,
                                                    RunFlags::NoOutput, vcsTimeoutS(),
                                                    configFileEncoding());
    if (result.result() == ProcessResult::FinishedWithSuccess)
        return result.cleanedStdOut().trimmed();
    return {};
}

void GitClient::readConfigAsync(const FilePath &workingDirectory, const QStringList &arguments,
                                const CommandHandler &handler) const
{
    vcsExecWithHandler(workingDirectory, arguments, this, handler, RunFlags::NoOutput,
                       configFileEncoding());
}

QString GitClient::styleColorName(TextEditor::TextStyle style)
{
    using namespace TextEditor;

    const ColorScheme &scheme = TextEditorSettings::fontSettings().colorScheme();
    QColor color = scheme.formatFor(style).foreground();
    if (!color.isValid())
        color = scheme.formatFor(C_TEXT).foreground();
    return color.name();
}

bool GitClient::StashInfo::init(const FilePath &workingDirectory, const QString &command,
                                StashFlag flag, PushAction pushAction)
{
    m_workingDir = workingDirectory;
    m_flags = flag;
    m_pushAction = pushAction;
    QString errorMessage;
    QString statusOutput;
    switch (gitClient().gitStatus(m_workingDir, StatusMode(NoUntracked | NoSubmodules),
                                &statusOutput, &errorMessage)) {
    case GitClient::StatusChanged:
        if (m_flags & NoPrompt)
            executeStash(command, &errorMessage);
        else
            stashPrompt(command, statusOutput, &errorMessage);
        break;
    case GitClient::StatusUnchanged:
        m_stashResult = StashUnchanged;
        break;
    case GitClient::StatusFailed:
        m_stashResult = StashFailed;
        break;
    }

    if (m_stashResult == StashFailed)
        VcsOutputWindow::appendError(m_workingDir, errorMessage);
    return !stashingFailed();
}

void GitClient::StashInfo::stashPrompt(const QString &command, const QString &statusOutput,
                                       QString *errorMessage)
{
    QMessageBox msgBox(QMessageBox::Question, Tr::tr("Uncommitted Changes Found"),
                       Tr::tr("What would you like to do with local changes in:") + "\n\n\""
                       + m_workingDir.toUserOutput() + '\"',
                       QMessageBox::NoButton, ICore::dialogParent());

    msgBox.setDetailedText(statusOutput);

    QPushButton *stashAndPopButton = msgBox.addButton(Tr::tr("Stash && &Pop"), QMessageBox::AcceptRole);
    stashAndPopButton->setToolTip(Tr::tr("Stash local changes and pop when %1 finishes.").arg(command));

    QPushButton *stashButton = msgBox.addButton(Tr::tr("&Stash"), QMessageBox::AcceptRole);
    stashButton->setToolTip(Tr::tr("Stash local changes and execute %1.").arg(command));

    QPushButton *discardButton = msgBox.addButton(Tr::tr("&Discard"), QMessageBox::AcceptRole);
    discardButton->setToolTip(Tr::tr("Discard (reset) local changes and execute %1.").arg(command));

    QPushButton *ignoreButton = nullptr;
    if (m_flags & AllowUnstashed) {
        ignoreButton = msgBox.addButton(QMessageBox::Ignore);
        ignoreButton->setToolTip(Tr::tr("Execute %1 with local changes in working directory.")
                                 .arg(command));
    }

    QPushButton *cancelButton = msgBox.addButton(QMessageBox::Cancel);
    cancelButton->setToolTip(Tr::tr("Cancel %1.").arg(command));

    QPushButton *diffButton = msgBox.addButton(Tr::tr("Di&ff && Cancel"), QMessageBox::RejectRole);
    diffButton->setToolTip(Tr::tr("Show a diff of the local changes and cancel %1.").arg(command));

    msgBox.exec();

    if (msgBox.clickedButton() == discardButton) {
        m_stashResult = gitClient().synchronousReset(m_workingDir, QStringList(), errorMessage) ?
                    StashUnchanged : StashFailed;
    } else if (msgBox.clickedButton() == ignoreButton) { // At your own risk, so.
        m_stashResult = NotStashed;
    } else if (msgBox.clickedButton() == cancelButton) {
        m_stashResult = StashCanceled;
    } else if (msgBox.clickedButton() == diffButton) {
        m_stashResult = StashCanceled;
        gitClient().diffUnstagedRepository(m_workingDir);
    } else if (msgBox.clickedButton() == stashButton) {
        const bool result = gitClient().executeSynchronousStash(
                    m_workingDir, creatorStashMessage(command), false, errorMessage);
        m_stashResult = result ? StashUnchanged : StashFailed;
    } else if (msgBox.clickedButton() == stashAndPopButton) {
        executeStash(command, errorMessage);
    }
}

void GitClient::StashInfo::executeStash(const QString &command, QString *errorMessage)
{
    m_message = creatorStashMessage(command);
    if (!gitClient().executeSynchronousStash(m_workingDir, m_message, false, errorMessage))
        m_stashResult = StashFailed;
    else
        m_stashResult = Stashed;
 }

bool GitClient::StashInfo::stashingFailed() const
{
    switch (m_stashResult) {
    case StashCanceled:
    case StashFailed:
        return true;
    case NotStashed:
        return !(m_flags & AllowUnstashed);
    default:
        return false;
    }
}

void GitClient::StashInfo::end()
{
    if (m_stashResult == Stashed) {
        const QString stashName = stashNameFromMessage(m_workingDir, m_message);
        if (!stashName.isEmpty())
            gitClient().stashPop(m_workingDir, stashName);
    }

    if (m_pushAction == NormalPush)
        gitClient().push(m_workingDir);
    else if (m_pushAction == PushToGerrit)
        gerritPush(m_workingDir);

    m_pushAction = NoPush;
    m_stashResult = NotStashed;
}

GitRemote::GitRemote(const QString &location) : Core::IVersionControl::RepoUrl(location)
{
    if (isValid && protocol == "file")
        isValid = QDir(path).exists() || QDir(path + ".git").exists();
}

QString GitClient::suggestedLocalBranchName(
        const FilePath &workingDirectory,
        const QStringList &localNames,
        const QString &target,
        BranchTargetType targetType)
{
    QString initialName;
    if (targetType == BranchTargetType::Remote) {
        initialName = target.mid(target.lastIndexOf('/') + 1);
    } else {
        const Result<QString> res =
                gitClient().synchronousLog(workingDirectory,
                                           {"-n", "1", "--format=%s", target},
                                           RunFlags::NoOutput);
        if (res)
            initialName = res.value().trimmed();
        else
            VcsOutputWindow::appendError(workingDirectory, res.error());
    }
    QString suggestedName = initialName;
    int i = 2;
    while (localNames.contains(suggestedName)) {
        suggestedName = initialName + QString::number(i);
        ++i;
    }

    return suggestedName;
}

void GitClient::addChangeActions(QMenu *menu, const FilePath &source, const QString &change)
{
    QTC_ASSERT(!change.isEmpty(), return);
    const FilePath &workingDir = fileWorkingDirectory(source);
    const bool isRange = change.contains("..");
    menu->addAction(Tr::tr("Cherr&y-Pick %1").arg(change), [workingDir, change] {
        gitClient().synchronousCherryPick(workingDir, change);
    });
    menu->addAction(Tr::tr("Re&vert %1").arg(change), [workingDir, change] {
        gitClient().synchronousRevert(workingDir, change);
    });
    if (!isRange) {
        menu->addAction(Tr::tr("C&heckout %1").arg(change), [workingDir, change] {
            gitClient().checkout(workingDir, change);
        });
        menu->addAction(Tr::tr("Create &Branch from %1...").arg(change), [workingDir, change] {
            const QStringList localBranches =
                gitClient().synchronousRepositoryBranches(workingDir.toFSPathString());
            BranchAddDialog dialog(localBranches, BranchAddDialog::Type::AddBranch,
                                   Core::ICore::dialogParent());
            dialog.setBranchName(suggestedLocalBranchName(workingDir, localBranches, change,
                                                          BranchTargetType::Commit));
            dialog.setCheckoutVisible(true);
            if (dialog.exec() != QDialog::Accepted)
                return;

            const QString newBranch = dialog.branchName();
            QString output;
            QString errorMessage;
            if (!gitClient().synchronousBranchCmd(workingDir,
                                                  {"--no-track", newBranch, change},
                                                  &output, &errorMessage)) {
                VcsOutputWindow::appendError(workingDir, errorMessage);
                return;
            }

            if (dialog.checkout())
                gitClient().checkout(workingDir, newBranch);
        });

        connect(menu->addAction(Tr::tr("&Interactive Rebase from %1...").arg(change)),
                &QAction::triggered, [workingDir, change] {
            startRebaseFromCommit(workingDir, change);
        });
    }
    QAction *logAction = menu->addAction(Tr::tr("&Log for %1").arg(change), [workingDir, change] {
        gitClient().log(workingDir, QString(), false, {change});
    });
    if (isRange) {
        menu->setDefaultAction(logAction);
    } else {
        const FilePath filePath = source;
        if (!filePath.isDir()) {
            menu->addAction(Tr::tr("Sh&ow file \"%1\" on revision %2").arg(filePath.fileName(), change),
                            [workingDir, change, source] {
                gitClient().openShowEditor(workingDir, change, source);
            });
        }
        menu->addAction(Tr::tr("Add &Tag for %1...").arg(change), [workingDir, change] {
            QString output;
            QString errorMessage;
            gitClient().synchronousTagCmd(workingDir, QStringList(), &output, &errorMessage);

            const QStringList tags = output.split('\n');
            BranchAddDialog dialog(tags, BranchAddDialog::Type::AddTag, Core::ICore::dialogParent());

            if (dialog.exec() == QDialog::Rejected)
                return;

            const QString tag = dialog.branchName();
            const QString annotation = dialog.annotation();
            const auto args = [annotation, tag, change] {
                if (annotation.isEmpty())
                    return QStringList{tag, change};
                return QStringList{"-a", "-m", annotation, tag, change};
            };
            gitClient().synchronousTagCmd(workingDir, args(), &output, &errorMessage);
            VcsOutputWindow::appendSilently(workingDir, output);
            if (!errorMessage.isEmpty())
                VcsOutputWindow::appendError(workingDir, errorMessage);
        });

        auto resetChange = [workingDir, change](const QByteArray &resetType) {
            gitClient().reset(workingDir, QLatin1String("--" + resetType), change);
        };
        auto resetMenu = new QMenu(Tr::tr("&Reset to Change %1").arg(change), menu);
        resetMenu->addAction(Tr::tr("&Hard"), std::bind(resetChange, "hard"));
        resetMenu->addAction(Tr::tr("&Mixed"), std::bind(resetChange, "mixed"));
        resetMenu->addAction(Tr::tr("&Soft"), std::bind(resetChange, "soft"));
        menu->addMenu(resetMenu);
    }

    menu->addAction((isRange ? Tr::tr("Di&ff %1") : Tr::tr("Di&ff Against %1")).arg(change),
                    [workingDir, change] {
        gitClient().diffRepository(workingDir, change, {});
    });
    if (!isRange) {
        if (!gitClient().m_diffCommit.isEmpty()) {
            menu->addAction(Tr::tr("Diff &Against Saved %1").arg(gitClient().m_diffCommit),
                            [workingDir, change] {
                gitClient().diffRepository(workingDir, gitClient().m_diffCommit, change);
                gitClient().m_diffCommit.clear();
            });
        }
        menu->addAction(Tr::tr("&Save for Diff"), [change] {
            gitClient().m_diffCommit = change;
        });
    }
}

FilePath GitClient::fileWorkingDirectory(const Utils::FilePath &file)
{
    Utils::FilePath path = file;
    if (!path.isEmpty() && !path.isDir())
        path = path.parentDir();
    while (!path.isEmpty() && !path.exists())
        path = path.parentDir();
    return path;
}

IEditor *GitClient::openShowEditor(const FilePath &workingDirectory, const QString &ref,
                                   const FilePath &path, ShowEditor showSetting)
{
    const FilePath topLevel = VcsManager::findTopLevelForDirectory(workingDirectory);
    const QString topLevelString = topLevel.toUrlishString();
    const QString relativePath = QDir(topLevelString).relativeFilePath(path.toUrlishString());
    const QByteArray content = synchronousShow(topLevel, ref + ":" + relativePath);
    if (showSetting == ShowEditor::OnlyIfDifferent) {
        if (content.isEmpty())
            return nullptr;
        QByteArray fileContent;
        if (TextFileFormat::readFileUtf8(path, {}, &fileContent)) {
            if (fileContent == content)
                return nullptr; // open the file for read/write
        }
    }

    const QString documentId = QLatin1String(Git::Constants::GIT_PLUGIN)
            + QLatin1String(".GitShow.") + topLevelString
            + QLatin1String(".") + relativePath;
    QString title = Tr::tr("Git Show %1:%2").arg(ref, relativePath);
    IEditor *editor = EditorManager::openEditorWithContents(Id(), &title, content, documentId,
                                                            EditorManager::DoNotSwitchToDesignMode);
    editor->document()->setTemporary(true);
    // FIXME: Check should that be relative
    VcsBase::setSource(editor->document(), path);
    return editor;
}

ColorNames GitClient::colorNames()
{
    ColorNames result;
    result.author = styleColorName(TextEditor::C_LOG_AUTHOR_NAME);
    result.date = styleColorName(TextEditor::C_LOG_COMMIT_DATE);
    result.hash = styleColorName(TextEditor::C_LOG_COMMIT_HASH);
    result.decoration = styleColorName(TextEditor::C_LOG_DECORATION);
    result.subject = styleColorName(TextEditor::C_LOG_COMMIT_SUBJECT);
    result.body = styleColorName(TextEditor::C_TEXT);
    return result;
}

void GitClient::setupTimer()
{
    QTC_ASSERT(!m_timer, return);
    m_timer.reset(new QTimer);
    connect(m_timer.get(), &QTimer::timeout, this, &GitClient::updateModificationInfos);
    using namespace std::chrono_literals;
    m_timer->setInterval(10s);
    m_timer->setSingleShot(true);
    m_timer->start();
}

} // Git::Internal

#include "gitclient.moc"<|MERGE_RESOLUTION|>--- conflicted
+++ resolved
@@ -2629,14 +2629,8 @@
     connect(process, &Process::done, this, [process, cannotLaunchGitGui] {
         if (process->result() == ProcessResult::StartFailed) {
             const QString errorMessage = process->readAllStandardError();
-<<<<<<< HEAD
             VcsOutputWindow::appendError(process->workingDirectory(), cannotLaunchGitGui);
             VcsOutputWindow::appendError(process->workingDirectory(), errorMessage);
-            process->deleteLater();
-=======
-            VcsOutputWindow::appendError(cannotLaunchGitGui);
-            VcsOutputWindow::appendError(errorMessage);
->>>>>>> 06e4c0c5
         }
         process->deleteLater();
     });
