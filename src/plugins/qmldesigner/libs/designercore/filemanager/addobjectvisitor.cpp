// Copyright (C) 2016 The Qt Company Ltd.
// SPDX-License-Identifier: LicenseRef-Qt-Commercial OR GPL-3.0-only WITH Qt-GPL-exception-1.0

#include "addobjectvisitor.h"

#include <qmljs/parser/qmljsast_p.h>

using namespace QmlDesigner;
using namespace QmlDesigner::Internal;

AddObjectVisitor::AddObjectVisitor(QmlDesigner::TextModifier &modifier,
                                   quint32 parentLocation,
<<<<<<< HEAD
                                   quint32 nodeLocation,
                                   const QString &content,
                                   const PropertyNameList &propertyOrder)
=======
                                   std::optional<int> nodeLocation,
                                   const QString &content,
                                   Utils::span<const PropertyNameView> propertyOrder)
>>>>>>> 77b2c68f
    : QMLRewriter(modifier)
    , m_parentLocation(parentLocation)
    , m_nodeLocation(nodeLocation)
    , m_content(content)
    , m_propertyOrder(propertyOrder)
{
}

bool AddObjectVisitor::visit(QmlJS::AST::UiObjectBinding *ast)
{
    if (didRewriting())
        return false;

    if (ast->qualifiedTypeNameId->identifierToken.offset == m_parentLocation)
        insertInto(ast->initializer);

    return !didRewriting();
}

bool AddObjectVisitor::visit(QmlJS::AST::UiObjectDefinition *ast)
{
    if (didRewriting())
        return false;

    if (ast->firstSourceLocation().offset == m_parentLocation)
        insertInto(ast->initializer);

    return !didRewriting();
}

// FIXME: duplicate code in the QmlJS::Rewriter class, remove this
void AddObjectVisitor::insertInto(QmlJS::AST::UiObjectInitializer *ast)
{
<<<<<<< HEAD
    QmlJS::AST::UiObjectMemberList *insertAfter = searchChildrenToInsertAfter(ast->members,
                                                                              m_propertyOrder,
                                                                              m_nodeLocation - 1);
=======
    QmlJS::AST::UiObjectMemberList *insertAfter;
    if (m_nodeLocation.has_value())
        insertAfter = searchChildrenToInsertAfter(ast->members, m_propertyOrder, *m_nodeLocation - 1);
    else
        insertAfter = searchMemberToInsertAfter(ast->members, m_propertyOrder);
>>>>>>> 77b2c68f

    int insertionPoint;
    int depth;
    QString textToInsert;
    if (insertAfter && insertAfter->member) {
        insertionPoint = insertAfter->member->lastSourceLocation().end();
        depth = calculateIndentDepth(insertAfter->member->lastSourceLocation());
        textToInsert += QStringLiteral("\n");
    } else {
        insertionPoint = ast->lbraceToken.end();
        depth = calculateIndentDepth(ast->lbraceToken) + indentDepth();
    }

    textToInsert += addIndentation(m_content, depth);
    replace(insertionPoint, 0, QStringLiteral("\n") + textToInsert);

    setDidRewriting(true);
}<|MERGE_RESOLUTION|>--- conflicted
+++ resolved
@@ -10,15 +10,9 @@
 
 AddObjectVisitor::AddObjectVisitor(QmlDesigner::TextModifier &modifier,
                                    quint32 parentLocation,
-<<<<<<< HEAD
-                                   quint32 nodeLocation,
-                                   const QString &content,
-                                   const PropertyNameList &propertyOrder)
-=======
                                    std::optional<int> nodeLocation,
                                    const QString &content,
                                    Utils::span<const PropertyNameView> propertyOrder)
->>>>>>> 77b2c68f
     : QMLRewriter(modifier)
     , m_parentLocation(parentLocation)
     , m_nodeLocation(nodeLocation)
@@ -52,17 +46,11 @@
 // FIXME: duplicate code in the QmlJS::Rewriter class, remove this
 void AddObjectVisitor::insertInto(QmlJS::AST::UiObjectInitializer *ast)
 {
-<<<<<<< HEAD
-    QmlJS::AST::UiObjectMemberList *insertAfter = searchChildrenToInsertAfter(ast->members,
-                                                                              m_propertyOrder,
-                                                                              m_nodeLocation - 1);
-=======
     QmlJS::AST::UiObjectMemberList *insertAfter;
     if (m_nodeLocation.has_value())
         insertAfter = searchChildrenToInsertAfter(ast->members, m_propertyOrder, *m_nodeLocation - 1);
     else
         insertAfter = searchMemberToInsertAfter(ast->members, m_propertyOrder);
->>>>>>> 77b2c68f
 
     int insertionPoint;
     int depth;
