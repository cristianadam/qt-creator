// Copyright (C) 2016 The Qt Company Ltd.
// SPDX-License-Identifier: LicenseRef-Qt-Commercial OR GPL-3.0-only WITH Qt-GPL-exception-1.0

#pragma once

#include "qmlrewriter.h"

namespace QmlDesigner {
namespace Internal {

class AddObjectVisitor: public QMLRewriter
{
public:
    AddObjectVisitor(QmlDesigner::TextModifier &modifier,
                     quint32 parentLocation,
<<<<<<< HEAD
                     quint32 nodeLocation,
=======
                     std::optional<int> nodeLocation,
>>>>>>> 77b2c68f
                     const QString &content,
                     Utils::span<const PropertyNameView> propertyOrder);

protected:
    bool visit(QmlJS::AST::UiObjectBinding *ast) override;
    bool visit(QmlJS::AST::UiObjectDefinition *ast) override;

private:
    void insertInto(QmlJS::AST::UiObjectInitializer *ast);

private:
    quint32 m_parentLocation;
<<<<<<< HEAD
    quint32 m_nodeLocation;
=======
    std::optional<int> m_nodeLocation;
>>>>>>> 77b2c68f
    QString m_content;
    Utils::span<const PropertyNameView> m_propertyOrder;
};

} // namespace Internal
} // namespace QmlDesigner<|MERGE_RESOLUTION|>--- conflicted
+++ resolved
@@ -13,11 +13,7 @@
 public:
     AddObjectVisitor(QmlDesigner::TextModifier &modifier,
                      quint32 parentLocation,
-<<<<<<< HEAD
-                     quint32 nodeLocation,
-=======
                      std::optional<int> nodeLocation,
->>>>>>> 77b2c68f
                      const QString &content,
                      Utils::span<const PropertyNameView> propertyOrder);
 
@@ -30,11 +26,7 @@
 
 private:
     quint32 m_parentLocation;
-<<<<<<< HEAD
-    quint32 m_nodeLocation;
-=======
     std::optional<int> m_nodeLocation;
->>>>>>> 77b2c68f
     QString m_content;
     Utils::span<const PropertyNameView> m_propertyOrder;
 };
