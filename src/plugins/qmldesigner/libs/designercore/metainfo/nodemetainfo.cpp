// Copyright (C) 2016 The Qt Company Ltd.
// SPDX-License-Identifier: LicenseRef-Qt-Commercial OR GPL-3.0-only WITH Qt-GPL-exception-1.0

#include "nodemetainfo.h"
#include "model.h"
#include "model/model_p.h"

#include "metainfo.h"
#include <enumeration.h>
#include <projectstorage/projectstorage.h>
#include <propertyparser.h>
#include <rewriterview.h>

#include <QDebug>
#include <QDir>
#include <QVector2D>
#include <QVector3D>
#include <QVector4D>

#include <languageutils/fakemetaobject.h>
#include <qmljs/parser/qmljsast_p.h>
#include <qmljs/qmljsmodelmanagerinterface.h>
#include <qmljs/qmljsscopechain.h>
#include <qmljs/qmljsvalueowner.h>

#include <utils/qtcassert.h>
#include <utils/algorithm.h>

// remove that if the old code model is removed
QT_WARNING_PUSH
QT_WARNING_DISABLE_GCC("-Wdeprecated-declarations")
QT_WARNING_DISABLE_CLANG("-Wdeprecated-declarations")
QT_WARNING_DISABLE_MSVC(4996)

namespace QmlDesigner {

namespace {

using Storage::ModuleKind;

auto category = MetaInfoTracing::category;

struct TypeDescription
{
    QString className;
    int minorVersion{};
    int majorVersion{};
};

using namespace QmlJS;

using PropertyInfo = QPair<PropertyName, TypeName>;

QVector<PropertyInfo> getObjectTypes(const ObjectValue *ov, const ContextPtr &context, bool local = false, int rec = 0);


static QByteArray getUnqualifiedName(const QByteArray &name)
{
    const QList<QByteArray> nameComponents = name.split('.');
    if (nameComponents.size() < 2)
        return name;
    return nameComponents.constLast();
}

static TypeName resolveTypeName(const ASTPropertyReference *ref, const ContextPtr &context, QVector<PropertyInfo> &dotProperties)
{
    TypeName type = "unknown";

    if (ref->ast()->propertyToken().isValid()) {
        type = ref->ast()->memberType->name.toUtf8();

        const Value *value = context->lookupReference(ref);

        if (!value)
            return type;

        if (const CppComponentValue * componentObjectValue = value->asCppComponentValue()) {
            type = componentObjectValue->className().toUtf8();
            dotProperties = getObjectTypes(componentObjectValue, context);
        }  else if (const ObjectValue * objectValue = value->asObjectValue()) {
            dotProperties = getObjectTypes(objectValue, context);
        }

        if (type == "alias") {

            if (const ASTObjectValue * astObjectValue = value->asAstObjectValue()) {
                if (astObjectValue->typeName()) {
                    type = astObjectValue->typeName()->name.toUtf8();
                    const ObjectValue *objectValue = context->lookupType(astObjectValue->document(), astObjectValue->typeName());
                    if (objectValue)
                        dotProperties = getObjectTypes(objectValue, context);
                }
            } else if (const ObjectValue * objectValue = value->asObjectValue()) {
                type = objectValue->className().toUtf8();
                dotProperties = getObjectTypes(objectValue, context);
            } else if (value->asColorValue()) {
                type = "color";
            } else if (value->asUrlValue()) {
                type = "url";
            } else if (value->asStringValue()) {
                type = "string";
            } else if (value->asRealValue()) {
                type = "real";
            } else if (value->asIntValue()) {
                type = "int";
            } else if (value->asBooleanValue()) {
                type = "boolean";
            }
        }
    }

    return type;
}

static QString qualifiedTypeNameForContext(const ObjectValue *objectValue,
                                           const ViewerContext &vContext,
                                           const ImportDependencies &dep)
{
    QString cppName;
    QStringList packages;
    if (const CppComponentValue *cppComponent = value_cast<CppComponentValue>(objectValue)) {
        QString className = cppComponent->className();
        const QList<LanguageUtils::FakeMetaObject::Export> &exports = cppComponent->metaObject()->exports();
        for (const LanguageUtils::FakeMetaObject::Export &e : exports) {
            if (e.type == className)
                packages << e.package;
            if (e.package == CppQmlTypes::cppPackage)
                cppName = e.type;
        }
        if (packages.size() == 1 && packages.at(0) == CppQmlTypes::cppPackage)
            return packages.at(0) + QLatin1Char('.') + className;
    }
    // try to recover a "global context name"
    QStringList possibleLibraries;
    QStringList possibleQrcFiles;
    QStringList possibleFiles;
    bool hasQtQuick = false;
    do {
        if (objectValue->originId().isEmpty())
            break;
        CoreImport cImport = dep.coreImport(objectValue->originId());
        if (!cImport.valid())
            break;
        for (const Export &e : std::as_const(cImport.possibleExports)) {
            if (e.pathRequired.isEmpty() || vContext.paths.count(e.pathRequired) > 0) {
                switch (e.exportName.type) {
                case ImportType::Library:
                {
                    QString typeName = objectValue->className();
                    if (!e.typeName.isEmpty() && e.typeName != Export::libraryTypeName()) {
                        typeName = e.typeName;
                        if (typeName != objectValue->className())
                            qCWarning(qmljsLog) << "Outdated classname " << objectValue->className()
                                                << " vs " << typeName
                                                << " for " << e.exportName.toString();
                    }
                    if (packages.isEmpty() || packages.contains(e.exportName.libraryQualifiedPath())) {
                        if (e.exportName.splitPath.value(0) == QLatin1String("QtQuick"))
                            hasQtQuick = true;
                        possibleLibraries.append(e.exportName.libraryQualifiedPath() + '.' + typeName);
                    }
                    break;
                }
                case ImportType::File:
                {
                    // remove the search path prefix.
                    // this means that the same relative path wrt. different import paths will clash
                    QString filePath = e.exportName.path();
                    for (const Utils::FilePath &path : std::as_const(vContext.paths)) {
                        if (filePath.startsWith(path.path()) && filePath.size() > path.path().size()
                            && filePath.at(path.path().size()) == QLatin1Char('/')) {
                            filePath = filePath.mid(path.path().size() + 1);
                            break;
                        }
                    }

                    if (filePath.startsWith(QLatin1Char('/')))
                        filePath = filePath.mid(1);
                    QFileInfo fileInfo(filePath);
                    QStringList splitName = fileInfo.path().split(QLatin1Char('/'));
                    QString typeName = fileInfo.baseName();
                    if (!e.typeName.isEmpty()) {
                        if (e.typeName != fileInfo.baseName())
                            qCWarning(qmljsLog) << "type renaming in file import " << e.typeName
                                                << " for " << e.exportName.path();
                        typeName = e.typeName;
                    }
                    if (typeName != objectValue->className())
                        qCWarning(qmljsLog) << "Outdated classname " << objectValue->className()
                                            << " vs " << typeName
                                            << " for " << e.exportName.toString();
                    splitName.append(typeName);
                    possibleFiles.append(splitName.join(QLatin1Char('.')));
                    break;
                }
                case ImportType::QrcFile:
                {
                    QString filePath = e.exportName.path();
                    if (filePath.startsWith(QLatin1Char('/')))
                        filePath = filePath.mid(1);
                    QFileInfo fileInfo(filePath);
                    QStringList splitName = fileInfo.path().split(QLatin1Char('/'));
                    QString typeName = fileInfo.baseName();
                    if (!e.typeName.isEmpty()) {
                        if (e.typeName != fileInfo.baseName())
                            qCWarning(qmljsLog) << "type renaming in file import " << e.typeName
                                                << " for " << e.exportName.path();
                        typeName = e.typeName;
                    }
                    if (typeName != objectValue->className())
                        qCWarning(qmljsLog) << "Outdated classname " << objectValue->className()
                                            << " vs " << typeName
                                            << " for " << e.exportName.toString();
                    splitName.append(typeName);
                    possibleQrcFiles.append(splitName.join(QLatin1Char('.')));
                    break;
                }
                case ImportType::Invalid:
                case ImportType::UnknownFile:
                    break;
                case ImportType::Directory:
                case ImportType::ImplicitDirectory:
                case ImportType::QrcDirectory:
                    qCWarning(qmljsLog) << "unexpected import type in export "
                                        << e.exportName.toString() << " of coreExport "
                                        << objectValue->originId();
                    break;
                }
            }
        }
        auto optimalName = [] (const QStringList &list) -> QString {
            QString res = list.at(0);
            for (int i = 1; i < list.size(); ++i) {
                const QString &nameNow = list.at(i);
                if (nameNow.size() < res.size()
                        || (nameNow.size() == res.size() && nameNow < res))
                    res = nameNow;
            }
            return res;
        };
        if (!possibleLibraries.isEmpty()) {
            if (hasQtQuick) {
                for (const QString &libImport : std::as_const(possibleLibraries))
                    if (!libImport.startsWith(QLatin1String("QtQuick")))
                        possibleLibraries.removeAll(libImport);
            }
            return optimalName(possibleLibraries);
        }
        if (!possibleQrcFiles.isEmpty())
            return optimalName(possibleQrcFiles);
        if (!possibleFiles.isEmpty())
            return optimalName(possibleFiles);
    } while (false);
    if (!cppName.isEmpty())
        return CppQmlTypes::cppPackage + QLatin1Char('.') + cppName;
    if (const CppComponentValue *cppComponent = value_cast<CppComponentValue>(objectValue)) {
        if (cppComponent->moduleName().isEmpty())
            return cppComponent->className();
        else
            return cppComponent->moduleName() + QLatin1Char('.') + cppComponent->className();
    } else {
        return objectValue->className();
    }
}

class PropertyMemberProcessor : public MemberProcessor
{
public:
    PropertyMemberProcessor(const ContextPtr &context) : m_context(context)
    {}
    bool processProperty(const QString &name, const Value *value, const QmlJS::PropertyInfo &) override
    {
        PropertyName propertyName = name.toUtf8();
        const ASTPropertyReference *ref = value_cast<ASTPropertyReference>(value);
        if (ref) {
            QVector<PropertyInfo> dotProperties;
            const TypeName type = resolveTypeName(ref, m_context, dotProperties);
            m_properties.append({propertyName, type});
            if (!dotProperties.isEmpty()) {
                for (const PropertyInfo &propertyInfo : std::as_const(dotProperties)) {
                    PropertyName dotName = propertyInfo.first;
                    TypeName type = propertyInfo.second;
                    dotName = propertyName + '.' + dotName;
                    m_properties.append({dotName, type});
                }
            }
        } else {
            if (const CppComponentValue * cppComponentValue = value_cast<CppComponentValue>(value)) {
                TypeName qualifiedTypeName = qualifiedTypeNameForContext(cppComponentValue,
                    m_context->viewerContext(), *m_context->snapshot().importDependencies()).toUtf8();
                m_properties.append({propertyName, qualifiedTypeName});
            } else {
                QmlJS::TypeId typeId;
                TypeName typeName = typeId(value).toUtf8();

                if (typeName == "Function")
                    return processSlot(name, value);

                if (typeName == "number")
                    typeName = value->asIntValue() ? "int" : "real";

                m_properties.append({propertyName, typeName});
            }
        }
        return true;
    }

    bool processSignal(const QString &name, const Value * /*value*/) override
    {
        m_signals.append(name.toUtf8());
        return true;
    }

    bool processSlot(const QString &name, const Value * /*value*/) override
    {
        m_slots.append(name.toUtf8());
        return true;
    }

    QVector<PropertyInfo> properties() const { return m_properties; }

    PropertyNameList signalList() const { return m_signals; }
    PropertyNameList slotList() const { return m_slots; }

private:
    QVector<PropertyInfo> m_properties;
    PropertyNameList m_signals;
    PropertyNameList m_slots;
    const ContextPtr m_context;
};

inline static bool isValueType(const TypeName &type)
{
    static const PropertyTypeList objectValuesList({"QFont",
                                                    "QPoint",
                                                    "QPointF",
                                                    "QSize",
                                                    "QSizeF",
                                                    "QRect",
                                                    "QRectF",
                                                    "QVector2D",
                                                    "QVector3D",
                                                    "QVector4D",
                                                    "vector2d",
                                                    "vector3d",
                                                    "vector4d",
                                                    "font",
                                                    "QQuickIcon"});
    return objectValuesList.contains(type);
}

inline static bool isValueType(const QString &type)
{
    static const QStringList objectValuesList({"QFont",
                                               "QPoint",
                                               "QPointF",
                                               "QSize",
                                               "QSizeF",
                                               "QRect",
                                               "QRectF",
                                               "QVector2D",
                                               "QVector3D",
                                               "QVector4D",
                                               "vector2d",
                                               "vector3d",
                                               "vector4d",
                                               "font",
                                               "QQuickIcon"});
    return objectValuesList.contains(type);
}

const CppComponentValue *findQmlPrototype(const ObjectValue *ov, const ContextPtr &context)
{
    if (!ov)
        return nullptr;

    const CppComponentValue * qmlValue = value_cast<CppComponentValue>(ov);
    if (qmlValue)
        return qmlValue;

    return findQmlPrototype(ov->prototype(context), context);
}

QVector<PropertyInfo> getQmlTypes(const CppComponentValue *objectValue, const ContextPtr &context, bool local = false, int rec = 0);

QVector<PropertyInfo> getTypes(const ObjectValue *objectValue, const ContextPtr &context, bool local = false, int rec = 0)
{
    const CppComponentValue * qmlObjectValue = value_cast<CppComponentValue>(objectValue);

    if (qmlObjectValue)
        return getQmlTypes(qmlObjectValue, context, local, rec);

    return getObjectTypes(objectValue, context, local, rec);
}

QVector<PropertyInfo> getQmlTypes(const CppComponentValue *objectValue, const ContextPtr &context, bool local, int rec)
{
    QVector<PropertyInfo> propertyList;

    if (!objectValue)
        return propertyList;
    if (objectValue->className().isEmpty())
        return propertyList;

    if (rec > 4)
        return propertyList;

    PropertyMemberProcessor processor(context);
    objectValue->processMembers(&processor);

    for (const PropertyInfo &property : processor.properties()) {
        const PropertyName name = property.first;
        const QString nameAsString = QString::fromUtf8(name);
        if (!objectValue->isWritable(nameAsString) && objectValue->isPointer(nameAsString)) {
            //dot property
            const CppComponentValue * qmlValue = value_cast<CppComponentValue>(objectValue->lookupMember(nameAsString, context));
            if (qmlValue) {
                const QVector<PropertyInfo> dotProperties = getQmlTypes(qmlValue, context, false, rec + 1);
                for (const PropertyInfo &propertyInfo : dotProperties) {
                    const PropertyName dotName = name + '.' + propertyInfo.first;
                    const TypeName type = propertyInfo.second;
                    propertyList.append({dotName, type});
                }
            }
        }
        if (isValueType(objectValue->propertyType(nameAsString))) {
            const ObjectValue *dotObjectValue = value_cast<ObjectValue>(
                objectValue->lookupMember(nameAsString, context));

            if (dotObjectValue) {
                const QVector<PropertyInfo> dotProperties = getObjectTypes(dotObjectValue,
                                                                           context,
                                                                           false,
                                                                           rec + 1);
                for (const PropertyInfo &propertyInfo : dotProperties) {
                    const PropertyName dotName = name + '.' + propertyInfo.first;
                    const TypeName type = propertyInfo.second;
                    propertyList.append({dotName, type});
                }
            }
        }
        TypeName type = property.second;
        if (!objectValue->isPointer(nameAsString) && !objectValue->isListProperty(nameAsString))
            type = objectValue->propertyType(nameAsString).toUtf8();

        if (type == "unknown" && objectValue->hasProperty(nameAsString))
            type = objectValue->propertyType(nameAsString).toUtf8();

        propertyList.append({name, type});
    }

    if (!local)
        propertyList.append(getTypes(objectValue->prototype(context), context, local, rec));

    return propertyList;
}

PropertyNameList getSignals(const ObjectValue *objectValue, const ContextPtr &context, bool local = false)
{
    PropertyNameList signalList;

    if (!objectValue)
        return signalList;
    if (objectValue->className().isEmpty())
        return signalList;

    PropertyMemberProcessor processor(context);
    objectValue->processMembers(&processor);

    signalList.append(processor.signalList());

    PrototypeIterator prototypeIterator(objectValue, context);
    QList<const ObjectValue *> objects = prototypeIterator.all();

    if (!local) {
        for (const ObjectValue *prototype : objects)
            signalList.append(getSignals(prototype, context, true));
    }

    std::sort(signalList.begin(), signalList.end());
    signalList.erase(std::unique(signalList.begin(), signalList.end()), signalList.end());

    return signalList;
}

PropertyNameList getSlots(const ObjectValue *objectValue, const ContextPtr &context, bool local = false)
{
    PropertyNameList slotList;

    if (!objectValue)
        return slotList;
    if (objectValue->className().isEmpty())
        return slotList;

    PropertyMemberProcessor processor(context);
    objectValue->processMembers(&processor);

    if (const ASTObjectValue *astObjectValue = objectValue->asAstObjectValue())
        astObjectValue->processMembers(&processor);

    slotList.append(processor.slotList());

    PrototypeIterator prototypeIterator(objectValue, context);
    const QList<const ObjectValue *> objects = prototypeIterator.all();

    if (!local) {
        for (const ObjectValue *prototype : objects)
            slotList.append(getSlots(prototype, context, true));
    }

    std::sort(slotList.begin(), slotList.end());
    slotList.erase(std::unique(slotList.begin(), slotList.end()), slotList.end());

    return slotList;
}

QVector<PropertyInfo> getObjectTypes(const ObjectValue *objectValue, const ContextPtr &context, bool local, int rec)
{
    QVector<PropertyInfo> propertyList;

    if (!objectValue)
        return propertyList;
    if (objectValue->className().isEmpty())
        return propertyList;

    if (rec > 4)
        return propertyList;

    PropertyMemberProcessor processor(context);
    objectValue->processMembers(&processor);

    const auto props = processor.properties();

    for (const PropertyInfo &property : props) {
        const PropertyName name = property.first;
        const QString nameAsString = QString::fromUtf8(name);

        if (isValueType(property.second)) {
            const Value *dotValue = objectValue->lookupMember(nameAsString, context);

            if (!dotValue)
                continue;

            if (const Reference *ref = dotValue->asReference())
                dotValue = context->lookupReference(ref);

            if (const ObjectValue *dotObjectValue = dotValue->asObjectValue()) {
                const QVector<PropertyInfo> dotProperties = getObjectTypes(dotObjectValue,
                                                                           context,
                                                                           false,
                                                                           rec + 1);
                for (const PropertyInfo &propertyInfo : dotProperties) {
                    const PropertyName dotName = name + '.' + propertyInfo.first;
                    const TypeName type = propertyInfo.second;
                    propertyList.append({dotName, type});
                }
            }
        }
        propertyList.append(property);
    }

    if (!local) {
        const ObjectValue* prototype = objectValue->prototype(context);
        // TODO: can we move this to getType methode and use that one here then
        if (prototype == objectValue)
            return propertyList;

        const CppComponentValue * qmlObjectValue = value_cast<CppComponentValue>(prototype);

        if (qmlObjectValue)
            propertyList.append(getQmlTypes(qmlObjectValue, context, local, rec + 1));
        else
            propertyList.append(getObjectTypes(prototype, context, local, rec + 1));
    }

    return propertyList;
}
} // namespace

class NodeMetaInfoPrivate
{
public:
    using Pointer = std::shared_ptr<NodeMetaInfoPrivate>;
    NodeMetaInfoPrivate() = delete;
    NodeMetaInfoPrivate(Model *model, TypeName type, int maj = -1, int min = -1);
    NodeMetaInfoPrivate(const NodeMetaInfoPrivate &) = delete;
    NodeMetaInfoPrivate &operator=(const NodeMetaInfoPrivate &) = delete;
    ~NodeMetaInfoPrivate() = default;

    bool isValid() const;
    bool isFileComponent() const;
    const PropertyNameList &properties() const;
    const PropertyNameList &localProperties() const;
    PropertyNameList signalNames() const;
    PropertyNameList slotNames() const;
    PropertyName defaultPropertyName() const;
    const TypeName &propertyType(const PropertyName &propertyName) const;

    void setupPrototypes();
#ifndef QDS_USE_PROJECTSTORAGE
    QList<TypeDescription> prototypes() const;
#endif
    bool isPropertyWritable(const PropertyName &propertyName) const;
    bool isPropertyPointer(const PropertyName &propertyName) const;
    bool isPropertyList(const PropertyName &propertyName) const;
    bool isPropertyEnum(const PropertyName &propertyName) const;
    QStringList keysForEnum(const QString &enumName) const;
    bool cleverCheckType(const TypeName &otherType) const;
    QMetaType::Type variantTypeId(const PropertyName &properyName) const;

    int majorVersion() const;
    int minorVersion() const;
    const TypeName &qualfiedTypeName() const;
    Model *model() const;

    QByteArray cppPackageName() const;

    QString componentFileName() const;
    QString importDirectoryPath() const;
    Import requiredImport() const;

    static std::shared_ptr<NodeMetaInfoPrivate> create(Model *model,
                                                       const TypeName &type,
                                                       int maj = -1,
                                                       int min = -1);

    QSet<QByteArray> &prototypeCachePositives();
    QSet<QByteArray> &prototypeCacheNegatives();

private:

    const CppComponentValue *getCppComponentValue() const;
    const ObjectValue *getObjectValue() const;
    void setupPropertyInfo(const QVector<PropertyInfo> &propertyInfos);
    void setupLocalPropertyInfo(const QVector<PropertyInfo> &propertyInfos);
    QString lookupName() const;
    QStringList lookupNameComponent() const;
    const CppComponentValue *getNearestCppComponentValue() const;
    QString fullQualifiedImportAliasType() const;

    void ensureProperties() const;
    void initialiseProperties();

    TypeName m_qualfiedTypeName;
    int m_majorVersion = -1;
    int m_minorVersion = -1;
    bool m_isValid = false;
    bool m_isFileComponent = false;
    PropertyNameList m_properties;
    PropertyNameList m_signals;
    PropertyNameList m_slots;
    QList<TypeName> m_propertyTypes;
    PropertyNameList m_localProperties;
    PropertyName m_defaultPropertyName;
    QList<TypeDescription> m_prototypes;
    QSet<QByteArray> m_prototypeCachePositives;
    QSet<QByteArray> m_prototypeCacheNegatives;

    //storing the pointer would not be save
    ContextPtr context() const;
    const Document *document() const;

    QPointer<Model> m_model;
    const ObjectValue *m_objectValue = nullptr;
    bool m_propertiesSetup = false;
};

bool NodeMetaInfoPrivate::isFileComponent() const
{
    return m_isFileComponent;
}

const PropertyNameList &NodeMetaInfoPrivate::properties() const
{
    ensureProperties();

    return m_properties;
}

const PropertyNameList &NodeMetaInfoPrivate::localProperties() const
{
    ensureProperties();

    return m_localProperties;
}

PropertyNameList NodeMetaInfoPrivate::signalNames() const
{
    ensureProperties();
    return m_signals;
}

PropertyNameList NodeMetaInfoPrivate::slotNames() const
{
    ensureProperties();
    return m_slots;
}

QSet<QByteArray> &NodeMetaInfoPrivate::prototypeCachePositives()
{
    return m_prototypeCachePositives;
}

QSet<QByteArray> &NodeMetaInfoPrivate::prototypeCacheNegatives()
{
    return m_prototypeCacheNegatives;
}

PropertyName NodeMetaInfoPrivate::defaultPropertyName() const
{
    if (!m_defaultPropertyName.isEmpty())
        return m_defaultPropertyName;
    return PropertyName("data");
}

static TypeName stringIdentifier(const TypeName &type, int maj, int min)
{
    return type + QByteArray::number(maj) + '_' + QByteArray::number(min);
}

std::shared_ptr<NodeMetaInfoPrivate> NodeMetaInfoPrivate::create(Model *model,
                                                                 const TypeName &type,
                                                                 int major,
                                                                 int minor)
{
    auto stringfiedType = stringIdentifier(type, major, minor);
    auto &cache = model->d->nodeMetaInfoCache();
    if (auto found = cache.find(stringfiedType); found != cache.end())
        return *found;

    auto newData = std::make_shared<NodeMetaInfoPrivate>(model, type, major, minor);

    if (!newData->isValid())
        return newData;

    auto stringfiedQualifiedType = stringIdentifier(newData->qualfiedTypeName(),
                                                    newData->majorVersion(),
                                                    newData->minorVersion());

    if (auto found = cache.find(stringfiedQualifiedType); found != cache.end()) {
        newData = *found;
        cache.insert(stringfiedType, newData);
        return newData;
    }

    if (stringfiedQualifiedType != stringfiedType)
        cache.insert(stringfiedQualifiedType, newData);

    cache.insert(stringfiedType, newData);

    return newData;
}

NodeMetaInfoPrivate::NodeMetaInfoPrivate(Model *model, TypeName type, int maj, int min)
    : m_qualfiedTypeName(type)
    , m_majorVersion(maj)
    , m_minorVersion(min)
    , m_model(model)
{
    if (context()) {
        const CppComponentValue *cppObjectValue = getCppComponentValue();

        if (cppObjectValue) {
            if (m_majorVersion == -1 && m_minorVersion == -1) {
                m_majorVersion = cppObjectValue->componentVersion().majorVersion();
                m_minorVersion = cppObjectValue->componentVersion().minorVersion();
            }
            m_objectValue = cppObjectValue;
            m_defaultPropertyName = cppObjectValue->defaultPropertyName().toUtf8();
            m_isValid = true;
            setupPrototypes();
        } else {
            const ObjectValue *objectValue = getObjectValue();
            if (objectValue) {
                const CppComponentValue *qmlValue = value_cast<CppComponentValue>(objectValue);

                if (qmlValue) {
                    if (m_majorVersion == -1 && m_minorVersion == -1) {
                        m_majorVersion = qmlValue->componentVersion().majorVersion();
                        m_minorVersion = qmlValue->componentVersion().minorVersion();
                        m_qualfiedTypeName = qmlValue->moduleName().toUtf8() + '.'
                                             + qmlValue->className().toUtf8();

                    } else if (m_majorVersion == qmlValue->componentVersion().majorVersion()
                               && m_minorVersion == qmlValue->componentVersion().minorVersion()) {
                        m_qualfiedTypeName = qmlValue->moduleName().toUtf8() + '.' + qmlValue->className().toUtf8();
                    } else {
                        return;
                    }
                } else {
                    m_isFileComponent = true;
                    const auto *imports = context()->imports(document());
                    const ImportInfo importInfo = imports->info(lookupNameComponent().constLast(),
                                                                context().data());

                    if (importInfo.isValid()) {
                        if (importInfo.type() == ImportType::Library) {
                            m_majorVersion = importInfo.version().majorVersion();
                            m_minorVersion = importInfo.version().minorVersion();
                        }
                        bool prepandName = (importInfo.type() == ImportType::Library
                                            || importInfo.type() == ImportType::Directory)
                                           && !m_qualfiedTypeName.contains('.');
                        if (prepandName)
                            m_qualfiedTypeName.prepend(importInfo.name().toUtf8() + '.');
                    }
                }
                m_objectValue = objectValue;
                m_defaultPropertyName = context()->defaultPropertyName(objectValue).toUtf8();
                m_isValid = true;
                setupPrototypes();
            } else {
                // Special case for aliased types for the rewriter

                const auto *imports = context()->imports(document());
                const ImportInfo importInfo = imports->info(QString::fromUtf8(m_qualfiedTypeName),
                                                            context().data());
                if (importInfo.isValid()) {
                    if (importInfo.type() == ImportType::Library) {
                        m_majorVersion = importInfo.version().majorVersion();
                        m_minorVersion = importInfo.version().minorVersion();
                    } else {
                        m_isFileComponent = true;
                    }

                    m_qualfiedTypeName = getUnqualifiedName(m_qualfiedTypeName);

                    bool prepandName = (importInfo.type() == ImportType::Library
                                        || importInfo.type() == ImportType::Directory);
                    if (prepandName)
                        m_qualfiedTypeName.prepend(importInfo.name().toUtf8() + '.');

                    m_qualfiedTypeName.replace("/", ".");
                }

                m_objectValue = getObjectValue();
                m_defaultPropertyName = context()->defaultPropertyName(objectValue).toUtf8();
                m_isValid = true;
                setupPrototypes();
            }
        }
    }
}

const CppComponentValue *NodeMetaInfoPrivate::getCppComponentValue() const
{
    const QList<TypeName> nameComponents = m_qualfiedTypeName.split('.');
    if (nameComponents.size() < 2)
        return nullptr;
    const TypeName &type = nameComponents.constLast();

    TypeName module;
    for (int i = 0; i < nameComponents.size() - 1; ++i) {
        if (i != 0)
            module += '/';
        module += nameComponents.at(i);
    }

    // get the qml object value that's available in the document
    const QmlJS::Imports *importsPtr = context()->imports(document());
    if (importsPtr) {
        const QList<QmlJS::Import> &imports = importsPtr->all();
        for (const QmlJS::Import &import : imports) {
            if (import.info.path() != QString::fromUtf8(module))
                continue;
            const Value *lookupResult = import.object->lookupMember(QString::fromUtf8(type), context());
            const CppComponentValue *cppValue = value_cast<CppComponentValue>(lookupResult);
            if (cppValue
                    && (m_majorVersion == -1 || m_majorVersion == cppValue->componentVersion().majorVersion())
                    && (m_minorVersion == -1 || m_minorVersion == cppValue->componentVersion().minorVersion())
                    )
                return cppValue;
        }
    }

    const CppComponentValue *value = value_cast<CppComponentValue>(getObjectValue());
    if (value)
        return value;

    // maybe 'type' is a cpp name
    const CppComponentValue *cppValue = context()->valueOwner()->cppQmlTypes().objectByCppName(QString::fromUtf8(type));

    if (cppValue) {
        const QList<LanguageUtils::FakeMetaObject::Export> exports = cppValue->metaObject()->exports();
        for (const LanguageUtils::FakeMetaObject::Export &exportValue : exports) {
            if (exportValue.package.toUtf8() != "<cpp>") {
                const QList<QmlJS::Import> imports = context()->imports(document())->all();
                for (const QmlJS::Import &import : imports) {
                    if (import.info.path() != exportValue.package)
                        continue;
                    const Value *lookupResult = import.object->lookupMember(exportValue.type, context());
                    const CppComponentValue *cppValue = value_cast<CppComponentValue>(lookupResult);
                    if (cppValue)
                        return cppValue;
                }
            }
        }
    }

    return cppValue;
}

const ObjectValue *NodeMetaInfoPrivate::getObjectValue() const
{
    return context()->lookupType(document(), lookupNameComponent());
}

ContextPtr NodeMetaInfoPrivate::context() const
{
#ifndef QDS_USE_PROJECTSTORAGE
    if (m_model && m_model->rewriterView() && m_model->rewriterView()->scopeChain())
        return m_model->rewriterView()->scopeChain()->context();
#endif

    return ContextPtr(nullptr);
}

const Document *NodeMetaInfoPrivate::document() const
{
    if (m_model && m_model->rewriterView())
        return m_model->rewriterView()->document().data();
    return nullptr;
}

void NodeMetaInfoPrivate::setupLocalPropertyInfo(const QVector<PropertyInfo> &localPropertyInfos)
{
    for (const PropertyInfo &propertyInfo : localPropertyInfos) {
        m_localProperties.append(propertyInfo.first);
    }
}

void NodeMetaInfoPrivate::setupPropertyInfo(const QVector<PropertyInfo> &propertyInfos)
{
    for (const PropertyInfo &propertyInfo : propertyInfos) {
        if (!m_properties.contains(propertyInfo.first)) {
            m_properties.append(propertyInfo.first);
            m_propertyTypes.append(propertyInfo.second);
        }
    }
}

bool NodeMetaInfoPrivate::isPropertyWritable(const PropertyName &propertyName) const
{
    if (!isValid())
        return false;

    ensureProperties();

    if (propertyName.contains('.')) {
        const PropertyNameList parts = propertyName.split('.');
        const PropertyName &objectName = parts.constFirst();
        const PropertyName &rawPropertyName = parts.constLast();
        const TypeName objectType = propertyType(objectName);

        if (isValueType(objectType))
            return true;

        auto objectInfo = create(m_model, objectType);
        if (objectInfo->isValid())
            return objectInfo->isPropertyWritable(rawPropertyName);
        else
            return true;
    }

    const CppComponentValue *qmlObjectValue = getNearestCppComponentValue();
    if (!qmlObjectValue)
        return true;
    if (qmlObjectValue->hasProperty(QString::fromUtf8(propertyName)))
        return qmlObjectValue->isWritable(QString::fromUtf8(propertyName));
    else
        return true; //all properties of components are writable
}

bool NodeMetaInfoPrivate::isPropertyList(const PropertyName &propertyName) const
{
    if (!isValid())
        return false;

    ensureProperties();

    if (propertyName.contains('.')) {
        const PropertyNameList parts = propertyName.split('.');
        const PropertyName &objectName = parts.constFirst();
        const PropertyName &rawPropertyName = parts.constLast();
        const TypeName objectType = propertyType(objectName);

        if (isValueType(objectType))
            return false;

        auto objectInfo = create(m_model, objectType);
        if (objectInfo->isValid())
            return objectInfo->isPropertyList(rawPropertyName);
        else
            return true;
    }

    const CppComponentValue *qmlObjectValue = getNearestCppComponentValue();
    if (!qmlObjectValue)
        return false;

    if (!qmlObjectValue->hasProperty(QString::fromUtf8(propertyName))) {
        const TypeName typeName = propertyType(propertyName);
        return (typeName == "Item"  || typeName == "QtObject");
    }

    return qmlObjectValue->isListProperty(QString::fromUtf8(propertyName));
}

bool NodeMetaInfoPrivate::isPropertyPointer(const PropertyName &propertyName) const
{
    if (!isValid())
        return false;

    ensureProperties();

    if (propertyName.contains('.')) {
        const PropertyNameList parts = propertyName.split('.');
        const PropertyName &objectName = parts.constFirst();
        const PropertyName &rawPropertyName = parts.constLast();
        const TypeName objectType = propertyType(objectName);

        if (isValueType(objectType))
            return false;

        auto objectInfo = create(m_model, objectType);
        if (objectInfo->isValid())
            return objectInfo->isPropertyPointer(rawPropertyName);
        else
            return true;
    }

    const CppComponentValue *qmlObjectValue = getNearestCppComponentValue();
    if (!qmlObjectValue)
        return false;
    return qmlObjectValue->isPointer(QString::fromUtf8(propertyName));
}

bool NodeMetaInfoPrivate::isPropertyEnum(const PropertyName &propertyName) const
{
    if (!isValid())
        return false;

    ensureProperties();

    if (propertyType(propertyName).contains("Qt::"))
        return true;

    if (propertyName.contains('.')) {
        const PropertyNameList parts = propertyName.split('.');
        const PropertyName &objectName = parts.constFirst();
        const PropertyName &rawPropertyName = parts.constLast();
        const TypeName objectType = propertyType(objectName);

        if (isValueType(objectType))
            return false;

        auto objectInfo = create(m_model, objectType);
        if (objectInfo->isValid())
            return objectInfo->isPropertyEnum(rawPropertyName);
        else
            return false;
    }

    const CppComponentValue *qmlObjectValue = getNearestCppComponentValue();
    if (!qmlObjectValue)
        return false;
    return qmlObjectValue->getEnum(QString::fromUtf8(propertyType(propertyName))).isValid();
}

static QByteArray getPackage(const QByteArray &name)
{
    QList<QByteArray> nameComponents = name.split('.');
    if (nameComponents.size() < 2)
        return QByteArray();
    nameComponents.removeLast();

    return nameComponents.join('.');
}


QList<TypeName> qtObjectTypes()
{
    static QList<TypeName> typeNames = {"QML.QtObject", "QtQml.QtObject", "<cpp>.QObject"};

    return typeNames;
}

bool NodeMetaInfoPrivate::cleverCheckType(const TypeName &otherType) const
{
    if (otherType == qualfiedTypeName())
        return true;

    if (isFileComponent())
        return false;

    if (qtObjectTypes().contains(qualfiedTypeName()) && qtObjectTypes().contains(otherType))
        return true;

    const QByteArray typeName = getUnqualifiedName(otherType);
    const QByteArray package = getPackage(otherType);

    if (cppPackageName() == package)
        return QByteArray(package + '.' + typeName) == (cppPackageName() + '.' + getUnqualifiedName(qualfiedTypeName()));

    const CppComponentValue *qmlObjectValue = getCppComponentValue();
    if (!qmlObjectValue)
        return false;

    const LanguageUtils::FakeMetaObject::Export exp =
            qmlObjectValue->metaObject()->exportInPackage(QString::fromUtf8(package));
    QString convertedName = exp.type;
    if (convertedName.isEmpty())
        convertedName = qmlObjectValue->className();

    return typeName == convertedName.toUtf8();
}

static TypeName toSimplifiedTypeName(const TypeName &typeName)
{
    return typeName.split('.').constLast();
}

QMetaType::Type NodeMetaInfoPrivate::variantTypeId(const PropertyName &propertyName) const
{
    TypeName typeName = toSimplifiedTypeName(propertyType(propertyName));

    if (typeName == "string")
        return QMetaType::QString;

    if (typeName == "color")
        return QMetaType::QColor;

    if (typeName == "int")
        return QMetaType::Int;

    if (typeName == "url")
        return QMetaType::QUrl;

    if (typeName == "real")
        return QMetaType::Double;

    if (typeName == "bool")
        return QMetaType::Bool;

    if (typeName == "boolean")
        return QMetaType::Bool;

    if (typeName == "date")
        return QMetaType::QDate;

    if (typeName == "alias")
        return QMetaType::User;

    if (typeName == "var")
        return QMetaType::User;

    if (typeName == "vector2d")
        return QMetaType::QVector2D;

    if (typeName == "vector3d")
        return QMetaType::QVector3D;

    if (typeName == "vector4d")
        return QMetaType::QVector4D;

    return static_cast<QMetaType::Type>(QMetaType::fromName(typeName.data()).id());
}

int NodeMetaInfoPrivate::majorVersion() const
{
    return m_majorVersion;
}

int NodeMetaInfoPrivate::minorVersion() const
{
    return m_minorVersion;
}

const TypeName &NodeMetaInfoPrivate::qualfiedTypeName() const
{
    return m_qualfiedTypeName;
}

Model *NodeMetaInfoPrivate::model() const
{
    return m_model;
}

QStringList NodeMetaInfoPrivate::keysForEnum(const QString &enumName) const
{
    if (!isValid())
        return {};

    const CppComponentValue *qmlObjectValue = getNearestCppComponentValue();
    if (!qmlObjectValue)
        return {};
    return qmlObjectValue->getEnum(enumName).keys();
}

QByteArray NodeMetaInfoPrivate::cppPackageName() const
{
    if (!isFileComponent()) {
        if (const CppComponentValue *qmlObject = getCppComponentValue())
            return qmlObject->moduleName().toUtf8();
    }
    return QByteArray();
}

QString NodeMetaInfoPrivate::componentFileName() const
{
    if (isFileComponent()) {
        const ASTObjectValue * astObjectValue = value_cast<ASTObjectValue>(getObjectValue());
        if (astObjectValue) {
            Utils::FilePath fileName;
            int line;
            int column;
            if (astObjectValue->getSourceLocation(&fileName, &line, &column))
                return fileName.toUrlishString();
        }
    }
    return QString();
}

QString NodeMetaInfoPrivate::importDirectoryPath() const
{
    ModelManagerInterface *modelManager = ModelManagerInterface::instance();

    if (isValid()) {
        const auto *imports = context()->imports(document());
        ImportInfo importInfo = imports->info(lookupNameComponent().constLast(), context().data());

        if (importInfo.type() == ImportType::Directory) {
            return importInfo.path();
        } else if (importInfo.type() == ImportType::Library) {
            if (modelManager) {
                const QStringList importPaths = model()->importPaths();
                for (const QString &importPath : importPaths) {
                    const QString targetPath = QDir(importPath).filePath(importInfo.path());
                    if (QDir(targetPath).exists())
                        return targetPath;
                    const QString targetPathVersion = QDir(importPath).filePath(importInfo.path()
                                                                                + '.'
                                                                                + QString::number(importInfo.version().majorVersion()));
                    if (QDir(targetPathVersion).exists())
                        return targetPathVersion;
                }
            }
        }
    }
    return QString();
}

Import NodeMetaInfoPrivate::requiredImport() const
{
    if (!isValid())
        return {};

    const auto *imports = context()->imports(document());
    ImportInfo importInfo = imports->info(lookupNameComponent().constLast(), context().data());

    if (importInfo.type() == ImportType::Directory) {
        return Import::createFileImport(importInfo.name(),
                                        importInfo.version().toString(),
                                        importInfo.as());
    } else if (importInfo.type() == ImportType::Library) {
        const QStringList importPaths = model()->importPaths();
        for (const QString &importPath : importPaths) {
            const QDir importDir(importPath);
            const QString targetPathVersion = importDir.filePath(
                importInfo.path() + '.' + QString::number(importInfo.version().majorVersion()));
            if (QDir(targetPathVersion).exists()) {
                return Import::createLibraryImport(importInfo.name(),
                                                   importInfo.version().toString(),
                                                   importInfo.as(),
                                                   {targetPathVersion});
            }

            const QString targetPath = importDir.filePath(importInfo.path());
            if (QDir(targetPath).exists()) {
                return Import::createLibraryImport(importInfo.name(),
                                                   importInfo.version().toString(),
                                                   importInfo.as(),
                                                   {targetPath});
            }
        }
    }
    return {};
}

QString NodeMetaInfoPrivate::lookupName() const
{
    QString className = QString::fromUtf8(m_qualfiedTypeName);
    QString packageName;

    QStringList packageClassName = className.split('.');
    if (packageClassName.size() > 1) {
        className = packageClassName.takeLast();
        packageName = packageClassName.join('.');
    }

    return CppQmlTypes::qualifiedName(
                packageName,
                className,
                LanguageUtils::ComponentVersion(m_majorVersion, m_minorVersion));
}

QStringList NodeMetaInfoPrivate::lookupNameComponent() const
{
    QString tempString = fullQualifiedImportAliasType();
    return tempString.split('.');
}

bool NodeMetaInfoPrivate::isValid() const
{
    return m_isValid && context() && document();
}

namespace {
TypeName nonexistingTypeName("Property does not exist...");
}

const TypeName &NodeMetaInfoPrivate::propertyType(const PropertyName &propertyName) const
{
    ensureProperties();

    if (!m_properties.contains(propertyName))
        return nonexistingTypeName;
    return m_propertyTypes.at(m_properties.indexOf(propertyName));
}

void NodeMetaInfoPrivate::setupPrototypes()
{
    QList<const ObjectValue *> objects;

    const ObjectValue *ov;

    if (m_isFileComponent)
        ov = getObjectValue();
    else
        ov = getCppComponentValue();

    PrototypeIterator prototypeIterator(ov, context());

    objects = prototypeIterator.all();

    if (prototypeIterator.error() != PrototypeIterator::NoError) {
        m_isValid = false;
        return;
    }

    for (const ObjectValue *ov : std::as_const(objects)) {
        TypeDescription description;
        description.className = ov->className();
        description.minorVersion = -1;
        description.majorVersion = -1;
        if (description.className == "QQuickItem") {
            /* Ugly hack to recover from wrong prototypes for Item */
            if (const CppComponentValue *qmlValue = value_cast<CppComponentValue>(
                    context()->lookupType(document(), {"Item"}))) {
                description.className = "QtQuick.Item";
                description.minorVersion = qmlValue->componentVersion().minorVersion();
                description.majorVersion = qmlValue->componentVersion().majorVersion();
                m_prototypes.append(description);
            } else {
                qWarning() << Q_FUNC_INFO << "Lookup for Item failed";
            }
            continue;
        }

        if (const CppComponentValue *qmlValue = value_cast<CppComponentValue>(ov)) {
            description.minorVersion = qmlValue->componentVersion().minorVersion();
            description.majorVersion = qmlValue->componentVersion().majorVersion();
            LanguageUtils::FakeMetaObject::Export qtquickExport = qmlValue->metaObject()->exportInPackage(QLatin1String("QtQuick"));
            LanguageUtils::FakeMetaObject::Export cppExport = qmlValue->metaObject()->exportInPackage(QLatin1String("<cpp>"));

            if (qtquickExport.isValid()) {
                description.className = qtquickExport.package + '.' + qtquickExport.type;
            } else {
                bool found = false;
                if (cppExport.isValid()) {
                    const QList<LanguageUtils::FakeMetaObject::Export> exports = qmlValue->metaObject()->exports();
                    for (const LanguageUtils::FakeMetaObject::Export &exportValue : exports) {
                        if (exportValue.package.toUtf8() != "<cpp>") {
                            found = true;
                            description.className = exportValue.package + '.' + exportValue.type;
                        }
                    }
                }
                if (!found) {
                    if (qmlValue->moduleName().isEmpty() && cppExport.isValid()) {
                        description.className = cppExport.package + '.' + cppExport.type;
                    } else if (!qmlValue->moduleName().isEmpty()) {
                        description.className.prepend(qmlValue->moduleName() + QLatin1Char('.'));
                    }
                }
            }
            m_prototypes.append(description);
        } else {
            if (context()->lookupType(document(), {ov->className()})) {
                const auto *allImports = context()->imports(document());
                ImportInfo importInfo = allImports->info(description.className, context().data());

                if (importInfo.isValid()) {
                    QString uri = importInfo.name();
                    uri.replace(QStringLiteral(","), QStringLiteral("."));
                    if (!uri.isEmpty())
                        description.className = QString(uri + "." + description.className);
                }

                m_prototypes.append(description);
            }
        }
    }
}

#ifndef QDS_USE_PROJECTSTORAGE
QList<TypeDescription> NodeMetaInfoPrivate::prototypes() const
{
    return m_prototypes;
}
#endif

const CppComponentValue *NodeMetaInfoPrivate::getNearestCppComponentValue() const
{
    if (m_isFileComponent)
        return findQmlPrototype(getObjectValue(), context());
    return getCppComponentValue();
}

QString NodeMetaInfoPrivate::fullQualifiedImportAliasType() const
{
    if (m_model && m_model->rewriterView())
        return model()->rewriterView()->convertTypeToImportAlias(QString::fromUtf8(m_qualfiedTypeName));
    return QString::fromUtf8(m_qualfiedTypeName);
}

void NodeMetaInfoPrivate::ensureProperties() const
{
    if (m_propertiesSetup)
        return;

    const_cast<NodeMetaInfoPrivate*>(this)->initialiseProperties();
}

void NodeMetaInfoPrivate::initialiseProperties()
{
    if (!isValid())
        return;

    m_propertiesSetup = true;

    QTC_ASSERT(m_objectValue, qDebug() << qualfiedTypeName(); return);

    setupPropertyInfo(getTypes(m_objectValue, context()));
    setupLocalPropertyInfo(getTypes(m_objectValue, context(), true));

    m_signals = getSignals(m_objectValue, context());
    m_slots = getSlots(m_objectValue, context());
}

NodeMetaInfo::NodeMetaInfo() = default;
NodeMetaInfo::NodeMetaInfo(const NodeMetaInfo &) = default;
NodeMetaInfo &NodeMetaInfo::operator=(const NodeMetaInfo &) = default;
NodeMetaInfo::NodeMetaInfo(NodeMetaInfo &&) = default;
NodeMetaInfo &NodeMetaInfo::operator=(NodeMetaInfo &&) = default;

#ifndef QDS_USE_PROJECTSTORAGE

NodeMetaInfo::NodeMetaInfo(Model *model, const TypeName &type, int maj, int min)
    : m_privateData(NodeMetaInfoPrivate::create(model, type, maj, min))
{
}
#endif

NodeMetaInfo::~NodeMetaInfo() = default;

bool NodeMetaInfo::isValid() const
{
    if constexpr (useProjectStorage())
        return bool(m_typeId);
    else
        return m_privateData && m_privateData->isValid();
}

MetaInfoType NodeMetaInfo::type() const
{
    if constexpr (useProjectStorage()) {
        if (isValid()) {
            using NanotraceHR::keyValue;
            NanotraceHR::Tracer tracer{"get type", category(), keyValue("type id", m_typeId)};
            auto kind = typeData().traits.kind;
            tracer.end(keyValue("type kind", kind));

            switch (kind) {
            case Storage::TypeTraitsKind::Reference:
                return MetaInfoType::Reference;
            case Storage::TypeTraitsKind::Value:
                return MetaInfoType::Value;
            case Storage::TypeTraitsKind::Sequence:
                return MetaInfoType::Sequence;
            case Storage::TypeTraitsKind::None:
                return MetaInfoType::None;
            }
        }
    }

    return MetaInfoType::None;
}

bool NodeMetaInfo::isFileComponent() const
{
    if constexpr (useProjectStorage()) {
        if (!isValid())
            return {};

        using NanotraceHR::keyValue;
        NanotraceHR::Tracer tracer{"is file component", category(), keyValue("type id", m_typeId)};

        auto isFileComponent = typeData().traits.isFileComponent;

        tracer.end(keyValue("is file component", isFileComponent));

        return isFileComponent;

    } else {
        return isValid() && m_privateData->isFileComponent();
    }
}

FlagIs NodeMetaInfo::canBeContainer() const
{
    if constexpr (useProjectStorage()) {
        if (!isValid())
            return FlagIs::False;

        using NanotraceHR::keyValue;
        NanotraceHR::Tracer tracer{"can be container", category(), keyValue("type id", m_typeId)};

        auto canBeContainer = typeData().traits.canBeContainer;

        tracer.end(keyValue("can be container", canBeContainer));

        return canBeContainer;
    }

    return FlagIs::Set;
}

FlagIs NodeMetaInfo::forceClip() const
{
    if constexpr (useProjectStorage()) {
        if (!isValid())
            return FlagIs::False;

        using NanotraceHR::keyValue;
        NanotraceHR::Tracer tracer{"force clip", category(), keyValue("type id", m_typeId)};

        auto forceClip = typeData().traits.forceClip;

        tracer.end(keyValue("force clip", forceClip));

        return forceClip;
    }

    return FlagIs::Set;
}

FlagIs NodeMetaInfo::doesLayoutChildren() const
{
    if constexpr (useProjectStorage()) {
        if (!isValid())
            return FlagIs::False;

        using NanotraceHR::keyValue;
        NanotraceHR::Tracer tracer{"does layout children", category(), keyValue("type id", m_typeId)};

        auto doesLayoutChildren = typeData().traits.doesLayoutChildren;

        tracer.end(keyValue("does layout children", doesLayoutChildren));

        return doesLayoutChildren;
    }

    return FlagIs::Set;
}

FlagIs NodeMetaInfo::canBeDroppedInFormEditor() const
{
    if constexpr (useProjectStorage()) {
        if (!isValid())
            return FlagIs::False;

        using NanotraceHR::keyValue;
        NanotraceHR::Tracer tracer{"can be dropped in form editor",
                                   category(),
                                   keyValue("type id", m_typeId)};

        auto canBeDroppedInFormEditor = typeData().traits.canBeDroppedInFormEditor;

        tracer.end(keyValue("can be dropped in form editor", canBeDroppedInFormEditor));

        return canBeDroppedInFormEditor;
    }

    return FlagIs::Set;
}

FlagIs NodeMetaInfo::canBeDroppedInNavigator() const
{
    if constexpr (useProjectStorage()) {
        if (!isValid())
            return FlagIs::False;

        using NanotraceHR::keyValue;
        NanotraceHR::Tracer tracer{"can be dropped in navigator",
                                   category(),
                                   keyValue("type id", m_typeId)};

        auto canBeDroppedInNavigator = typeData().traits.canBeDroppedInNavigator;

        tracer.end(keyValue("can be dropped in navigator", canBeDroppedInNavigator));

        return canBeDroppedInNavigator;
    }

    return FlagIs::Set;
}

FlagIs NodeMetaInfo::canBeDroppedInView3D() const
{
    if constexpr (useProjectStorage()) {
        if (!isValid())
            return FlagIs::False;

        using NanotraceHR::keyValue;
        NanotraceHR::Tracer tracer{"can be dropped in view3d",
                                   category(),
                                   keyValue("type id", m_typeId)};

        auto canBeDroppedInView3D = typeData().traits.canBeDroppedInView3D;

        tracer.end(keyValue("can be dropped in view3d", canBeDroppedInView3D));

        return canBeDroppedInView3D;
    }

    return FlagIs::Set;
}

FlagIs NodeMetaInfo::isMovable() const
{
    if constexpr (useProjectStorage()) {
        if (!isValid())
            return FlagIs::False;

        using NanotraceHR::keyValue;
        NanotraceHR::Tracer tracer{"is movable", category(), keyValue("type id", m_typeId)};

        auto isMovable = typeData().traits.isMovable;

        tracer.end(keyValue("is movable", isMovable));

        return isMovable;
    }

    return FlagIs::Set;
}

FlagIs NodeMetaInfo::isResizable() const
{
    if constexpr (useProjectStorage()) {
        if (!isValid())
            return FlagIs::False;

        using NanotraceHR::keyValue;
        NanotraceHR::Tracer tracer{"is resizable", category(), keyValue("type id", m_typeId)};

        auto isResizable = typeData().traits.isResizable;

        tracer.end(keyValue("is resizable", isResizable));

        return isResizable;
    }

    return FlagIs::Set;
}

FlagIs NodeMetaInfo::hasFormEditorItem() const
{
    if constexpr (useProjectStorage()) {
        if (!isValid())
            return FlagIs::False;

        using NanotraceHR::keyValue;
        NanotraceHR::Tracer tracer{"has form editor item", category(), keyValue("type id", m_typeId)};

        auto hasFormEditorItem = typeData().traits.hasFormEditorItem;

        tracer.end(keyValue("has form editor item", hasFormEditorItem));

        return hasFormEditorItem;
    }

    return FlagIs::Set;
}

FlagIs NodeMetaInfo::isStackedContainer() const
{
    if constexpr (useProjectStorage()) {
        if (!isValid())
            return FlagIs::False;

        using NanotraceHR::keyValue;
        NanotraceHR::Tracer tracer{"is stacked container", category(), keyValue("type id", m_typeId)};

        auto isStackedContainer = typeData().traits.isStackedContainer;

        tracer.end(keyValue("is stacked container", isStackedContainer));

        return isStackedContainer;
    }

    return FlagIs::Set;
}

FlagIs NodeMetaInfo::takesOverRenderingOfChildren() const
{
    if constexpr (useProjectStorage()) {
        if (!isValid())
            return FlagIs::False;

        using NanotraceHR::keyValue;
        NanotraceHR::Tracer tracer{"takes over rendering of children",
                                   category(),
                                   keyValue("type id", m_typeId)};

        auto takesOverRenderingOfChildren = typeData().traits.takesOverRenderingOfChildren;

        tracer.end(keyValue("takes over rendering of children", takesOverRenderingOfChildren));

        return takesOverRenderingOfChildren;
    }

    return FlagIs::Set;
}

FlagIs NodeMetaInfo::visibleInNavigator() const
{
    if constexpr (useProjectStorage()) {
        if (!isValid())
            return FlagIs::False;

        using NanotraceHR::keyValue;
        NanotraceHR::Tracer tracer{"visible in navigator", category(), keyValue("type id", m_typeId)};

        auto visibleInNavigator = typeData().traits.visibleInNavigator;

        tracer.end(keyValue("visible in navigator", visibleInNavigator));

        return visibleInNavigator;
    }

    return FlagIs::Set;
}

FlagIs NodeMetaInfo::hideInNavigator() const
{
    if constexpr (useProjectStorage()) {
        if (isValid())
            return typeData().traits.hideInNavigator;

        return FlagIs::False;
    }

    return FlagIs::Set;
}

FlagIs NodeMetaInfo::visibleInLibrary() const
{
    if constexpr (useProjectStorage()) {
        if (!isValid())
            return FlagIs::False;

        using NanotraceHR::keyValue;
        NanotraceHR::Tracer tracer{"visible in library", category(), keyValue("type id", m_typeId)};

        auto visibleInLibrary = typeData().traits.visibleInLibrary;

        tracer.end(keyValue("visible in library", visibleInLibrary));

        return visibleInLibrary;
    }

    return FlagIs::Set;
}

namespace {

[[maybe_unused]] auto propertyId(const ProjectStorageType &projectStorage,
                                 TypeId typeId,
                                 Utils::SmallStringView propertyName)
{
    using NanotraceHR::keyValue;
    NanotraceHR::Tracer tracer{"get combound property id",
                               category(),
                               keyValue("type id", typeId),
                               keyValue("property name", propertyName)};

    auto begin = propertyName.begin();
    const auto end = propertyName.end();

    auto found = std::find(begin, end, '.');
    auto propertyId = projectStorage.propertyDeclarationId(typeId, {begin, found});

    if (propertyId && found != end) {
        auto propertyData = projectStorage.propertyDeclaration(propertyId);
        if (auto propertyTypeId = propertyData->propertyTypeId) {
            begin = std::next(found);
            found = std::find(begin, end, '.');
            propertyId = projectStorage.propertyDeclarationId(propertyTypeId, {begin, found});

            if (propertyId && found != end) {
                begin = std::next(found);
                auto id = projectStorage.propertyDeclarationId(propertyTypeId, {begin, end});

                tracer.end(keyValue("property id", id));

                return id;
            }
        }
    }

    tracer.end(keyValue("property id", propertyId));

    return propertyId;
}

} // namespace

bool NodeMetaInfo::hasProperty(Utils::SmallStringView propertyName) const
{
    if constexpr (useProjectStorage()) {
        using NanotraceHR::keyValue;
        NanotraceHR::Tracer tracer{"has property",
                                   category(),
                                   keyValue("type id", m_typeId),
                                   keyValue("property name", propertyName)};

        if (!isValid())
            return false;

        auto hasPropertyId = bool(propertyId(*m_projectStorage, m_typeId, propertyName));

        tracer.end(keyValue("has property", hasPropertyId));

        return hasPropertyId;
    } else {
        return isValid() && m_privateData->properties().contains(QByteArrayView(propertyName));
    }
}

PropertyMetaInfos NodeMetaInfo::properties() const
{
    if (!isValid())
        return {};

    if constexpr (useProjectStorage()) {
        using NanotraceHR::keyValue;
        NanotraceHR::Tracer tracer{"get properties", category(), keyValue("type id", m_typeId)};

        return Utils::transform<PropertyMetaInfos>(m_projectStorage->propertyDeclarationIds(m_typeId),
                                                   PropertyMetaInfo::bind(m_projectStorage));

    } else {
        const auto &properties = m_privateData->properties();

        PropertyMetaInfos propertyMetaInfos;
        propertyMetaInfos.reserve(static_cast<std::size_t>(properties.size()));

        for (const auto &name : properties)
            propertyMetaInfos.push_back({m_privateData, name});

        return propertyMetaInfos;
    }
}

PropertyMetaInfos NodeMetaInfo::localProperties() const
{
    if (!isValid())
        return {};

    if constexpr (useProjectStorage()) {
        using NanotraceHR::keyValue;
        NanotraceHR::Tracer tracer{"get local properties", category(), keyValue("type id", m_typeId)};

        return Utils::transform<PropertyMetaInfos>(m_projectStorage->localPropertyDeclarationIds(
                                                       m_typeId),
                                                   PropertyMetaInfo::bind(m_projectStorage));

    } else {
        const auto &properties = m_privateData->localProperties();

        PropertyMetaInfos propertyMetaInfos;
        propertyMetaInfos.reserve(static_cast<std::size_t>(properties.size()));

        for (const auto &name : properties)
            propertyMetaInfos.emplace_back(m_privateData, name);

        return propertyMetaInfos;
    }
}

PropertyMetaInfo NodeMetaInfo::property(PropertyNameView propertyName) const
{
    if (!isValid())
        return {};

    if constexpr (useProjectStorage()) {
        using NanotraceHR::keyValue;
        NanotraceHR::Tracer tracer{"get property",
                                   category(),
                                   keyValue("type id", m_typeId),
                                   keyValue("property name", propertyName)};

        return {propertyId(*m_projectStorage, m_typeId, propertyName), m_projectStorage};
    } else {
        if (hasProperty(propertyName)) {
            return PropertyMetaInfo{m_privateData, propertyName};
        }
        return {};
    }
}

PropertyNameList NodeMetaInfo::signalNames() const
{
    if (!isValid())
        return {};

    if constexpr (useProjectStorage()) {
        using NanotraceHR::keyValue;
        NanotraceHR::Tracer tracer{"get signal names", category(), keyValue("type id", m_typeId)};

        return Utils::transform<PropertyNameList>(m_projectStorage->signalDeclarationNames(m_typeId),
                                                  &Utils::SmallString::toQByteArray);

    } else {
        return m_privateData->signalNames();
    }
}

PropertyNameList NodeMetaInfo::slotNames() const
{
    if (!isValid())
        return {};

    if constexpr (useProjectStorage()) {
        using NanotraceHR::keyValue;
        NanotraceHR::Tracer tracer{"get slot names", category(), keyValue("type id", m_typeId)};
        return Utils::transform<PropertyNameList>(m_projectStorage->functionDeclarationNames(m_typeId),
                                                  &Utils::SmallString::toQByteArray);
    } else {
        return m_privateData->slotNames();
    }
}

PropertyName NodeMetaInfo::defaultPropertyName() const
{
    if (!isValid())
        return {};

    if constexpr (useProjectStorage()) {
        using NanotraceHR::keyValue;
        NanotraceHR::Tracer tracer{"get default property name",
                                   category(),
                                   keyValue("type id", m_typeId)};
        if (auto name = m_projectStorage->propertyName(defaultPropertyDeclarationId())) {
            tracer.end(keyValue("default property name", name));
            return name->toQByteArray();
        }

    } else {
        return m_privateData->defaultPropertyName();
    }

    return {};
}

PropertyMetaInfo NodeMetaInfo::defaultProperty() const
{
    if (!isValid())
        return {};

    if constexpr (useProjectStorage()) {
        using NanotraceHR::keyValue;
        NanotraceHR::Tracer tracer{"get default property", category(), keyValue("type id", m_typeId)};

        auto id = defaultPropertyDeclarationId();

        tracer.end(keyValue("default property id", id));

        return PropertyMetaInfo(id, m_projectStorage);
    } else {
        return property(defaultPropertyName());
    }
}
bool NodeMetaInfo::hasDefaultProperty() const
{
    if (!isValid())
        return false;

    if constexpr (useProjectStorage()) {
        using NanotraceHR::keyValue;
        NanotraceHR::Tracer tracer{"has default property", category(), keyValue("type id", m_typeId)};
        auto hasDefaultProperty = bool(defaultPropertyDeclarationId());
        tracer.end(keyValue("has default property", hasDefaultProperty));

        return hasDefaultProperty;
    } else {
        return !defaultPropertyName().isEmpty();
    }
}

std::vector<NodeMetaInfo> NodeMetaInfo::selfAndPrototypes() const
{
    if (!isValid())
        return {};

#ifdef QDS_USE_PROJECTSTORAGE
    using NanotraceHR::keyValue;
    NanotraceHR::Tracer tracer{"get self and prototypes", category(), keyValue("type id", m_typeId)};

    return Utils::transform<NodeMetaInfos>(m_projectStorage->prototypeAndSelfIds(m_typeId),
                                           NodeMetaInfo::bind(m_projectStorage));
#else
    NodeMetaInfos hierarchy = {*this};
    Model *model = m_privateData->model();
    for (const TypeDescription &type : m_privateData->prototypes()) {
        auto &last = hierarchy.emplace_back(model,
                                            type.className.toUtf8(),
                                            type.majorVersion,
                                            type.minorVersion);
        if (!last.isValid())
            hierarchy.pop_back();
    }

    return hierarchy;
#endif
}

NodeMetaInfos NodeMetaInfo::prototypes() const
{
    if (!isValid())
        return {};

#ifdef QDS_USE_PROJECTSTORAGE
    using NanotraceHR::keyValue;
    NanotraceHR::Tracer tracer{"get prototypes", category(), keyValue("type id", m_typeId)};
    return Utils::transform<NodeMetaInfos>(m_projectStorage->prototypeIds(m_typeId),
                                           NodeMetaInfo::bind(m_projectStorage));

#else
    NodeMetaInfos hierarchy;
    Model *model = m_privateData->model();
    for (const TypeDescription &type : m_privateData->prototypes()) {
        auto &last = hierarchy.emplace_back(model,
                                            type.className.toUtf8(),
                                            type.majorVersion,
                                            type.minorVersion);
        if (!last.isValid())
            hierarchy.pop_back();
    }

    return hierarchy;
#endif
}

namespace {
template<const char *moduleName, const char *typeName, ModuleKind moduleKind = ModuleKind::QmlLibrary>
bool isBasedOnCommonType(NotNullPointer<const ProjectStorageType> projectStorage, TypeId typeId)
{
    if (!typeId)
        return false;

    auto base = projectStorage->commonTypeId<moduleName, typeName, moduleKind>();

    return projectStorage->isBasedOn(typeId, base);
}
} // namespace

bool NodeMetaInfo::defaultPropertyIsComponent() const
{
    if (!isValid())
        return false;

    if (useProjectStorage()) {
        auto id = defaultPropertyDeclarationId();
        auto propertyDeclaration = m_projectStorage->propertyDeclaration(id);

        using namespace Storage::Info;
        return isBasedOnCommonType<QML, Component>(m_projectStorage, propertyDeclaration->typeId);
    } else {
        if (hasDefaultProperty())
            return defaultProperty().propertyType().isQmlComponent();
        return false;
    }
}

QString NodeMetaInfo::displayName() const
{
    return {};
}

#ifndef QDS_USE_PROJECTSTORAGE
TypeName NodeMetaInfo::typeName() const
{
    if (isValid())
        return m_privateData->qualfiedTypeName();

    return {};
}

TypeName NodeMetaInfo::simplifiedTypeName() const
{
    if (isValid())
        return toSimplifiedTypeName(typeName());

    return {};
}

int NodeMetaInfo::majorVersion() const
{
    if constexpr (!useProjectStorage()) {
        if (isValid())
            return m_privateData->majorVersion();
    }

    return -1;
}

int NodeMetaInfo::minorVersion() const
{
    if constexpr (!useProjectStorage()) {
        if (isValid())
            return m_privateData->minorVersion();
    }

    return -1;
}
#endif

Storage::Info::ExportedTypeNames NodeMetaInfo::allExportedTypeNames() const
{
    if (!isValid())
        return {};

    if constexpr (useProjectStorage()) {
        using NanotraceHR::keyValue;
        NanotraceHR::Tracer tracer{"get all exported type names",
                                   category(),
                                   keyValue("type id", m_typeId)};

        return m_projectStorage->exportedTypeNames(m_typeId);
    }

    return {};
}

Storage::Info::ExportedTypeNames NodeMetaInfo::exportedTypeNamesForSourceId(SourceId sourceId) const
{
    if (!isValid())
        return {};

    if constexpr (useProjectStorage()) {
        using NanotraceHR::keyValue;
        NanotraceHR::Tracer tracer{"get exported type names for source id",
                                   category(),
                                   keyValue("type id", m_typeId),
                                   keyValue("source id", sourceId)};

        return m_projectStorage->exportedTypeNames(m_typeId, sourceId);
    }

    return {};
}

Storage::Info::TypeHints NodeMetaInfo::typeHints() const
{
    if (!isValid())
        return {};

    if constexpr (useProjectStorage()) {
        using NanotraceHR::keyValue;
        NanotraceHR::Tracer tracer{"get type hints", category(), keyValue("type id", m_typeId)};

        auto hints = m_projectStorage->typeHints(m_typeId);

        tracer.end(keyValue("type hints", hints));

        return hints;
    }

    return {};
}

Utils::PathString NodeMetaInfo::iconPath() const
{
    if (!isValid())
        return {};

    if constexpr (useProjectStorage()) {
        using NanotraceHR::keyValue;
        NanotraceHR::Tracer tracer{"get icon path", category(), keyValue("type id", m_typeId)};

        auto iconPath = m_projectStorage->typeIconPath(m_typeId);

        tracer.end(keyValue("icon path", iconPath));

        return iconPath;
    }

    return {};
}

Storage::Info::ItemLibraryEntries NodeMetaInfo::itemLibrariesEntries() const
{
    if (!isValid())
        return {};

    if constexpr (useProjectStorage()) {
        using NanotraceHR::keyValue;
        NanotraceHR::Tracer tracer{"get item library entries",
                                   category(),
                                   keyValue("type id", m_typeId)};

        auto entries = m_projectStorage->itemLibraryEntries(m_typeId);

        tracer.end(keyValue("item library entries", entries));

        return entries;
    }

    return {};
}

SourceId NodeMetaInfo::sourceId() const
{
    if (!isValid())
        return SourceId{};

    if constexpr (useProjectStorage()) {
        using NanotraceHR::keyValue;
        NanotraceHR::Tracer tracer{"get source id", category(), keyValue("type id", m_typeId)};

        auto id = typeData().sourceId;

        tracer.end(keyValue("source id", id));

        return id;
    }

    return SourceId{};
}

#ifndef QDS_USE_PROJECTSTORAGE
QString NodeMetaInfo::componentFileName() const
{
    if constexpr (!useProjectStorage()) {
        if (isValid()) {
            return m_privateData->componentFileName();
        }
    }

    return {};
}

QString NodeMetaInfo::importDirectoryPath() const
{
    if constexpr (!useProjectStorage()) {
        if (isValid()) {
            return m_privateData->importDirectoryPath();
        }
    }

    return {};
}

QString NodeMetaInfo::requiredImportString() const
{
    if (!isValid())
        return {};

    if constexpr (!useProjectStorage()) {
        Import imp = m_privateData->requiredImport();
        if (!imp.isEmpty())
            return imp.toImportString();
    }

    return {};
}
#endif

SourceId NodeMetaInfo::propertyEditorPathId() const
{
    if (!isValid())
        return SourceId{};

    if (useProjectStorage()) {
        using NanotraceHR::keyValue;
        NanotraceHR::Tracer tracer{"get property editor path id",
                                   category(),
                                   keyValue("type id", m_typeId)};

        auto id = m_projectStorage->propertyEditorPathId(m_typeId);

        tracer.end(keyValue("property editor path id", id));

        return id;
    }

    return SourceId{};
}

const Storage::Info::Type &NodeMetaInfo::typeData() const
{
    if (!m_typeData)
        m_typeData = m_projectStorage->type(m_typeId);

    return *m_typeData;
}

PropertyDeclarationId NodeMetaInfo::defaultPropertyDeclarationId() const
{
    if (!m_defaultPropertyId)
        m_defaultPropertyId.emplace(m_projectStorage->defaultPropertyDeclarationId(m_typeId));

    return *m_defaultPropertyId;
}

bool NodeMetaInfo::isSubclassOf([[maybe_unused]] const TypeName &type,
                                [[maybe_unused]] int majorVersion,
                                [[maybe_unused]] int minorVersion) const
{
    if (!isValid()) {
        qWarning() << "NodeMetaInfo is invalid" << type;
        return false;
    }

#ifndef QDS_USE_PROJECTSTORAGE

    if (typeName().isEmpty())
        return false;

    if (typeName() == type)
        return true;

    if (m_privateData->prototypeCachePositives().contains(
            stringIdentifier(type, majorVersion, minorVersion)))
        return true; //take a shortcut - optimization

    if (m_privateData->prototypeCacheNegatives().contains(
            stringIdentifier(type, majorVersion, minorVersion)))
        return false; //take a shortcut - optimization

    const NodeMetaInfos superClassList = prototypes();
    for (const NodeMetaInfo &superClass : superClassList) {
        if (superClass.m_privateData->cleverCheckType(type)) {
            m_privateData->prototypeCachePositives().insert(
                stringIdentifier(type, majorVersion, minorVersion));
            return true;
        }
    }
    m_privateData->prototypeCacheNegatives().insert(stringIdentifier(type, majorVersion, minorVersion));
#endif
    return false;
}

bool NodeMetaInfo::isSuitableForMouseAreaFill() const
{
    if constexpr (useProjectStorage()) {
        if (!isValid())
            return false;

        using NanotraceHR::keyValue;
        NanotraceHR::Tracer tracer{"is suitable for mouse area fill",
                                   category(),
                                   keyValue("type id", m_typeId)};

        using namespace Storage::Info;
        auto itemId = m_projectStorage->commonTypeId<QtQuick, Item>();
        auto mouseAreaId = m_projectStorage->commonTypeId<QtQuick, MouseArea>();
        auto controlsControlId = m_projectStorage->commonTypeId<QtQuick_Controls, Control>();
        auto templatesControlId = m_projectStorage->commonTypeId<QtQuick_Templates, Control>();

        auto isSuitableForMouseAreaFill = m_projectStorage->isBasedOn(m_typeId,
                                                                      itemId,
                                                                      mouseAreaId,
                                                                      controlsControlId,
                                                                      templatesControlId);

        tracer.end(keyValue("is suitable for mouse area fill", isSuitableForMouseAreaFill));

        return isSuitableForMouseAreaFill;

    } else {
        return isSubclassOf("QtQuick.Item") && !isSubclassOf("QtQuick.MouseArea")
               && !isSubclassOf("QtQuick.Controls.Control")
               && !isSubclassOf("QtQuick.Templates.Control");
    }
}

bool NodeMetaInfo::isBasedOn(const NodeMetaInfo &metaInfo) const
{
#ifdef QDS_USE_PROJECTSTORAGE
    if (!isValid())
        return false;

    using NanotraceHR::keyValue;
    NanotraceHR::Tracer tracer{"is based on",
                               category(),
                               keyValue("type id", m_typeId),
                               keyValue("meta info type id", metaInfo.m_typeId)};

    return m_projectStorage->isBasedOn(m_typeId, metaInfo.m_typeId);
#else
    if (!isValid())
        return false;
    if (majorVersion() == -1 && minorVersion() == -1)
        return isSubclassOf(metaInfo.typeName());
    return isSubclassOf(metaInfo.typeName(), metaInfo.majorVersion(), metaInfo.minorVersion());
#endif
}

bool NodeMetaInfo::isBasedOn(const NodeMetaInfo &metaInfo1, const NodeMetaInfo &metaInfo2) const
{
#ifdef QDS_USE_PROJECTSTORAGE
    if (!isValid())
        return false;

    using NanotraceHR::keyValue;
    NanotraceHR::Tracer tracer{"is based on", category(), keyValue("type id", m_typeId)};

    return m_projectStorage->isBasedOn(m_typeId, metaInfo1.m_typeId, metaInfo2.m_typeId);
#else
    if (!isValid())
        return false;
    if (majorVersion() == -1 && minorVersion() == -1)
        return (isSubclassOf(metaInfo1.typeName()) || isSubclassOf(metaInfo2.typeName()));

    return (isSubclassOf(metaInfo1.typeName(), metaInfo1.majorVersion(), metaInfo1.minorVersion())
            || isSubclassOf(metaInfo2.typeName(), metaInfo2.majorVersion(), metaInfo2.minorVersion()));
#endif
}

bool NodeMetaInfo::isBasedOn(const NodeMetaInfo &metaInfo1,
                             const NodeMetaInfo &metaInfo2,
                             const NodeMetaInfo &metaInfo3) const
{
#ifdef QDS_USE_PROJECTSTORAGE
    if (!isValid())
        return false;

    using NanotraceHR::keyValue;
    NanotraceHR::Tracer tracer{"is based on", category(), keyValue("type id", m_typeId)};

    return m_projectStorage->isBasedOn(m_typeId,
                                       metaInfo1.m_typeId,
                                       metaInfo2.m_typeId,
                                       metaInfo3.m_typeId);
#else
    if (!isValid())
        return false;
    if (majorVersion() == -1 && minorVersion() == -1)
        return (isSubclassOf(metaInfo1.typeName()) || isSubclassOf(metaInfo2.typeName())
                || isSubclassOf(metaInfo3.typeName()));

    return (isSubclassOf(metaInfo1.typeName(), metaInfo1.majorVersion(), metaInfo1.minorVersion())
            || isSubclassOf(metaInfo2.typeName(), metaInfo2.majorVersion(), metaInfo2.minorVersion())
            || isSubclassOf(metaInfo3.typeName(), metaInfo3.majorVersion(), metaInfo3.minorVersion()));
#endif
}

bool NodeMetaInfo::isBasedOn(const NodeMetaInfo &metaInfo1,
                             const NodeMetaInfo &metaInfo2,
                             const NodeMetaInfo &metaInfo3,
                             const NodeMetaInfo &metaInfo4) const
{
#ifdef QDS_USE_PROJECTSTORAGE
    if (!isValid())
        return false;

    using NanotraceHR::keyValue;
    NanotraceHR::Tracer tracer{"is based on", category(), keyValue("type id", m_typeId)};

    return m_projectStorage->isBasedOn(m_typeId,
                                       metaInfo1.m_typeId,
                                       metaInfo2.m_typeId,
                                       metaInfo3.m_typeId,
                                       metaInfo4.m_typeId);
#else
    return isValid()
           && (isSubclassOf(metaInfo1.typeName(), metaInfo1.majorVersion(), metaInfo1.minorVersion())
               || isSubclassOf(metaInfo2.typeName(), metaInfo2.majorVersion(), metaInfo2.minorVersion())
               || isSubclassOf(metaInfo3.typeName(), metaInfo3.majorVersion(), metaInfo3.minorVersion())
               || isSubclassOf(metaInfo4.typeName(),
                               metaInfo4.majorVersion(),
                               metaInfo4.minorVersion()));
#endif
}

bool NodeMetaInfo::isBasedOn(const NodeMetaInfo &metaInfo1,
                             const NodeMetaInfo &metaInfo2,
                             const NodeMetaInfo &metaInfo3,
                             const NodeMetaInfo &metaInfo4,
                             const NodeMetaInfo &metaInfo5) const
{
#ifdef QDS_USE_PROJECTSTORAGE
    if (!isValid())
        return false;

    using NanotraceHR::keyValue;
    NanotraceHR::Tracer tracer{"is based on", category(), keyValue("type id", m_typeId)};

    return m_projectStorage->isBasedOn(m_typeId,
                                       metaInfo1.m_typeId,
                                       metaInfo2.m_typeId,
                                       metaInfo3.m_typeId,
                                       metaInfo4.m_typeId,
                                       metaInfo5.m_typeId);
#else
    return isValid()
           && (isSubclassOf(metaInfo1.typeName(), metaInfo1.majorVersion(), metaInfo1.minorVersion())
               || isSubclassOf(metaInfo2.typeName(), metaInfo2.majorVersion(), metaInfo2.minorVersion())
               || isSubclassOf(metaInfo3.typeName(), metaInfo3.majorVersion(), metaInfo3.minorVersion())
               || isSubclassOf(metaInfo4.typeName(), metaInfo4.majorVersion(), metaInfo4.minorVersion())
               || isSubclassOf(metaInfo5.typeName(),
                               metaInfo5.majorVersion(),
                               metaInfo5.minorVersion()));
#endif
}

bool NodeMetaInfo::isBasedOn(const NodeMetaInfo &metaInfo1,
                             const NodeMetaInfo &metaInfo2,
                             const NodeMetaInfo &metaInfo3,
                             const NodeMetaInfo &metaInfo4,
                             const NodeMetaInfo &metaInfo5,
                             const NodeMetaInfo &metaInfo6) const
{
#ifdef QDS_USE_PROJECTSTORAGE
    if (!isValid())
        return false;

    using NanotraceHR::keyValue;
    NanotraceHR::Tracer tracer{"is based on", category(), keyValue("type id", m_typeId)};

    return m_projectStorage->isBasedOn(m_typeId,
                                       metaInfo1.m_typeId,
                                       metaInfo2.m_typeId,
                                       metaInfo3.m_typeId,
                                       metaInfo4.m_typeId,
                                       metaInfo5.m_typeId,
                                       metaInfo6.m_typeId);
#else
    return isValid()
           && (isSubclassOf(metaInfo1.typeName(), metaInfo1.majorVersion(), metaInfo1.minorVersion())
               || isSubclassOf(metaInfo2.typeName(), metaInfo2.majorVersion(), metaInfo2.minorVersion())
               || isSubclassOf(metaInfo3.typeName(), metaInfo3.majorVersion(), metaInfo3.minorVersion())
               || isSubclassOf(metaInfo4.typeName(), metaInfo4.majorVersion(), metaInfo4.minorVersion())
               || isSubclassOf(metaInfo5.typeName(), metaInfo5.majorVersion(), metaInfo5.minorVersion())
               || isSubclassOf(metaInfo6.typeName(),
                               metaInfo6.majorVersion(),
                               metaInfo6.minorVersion()));
#endif
}

bool NodeMetaInfo::isBasedOn(const NodeMetaInfo &metaInfo1,
                             const NodeMetaInfo &metaInfo2,
                             const NodeMetaInfo &metaInfo3,
                             const NodeMetaInfo &metaInfo4,
                             const NodeMetaInfo &metaInfo5,
                             const NodeMetaInfo &metaInfo6,
                             const NodeMetaInfo &metaInfo7) const
{
#ifdef QDS_USE_PROJECTSTORAGE
    if (!isValid())
        return false;

    using NanotraceHR::keyValue;
    NanotraceHR::Tracer tracer{"is based on", category(), keyValue("type id", m_typeId)};

    return m_projectStorage->isBasedOn(m_typeId,
                                       metaInfo1.m_typeId,
                                       metaInfo2.m_typeId,
                                       metaInfo3.m_typeId,
                                       metaInfo4.m_typeId,
                                       metaInfo5.m_typeId,
                                       metaInfo6.m_typeId,
                                       metaInfo7.m_typeId);
#else
    return isValid()
           && (isSubclassOf(metaInfo1.typeName(), metaInfo1.majorVersion(), metaInfo1.minorVersion())
               || isSubclassOf(metaInfo2.typeName(), metaInfo2.majorVersion(), metaInfo2.minorVersion())
               || isSubclassOf(metaInfo3.typeName(), metaInfo3.majorVersion(), metaInfo3.minorVersion())
               || isSubclassOf(metaInfo4.typeName(), metaInfo4.majorVersion(), metaInfo4.minorVersion())
               || isSubclassOf(metaInfo5.typeName(), metaInfo5.majorVersion(), metaInfo5.minorVersion())
               || isSubclassOf(metaInfo6.typeName(), metaInfo6.majorVersion(), metaInfo6.minorVersion())
               || isSubclassOf(metaInfo7.typeName(),
                               metaInfo7.majorVersion(),
                               metaInfo7.minorVersion()));
#endif
}

bool NodeMetaInfo::isGraphicalItem() const
{
    if constexpr (useProjectStorage()) {
        if (!isValid())
            return false;

        using NanotraceHR::keyValue;
        NanotraceHR::Tracer tracer{"is graphical item", category(), keyValue("type id", m_typeId)};

        using namespace Storage::Info;
        auto itemId = m_projectStorage->commonTypeId<QtQuick, Item>();
        auto windowId = m_projectStorage->commonTypeId<QtQuick_Window, Window>();
        auto dialogId = m_projectStorage->commonTypeId<QtQuick_Dialogs, Dialog>();
        auto popupId = m_projectStorage->commonTypeId<QtQuick_Controls, Popup>();

        return m_projectStorage->isBasedOn(m_typeId, itemId, windowId, dialogId, popupId);
    } else {
        return isValid()
               && (isSubclassOf("QtQuick.Item") || isSubclassOf("QtQuick.Window.Window")
                   || isSubclassOf("QtQuick.Dialogs.Dialog")
                   || isSubclassOf("QtQuick.Controls.Popup"));
    }
}

bool NodeMetaInfo::isQtObject() const
{
    if constexpr (useProjectStorage()) {
        if (!isValid())
            return false;

        using NanotraceHR::keyValue;
        NanotraceHR::Tracer tracer{"is Qt object", category(), keyValue("type id", m_typeId)};

        using namespace Storage::Info;
        return isBasedOnCommonType<QML, QtObject>(m_projectStorage, m_typeId);
    } else {
        return isValid() && (isSubclassOf("QtQuick.QtObject") || isSubclassOf("QtQml.QtObject"));
    }
}

bool NodeMetaInfo::isQtQmlConnections() const
{
#ifdef QDS_USE_PROJECTSTORAGE
    if (!isValid())
        return false;

    using NanotraceHR::keyValue;
    NanotraceHR::Tracer tracer{"is Qt Qml connections", category(), keyValue("type id", m_typeId)};

    using namespace Storage::Info;
<<<<<<< HEAD
    return isBasedOnCommonType<QtQml, Connections>(m_projectStorage, m_typeId);
=======
    return isBasedOnCommonType<QtQml_Base, Connections>(m_projectStorage, m_typeId);
>>>>>>> 28dbc1cf
#else
    return isValid() && simplifiedTypeName() == "Connections";
#endif
}

bool NodeMetaInfo::isLayoutable() const
{
    if constexpr (useProjectStorage()) {
        if (!isValid())
            return false;

        using NanotraceHR::keyValue;
        NanotraceHR::Tracer tracer{"is layoutable", category(), keyValue("type id", m_typeId)};

        using namespace Storage::Info;
        auto positionerId = m_projectStorage->commonTypeId<QtQuick, Positioner>();
        auto layoutId = m_projectStorage->commonTypeId<QtQuick_Layouts, Layout>();
        auto splitViewId = m_projectStorage->commonTypeId<QtQuick_Controls, SplitView>();

        return m_projectStorage->isBasedOn(m_typeId, positionerId, layoutId, splitViewId);

    } else {
        return isValid()
               && (isSubclassOf("QtQuick.Positioner") || isSubclassOf("QtQuick.Layouts.Layout")
                   || isSubclassOf("QtQuick.Controls.SplitView"));
    }
}

bool NodeMetaInfo::isQtQuickLayoutsLayout() const
{
    if constexpr (useProjectStorage()) {
        if (!isValid())
            return false;

        using NanotraceHR::keyValue;
        NanotraceHR::Tracer tracer{"is QtQuick.Layouts.Layout",
                                   category(),
                                   keyValue("type id", m_typeId)};

        using namespace Storage::Info;
        return isBasedOnCommonType<QtQuick_Layouts, Layout>(m_projectStorage, m_typeId);
    } else {
        return isValid() && isSubclassOf("QtQuick.Layouts.Layout");
    }
}

bool NodeMetaInfo::isView() const
{
    if constexpr (useProjectStorage()) {
        if (!isValid())
            return false;

        using NanotraceHR::keyValue;
        NanotraceHR::Tracer tracer{"is view", category(), keyValue("type id", m_typeId)};

        using namespace Storage::Info;
        auto listViewId = m_projectStorage->commonTypeId<QtQuick, ListView>();
        auto gridViewId = m_projectStorage->commonTypeId<QtQuick, GridView>();
        auto pathViewId = m_projectStorage->commonTypeId<QtQuick, PathView>();
        return m_projectStorage->isBasedOn(m_typeId, listViewId, gridViewId, pathViewId);
    } else {
        return isValid()
               && (isSubclassOf("QtQuick.ListView") || isSubclassOf("QtQuick.GridView")
                   || isSubclassOf("QtQuick.PathView"));
    }
}

bool NodeMetaInfo::usesCustomParser() const
{
#ifdef QDS_USE_PROJECTSTORAGE
    if (!isValid())
        return false;

    using NanotraceHR::keyValue;
    NanotraceHR::Tracer tracer{"uses custom parser", category(), keyValue("type id", m_typeId)};

    return typeData().traits.usesCustomParser;
#else
    if (!isValid())
        return false;

    auto type = simplifiedTypeName();
    return type == "VisualItemModel" || type == "VisualDataModel" || type == "ListModel"
           || type == "XmlListModel";
#endif
}

namespace {

template<typename... TypeIds>
bool isTypeId(TypeId typeId, TypeIds... otherTypeIds)
{
    static_assert(((std::is_same_v<TypeId, TypeIds>) &&...), "Parameter must be a TypeId!");

    return ((typeId == otherTypeIds) || ...);
}

} // namespace

bool NodeMetaInfo::isVector2D() const
{
    if constexpr (useProjectStorage()) {
        if (!isValid())
            return false;

        using NanotraceHR::keyValue;
        NanotraceHR::Tracer tracer{"is vector2d", category(), keyValue("type id", m_typeId)};

        using namespace Storage::Info;
        return isTypeId(m_typeId, m_projectStorage->commonTypeId<QtQuick, vector2d>());
    } else {
        if (!m_privateData)
            return false;

        auto type = m_privateData->qualfiedTypeName();

        return type == "vector2d" || type == "QtQuick.vector2d" || type == "QVector2D";
    }
}

bool NodeMetaInfo::isVector3D() const
{
    if constexpr (useProjectStorage()) {
        if (!isValid())
            return false;

        using NanotraceHR::keyValue;
        NanotraceHR::Tracer tracer{"is vector3d", category(), keyValue("type id", m_typeId)};

        using namespace Storage::Info;
        return isTypeId(m_typeId, m_projectStorage->commonTypeId<QtQuick, vector3d>());
    } else {
        if (!m_privateData)
            return false;

        auto type = m_privateData->qualfiedTypeName();

        return type == "vector3d" || type == "QtQuick.vector3d" || type == "QVector3D";
    }
}

bool NodeMetaInfo::isVector4D() const
{
    if constexpr (useProjectStorage()) {
        if (!isValid())
            return false;

        using NanotraceHR::keyValue;
        NanotraceHR::Tracer tracer{"is vector4d", category(), keyValue("type id", m_typeId)};

        using namespace Storage::Info;
        return isTypeId(m_typeId, m_projectStorage->commonTypeId<QtQuick, vector4d>());
    } else {
        if (!m_privateData)
            return false;

        auto type = m_privateData->qualfiedTypeName();

        return type == "vector4d" || type == "QtQuick.vector4d" || type == "QVector4D";
    }
}

bool NodeMetaInfo::isQtQuickPropertyChanges() const
{
    if constexpr (useProjectStorage()) {
        if (!isValid())
            return false;

        using NanotraceHR::keyValue;
        NanotraceHR::Tracer tracer{"is QtQuick.PropertyChanges",
                                   category(),
                                   keyValue("type id", m_typeId)};

        using namespace Storage::Info;
        return isBasedOnCommonType<QtQuick, Storage::Info::PropertyChanges>(m_projectStorage,
                                                                            m_typeId);
    } else {
        return isValid() && isSubclassOf("QtQuick.PropertyChanges");
    }
}

bool NodeMetaInfo::isQtSafeRendererSafeRendererPicture() const
{
    if constexpr (useProjectStorage()) {
        if (!isValid())
            return false;

        using NanotraceHR::keyValue;
        NanotraceHR::Tracer tracer{"is Qt.SafeRenderer.SafeRendererPicture",
                                   category(),
                                   keyValue("type id", m_typeId)};

        using namespace Storage::Info;
        return isBasedOnCommonType<Qt_SafeRenderer, SafeRendererPicture>(m_projectStorage, m_typeId);
    } else {
        return isValid() && isSubclassOf("Qt.SafeRenderer.SafeRendererPicture");
    }
}

bool NodeMetaInfo::isQtSafeRendererSafePicture() const
{
    if constexpr (useProjectStorage()) {
        if (!isValid())
            return false;

        using NanotraceHR::keyValue;
        NanotraceHR::Tracer tracer{"is Qt.SafeRenderer.SafePicture",
                                   category(),
                                   keyValue("type id", m_typeId)};

        using namespace Storage::Info;
        return isBasedOnCommonType<Qt_SafeRenderer, SafePicture>(m_projectStorage, m_typeId);
    } else {
        return isValid() && isSubclassOf("Qt.SafeRenderer.SafePicture");
    }
}

bool NodeMetaInfo::isQtQuickTimelineKeyframe() const
{
    if constexpr (useProjectStorage()) {
        if (!isValid())
            return false;

        using NanotraceHR::keyValue;
        NanotraceHR::Tracer tracer{"is QtQuick.Timeline.Keyframe",
                                   category(),
                                   keyValue("type id", m_typeId)};

        using namespace Storage::Info;
        return isBasedOnCommonType<QtQuick_Timeline, Keyframe>(m_projectStorage, m_typeId);

    } else {
        return isValid() && isSubclassOf("QtQuick.Timeline.Keyframe");
    }
}

bool NodeMetaInfo::isQtQuickTimelineTimelineAnimation() const
{
    if constexpr (useProjectStorage()) {
        if (!isValid())
            return false;

        using NanotraceHR::keyValue;
        NanotraceHR::Tracer tracer{"is QtQuick.Timeline.TimelineAnimation",
                                   category(),
                                   keyValue("type id", m_typeId)};

        using namespace Storage::Info;
        return isBasedOnCommonType<QtQuick_Timeline, TimelineAnimation>(m_projectStorage, m_typeId);
    } else {
        return isValid() && isSubclassOf("QtQuick.Timeline.TimelineAnimation");
    }
}

bool NodeMetaInfo::isQtQuickTimelineTimeline() const
{
    if constexpr (useProjectStorage()) {
        if (!isValid())
            return false;

        using NanotraceHR::keyValue;
        NanotraceHR::Tracer tracer{"is QtQuick.Timeline.Timeline",
                                   category(),
                                   keyValue("type id", m_typeId)};

        using namespace Storage::Info;
        return isBasedOnCommonType<QtQuick_Timeline, Timeline>(m_projectStorage, m_typeId);
    } else {
        return isValid() && isSubclassOf("QtQuick.Timeline.Timeline");
    }
}

bool NodeMetaInfo::isQtQuickTimelineKeyframeGroup() const
{
    if constexpr (useProjectStorage()) {
        if (!isValid())
            return false;

        using NanotraceHR::keyValue;
        NanotraceHR::Tracer tracer{"is QtQuick.Timeline.KeyframeGroup",
                                   category(),
                                   keyValue("type id", m_typeId)};

        using namespace Storage::Info;
        return isBasedOnCommonType<QtQuick_Timeline, KeyframeGroup>(m_projectStorage, m_typeId);
    } else {
        return isValid() && isSubclassOf("QtQuick.Timeline.KeyframeGroup");
    }
}

bool NodeMetaInfo::isListOrGridView() const
{
    if constexpr (useProjectStorage()) {
        if (!isValid())
            return false;

        using NanotraceHR::keyValue;
        NanotraceHR::Tracer tracer{"is list or grid view", category(), keyValue("type id", m_typeId)};

        using namespace Storage::Info;
        auto listViewId = m_projectStorage->commonTypeId<QtQuick, ListView>();
        auto gridViewId = m_projectStorage->commonTypeId<QtQuick, GridView>();
        return m_projectStorage->isBasedOn(m_typeId, listViewId, gridViewId);
    } else {
        return isValid() && (isSubclassOf("QtQuick.ListView") || isSubclassOf("QtQuick.GridView"));
    }
}

bool NodeMetaInfo::isNumber() const
{
    if constexpr (useProjectStorage()) {
        if (!isValid())
            return false;

        using NanotraceHR::keyValue;
        NanotraceHR::Tracer tracer{"is number", category(), keyValue("type id", m_typeId)};

        using namespace Storage::Info;
        auto intId = m_projectStorage->builtinTypeId<int>();
        auto uintId = m_projectStorage->builtinTypeId<uint>();
        auto floatId = m_projectStorage->builtinTypeId<float>();
        auto doubleId = m_projectStorage->builtinTypeId<double>();

        return isTypeId(m_typeId, intId, uintId, floatId, doubleId);
    } else {
        if (!isValid()) {
            return false;
        }

        return isFloat() || isInteger();
    }
}

bool NodeMetaInfo::isQtQuickExtrasPicture() const
{
    if constexpr (useProjectStorage()) {
        if (!isValid())
            return false;

        using NanotraceHR::keyValue;
        NanotraceHR::Tracer tracer{"is QtQuick.Extras.Picture",
                                   category(),
                                   keyValue("type id", m_typeId)};

        using namespace Storage::Info;
        return isBasedOnCommonType<QtQuick_Extras, Picture>(m_projectStorage, m_typeId);
    } else {
        return isValid() && isSubclassOf("QtQuick.Extras.Picture");
    }
}

bool NodeMetaInfo::isQtQuickGradient() const
{
#ifdef QDS_USE_PROJECTSTORAGE

    if (!isValid())
        return false;

    using NanotraceHR::keyValue;
    NanotraceHR::Tracer tracer{"is QtQuick.Gradient", category(), keyValue("type id", m_typeId)};

    using namespace Storage::Info;
    return isBasedOnCommonType<QtQuick, Gradient>(m_projectStorage, m_typeId);
#else
    return isValid() && (isSubclassOf("QtQuick.Gradient"));
#endif
}

bool NodeMetaInfo::isQtQuickImage() const
{
    if constexpr (useProjectStorage()) {
        if (!isValid())
            return false;

        using NanotraceHR::keyValue;
        NanotraceHR::Tracer tracer{"is QtQuick.Image", category(), keyValue("type id", m_typeId)};

        using namespace Storage::Info;

        return isBasedOnCommonType<QtQuick, Image>(m_projectStorage, m_typeId);
    } else {
        return isValid() && isSubclassOf("QtQuick.Image");
    }
}

bool NodeMetaInfo::isQtQuickBorderImage() const
{
    if constexpr (useProjectStorage()) {
        if (!isValid())
            return false;

        using NanotraceHR::keyValue;
        NanotraceHR::Tracer tracer{"is QtQuick.BorderImage",
                                   category(),
                                   keyValue("type id", m_typeId)};

        using namespace Storage::Info;

        return isBasedOnCommonType<QtQuick, BorderImage>(m_projectStorage, m_typeId);
    } else {
        return isValid() && isSubclassOf("QtQuick.BorderImage");
    }
}

bool NodeMetaInfo::isAlias() const
{
    if constexpr (useProjectStorage()) {
        if (!isValid())
            return false;

        using NanotraceHR::keyValue;
        NanotraceHR::Tracer tracer{"is alias", category(), keyValue("type id", m_typeId)};

        return false; // all types are already resolved
    } else {
        return isValid() && m_privateData->qualfiedTypeName() == "alias";
    }
}

bool NodeMetaInfo::isQtQuickPositioner() const
{
    if constexpr (useProjectStorage()) {
        if (!isValid())
            return false;

        using NanotraceHR::keyValue;
        NanotraceHR::Tracer tracer{"is QtQuick.Positioner",
                                   category(),
                                   keyValue("type id", m_typeId)};

        using namespace Storage::Info;

        return isBasedOnCommonType<QtQuick, Positioner>(m_projectStorage, m_typeId);
    } else {
        return isValid() && isSubclassOf("QtQuick.Positioner");
    }
}

bool NodeMetaInfo::isQtQuickPropertyAnimation() const
{
    if constexpr (useProjectStorage()) {
        if (!isValid())
            return false;

        using NanotraceHR::keyValue;
        NanotraceHR::Tracer tracer{"is QtQuick.PropertyAnimation",
                                   category(),
                                   keyValue("type id", m_typeId)};

        using namespace Storage::Info;
        return isBasedOnCommonType<QtQuick, PropertyAnimation>(m_projectStorage, m_typeId);
    } else {
        return isValid() && isSubclassOf("QtQuick.PropertyAnimation");
    }
}

bool NodeMetaInfo::isQtQuickRectangle() const
{
#ifdef QDS_USE_PROJECTSTORAGE

    if (!isValid())
        return false;

    using NanotraceHR::keyValue;
    NanotraceHR::Tracer tracer{"is QtQuick.Rectange", category(), keyValue("type id", m_typeId)};

    using namespace Storage::Info;
    return isBasedOnCommonType<QtQuick, Rectangle>(m_projectStorage, m_typeId);
#else
    return isValid() && isSubclassOf("QtQuick.Rectangle");
#endif
}

bool NodeMetaInfo::isQtQuickRepeater() const
{
    if constexpr (useProjectStorage()) {
        if (!isValid())
            return false;

        using NanotraceHR::keyValue;
        NanotraceHR::Tracer tracer{"is QtQuick.Repeater", category(), keyValue("type id", m_typeId)};

        using namespace Storage::Info;
        return isBasedOnCommonType<QtQuick, Repeater>(m_projectStorage, m_typeId);
    } else {
        return isValid() && isSubclassOf("QtQuick.Repeater");
    }
}

bool NodeMetaInfo::isQtQuickShapesShape() const
{
    if constexpr (useProjectStorage()) {
        if (!isValid())
            return false;

        using NanotraceHR::keyValue;
        NanotraceHR::Tracer tracer{"is QtQuick.Shapes.Shape",
                                   category(),
                                   keyValue("type id", m_typeId)};

        using namespace Storage::Info;
        return isBasedOnCommonType<QtQuick_Shapes, Shape>(m_projectStorage, m_typeId);
    } else {
        return isValid() && isSubclassOf("QtQuick.Shapes.Shape");
    }
}

bool NodeMetaInfo::isQtQuickControlsTabBar() const
{
    if constexpr (useProjectStorage()) {
        if (!isValid())
            return false;

        using NanotraceHR::keyValue;
        NanotraceHR::Tracer tracer{"is QtQuick.Controls.TabBar",
                                   category(),
                                   keyValue("type id", m_typeId)};

        using namespace Storage::Info;
        return isBasedOnCommonType<QtQuick_Controls, TabBar>(m_projectStorage, m_typeId);
    } else {
        return isValid() && isSubclassOf("QtQuick.Controls.TabBar");
    }
}

bool NodeMetaInfo::isQtQuickControlsLabel() const
{
#ifdef QDS_USE_PROJECTSTORAGE
    if (!isValid())
        return false;

    using NanotraceHR::keyValue;
    NanotraceHR::Tracer tracer{"is QtQuick.Controls.SwipeView",
                               category(),
                               keyValue("type id", m_typeId)};

    using namespace Storage::Info;
    return isBasedOnCommonType<QtQuick_Controls, Label>(m_projectStorage, m_typeId);
#else
    return isValid() && isSubclassOf("QtQuick.Controls.Label");
#endif
}

bool NodeMetaInfo::isQtQuickControlsSwipeView() const
{
    if constexpr (useProjectStorage()) {
        if (!isValid())
            return false;

        using NanotraceHR::keyValue;
        NanotraceHR::Tracer tracer{"is QtQuick.Controls.SwipeView",
                                   category(),
                                   keyValue("type id", m_typeId)};

        using namespace Storage::Info;
        return isBasedOnCommonType<QtQuick_Controls, SwipeView>(m_projectStorage, m_typeId);
    } else {
        return isValid() && isSubclassOf("QtQuick.Controls.SwipeView");
    }
}

bool NodeMetaInfo::isQtQuick3DCamera() const
{
    if constexpr (useProjectStorage()) {
        if (!isValid())
            return false;

        using NanotraceHR::keyValue;
        NanotraceHR::Tracer tracer{"is QtQuick3D.Camera", category(), keyValue("type id", m_typeId)};

        using namespace Storage::Info;
        return isBasedOnCommonType<QtQuick3D, Camera>(m_projectStorage, m_typeId);
    } else {
        return isValid() && isSubclassOf("QtQuick3D.Camera");
    }
}

bool NodeMetaInfo::isQtQuick3DBakedLightmap() const
{
    if constexpr (useProjectStorage()) {
        if (!isValid())
            return false;

        using NanotraceHR::keyValue;
        NanotraceHR::Tracer tracer{"is QtQuick3D.BakedLightmap",
                                   category(),
                                   keyValue("type id", m_typeId)};

        using namespace Storage::Info;
        return isBasedOnCommonType<QtQuick3D, BakedLightmap>(m_projectStorage, m_typeId);
    } else {
        return isValid() && isSubclassOf("QtQuick3D.BakedLightmap");
    }
}

bool NodeMetaInfo::isQtQuick3DBuffer() const
{
    if constexpr (useProjectStorage()) {
        if (!isValid())
            return false;

        using NanotraceHR::keyValue;
        NanotraceHR::Tracer tracer{"is QtQuick3D.Buffer", category(), keyValue("type id", m_typeId)};

        using namespace Storage::Info;
        return isBasedOnCommonType<QtQuick3D, Buffer>(m_projectStorage, m_typeId);
    } else {
        return isValid() && isSubclassOf("QtQuick3D.Buffer");
    }
}

bool NodeMetaInfo::isQtQuick3DInstanceListEntry() const
{
    if constexpr (useProjectStorage()) {
        if (!isValid())
            return false;

        using NanotraceHR::keyValue;
        NanotraceHR::Tracer tracer{"is QtQuick3D.InstanceListEntry",
                                   category(),
                                   keyValue("type id", m_typeId)};

        using namespace Storage::Info;
        return isBasedOnCommonType<QtQuick3D, InstanceListEntry>(m_projectStorage, m_typeId);
    } else {
        return isValid() && isSubclassOf("QtQuick3D.InstanceListEntry");
    }
}

bool NodeMetaInfo::isQtQuick3DLight() const
{
    if constexpr (useProjectStorage()) {
        if (!isValid())
            return false;

        using NanotraceHR::keyValue;
        NanotraceHR::Tracer tracer{"is QtQuick3D.Light", category(), keyValue("type id", m_typeId)};

        using namespace Storage::Info;
        return isBasedOnCommonType<QtQuick3D, Light>(m_projectStorage, m_typeId);
    } else {
        return isValid() && isSubclassOf("QtQuick3D.Light");
    }
}

bool NodeMetaInfo::isQtQmlModelsListElement() const
{
    if constexpr (useProjectStorage()) {
        if (!isValid())
            return false;

        using NanotraceHR::keyValue;
        NanotraceHR::Tracer tracer{"is QtQml.Models.ListElement",
                                   category(),
                                   keyValue("type id", m_typeId)};

        using namespace Storage::Info;
        return isBasedOnCommonType<QtQml_Models, ListElement>(m_projectStorage, m_typeId);
    } else {
        return isValid() && isSubclassOf("QtQuick3D.ListElement");
    }
}

bool NodeMetaInfo::isQtQuickListModel() const
{
    if constexpr (useProjectStorage()) {
        if (!isValid())
            return false;

        using NanotraceHR::keyValue;
        NanotraceHR::Tracer tracer{"is QtQuick.ListModel", category(), keyValue("type id", m_typeId)};

        using namespace Storage::Info;
        return isBasedOnCommonType<QtQml_Models, ListModel>(m_projectStorage, m_typeId);
    } else {
        return isValid() && isSubclassOf("QtQuick3D.ListModel");
    }
}

bool NodeMetaInfo::isQtQuickListView() const
{
    if constexpr (useProjectStorage()) {
        if (!isValid())
            return false;

        using NanotraceHR::keyValue;
        NanotraceHR::Tracer tracer{"is QtQuick.ListView", category(), keyValue("type id", m_typeId)};

        using namespace Storage::Info;
        return isBasedOnCommonType<QtQuick, ListView>(m_projectStorage, m_typeId);
    } else {
        return isValid() && (isSubclassOf("QtQuick.ListView"));
    }
}

bool QmlDesigner::NodeMetaInfo::isQtQuickGridView() const
{
    if constexpr (useProjectStorage()) {
        if (!isValid())
            return false;

        using NanotraceHR::keyValue;
        NanotraceHR::Tracer tracer{"is QtQuick.GridView", category(), keyValue("type id", m_typeId)};

        using namespace Storage::Info;
        return isBasedOnCommonType<QtQuick, GridView>(m_projectStorage, m_typeId);
    } else {
        return isValid() && (isSubclassOf("QtQuick.GridView"));
    }
}

bool NodeMetaInfo::isQtQuick3DInstanceList() const
{
    if constexpr (useProjectStorage()) {
        if (!isValid())
            return false;

        using NanotraceHR::keyValue;
        NanotraceHR::Tracer tracer{"is QtQuick3D.InstanceList",
                                   category(),
                                   keyValue("type id", m_typeId)};

        using namespace Storage::Info;
        return isBasedOnCommonType<QtQuick3D, InstanceList>(m_projectStorage, m_typeId);
    } else {
        return isValid() && isSubclassOf("QtQuick3D.InstanceList");
    }
}

bool NodeMetaInfo::isQtQuick3DParticles3DParticle3D() const
{
    if constexpr (useProjectStorage()) {
        if (!isValid())
            return false;

        using NanotraceHR::keyValue;
        NanotraceHR::Tracer tracer{"is QtQuick3D.Particles3D.Particle3D",
                                   category(),
                                   keyValue("type id", m_typeId)};

        using namespace Storage::Info;
        return isBasedOnCommonType<QtQuick3D_Particles3D, Particle3D>(m_projectStorage, m_typeId);
    } else {
        return isValid() && isSubclassOf("QtQuick3D.Particles3D.Particle3D");
    }
}

bool NodeMetaInfo::isQtQuick3DParticles3DParticleEmitter3D() const
{
    if constexpr (useProjectStorage()) {
        if (!isValid())
            return false;

        using NanotraceHR::keyValue;
        NanotraceHR::Tracer tracer{"is QtQuick3D.Particles3D.ParticleEmitter3D",
                                   category(),
                                   keyValue("type id", m_typeId)};

        using namespace Storage::Info;
        return isBasedOnCommonType<QtQuick3D_Particles3D, ParticleEmitter3D>(m_projectStorage,
                                                                             m_typeId);
    } else {
        return isValid() && isSubclassOf("QtQuick3D.Particles3D.ParticleEmitter3D");
    }
}

bool NodeMetaInfo::isQtQuick3DParticles3DAttractor3D() const
{
    if constexpr (useProjectStorage()) {
        if (!isValid())
            return false;

        using NanotraceHR::keyValue;
        NanotraceHR::Tracer tracer{"is QtQuick3D.Particles3D.Attractor3D",
                                   category(),
                                   keyValue("type id", m_typeId)};

        using namespace Storage::Info;
        return isBasedOnCommonType<QtQuick3D_Particles3D, Attractor3D>(m_projectStorage, m_typeId);
    } else {
        return isValid() && isSubclassOf("QtQuick3D.Particles3D.Attractor3D");
    }
}

bool NodeMetaInfo::isQtQuick3DParticlesAbstractShape() const
{
    if constexpr (useProjectStorage()) {
        if (!isValid())
            return false;

        using NanotraceHR::keyValue;
        NanotraceHR::Tracer tracer{"is QtQuick3D.Particles3D.AbstractShape",
                                   category(),
                                   keyValue("type id", m_typeId)};

        using namespace Storage::Info;
        return isBasedOnCommonType<QtQuick3D_Particles3D, QQuick3DParticleAbstractShape, ModuleKind::CppLibrary>(
            m_projectStorage, m_typeId);
    } else {
        return isValid() && isSubclassOf("QQuick3DParticleAbstractShape");
    }
}

bool NodeMetaInfo::isQtQuickItem() const
{
    if constexpr (useProjectStorage()) {
        if (!isValid())
            return false;

        using NanotraceHR::keyValue;
        NanotraceHR::Tracer tracer{"is QtQuick.Item", category(), keyValue("type id", m_typeId)};

        using namespace Storage::Info;
        return isBasedOnCommonType<QtQuick, Item>(m_projectStorage, m_typeId);
    } else {
        return isValid() && isSubclassOf("QtQuick.Item");
    }
}

bool NodeMetaInfo::isQtQuickPath() const
{
    if constexpr (useProjectStorage()) {
        if (!isValid())
            return false;

        using NanotraceHR::keyValue;
        NanotraceHR::Tracer tracer{"is QtQuick.Path", category(), keyValue("type id", m_typeId)};

        using namespace Storage::Info;
        return isBasedOnCommonType<QtQuick, Path>(m_projectStorage, m_typeId);
    } else {
        return isValid() && isSubclassOf("QtQuick.Path");
    }
}

bool NodeMetaInfo::isQtQuickPauseAnimation() const
{
    if constexpr (useProjectStorage()) {
        if (!isValid())
            return false;

        using NanotraceHR::keyValue;
        NanotraceHR::Tracer tracer{"is QtQuick.PauseAnimation",
                                   category(),
                                   keyValue("type id", m_typeId)};

        using namespace Storage::Info;
        return isBasedOnCommonType<QtQuick, PauseAnimation>(m_projectStorage, m_typeId);
    } else {
        return isValid() && isSubclassOf("QtQuick.PauseAnimation");
    }
}

bool NodeMetaInfo::isQtQuickTransition() const
{
    if constexpr (useProjectStorage()) {
        if (!isValid())
            return false;

        using NanotraceHR::keyValue;
        NanotraceHR::Tracer tracer{"is QtQuick.Transition",
                                   category(),
                                   keyValue("type id", m_typeId)};

        using namespace Storage::Info;
        return isBasedOnCommonType<QtQuick, Transition>(m_projectStorage, m_typeId);
    } else {
        return isValid() && isSubclassOf("QtQuick.Transition");
    }
}

bool NodeMetaInfo::isQtQuickWindowWindow() const
{
    if constexpr (useProjectStorage()) {
        if (!isValid())
            return false;

        using NanotraceHR::keyValue;
        NanotraceHR::Tracer tracer{"is QtQuick.Window.Window",
                                   category(),
                                   keyValue("type id", m_typeId)};

        using namespace Storage::Info;
        return isBasedOnCommonType<QtQuick_Window, Window>(m_projectStorage, m_typeId);
    } else {
        return isValid() && isSubclassOf("QtQuick.Window.Window");
    }
}

bool NodeMetaInfo::isQtQuickLoader() const
{
    if constexpr (useProjectStorage()) {
        if (!isValid())
            return false;

        using NanotraceHR::keyValue;
        NanotraceHR::Tracer tracer{"is QtQuick.Loader", category(), keyValue("type id", m_typeId)};

        using namespace Storage::Info;
        return isBasedOnCommonType<QtQuick, Loader>(m_projectStorage, m_typeId);
    } else {
        return isValid() && isSubclassOf("QtQuick.Loader");
    }
}

bool NodeMetaInfo::isQtQuickState() const
{
    if constexpr (useProjectStorage()) {
        if (!isValid())
            return false;

        using NanotraceHR::keyValue;
        NanotraceHR::Tracer tracer{"is QtQuick.State", category(), keyValue("type id", m_typeId)};

        using namespace Storage::Info;
        return isBasedOnCommonType<QtQuick, State>(m_projectStorage, m_typeId);
    } else {
        return isValid() && isSubclassOf("QtQuick.State");
    }
}

bool NodeMetaInfo::isQtQuickStateGroup() const
{
    if constexpr (useProjectStorage()) {
        if (!isValid())
            return false;

        using NanotraceHR::keyValue;
        NanotraceHR::Tracer tracer{"is QtQuick.StateGroup", category(), keyValue("type id", m_typeId)};

        using namespace Storage::Info;
        return isBasedOnCommonType<QtQuick, StateGroup>(m_projectStorage, m_typeId);
    } else {
        return isValid() && isSubclassOf("QtQuick.StateGroup");
    }
}


bool NodeMetaInfo::isQtQuickStateOperation() const
{
    if constexpr (useProjectStorage()) {
        if (!isValid())
            return false;

        using NanotraceHR::keyValue;
        NanotraceHR::Tracer tracer{"is QtQuick.StateOperation",
                                   category(),
                                   keyValue("type id", m_typeId)};

        using namespace Storage::Info;
        return isBasedOnCommonType<QtQuick, QQuickStateOperation, ModuleKind::CppLibrary>(m_projectStorage,
                                                                                          m_typeId);
    } else {
        return isValid() && isSubclassOf("<cpp>.QQuickStateOperation");
    }
}

bool NodeMetaInfo::isQtQuickStudioComponentsArcItem() const
{
    if constexpr (useProjectStorage()) {
        if (!isValid())
            return false;

        using NanotraceHR::keyValue;
        NanotraceHR::Tracer tracer{"is QtQuick.Studio.Components.ArcItem",
                                   category(),
                                   keyValue("type id", m_typeId)};

        using namespace Storage::Info;
        return isBasedOnCommonType<QtQuick_Studio_Components, ArcItem>(m_projectStorage, m_typeId);
    } else {
        return isValid() && isSubclassOf("QtQuick.Studio.Components.ArcItem");
    }
}

bool NodeMetaInfo::isQtQuickText() const
{
    if constexpr (useProjectStorage()) {
        if (!isValid())
            return false;

        using NanotraceHR::keyValue;
        NanotraceHR::Tracer tracer{"is QtQuick.Text", category(), keyValue("type id", m_typeId)};

        using namespace Storage::Info;
        return isBasedOnCommonType<QtQuick, Text>(m_projectStorage, m_typeId);
    } else {
        return isValid() && isSubclassOf("QtQuick.Text");
    }
}

bool NodeMetaInfo::isQtMultimediaSoundEffect() const
{
    if constexpr (useProjectStorage()) {
        if (!isValid())
            return false;

        using NanotraceHR::keyValue;
        NanotraceHR::Tracer tracer{"is QtMultimedia.SoundEffect",
                                   category(),
                                   keyValue("type id", m_typeId)};

        using namespace Storage::Info;
        return isBasedOnCommonType<QtMultimedia, SoundEffect>(m_projectStorage, m_typeId);
    } else {
        return isValid() && isSubclassOf("QtMultimedia.SoundEffect");
    }
}

bool NodeMetaInfo::isFlowViewItem() const
{
    if constexpr (useProjectStorage()) {
        if (!isValid())
            return false;

        using NanotraceHR::keyValue;
        NanotraceHR::Tracer tracer{"is FlowView.ViewItem", category(), keyValue("type id", m_typeId)};

        using namespace Storage::Info;
        auto flowItemId = m_projectStorage->commonTypeId<FlowView, FlowItem>();
        auto flowWildcardId = m_projectStorage->commonTypeId<FlowView, FlowWildcard>();
        auto flowDecisionId = m_projectStorage->commonTypeId<FlowView, FlowDecision>();
        return m_projectStorage->isBasedOn(m_typeId, flowItemId, flowWildcardId, flowDecisionId);
    } else {
        return isValid()
               && (isSubclassOf("FlowView.FlowItem") || isSubclassOf("FlowView.FlowWildcard")
                   || isSubclassOf("FlowView.FlowDecision"));
    }
}

bool NodeMetaInfo::isFlowViewFlowItem() const
{
    if constexpr (useProjectStorage()) {
        if (!isValid())
            return false;

        using NanotraceHR::keyValue;
        NanotraceHR::Tracer tracer{"is FlowView.FlowItem", category(), keyValue("type id", m_typeId)};

        using namespace Storage::Info;
        return isBasedOnCommonType<FlowView, FlowItem>(m_projectStorage, m_typeId);
    } else {
        return isValid() && isSubclassOf("FlowView.FlowItem");
    }
}

bool NodeMetaInfo::isFlowViewFlowView() const
{
    if constexpr (useProjectStorage()) {
        if (!isValid())
            return false;

        using NanotraceHR::keyValue;
        NanotraceHR::Tracer tracer{"is FlowView.FlowView", category(), keyValue("type id", m_typeId)};

        using namespace Storage::Info;
        return isBasedOnCommonType<FlowView, FlowView>(m_projectStorage, m_typeId);
    } else {
        return isValid() && isSubclassOf("FlowView.FlowView");
    }
}

bool NodeMetaInfo::isFlowViewFlowActionArea() const
{
    if constexpr (useProjectStorage()) {
        using namespace Storage::Info;
        return isBasedOnCommonType<FlowView, FlowActionArea>(m_projectStorage, m_typeId);
    } else {
        return isValid() && isSubclassOf("FlowView.FlowActionArea");
    }
}

bool NodeMetaInfo::isFlowViewFlowTransition() const
{
    if constexpr (useProjectStorage()) {
        if (!isValid())
            return false;

        using NanotraceHR::keyValue;
        NanotraceHR::Tracer tracer{"is FlowView.FlowTransition",
                                   category(),
                                   keyValue("type id", m_typeId)};

        using namespace Storage::Info;
        return isBasedOnCommonType<FlowView, FlowTransition>(m_projectStorage, m_typeId);
    } else {
        return isValid() && isSubclassOf("FlowView.FlowTransition");
    }
}

bool NodeMetaInfo::isFlowViewFlowDecision() const
{
    if constexpr (useProjectStorage()) {
        if (!isValid())
            return false;

        using NanotraceHR::keyValue;
        NanotraceHR::Tracer tracer{"is FlowView.FlowDecision",
                                   category(),
                                   keyValue("type id", m_typeId)};

        using namespace Storage::Info;
        return isBasedOnCommonType<FlowView, FlowDecision>(m_projectStorage, m_typeId);
    } else {
        return isValid() && isSubclassOf("FlowView.FlowDecision");
    }
}

bool NodeMetaInfo::isFlowViewFlowWildcard() const
{
    if constexpr (useProjectStorage()) {
        if (!isValid())
            return false;

        using NanotraceHR::keyValue;
        NanotraceHR::Tracer tracer{"is FlowView.FlowWildcard",
                                   category(),
                                   keyValue("type id", m_typeId)};

        using namespace Storage::Info;
        return isBasedOnCommonType<FlowView, FlowWildcard>(m_projectStorage, m_typeId);
    } else {
        return isValid() && isSubclassOf("FlowView.FlowWildcard");
    }
}

bool NodeMetaInfo::isQtQuickStudioComponentsGroupItem() const
{
    if constexpr (useProjectStorage()) {
        if (!isValid())
            return false;

        using NanotraceHR::keyValue;
        NanotraceHR::Tracer tracer{"is QtQuick.Studio.Components.GroupItem",
                                   category(),
                                   keyValue("type id", m_typeId)};

        using namespace Storage::Info;
        return isBasedOnCommonType<QtQuick_Studio_Components, GroupItem>(m_projectStorage, m_typeId);
    } else {
        return isValid() && isSubclassOf("QtQuick.Studio.Components.GroupItem");
    }
}

bool NodeMetaInfo::isQtQuickStudioComponentsSvgPathItem() const
{
    if constexpr (useProjectStorage()) {
        if (!isValid())
            return false;

        using NanotraceHR::keyValue;
<<<<<<< HEAD
        NanotraceHR::Tracer tracer{"is QtQuick.Studio.Components.SvgPathItem",
=======
        NanotraceHR::Tracer tracer{"is QtQuick.Studio.Utils.JsonListModel",
>>>>>>> 28dbc1cf
                                   category(),
                                   keyValue("type id", m_typeId)};

        using namespace Storage::Info;
        return isBasedOnCommonType<QtQuick_Studio_Components, SvgPathItem>(m_projectStorage, m_typeId);
    } else {
        return isValid() && isSubclassOf("QtQuick.Studio.Components.SvgPathItem");
    }
}

bool NodeMetaInfo::isQtQuickStudioUtilsJsonListModel() const
{
#ifdef QDS_USE_PROJECTSTORAGE
    if (!isValid())
        return false;

<<<<<<< HEAD
        using NanotraceHR::keyValue;
        NanotraceHR::Tracer tracer{"is QtQuick.Studio.Utils.JsonListModel",
                                   category(),
                                   keyValue("type id", m_typeId)};

        using namespace Storage::Info;
        return isBasedOnCommonType<QtQuick_Studio_Components, JsonListModel>(m_projectStorage,
                                                                             m_typeId);
    } else {
        return isValid() && isSubclassOf("QtQuick.Studio.Utils.JsonListModel");
    }
}

bool NodeMetaInfo::isQmlComponent() const
{
#ifdef QDS_USE_PROJECTSTORAGE
    if (!isValid())
        return false;

    using NanotraceHR::keyValue;
    NanotraceHR::Tracer tracer{"is QML.Component", category(), keyValue("type id", m_typeId)};

    using namespace Storage::Info;
    return isBasedOnCommonType<QML, Component>(m_projectStorage, m_typeId);
#else
    if (!isValid())
        return false;

    auto type = simplifiedTypeName();

=======
    using NanotraceHR::keyValue;
    NanotraceHR::Tracer tracer{"is QML.Component", category(), keyValue("type id", m_typeId)};

    using namespace Storage::Info;
    return isBasedOnCommonType<QML, Component>(m_projectStorage, m_typeId);
#else
    if (!isValid())
        return false;

    auto type = simplifiedTypeName();

>>>>>>> 28dbc1cf
    return type == "Component" || type == "QQmlComponent";
#endif
}

bool NodeMetaInfo::isFont() const
{
#ifdef QDS_USE_PROJECTSTORAGE
    if (!isValid())
        return false;

    using NanotraceHR::keyValue;
    NanotraceHR::Tracer tracer{"is font", category(), keyValue("type id", m_typeId)};

    using namespace Storage::Info;
    return isValid() && isTypeId(m_typeId, m_projectStorage->commonTypeId<QtQuick, font>());
#else
    return isValid() && simplifiedTypeName() == "font";
#endif
}

bool NodeMetaInfo::isColor() const
{
#ifdef QDS_USE_PROJECTSTORAGE
    if (!isValid())
        return false;

    using NanotraceHR::keyValue;
    NanotraceHR::Tracer tracer{"is color", category(), keyValue("type id", m_typeId)};

    using namespace Storage::Info;
    return isValid() && isTypeId(m_typeId, m_projectStorage->builtinTypeId<QColor>());
#else
    if (!isValid())
        return false;

    auto type = simplifiedTypeName();

    return type == "QColor" || type == "color" || type == "color";
#endif
}

bool NodeMetaInfo::isBool() const
{
#ifdef QDS_USE_PROJECTSTORAGE
    if (!isValid())
        return false;

    using NanotraceHR::keyValue;
    NanotraceHR::Tracer tracer{"is bool", category(), keyValue("type id", m_typeId)};

    using namespace Storage::Info;
    return isValid() && isTypeId(m_typeId, m_projectStorage->builtinTypeId<bool>());
#else
    if (!isValid())
        return false;

    auto type = simplifiedTypeName();

    return type == "bool" || type == "boolean";
#endif
}

bool NodeMetaInfo::isInteger() const
{
#ifdef QDS_USE_PROJECTSTORAGE
    if (!isValid())
        return false;

    using NanotraceHR::keyValue;
    NanotraceHR::Tracer tracer{"is integer", category(), keyValue("type id", m_typeId)};

    using namespace Storage::Info;
    return isValid() && isTypeId(m_typeId, m_projectStorage->builtinTypeId<int>());
#else
    if (!isValid())
        return false;

    auto type = simplifiedTypeName();

    return type == "int" || type == "integer" || type == "uint";
#endif
}

bool NodeMetaInfo::isFloat() const
{
#ifdef QDS_USE_PROJECTSTORAGE
    if (!isValid())
        return false;

    using NanotraceHR::keyValue;
    NanotraceHR::Tracer tracer{"is float", category(), keyValue("type id", m_typeId)};

    using namespace Storage::Info;
    auto floatId = m_projectStorage->builtinTypeId<float>();
    auto doubleId = m_projectStorage->builtinTypeId<double>();

    return isTypeId(m_typeId, floatId, doubleId);
#else
    if (!isValid())
        return false;

    auto type = simplifiedTypeName();

    return type == "qreal" || type == "double" || type == "float" || type == "real";
#endif
}

bool NodeMetaInfo::isVariant() const
{
#ifdef QDS_USE_PROJECTSTORAGE
    if (!isValid())
        return false;

    using NanotraceHR::keyValue;
    NanotraceHR::Tracer tracer{"is variant", category(), keyValue("type id", m_typeId)};

    using namespace Storage::Info;
    return isValid() && isTypeId(m_typeId, m_projectStorage->builtinTypeId<QVariant>());
#else
    if (!isValid())
        return false;

    const auto type = simplifiedTypeName();

    return type == "QVariant" || type == "var" || type == "variant";
#endif
}

bool NodeMetaInfo::isString() const
{
#ifdef QDS_USE_PROJECTSTORAGE
    if (!isValid())
        return false;

    using NanotraceHR::keyValue;
    NanotraceHR::Tracer tracer{"is string", category(), keyValue("type id", m_typeId)};

    using namespace Storage::Info;
    return isValid() && isTypeId(m_typeId, m_projectStorage->builtinTypeId<QString>());
#else
    if (!isValid())
        return false;

    auto type = simplifiedTypeName();

    return type == "string" || type == "QString";
#endif
}

bool NodeMetaInfo::isUrl() const
{
#ifdef QDS_USE_PROJECTSTORAGE
    if (!isValid())
        return false;

    using NanotraceHR::keyValue;
    NanotraceHR::Tracer tracer{"is url", category(), keyValue("type id", m_typeId)};

    using namespace Storage::Info;
    return isValid() && isTypeId(m_typeId, m_projectStorage->builtinTypeId<QUrl>());
#else
    if (!isValid())
        return false;

    auto type = simplifiedTypeName();

    return type == "url" || type == "QUrl";
#endif
}

bool NodeMetaInfo::isQtQuick3DTexture() const
{
    if constexpr (useProjectStorage()) {
        if (!isValid())
            return false;

        using NanotraceHR::keyValue;
        NanotraceHR::Tracer tracer{"is QtQuick3D.Texture", category(), keyValue("type id", m_typeId)};

        using namespace Storage::Info;
        return isBasedOnCommonType<QtQuick3D, Texture>(m_projectStorage, m_typeId);
    } else {
        return isValid()
               && (isSubclassOf("QtQuick3D.Texture") || isSubclassOf("<cpp>.QQuick3DTexture"));
    }
}

bool NodeMetaInfo::isQtQuick3DShader() const
{
    if constexpr (useProjectStorage()) {
        if (!isValid())
            return false;

        using NanotraceHR::keyValue;
        NanotraceHR::Tracer tracer{"is QtQuick3D.Shader", category(), keyValue("type id", m_typeId)};

        using namespace Storage::Info;
        return isBasedOnCommonType<QtQuick3D, Shader>(m_projectStorage, m_typeId);
    } else {
        return isValid() && isSubclassOf("QtQuick3D.Shader");
    }
}

bool NodeMetaInfo::isQtQuick3DPass() const
{
    if constexpr (useProjectStorage()) {
        if (!isValid())
            return false;

        using NanotraceHR::keyValue;
        NanotraceHR::Tracer tracer{"is QtQuick3D.Pass", category(), keyValue("type id", m_typeId)};

        using namespace Storage::Info;
        return isBasedOnCommonType<QtQuick3D, Pass>(m_projectStorage, m_typeId);
    } else {
        return isValid() && isSubclassOf("QtQuick3D.Pass");
    }
}

bool NodeMetaInfo::isQtQuick3DCommand() const
{
    if constexpr (useProjectStorage()) {
        if (!isValid())
            return false;

        using NanotraceHR::keyValue;
        NanotraceHR::Tracer tracer{"is QtQuick3D.Command", category(), keyValue("type id", m_typeId)};

        using namespace Storage::Info;
        return isBasedOnCommonType<QtQuick3D, Command>(m_projectStorage, m_typeId);
    } else {
        return isValid() && isSubclassOf("QtQuick3D.Command");
    }
}

bool NodeMetaInfo::isQtQuick3DDefaultMaterial() const
{
    if constexpr (useProjectStorage()) {
        if (!isValid())
            return false;

        using NanotraceHR::keyValue;
        NanotraceHR::Tracer tracer{"is QtQuick3D.DefaultMaterial",
                                   category(),
                                   keyValue("type id", m_typeId)};

        using namespace Storage::Info;
        return isBasedOnCommonType<QtQuick3D, DefaultMaterial>(m_projectStorage, m_typeId);
    } else {
        return isValid() && isSubclassOf("QtQuick3D.DefaultMaterial");
    }
}

bool NodeMetaInfo::isQtQuick3DMaterial() const
{
    if constexpr (useProjectStorage()) {
        using namespace Storage::Info;
        return isBasedOnCommonType<QtQuick3D, Material>(m_projectStorage, m_typeId);
    } else {
        return isValid() && isSubclassOf("QtQuick3D.Material");
    }
}

bool NodeMetaInfo::isQtQuick3DModel() const
{
    if constexpr (useProjectStorage()) {
        if (!isValid())
            return false;

        using NanotraceHR::keyValue;
        NanotraceHR::Tracer tracer{"is QtQuick3D.Model", category(), keyValue("type id", m_typeId)};

        using namespace Storage::Info;
        return isBasedOnCommonType<QtQuick3D, Storage::Info::Model>(m_projectStorage, m_typeId);
    } else {
        return isValid() && isSubclassOf("QtQuick3D.Model");
    }
}

bool NodeMetaInfo::isQtQuick3DNode() const
{
    if constexpr (useProjectStorage()) {
        if (!isValid())
            return false;

        using NanotraceHR::keyValue;
        NanotraceHR::Tracer tracer{"is QtQuick3D.Node", category(), keyValue("type id", m_typeId)};

        using namespace Storage::Info;
        return isBasedOnCommonType<QtQuick3D, Node>(m_projectStorage, m_typeId);
    } else {
        return isValid() && isSubclassOf("QtQuick3D.Node");
    }
}

bool NodeMetaInfo::isQtQuick3DParticles3DAffector3D() const
{
    if constexpr (useProjectStorage()) {
        if (!isValid())
            return false;

        using NanotraceHR::keyValue;
        NanotraceHR::Tracer tracer{"is QtQuick3D.Particles3D.Affector3D",
                                   category(),
                                   keyValue("type id", m_typeId)};

        using namespace Storage::Info;
        return isBasedOnCommonType<QtQuick3D_Particles3D, Affector3D>(m_projectStorage, m_typeId);
    } else {
        return isValid() && isSubclassOf("QtQuick3D.Affector3D");
    }
}

bool NodeMetaInfo::isQtQuick3DView3D() const
{
    if constexpr (useProjectStorage()) {
        if (!isValid())
            return false;

        using NanotraceHR::keyValue;
        NanotraceHR::Tracer tracer{"is QtQuick3D.View3D", category(), keyValue("type id", m_typeId)};

        using namespace Storage::Info;
        return isBasedOnCommonType<QtQuick3D, View3D>(m_projectStorage, m_typeId);
    } else {
        return isValid() && isSubclassOf("QtQuick3D.View3D");
    }
}

bool NodeMetaInfo::isQtQuick3DPrincipledMaterial() const
{
    if constexpr (useProjectStorage()) {
        if (!isValid())
            return false;

        using NanotraceHR::keyValue;
        NanotraceHR::Tracer tracer{"is QtQuick3D.PrincipledMaterial",
                                   category(),
                                   keyValue("type id", m_typeId)};

        using namespace Storage::Info;
        return isBasedOnCommonType<QtQuick3D, PrincipledMaterial>(m_projectStorage, m_typeId);
    } else {
        return isValid() && isSubclassOf("QtQuick3D.PrincipledMaterial");
    }
}

bool NodeMetaInfo::isQtQuick3DSpecularGlossyMaterial() const
{
    if constexpr (useProjectStorage()) {
        if (!isValid())
            return false;

        using NanotraceHR::keyValue;
        NanotraceHR::Tracer tracer{"is QtQuick3D.SpecularGlossyMaterial",
                                   category(),
                                   keyValue("type id", m_typeId)};

        using namespace Storage::Info;
        return isBasedOnCommonType<QtQuick3D, SpecularGlossyMaterial>(m_projectStorage, m_typeId);
    } else {
        return isValid() && isSubclassOf("QtQuick3D.SpecularGlossyMaterial");
    }
}

bool NodeMetaInfo::isQtQuick3DParticles3DSpriteParticle3D() const
{
    if constexpr (useProjectStorage()) {
        if (!isValid())
            return false;

        using NanotraceHR::keyValue;
        NanotraceHR::Tracer tracer{"is QtQuick3D.Particles3D.SpriteParticle3D",
                                   category(),
                                   keyValue("type id", m_typeId)};

        using namespace Storage::Info;
        return isBasedOnCommonType<QtQuick3D_Particles3D, SpriteParticle3D>(m_projectStorage,
                                                                            m_typeId);
    } else {
        return isValid() && isSubclassOf("QtQuick3D.Particles3D.SpriteParticle3D");
    }
}

bool NodeMetaInfo::isQtQuick3DTextureInput() const
{
    if constexpr (useProjectStorage()) {
        if (!isValid())
            return false;

        using NanotraceHR::keyValue;
        NanotraceHR::Tracer tracer{"is QtQuick3D.TextureInput",
                                   category(),
                                   keyValue("type id", m_typeId)};

        using namespace Storage::Info;
        return isBasedOnCommonType<QtQuick3D, TextureInput>(m_projectStorage, m_typeId);
    } else {
        return isValid() && isSubclassOf("QtQuick3D.TextureInput");
    }
}

bool NodeMetaInfo::isQtQuick3DCubeMapTexture() const
{
    if constexpr (useProjectStorage()) {
        if (!isValid())
            return false;

        using NanotraceHR::keyValue;
        NanotraceHR::Tracer tracer{"is QtQuick3D.CubeMapTexture",
                                   category(),
                                   keyValue("type id", m_typeId)};

        using namespace Storage::Info;
        return isBasedOnCommonType<QtQuick3D, CubeMapTexture>(m_projectStorage, m_typeId);
    } else {
        return isValid()
               && (isSubclassOf("QtQuick3D.CubeMapTexture")
                   || isSubclassOf("<cpp>.QQuick3DCubeMapTexture"));
    }
}

bool NodeMetaInfo::isQtQuick3DSceneEnvironment() const
{
    if constexpr (useProjectStorage()) {
        if (!isValid())
            return false;

        using NanotraceHR::keyValue;
        NanotraceHR::Tracer tracer{"is QtQuick3D.SceneEnvironment",
                                   category(),
                                   keyValue("type id", m_typeId)};

        using namespace Storage::Info;
        return isBasedOnCommonType<QtQuick3D, SceneEnvironment>(m_projectStorage, m_typeId);
    } else {
        return isValid() && isSubclassOf("QtQuick3D.SceneEnvironment");
    }
}

bool NodeMetaInfo::isQtQuick3DEffect() const
{
    if constexpr (useProjectStorage()) {
        if (!isValid())
            return false;

        using NanotraceHR::keyValue;
        NanotraceHR::Tracer tracer{"is QtQuick3D.Effect", category(), keyValue("type id", m_typeId)};

        using namespace Storage::Info;
        return isBasedOnCommonType<QtQuick3D, Effect>(m_projectStorage, m_typeId);
    } else {
        return isValid() && isSubclassOf("QtQuick3D.Effect");
    }
}

bool NodeMetaInfo::isEnumeration() const
{
    if constexpr (useProjectStorage()) {
        if (!isValid())
            return false;

        using NanotraceHR::keyValue;
        NanotraceHR::Tracer tracer{"is enumeration", category(), keyValue("type id", m_typeId)};

        return typeData().traits.isEnum;
    }

    return false;
}

PropertyMetaInfo::PropertyMetaInfo() = default;
PropertyMetaInfo::PropertyMetaInfo(const PropertyMetaInfo &) = default;
PropertyMetaInfo &PropertyMetaInfo::operator=(const PropertyMetaInfo &) = default;
PropertyMetaInfo::PropertyMetaInfo(PropertyMetaInfo &&) = default;
PropertyMetaInfo &PropertyMetaInfo::operator=(PropertyMetaInfo &&) = default;

PropertyMetaInfo::PropertyMetaInfo(
    [[maybe_unused]] std::shared_ptr<NodeMetaInfoPrivate> nodeMetaInfoPrivateData,
    [[maybe_unused]] PropertyNameView propertyName)
#ifndef QDS_USE_PROJECTSTORAGE
    : m_nodeMetaInfoPrivateData{nodeMetaInfoPrivateData}
    , m_propertyName{propertyName.toByteArray()}
#endif
{}

PropertyMetaInfo::~PropertyMetaInfo() = default;

NodeMetaInfo PropertyMetaInfo::propertyType() const
{
#ifdef QDS_USE_PROJECTSTORAGE
    if (!isValid())
        return {};

    using NanotraceHR::keyValue;
    NanotraceHR::Tracer tracer{"get property type",
                               category(),
                               keyValue("property declaration id", m_id)};

    return {propertyData().propertyTypeId, m_projectStorage};
#else
    if (isValid())
        return NodeMetaInfo{nodeMetaInfoPrivateData()->model(),
                            nodeMetaInfoPrivateData()->propertyType(propertyName()),
                            -1,
                            -1};
#endif

    return {};
}

NodeMetaInfo PropertyMetaInfo::type() const
{
#ifdef QDS_USE_PROJECTSTORAGE
    if (!isValid())
        return {};

    using NanotraceHR::keyValue;
    NanotraceHR::Tracer tracer{"get property owner type ",
                               category(),
                               keyValue("property declaration id", m_id)};

    return NodeMetaInfo(propertyData().typeId, m_projectStorage);
#endif

    return {};
}

PropertyName PropertyMetaInfo::name() const
{
    if (!isValid())
        return {};

    if constexpr (useProjectStorage()) {
        using NanotraceHR::keyValue;
        NanotraceHR::Tracer tracer{"get property name",
                                   category(),
                                   keyValue("property declaration id", m_id)};

        return propertyData().name.toQByteArray();
    } else {
        return propertyName();
    }
}

bool PropertyMetaInfo::isWritable() const
{
    if constexpr (useProjectStorage()) {
        if (!isValid())
            return {};

        using NanotraceHR::keyValue;
        NanotraceHR::Tracer tracer{"is property writable",
                                   category(),
                                   keyValue("property declaration id", m_id)};

        return !(propertyData().traits & Storage::PropertyDeclarationTraits::IsReadOnly);
    } else {
        return isValid() && nodeMetaInfoPrivateData()->isPropertyWritable(propertyName());
    }
}

bool PropertyMetaInfo::isReadOnly() const
{
    if constexpr (useProjectStorage()) {
        if (!isValid())
            return {};

        using NanotraceHR::keyValue;
        NanotraceHR::Tracer tracer{"is property read only",
                                   category(),
                                   keyValue("property declaration id", m_id)};

        return propertyData().traits & Storage::PropertyDeclarationTraits::IsReadOnly;
    } else {
        return !isWritable();
    }
}

bool PropertyMetaInfo::isListProperty() const
{
    if constexpr (useProjectStorage()) {
        if (!isValid())
            return {};

        using NanotraceHR::keyValue;
        NanotraceHR::Tracer tracer{"is list property",
                                   category(),
                                   keyValue("property declaration id", m_id)};

        return propertyData().traits & Storage::PropertyDeclarationTraits::IsList;
    } else {
        return isValid() && nodeMetaInfoPrivateData()->isPropertyList(propertyName());
    }
}

bool PropertyMetaInfo::isEnumType() const
{
    if constexpr (useProjectStorage()) {
        if (!isValid())
            return {};

        using NanotraceHR::keyValue;
        NanotraceHR::Tracer tracer{"is enum type",
                                   category(),
                                   keyValue("property has enumeration type", m_id)};

        return propertyType().isEnumeration();
    } else {
        return isValid() && nodeMetaInfoPrivateData()->isPropertyEnum(propertyName());
    }
}

bool PropertyMetaInfo::isPrivate() const
{
    if constexpr (useProjectStorage()) {
        if (!isValid())
            return {};

        using NanotraceHR::keyValue;
        NanotraceHR::Tracer tracer{"is private property",
                                   category(),
                                   keyValue("property declaration id", m_id)};

        return isValid() && propertyData().name.startsWith("__");
    } else {
        return isValid() && propertyName().startsWith("__");
    }
}

bool PropertyMetaInfo::isPointer() const
{
    if constexpr (useProjectStorage()) {
        if (!isValid())
            return {};

        using NanotraceHR::keyValue;
        NanotraceHR::Tracer tracer{"is pointer property",
                                   category(),
                                   keyValue("property declaration id", m_id)};

        return isValid() && (propertyData().traits & Storage::PropertyDeclarationTraits::IsPointer);
    } else {
        return isValid() && nodeMetaInfoPrivateData()->isPropertyPointer(propertyName());
    }
}

namespace {
template<typename... QMetaTypes>
bool isType(const QMetaType &type, const QMetaTypes &...types)
{
    return ((type == types) || ...);
}
} // namespace

QVariant PropertyMetaInfo::castedValue(const QVariant &value) const
{
    if (!isValid())
        return {};

    if constexpr (!useProjectStorage()) {
        using NanotraceHR::keyValue;
        NanotraceHR::Tracer tracer{"cast value",
                                   category(),
                                   keyValue("property declaration id", m_id)};

        const QVariant variant = value;
        QVariant copyVariant = variant;
        const TypeName &typeName = propertyTypeName();
        // skip casting flags and keep them as int. TODO: use flags as enums
        if (isEnumType() || variant.canConvert<Enumeration>() || typeName.endsWith("Flags"))
            return variant;

        QMetaType::Type typeId = nodeMetaInfoPrivateData()->variantTypeId(propertyName());

        if (variant.typeId() == ModelNode::variantTypeId()) {
            return variant;
        } else if (typeId == QMetaType::User && typeName == "QVariant") {
            return variant;
        } else if (typeId == QMetaType::User && typeName == "variant") {
            return variant;
        } else if (typeId == QMetaType::User && typeName == "var") {
            return variant;
        } else if (variant.typeId() == QMetaType::QVariantList) {
            // TODO: check the contents of the list
            return variant;
        } else if (typeName == "var" || typeName == "variant") {
            return variant;
        } else if (typeName == "alias") {
            // TODO: The QML compiler resolves the alias type. We probably should do the same.
            return variant;
        } else if (typeName == "<cpp>.double") {
            return variant.toDouble();
        } else if (typeName == "<cpp>.float") {
            return variant.toFloat();
        } else if (typeName == "<cpp>.int") {
            return variant.toInt();
        } else if (typeName == "<cpp>.bool") {
            return variant.toBool();
        } else if (copyVariant.convert(typeId)) {
            return copyVariant;
        }

    } else {
        if (isEnumType() && value.canConvert<Enumeration>())
            return value;

        const TypeId &typeId = propertyData().propertyTypeId;

        static constexpr auto boolType = QMetaType::fromType<bool>();
        static constexpr auto intType = QMetaType::fromType<int>();
        static constexpr auto longType = QMetaType::fromType<long>();
        static constexpr auto longLongType = QMetaType::fromType<long long>();
        static constexpr auto floatType = QMetaType::fromType<float>();
        static constexpr auto doubleType = QMetaType::fromType<double>();
        static constexpr auto qStringType = QMetaType::fromType<QString>();
        static constexpr auto qUrlType = QMetaType::fromType<QUrl>();
        static constexpr auto qColorType = QMetaType::fromType<QColor>();

        if (value.typeId() == QMetaType::User && value.typeId() == ModelNode::variantTypeId()) {
            return value;
        } else if (typeId == m_projectStorage->builtinTypeId<QVariant>()) {
            return value;
        } else if (typeId == m_projectStorage->builtinTypeId<double>()) {
            return value.toDouble();
        } else if (typeId == m_projectStorage->builtinTypeId<float>()) {
            return value.toFloat();
        } else if (typeId == m_projectStorage->builtinTypeId<int>()) {
            return value.toInt();
        } else if (typeId == m_projectStorage->builtinTypeId<bool>()) {
            return isType(value.metaType(), boolType, intType, longType, longLongType, floatType, doubleType)
                   && value.toBool();
        } else if (typeId == m_projectStorage->builtinTypeId<QString>()) {
            if (isType(value.metaType(), qStringType))
                return value;
            else
                return QString{};
        } else if (typeId == m_projectStorage->builtinTypeId<QDateTime>()) {
            return value.toDateTime();
        } else if (typeId == m_projectStorage->builtinTypeId<QUrl>()) {
            if (isType(value.metaType(), qUrlType))
                return value;
            else if (isType(value.metaType(), qStringType))
                return value.toUrl();
            else
                return QUrl{};
        } else if (typeId == m_projectStorage->builtinTypeId<QColor>()) {
            if (isType(value.metaType(), qColorType))
                return value;
            else
                return QColor{};
        } else if (typeId == m_projectStorage->builtinTypeId<QVector2D>()) {
            return value.value<QVector2D>();
        } else if (typeId == m_projectStorage->builtinTypeId<QVector3D>()) {
            return value.value<QVector3D>();
        } else if (typeId == m_projectStorage->builtinTypeId<QVector4D>()) {
            return value.value<QVector4D>();
        }
    }

    return {};
}

const Storage::Info::PropertyDeclaration &PropertyMetaInfo::propertyData() const
{
    if (!m_propertyData)
        m_propertyData = m_projectStorage->propertyDeclaration(m_id);

    return *m_propertyData;
}

TypeName PropertyMetaInfo::propertyTypeName() const
{
#ifndef QDS_USE_PROJECTSTORAGE
    return propertyType().typeName();
#else
    return {};
#endif
}

const NodeMetaInfoPrivate *PropertyMetaInfo::nodeMetaInfoPrivateData() const
{
#ifndef QDS_USE_PROJECTSTORAGE
    return m_nodeMetaInfoPrivateData.get();
#else
    return nullptr;
#endif
}

const PropertyName &PropertyMetaInfo::propertyName() const
{
#ifndef QDS_USE_PROJECTSTORAGE
    return m_propertyName;
#else
    static PropertyName dummy;
    return dummy;
#endif
}

NodeMetaInfo NodeMetaInfo::commonBase(const NodeMetaInfo &metaInfo) const
{
#ifdef QDS_USE_PROJECTSTORAGE
    if (isValid() && metaInfo) {
        const auto firstTypeIds = m_projectStorage->prototypeAndSelfIds(m_typeId);
        const auto secondTypeIds = m_projectStorage->prototypeAndSelfIds(metaInfo.m_typeId);
        auto found = std::ranges::find_if(firstTypeIds, [&](TypeId firstTypeId) {
            return std::ranges::find(secondTypeIds, firstTypeId) != secondTypeIds.end();
        });

        if (found != firstTypeIds.end())
            return NodeMetaInfo{*found, m_projectStorage};
    }
#else
    for (const NodeMetaInfo &info : metaInfo.selfAndPrototypes()) {
        if (isBasedOn(info)) {
            return info;
        }
    }
#endif

    return {};
}

NodeMetaInfo::NodeMetaInfos NodeMetaInfo::heirs() const
{
#ifdef QDS_USE_PROJECTSTORAGE
    if (isValid()) {
        return Utils::transform<NodeMetaInfos>(m_projectStorage->heirIds(m_typeId),
                                               NodeMetaInfo::bind(m_projectStorage));
    }
#endif

    return {};
}

namespace {

void addCompoundProperties(CompoundPropertyMetaInfos &inflatedProperties,
                           const PropertyMetaInfo &parentProperty,
                           PropertyMetaInfos properties)
{
    for (PropertyMetaInfo &property : properties)
        inflatedProperties.emplace_back(std::move(property), parentProperty);
}

bool maybeCanHaveProperties(const NodeMetaInfo &type)
{
    if (!type)
        return false;

    using namespace Storage::Info;
    const auto &cache = type.projectStorage().commonTypeCache();
    auto typeId = type.id();
    const auto &typeIdsWithoutProperties = cache.typeIdsWithoutProperties();
    const auto begin = typeIdsWithoutProperties.begin();
    const auto end = typeIdsWithoutProperties.end();

    return std::find(begin, end, typeId) == end;
}

void addSubProperties(CompoundPropertyMetaInfos &inflatedProperties,
                      PropertyMetaInfo &propertyMetaInfo,
                      const NodeMetaInfo &propertyType)
{
    if (maybeCanHaveProperties(propertyType)) {
        auto subProperties = propertyType.properties();
        if (!subProperties.empty()) {
            addCompoundProperties(inflatedProperties, propertyMetaInfo, subProperties);
            return;
        }
    }

    inflatedProperties.emplace_back(std::move(propertyMetaInfo));
}

} // namespace

CompoundPropertyMetaInfos MetaInfoUtils::inflateValueProperties(PropertyMetaInfos properties)
{
    CompoundPropertyMetaInfos inflatedProperties;
    inflatedProperties.reserve(properties.size() * 2);

    for (auto &property : properties) {
        if (auto propertyType = property.propertyType(); propertyType.type() == MetaInfoType::Value)
            addSubProperties(inflatedProperties, property, propertyType);
        else
            inflatedProperties.emplace_back(std::move(property));
    }

    return inflatedProperties;
}

CompoundPropertyMetaInfos MetaInfoUtils::inflateValueAndReadOnlyProperties(PropertyMetaInfos properties)
{
    CompoundPropertyMetaInfos inflatedProperties;
    inflatedProperties.reserve(properties.size() * 2);

    for (auto &property : properties) {
        if (auto propertyType = property.propertyType();
            propertyType.type() == MetaInfoType::Value || property.isReadOnly()) {
            addSubProperties(inflatedProperties, property, propertyType);
        } else {
            inflatedProperties.emplace_back(std::move(property));
        }
    }

    return inflatedProperties;
}

CompoundPropertyMetaInfos MetaInfoUtils::addInflatedValueAndReadOnlyProperties(PropertyMetaInfos properties)
{
    CompoundPropertyMetaInfos inflatedProperties;
    inflatedProperties.reserve(properties.size() * 2);

    for (auto &property : properties) {
        if (auto propertyType = property.propertyType();
            propertyType.type() == MetaInfoType::Value || property.isReadOnly()) {
            addSubProperties(inflatedProperties, property, propertyType);
            if (!property.isReadOnly())
                inflatedProperties.emplace_back(std::move(property));
        } else {
            inflatedProperties.emplace_back(std::move(property));
        }
    }

    return inflatedProperties;
}

} // namespace QmlDesigner

QT_WARNING_POP<|MERGE_RESOLUTION|>--- conflicted
+++ resolved
@@ -2659,11 +2659,7 @@
     NanotraceHR::Tracer tracer{"is Qt Qml connections", category(), keyValue("type id", m_typeId)};
 
     using namespace Storage::Info;
-<<<<<<< HEAD
     return isBasedOnCommonType<QtQml, Connections>(m_projectStorage, m_typeId);
-=======
-    return isBasedOnCommonType<QtQml_Base, Connections>(m_projectStorage, m_typeId);
->>>>>>> 28dbc1cf
 #else
     return isValid() && simplifiedTypeName() == "Connections";
 #endif
@@ -3815,11 +3811,7 @@
             return false;
 
         using NanotraceHR::keyValue;
-<<<<<<< HEAD
         NanotraceHR::Tracer tracer{"is QtQuick.Studio.Components.SvgPathItem",
-=======
-        NanotraceHR::Tracer tracer{"is QtQuick.Studio.Utils.JsonListModel",
->>>>>>> 28dbc1cf
                                    category(),
                                    keyValue("type id", m_typeId)};
 
@@ -3832,11 +3824,10 @@
 
 bool NodeMetaInfo::isQtQuickStudioUtilsJsonListModel() const
 {
-#ifdef QDS_USE_PROJECTSTORAGE
-    if (!isValid())
-        return false;
-
-<<<<<<< HEAD
+    if constexpr (useProjectStorage()) {
+        if (!isValid())
+            return false;
+
         using NanotraceHR::keyValue;
         NanotraceHR::Tracer tracer{"is QtQuick.Studio.Utils.JsonListModel",
                                    category(),
@@ -3867,19 +3858,6 @@
 
     auto type = simplifiedTypeName();
 
-=======
-    using NanotraceHR::keyValue;
-    NanotraceHR::Tracer tracer{"is QML.Component", category(), keyValue("type id", m_typeId)};
-
-    using namespace Storage::Info;
-    return isBasedOnCommonType<QML, Component>(m_projectStorage, m_typeId);
-#else
-    if (!isValid())
-        return false;
-
-    auto type = simplifiedTypeName();
-
->>>>>>> 28dbc1cf
     return type == "Component" || type == "QQmlComponent";
 #endif
 }
