// Copyright (C) 2023 The Qt Company Ltd.
// SPDX-License-Identifier: LicenseRef-Qt-Commercial OR GPL-3.0+ OR GPL-3.0 WITH Qt-GPL-exception-1.0

#include "sourcepathexceptions.h"

#include <tracing/qmldesignertracing.h>

    namespace QmlDesigner {

using namespace NanotraceHR::Literals;
using NanotraceHR::keyValue;
using SourcePathStorageTracing::category;

const char *SourcePathError::what() const noexcept
{
    return "Source path error!";
}

NoSourcePathForInvalidSourceId::NoSourcePathForInvalidSourceId()
{
    category().threadEvent("NoSourcePathForInvalidSourceId");
}

const char *NoSourcePathForInvalidSourceId::what() const noexcept
{
    return "You cannot get a file path for an invalid file path id!";
}

NoDirectoryPathForInvalidDirectoryPathId::NoDirectoryPathForInvalidDirectoryPathId()
{
    category().threadEvent("NoDirectoryPathForInvalidDirectoryPathId");
}

const char *NoDirectoryPathForInvalidDirectoryPathId::what() const noexcept
{
    return "You cannot get a directory path for an invalid directory path id!";
}

DirectoryPathIdDoesNotExists::DirectoryPathIdDoesNotExists()
{
    category().threadEvent("DirectoryPathIdDoesNotExists");
}

const char *DirectoryPathIdDoesNotExists::what() const noexcept
{
    return "The source context id does not exist in the database!";
}

FileNameIdDoesNotExists::FileNameIdDoesNotExists()
{
    category().threadEvent("FileNameIdDoesNotExists");
}

const char *FileNameIdDoesNotExists::what() const noexcept
{
    return "The source id does not exist in the database!";
}

<<<<<<< HEAD
NoSourceNameForInvalidSourceNameId::NoSourceNameForInvalidSourceNameId()
{
    category().threadEvent("NoSourceNameForInvalidSourceNameId");
}

const char *NoSourceNameForInvalidSourceNameId::what() const noexcept
=======
NoFileNameForInvalidFileNameId::NoFileNameForInvalidFileNameId()
{
    category().threadEvent("NoFileNameForInvalidFileNameId");
}

const char *NoFileNameForInvalidFileNameId::what() const noexcept
>>>>>>> 77b2c68f
{
    return "You cannot get a source name for an invalid source name id!";
}

} // namespace QmlDesigner<|MERGE_RESOLUTION|>--- conflicted
+++ resolved
@@ -56,21 +56,12 @@
     return "The source id does not exist in the database!";
 }
 
-<<<<<<< HEAD
-NoSourceNameForInvalidSourceNameId::NoSourceNameForInvalidSourceNameId()
-{
-    category().threadEvent("NoSourceNameForInvalidSourceNameId");
-}
-
-const char *NoSourceNameForInvalidSourceNameId::what() const noexcept
-=======
 NoFileNameForInvalidFileNameId::NoFileNameForInvalidFileNameId()
 {
     category().threadEvent("NoFileNameForInvalidFileNameId");
 }
 
 const char *NoFileNameForInvalidFileNameId::what() const noexcept
->>>>>>> 77b2c68f
 {
     return "You cannot get a source name for an invalid source name id!";
 }
