--- conflicted
+++ resolved
@@ -378,11 +378,7 @@
 Utils::FilePath GeneratedComponentUtils::getImported3dQml(const QString &assetPath) const
 {
     Utils::FilePath assetFilePath = Utils::FilePath::fromString(assetPath);
-<<<<<<< HEAD
-    const Utils::expected_str<QByteArray> data = assetFilePath.fileContents();
-=======
     const Utils::Result<QByteArray> data = assetFilePath.fileContents();
->>>>>>> d114082f
 
     if (!data)
         return {};
