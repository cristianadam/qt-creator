--- conflicted
+++ resolved
@@ -220,12 +220,7 @@
     // see QmlCompiler::isSignalPropertyName
     auto [dummy, pureSignalName] = QmlDesigner::StringUtils::split_last(signalName, u'.');
 
-<<<<<<< HEAD
-    const QString &pureSignalName = list.constLast();
-    return pureSignalName.size() >= 3 && pureSignalName.startsWith(u"on")
-=======
     return pureSignalName.length() >= 3 && pureSignalName.startsWith(u"on")
->>>>>>> 549a485b
            && pureSignalName.at(2).isLetter();
 }
 
@@ -2317,7 +2312,7 @@
     }
 
     check.enableQmlDesignerChecks();
-    messages messages = check();
+    messages = check();
 #else
     AstCheck check(m_document);
     messages = check();
