// Copyright (C) 2016 The Qt Company Ltd.
// SPDX-License-Identifier: LicenseRef-Qt-Commercial OR GPL-3.0-only WITH Qt-GPL-exception-1.0

#include "rewriterview.h"

#include "model_p.h"
#include "modeltotextmerger.h"
#include "texttomodelmerger.h"

#include <bindingproperty.h>
#include <customnotifications.h>
#include <designersettings.h>
#include <externaldependenciesinterface.h>
#include <filemanager/astobjecttextextractor.h>
#include <filemanager/firstdefinitionfinder.h>
#include <filemanager/objectlengthcalculator.h>
#include <modelnode.h>
#include <modelnodepositionstorage.h>
#include <nodemetainfo.h>
#include <nodeproperty.h>
#include <projectstorage/projectstorage.h>
#include <rewritingexception.h>
#include <signalhandlerproperty.h>
#include <variantproperty.h>

#include <qmljs/parser/qmljsengine_p.h>
#include <qmljs/qmljsmodelmanagerinterface.h>
#include <qmljs/qmljssimplereader.h>

#include <utils/algorithm.h>
#include <utils/changeset.h>
#include <utils/qtcassert.h>

#include <QRegularExpression>
#include <QSet>

#include <algorithm>
#include <utility>
#include <vector>

using namespace QmlDesigner::Internal;
using namespace Qt::StringLiterals;

namespace QmlDesigner {

constexpr QStringView annotationsStart{u"/*##^##"};
constexpr QStringView annotationsEnd{u"##^##*/"};

bool debugQmlPuppet(const DesignerSettings &settings)
{
    const QString debugPuppet = settings.value(DesignerSettingsKey::DEBUG_PUPPET).toString();
    return !debugPuppet.isEmpty();
}

RewriterView::RewriterView(ExternalDependenciesInterface &externalDependencies,
                           DifferenceHandling differenceHandling,
                           InstantQmlTextUpdate instantQmlTextUpdate)
    : AbstractView{externalDependencies}
    , m_differenceHandling(differenceHandling)
    , m_positionStorage(std::make_unique<ModelNodePositionStorage>())
    , m_modelToTextMerger(std::make_unique<Internal::ModelToTextMerger>(this))
    , m_textToModelMerger(std::make_unique<Internal::TextToModelMerger>(this))
    , m_instantQmlTextUpdate(instantQmlTextUpdate)
{
    setKind(Kind::Rewriter);

    m_amendTimer.setSingleShot(true);

    m_amendTimer.setInterval(800);
    connect(&m_amendTimer, &QTimer::timeout, this, &RewriterView::amendQmlText);

#ifndef QDS_USE_PROJECTSTORAGE
    QmlJS::ModelManagerInterface *modelManager = QmlJS::ModelManagerInterface::instance();
    connect(modelManager,
            &QmlJS::ModelManagerInterface::libraryInfoUpdated,
            this,
            &RewriterView::handleLibraryInfoUpdate,
            Qt::QueuedConnection);
    connect(modelManager,
            &QmlJS::ModelManagerInterface::projectInfoUpdated,
            this,
            &RewriterView::handleProjectUpdate,
            Qt::DirectConnection);
    connect(this,
            &RewriterView::modelInterfaceProjectUpdated,
            this,
            &RewriterView::handleLibraryInfoUpdate,
            Qt::QueuedConnection);
#endif
}

RewriterView::~RewriterView() = default;

Internal::ModelToTextMerger *RewriterView::modelToTextMerger() const
{
    return m_modelToTextMerger.get();
}

Internal::TextToModelMerger *RewriterView::textToModelMerger() const
{
    return m_textToModelMerger.get();
}

void RewriterView::modelAttached(Model *model)
{
    AbstractView::modelAttached(model);

    if (!m_textModifier)
        return;

    m_modelAttachPending = false;

    ModelAmender differenceHandler(m_textToModelMerger.get());
    const QString qmlSource = m_textModifier->text();
    if (m_textToModelMerger->load(qmlSource, differenceHandler))
        m_lastCorrectQmlSource = qmlSource;

    if (!(m_errors.isEmpty() && m_warnings.isEmpty()))
        notifyErrorsAndWarnings(m_errors);

    if (hasIncompleteTypeInformation()) {
        m_modelAttachPending = true;
        QTimer::singleShot(1000, this, [this, model]() {
            modelAttached(model);
            restoreAuxiliaryData();
        });
    }
}

void RewriterView::modelAboutToBeDetached(Model * /*model*/)
{
    m_positionStorage->clear();
}

void RewriterView::nodeCreated(const ModelNode &createdNode)
{
    Q_ASSERT(textModifier());
    m_positionStorage->setNodeOffset(createdNode, ModelNodePositionStorage::INVALID_LOCATION);
    if (textToModelMerger()->isActive())
        return;

    modelToTextMerger()->nodeCreated(createdNode);

    if (!isModificationGroupActive())
        applyChanges();
}

void RewriterView::nodeRemoved(const ModelNode &removedNode,
                               const NodeAbstractProperty &parentProperty,
                               PropertyChangeFlags propertyChange)
{
    Q_ASSERT(textModifier());
    if (textToModelMerger()->isActive())
        return;

    modelToTextMerger()->nodeRemoved(removedNode, parentProperty, propertyChange);

    if (!isModificationGroupActive())
        applyChanges();
}

void RewriterView::propertiesAboutToBeRemoved(const QList<AbstractProperty> &propertyList)
{
    Q_ASSERT(textModifier());
    if (textToModelMerger()->isActive())
        return;

    for (const AbstractProperty &property : propertyList) {
        if (!property.isDefaultProperty())
            continue;

        if (!m_removeDefaultPropertyTransaction.isValid()) {
            m_removeDefaultPropertyTransaction = beginRewriterTransaction(
                QByteArrayLiteral("RewriterView::propertiesAboutToBeRemoved"));
        }

        if (property.isNodeListProperty()) {
            const auto nodeList = property.toNodeListProperty().toModelNodeList();
            for (const ModelNode &node : nodeList) {
                modelToTextMerger()->nodeRemoved(node,
                                                 property.toNodeAbstractProperty(),
                                                 AbstractView::NoAdditionalChanges);
            }
        } else if (property.isBindingProperty() || property.isVariantProperty()
                   || property.isNodeProperty()) {
            // Default property that has actual binding/value should be removed.
            // We need to do it here in propertiesAboutToBeRemoved, because
            // type is no longer determinable after property is removed from the model.
            modelToTextMerger()->propertiesRemoved({property});
        }
    }
}

void RewriterView::propertiesRemoved(const QList<AbstractProperty> &propertyList)
{
    Q_ASSERT(textModifier());
    if (textToModelMerger()->isActive())
        return;

    modelToTextMerger()->propertiesRemoved(propertyList);

    if (m_removeDefaultPropertyTransaction.isValid())
        m_removeDefaultPropertyTransaction.commit();

    if (!isModificationGroupActive())
        applyChanges();
}

void RewriterView::variantPropertiesChanged(const QList<VariantProperty> &propertyList,
                                            PropertyChangeFlags propertyChange)
{
    Q_ASSERT(textModifier());
    if (textToModelMerger()->isActive())
        return;

    QList<AbstractProperty> usefulPropertyList;
    for (const VariantProperty &property : propertyList)
        usefulPropertyList.append(property);

    modelToTextMerger()->propertiesChanged(usefulPropertyList, propertyChange);

    if (!isModificationGroupActive())
        applyChanges();
}

void RewriterView::bindingPropertiesChanged(const QList<BindingProperty> &propertyList,
                                            PropertyChangeFlags propertyChange)
{
    Q_ASSERT(textModifier());
    if (textToModelMerger()->isActive())
        return;

    QList<AbstractProperty> usefulPropertyList;
    for (const BindingProperty &property : propertyList)
        usefulPropertyList.append(property);

    modelToTextMerger()->propertiesChanged(usefulPropertyList, propertyChange);

    if (!isModificationGroupActive())
        applyChanges();
}

void RewriterView::signalHandlerPropertiesChanged(const QVector<SignalHandlerProperty> &propertyList,
                                                  AbstractView::PropertyChangeFlags propertyChange)
{
    Q_ASSERT(textModifier());
    if (textToModelMerger()->isActive())
        return;

    QList<AbstractProperty> usefulPropertyList;
    for (const SignalHandlerProperty &property : propertyList)
        usefulPropertyList.append(property);

    modelToTextMerger()->propertiesChanged(usefulPropertyList, propertyChange);

    if (!isModificationGroupActive())
        applyChanges();
}

void RewriterView::signalDeclarationPropertiesChanged(
    const QVector<SignalDeclarationProperty> &propertyList, PropertyChangeFlags propertyChange)
{
    Q_ASSERT(textModifier());
    if (textToModelMerger()->isActive())
        return;

    QList<AbstractProperty> usefulPropertyList;
    for (const SignalDeclarationProperty &property : propertyList)
        usefulPropertyList.append(property);

    modelToTextMerger()->propertiesChanged(usefulPropertyList, propertyChange);

    if (!isModificationGroupActive())
        applyChanges();
}

void RewriterView::nodeReparented(const ModelNode &node,
                                  const NodeAbstractProperty &newPropertyParent,
                                  const NodeAbstractProperty &oldPropertyParent,
                                  AbstractView::PropertyChangeFlags propertyChange)
{
    Q_ASSERT(textModifier());
    if (textToModelMerger()->isActive())
        return;

    modelToTextMerger()->nodeReparented(node, newPropertyParent, oldPropertyParent, propertyChange);

    if (!isModificationGroupActive())
        applyChanges();
}

void RewriterView::importsChanged(const Imports &addedImports, const Imports &removedImports)
{
    importsAdded(addedImports);
    importsRemoved(removedImports);
}

void RewriterView::importsAdded(const Imports &imports)
{
    Q_ASSERT(textModifier());
    if (textToModelMerger()->isActive())
        return;

    modelToTextMerger()->addImports(imports);

    if (!isModificationGroupActive())
        applyChanges();
}

void RewriterView::importsRemoved(const Imports &imports)
{
    Q_ASSERT(textModifier());
    if (textToModelMerger()->isActive())
        return;

    modelToTextMerger()->removeImports(imports);

    if (!isModificationGroupActive())
        applyChanges();
}

void RewriterView::nodeIdChanged(const ModelNode &node, const QString &newId, const QString &oldId)
{
    Q_ASSERT(textModifier());
    if (textToModelMerger()->isActive())
        return;

    modelToTextMerger()->nodeIdChanged(node, newId, oldId);

    if (!isModificationGroupActive())
        applyChanges();
}

void RewriterView::nodeOrderChanged(const NodeListProperty &listProperty,
                                    const ModelNode &movedNode,
                                    int /*oldIndex*/)
{
    Q_ASSERT(textModifier());
    if (textToModelMerger()->isActive())
        return;

    ModelNode trailingNode;
    int newIndex = listProperty.indexOf(movedNode);
    if (newIndex + 1 < listProperty.count())
        trailingNode = listProperty.at(newIndex + 1);
    modelToTextMerger()->nodeSlidAround(movedNode, trailingNode);

    if (!isModificationGroupActive())
        applyChanges();
}

void RewriterView::nodeOrderChanged(const NodeListProperty &listProperty)
{
    Q_ASSERT(textModifier());
    if (textToModelMerger()->isActive())
        return;

    auto modelNodes = listProperty.directSubNodes();

    for (const ModelNode &movedNode : modelNodes)
        modelToTextMerger()->nodeSlidAround(movedNode, ModelNode{});

    if (!isModificationGroupActive())
        applyChanges();
}

void RewriterView::rootNodeTypeChanged(const QString &type, int majorVersion, int minorVersion)
{
    Q_ASSERT(textModifier());
    if (textToModelMerger()->isActive())
        return;

    modelToTextMerger()->nodeTypeChanged(rootModelNode(), type, majorVersion, minorVersion);

    if (!isModificationGroupActive())
        applyChanges();
}

void RewriterView::nodeTypeChanged(const ModelNode &node,
                                   const TypeName &type,
                                   int majorVersion,
                                   int minorVersion)
{
    Q_ASSERT(textModifier());
    if (textToModelMerger()->isActive())
        return;

    modelToTextMerger()->nodeTypeChanged(node, QString::fromLatin1(type), majorVersion, minorVersion);

    if (!isModificationGroupActive())
        applyChanges();
}

void RewriterView::rewriterBeginTransaction()
{
    transactionLevel++;
    setModificationGroupActive(true);
}

void RewriterView::rewriterEndTransaction()
{
    transactionLevel--;
    Q_ASSERT(transactionLevel >= 0);
    if (transactionLevel == 0) {
        setModificationGroupActive(false);
        applyModificationGroupChanges();
    }
}

bool RewriterView::isModificationGroupActive() const
{
    return m_modificationGroupActive;
}

void RewriterView::setModificationGroupActive(bool active)
{
    m_modificationGroupActive = active;
}

TextModifier *RewriterView::textModifier() const
{
    return m_textModifier;
}

void RewriterView::setTextModifier(TextModifier *textModifier)
{
    if (m_textModifier)
        disconnect(m_textModifier, &TextModifier::textChanged, this, &RewriterView::qmlTextChanged);

    m_textModifier = textModifier;

    if (m_textModifier)
        connect(m_textModifier, &TextModifier::textChanged, this, &RewriterView::qmlTextChanged);
}

QString RewriterView::textModifierContent() const
{
    if (textModifier())
        return textModifier()->text();

    return QString();
}

void RewriterView::reactivateTextModifierChangeSignals()
{
    if (textModifier())
        textModifier()->reactivateChangeSignals();
}

void RewriterView::deactivateTextModifierChangeSignals()
{
    if (textModifier())
        textModifier()->deactivateChangeSignals();
}

void RewriterView::auxiliaryDataChanged(const ModelNode &, AuxiliaryDataKeyView key, const QVariant &)
{
    if (m_restoringAuxData || !m_textModifier)
        return;

    if (key.type == AuxiliaryDataType::Document)
        m_textModifier->textDocument()->setModified(true);
}

void RewriterView::applyModificationGroupChanges()
{
    Q_ASSERT(transactionLevel == 0);
    applyChanges();
}

void RewriterView::applyChanges()
{
    if (modelToTextMerger()->hasNoPendingChanges())
        return; // quick exit: nothing to be done.

    clearErrorAndWarnings();

    if (inErrorState()) {
        const QString content = textModifierContent();
        qDebug().noquote() << "RewriterView::applyChanges() got called while in error state. Will "
                              "do a quick-exit now.";
        qDebug().noquote() << "Content: " << content;
        throw RewritingException("RewriterView::applyChanges() already in error state", content);
    }

    m_differenceHandling = Validate;

    try {
        modelToTextMerger()->applyChanges();
        if (!errors().isEmpty())
            enterErrorState(errors().constFirst().description());
    } catch (const Exception &e) {
        const QString content = textModifierContent();
        qDebug().noquote() << "RewriterException:" << m_rewritingErrorMessage;
        qDebug().noquote() << "Content: " << qPrintable(content);
        enterErrorState(e.description());
    }

    m_differenceHandling = Amend;

    if (inErrorState()) {
        const QString content = textModifierContent();
        qDebug().noquote() << "RewriterException: " << m_rewritingErrorMessage;
        qDebug().noquote() << "Content: " << content;
        if (!errors().isEmpty())
            qDebug().noquote() << "Error:" << errors().constFirst().description();
        throw RewritingException(m_rewritingErrorMessage, content);
    }
}

void RewriterView::amendQmlText()
{
    if (!model()->rewriterView())
        return;
    QTC_ASSERT(m_textModifier, return);

    emitCustomNotification(StartRewriterAmend);
    const QString newQmlText = m_textModifier->text();

    ModelAmender differenceHandler(m_textToModelMerger.get());
    if (m_textToModelMerger->load(newQmlText, differenceHandler))
        m_lastCorrectQmlSource = newQmlText;
    emitCustomNotification(EndRewriterAmend);
}

void RewriterView::notifyErrorsAndWarnings(const QList<DocumentMessage> &errors)
{
    if (m_setWidgetStatusCallback)
        m_setWidgetStatusCallback(errors.isEmpty());

    if (isAttached())
        model()->emitDocumentMessage(errors, m_warnings);
}

static QString replaceIllegalPropertyNameChars(const QString &str)
{
    QString ret = str;

    ret.replace("@", "__AT__");

    return ret;
}

static bool idIsQmlKeyWord(QStringView id)
{
    static constexpr std::u16string_view keywords[] = {
        u"as",     u"break", u"case",       u"catch",   u"continue", u"debugger", u"default",
        u"delete", u"do",    u"else",       u"finally", u"for",      u"function", u"if",
        u"import", u"in",    u"instanceof", u"new",     u"return",   u"switch",   u"this",
        u"throw",  u"try",   u"typeof",     u"var",     u"void",     u"while",    u"with"};

    return Utils::contains(keywords, std::u16string_view{id.utf16(), Utils::usize(id)});
}

QString RewriterView::auxiliaryDataAsQML() const
{
    bool hasAuxData = false;

    setupCanonicalHashes();

    QString str = "Designer {\n    ";

    QTC_ASSERT(!m_canonicalIntModelNode.isEmpty(), return {});

    int columnCount = 0;

    static const QRegularExpression safeName(R"(^[a-z][a-zA-Z0-9]*$)");

    for (const auto &node : allModelNodes()) {
        auto data = node.auxiliaryData(AuxiliaryDataType::Document);
        if (!data.empty()) {
            if (columnCount > 80) {
                str += "\n";
                columnCount = 0;
            }
            const int startLen = str.length();
            str += "D{";
            str += "i:";

            str += QString::number(m_canonicalModelNodeInt.value(node));
            str += ";";

            std::sort(data.begin(), data.end(), [](const auto &first, const auto &second) {
                return first.first < second.first;
            });

            for (const auto &[keyUtf8, value] : data) {
                auto key = QString::fromUtf8(keyUtf8);
                if (idIsQmlKeyWord(key))
                    continue;

                if (!key.contains(safeName))
                    continue;
                hasAuxData = true;
                QString strValue = value.toString();

                const int metaType = value.typeId();

                if (metaType == QMetaType::QString || metaType == QMetaType::QColor) {
                    strValue.replace("\\"_L1, "\\\\"_L1);
                    strValue.replace("\""_L1, "\\\""_L1);
                    strValue.replace("\t"_L1, "\\t"_L1);
                    strValue.replace("\r"_L1, "\\r"_L1);
                    strValue.replace("\n"_L1, "\\n"_L1);
                    strValue.replace("*/"_L1, "*\\/"_L1);

                    strValue = "\"" + strValue + "\"";
                }

                if (!strValue.isEmpty()) {
                    str += replaceIllegalPropertyNameChars(key) + ":";
                    str += strValue;
                    str += ";";
                }
            }

            if (str.endsWith(';'))
                str.chop(1);

            str += "}";
            columnCount += str.length() - startLen;
        }
    }

    str += "\n}\n";

    if (hasAuxData)
        return str;

    return {};
}

ModelNode RewriterView::getNodeForCanonicalIndex(int index)
{
    return m_canonicalIntModelNode.value(index);
}

void RewriterView::setAllowComponentRoot(bool allow)
{
    m_allowComponentRoot = allow;
}

bool RewriterView::allowComponentRoot() const
{
    return m_allowComponentRoot;
}

void RewriterView::resetPossibleImports()
{
    m_textToModelMerger->clearPossibleImportKeys();
}

bool RewriterView::possibleImportsEnabled() const
{
    return m_possibleImportsEnabled;
}

void RewriterView::setPossibleImportsEnabled(bool b)
{
    m_possibleImportsEnabled = b;
}

void RewriterView::forceAmend()
{
    m_amendTimer.stop();
    amendQmlText();
}

#ifndef QDS_USE_PROJECTSTORAGE
bool RewriterView::isDocumentRewriterView() const
{
    return m_isDocumentRewriterView;
}

void RewriterView::setIsDocumentRewriterView(bool b)
{
    m_isDocumentRewriterView = b;
}
#endif

<<<<<<< HEAD
=======
void RewriterView::setRemoveImports(bool removeImports)
{
    m_textToModelMerger->setRemoveImports(removeImports);
}

>>>>>>> 77b2c68f
Internal::ModelNodePositionStorage *RewriterView::positionStorage() const
{
    return m_positionStorage.get();
}

QList<DocumentMessage> RewriterView::warnings() const
{
    return m_warnings;
}

QList<DocumentMessage> RewriterView::errors() const
{
    return m_errors;
}

void RewriterView::clearErrorAndWarnings()
{
    m_errors.clear();
    m_warnings.clear();
    notifyErrorsAndWarnings(m_errors);
}

void RewriterView::setWarnings(const QList<DocumentMessage> &warnings)
{
    m_warnings = warnings;
    notifyErrorsAndWarnings(m_errors);
}

void RewriterView::setIncompleteTypeInformation(bool b)
{
    m_hasIncompleteTypeInformation = b;
}

bool RewriterView::hasIncompleteTypeInformation() const
{
    return m_hasIncompleteTypeInformation;
}

void RewriterView::setErrors(const QList<DocumentMessage> &errors)
{
    m_errors = errors;
    notifyErrorsAndWarnings(m_errors);
}

void RewriterView::addError(const DocumentMessage &error)
{
    m_errors.append(error);
    notifyErrorsAndWarnings(m_errors);
}

void RewriterView::enterErrorState(const QString &errorMessage)
{
    m_rewritingErrorMessage = errorMessage;
}

void RewriterView::resetToLastCorrectQml()
{
    QTC_ASSERT(m_textModifier, return);
    m_textModifier->textDocument()->undo();
    m_textModifier->textDocument()->clearUndoRedoStacks(QTextDocument::RedoStack);
    ModelAmender differenceHandler(m_textToModelMerger.get());
    Internal::WriteLocker::unlock(model());
    m_textToModelMerger->load(m_textModifier->text(), differenceHandler);
    Internal::WriteLocker::lock(model());

    leaveErrorState();
}

QMap<ModelNode, QString> RewriterView::extractText(const QList<ModelNode> &nodes) const
{
    QTC_ASSERT(m_textModifier, return {});
    QmlDesigner::ASTObjectTextExtractor extract(m_textModifier->text());
    QMap<ModelNode, QString> result;

    for (const ModelNode &node : nodes) {
        const int nodeLocation = m_positionStorage->nodeOffset(node);

        if (nodeLocation == ModelNodePositionStorage::INVALID_LOCATION)
            result.insert(node, QString());
        else
            result.insert(node, extract(nodeLocation));
    }

    return result;
}

int RewriterView::nodeOffset(const ModelNode &node) const
{
    return m_positionStorage->nodeOffset(node);
}

/**
 * \return the length of the node's text, or -1 if it wasn't found or if an error
 *         occurred.
 */
int RewriterView::nodeLength(const ModelNode &node) const
{
    QTC_ASSERT(m_textModifier, return -1);
    ObjectLengthCalculator objectLengthCalculator;
    unsigned length;
    if (objectLengthCalculator(m_textModifier->text(), nodeOffset(node), length))
        return (int) length;
    else
        return -1;
}

int RewriterView::firstDefinitionInsideOffset(const ModelNode &node) const
{
    QTC_ASSERT(m_textModifier, return -1);
    FirstDefinitionFinder firstDefinitionFinder(m_textModifier->text());
    return firstDefinitionFinder(nodeOffset(node));
}

int RewriterView::firstDefinitionInsideLength(const ModelNode &node) const
{
    QTC_ASSERT(m_textModifier, return -1);
    FirstDefinitionFinder firstDefinitionFinder(m_textModifier->text());
    const int offset = firstDefinitionFinder(nodeOffset(node));

    ObjectLengthCalculator objectLengthCalculator;
    unsigned length;
    if (objectLengthCalculator(m_textModifier->text(), offset, length))
        return length;
    else
        return -1;
}

bool RewriterView::modificationGroupActive()
{
    return m_modificationGroupActive;
}

static bool isInNodeDefinition(int nodeTextOffset, int nodeTextLength, int cursorPosition)
{
    return (nodeTextOffset <= cursorPosition) && (nodeTextOffset + nodeTextLength > cursorPosition);
}

int findEvenClosingBrace(const QStringView &string)
{
    int count = 0;
    int index = 0;

    for (auto currentChar : string) {
        if (currentChar == '{')
            count++;

        if (currentChar == '}') {
            if (count == 1)
                return index;
            else
                count--;
        }
        index++;
    }
    return index;
}

ModelNode RewriterView::nodeAtTextCursorPositionHelper(const ModelNode &root, int cursorPosition) const
{
    QTC_ASSERT(m_textModifier, return {});

    using myPair = std::pair<ModelNode, int>;
    std::vector<myPair> data;

    for (const ModelNode &node : allModelNodes()) {
        int offset = nodeOffset(node);
        if (offset > 0)
            data.emplace_back(std::make_pair(node, offset));
    }

    std::sort(data.begin(), data.end(), [](myPair a, myPair b) { return a.second < b.second; });

    ModelNode lastNode = root;

    for (const myPair &pair : data) {
        ModelNode node = pair.first;

        const int textLength = m_textModifier->text().length();
        const int nodeTextOffset = std::min(nodeOffset(node), textLength);

        const int nodeTextLength = findEvenClosingBrace(m_textModifier->text().sliced(nodeTextOffset))
                                   - 1;

        if (isInNodeDefinition(nodeTextOffset, nodeTextLength, cursorPosition))
            lastNode = node;
        else if (nodeTextOffset > cursorPosition)
            break;
    }

    return lastNode;
}

void RewriterView::setupCanonicalHashes() const
{
    m_canonicalIntModelNode.clear();
    m_canonicalModelNodeInt.clear();

    using myPair = std::pair<ModelNode, int>;
    std::vector<myPair> data;

    for (const ModelNode &node : allModelNodes()) {
        int offset = nodeOffset(node);
        if (offset > 0)
            data.emplace_back(std::make_pair(node, offset));
    }

    std::sort(data.begin(), data.end(), [](myPair a, myPair b) { return a.second < b.second; });

    int i = 0;
    for (const myPair &pair : data) {
        m_canonicalIntModelNode.insert(i, pair.first);
        m_canonicalModelNodeInt.insert(pair.first, i);
        ++i;
    }
}

#ifndef QDS_USE_PROJECTSTORAGE
void RewriterView::handleLibraryInfoUpdate()
{
    // Trigger dummy amend to reload document when library info changes
    if (isAttached() && !m_modelAttachPending
        && !debugQmlPuppet(externalDependencies().designerSettings()))
        m_amendTimer.start();

    emitCustomNotification(UpdateItemlibrary);
}

void RewriterView::handleProjectUpdate()
{
    emit modelInterfaceProjectUpdated();
}
#endif

ModelNode RewriterView::nodeAtTextCursorPosition(int cursorPosition) const
{
    return nodeAtTextCursorPositionHelper(rootModelNode(), cursorPosition);
}

bool RewriterView::renameId(const QString &oldId, const QString &newId)
{
    if (textModifier()) {
        PropertyName propertyName = oldId.toUtf8();

        bool hasAliasExport = rootModelNode().isValid()
                              && rootModelNode().hasBindingProperty(propertyName)
                              && rootModelNode().bindingProperty(propertyName).isAliasExport();

        auto instant = m_instantQmlTextUpdate;
        m_instantQmlTextUpdate = InstantQmlTextUpdate::Yes;

        bool refactoring = textModifier()->renameId(oldId, newId);

        m_instantQmlTextUpdate = instant;

        if (refactoring && hasAliasExport) { //Keep export alias properties
            rootModelNode().removeProperty(propertyName);
            PropertyName newPropertyName = newId.toUtf8();
            rootModelNode()
                .bindingProperty(newPropertyName)
                .setDynamicTypeNameAndExpression("alias", QString::fromUtf8(newPropertyName));
        }
        return refactoring;
    }

    return false;
}

#ifndef QDS_USE_PROJECTSTORAGE
const QmlJS::ScopeChain *RewriterView::scopeChain() const
{
    return textToModelMerger()->scopeChain();
}
#endif

QmlJS::Document::Ptr RewriterView::document() const
{
    return textToModelMerger()->document();
}

inline static QString getUrlFromType(const QString &typeName)
{
    QStringList nameComponents = typeName.split('.');
    QString result;

    for (int i = 0; i < (nameComponents.size() - 1); i++) {
        result += nameComponents.at(i);
    }

    return result;
}

QString RewriterView::convertTypeToImportAlias(const QString &type) const
{
    QString url;
    QString simplifiedType = type;
    if (type.contains('.')) {
        QStringList nameComponents = type.split('.');
        url = getUrlFromType(type);
        simplifiedType = nameComponents.constLast();
    }

    QString alias;
    if (!url.isEmpty()) {
        for (const Import &import : model()->imports()) {
            if (import.url() == url) {
                alias = import.alias();
                break;
            }
            if (import.file() == url) {
                alias = import.alias();
                break;
            }
        }
    }

    QString result;

    if (!alias.isEmpty())
        result = alias + '.';

    result += simplifiedType;

    return result;
}

QStringList RewriterView::importDirectories() const
{
    return Utils::transform<QStringList>(m_textToModelMerger->vContext().paths,
                                         &Utils::FilePath::path);
}

QSet<QPair<QString, QString>> RewriterView::qrcMapping() const
{
    return m_textToModelMerger->qrcMapping();
}

namespace {
#ifdef QDS_USE_PROJECTSTORAGE

ModuleIds generateModuleIds(const ModelNodes &nodes)
{
    ModuleIds moduleIds;
    moduleIds.reserve(Utils::usize(nodes));
    for (const auto &node : nodes) {
        auto exportedNames = node.metaInfo().allExportedTypeNames();
        if (exportedNames.size())
            moduleIds.push_back(exportedNames.front().moduleId);
    }

    std::sort(moduleIds.begin(), moduleIds.end());
    moduleIds.erase(std::unique(moduleIds.begin(), moduleIds.end()), moduleIds.end());

    return moduleIds;
}

QStringList generateImports(ModuleIds moduleIds, const ProjectStorageType &projectStorage)
{
    QStringList imports;
    imports.reserve(std::ssize(moduleIds));

    for (auto moduleId : moduleIds) {
        using Storage::ModuleKind;
        auto module = projectStorage.module(moduleId);
        switch (module.kind) {
        case ModuleKind::QmlLibrary:
            imports.push_back("import " + module.name.toQString());
            break;
        case ModuleKind::PathLibrary:
            imports.push_back("import \"" + module.name.toQString() + "\"");
            break;
        case ModuleKind::CppLibrary:
            break;
        }
    }

    return imports;
}

QStringList generateImports(const ModelNodes &nodes)
{
    if (nodes.empty())
        return {};

    auto moduleIds = generateModuleIds(nodes);

    return generateImports(moduleIds, *nodes.front().model()->projectStorage());
}

#endif
} // namespace

void RewriterView::moveToComponent(const ModelNode &modelNode)
{
    if (!modelNode.isValid())
        return;

    int offset = nodeOffset(modelNode);

    const QList<ModelNode> nodes = modelNode.allSubModelNodesAndThisNode();
#ifdef QDS_USE_PROJECTSTORAGE
    auto directPaths = generateImports(nodes);
#else
    QSet<QString> directPathsSet;

    // Always add QtQuick import
    QString quickImport = model()->qtQuickItemMetaInfo().requiredImportString();
    if (!quickImport.isEmpty())
        directPathsSet.insert(quickImport);

    for (const ModelNode &partialNode : nodes) {
        QString importStr = partialNode.metaInfo().requiredImportString();
        if (importStr.size())
            directPathsSet << importStr;
    }

    auto directPaths = directPathsSet.values();
#endif

    QString importData = Utils::sorted(directPaths).join(QChar::LineFeed);
    if (importData.size())
        importData.append(QString(2, QChar::LineFeed));

    textModifier()->moveToComponent(offset, importData);
}

QStringList RewriterView::autoComplete(const QString &text, int pos, bool explicitComplete)
{
    QTextDocument textDocument;
    textDocument.setPlainText(text);

    QStringList list = textModifier()->autoComplete(&textDocument, pos, explicitComplete);
    list.removeDuplicates();

    return list;
}

#ifndef QDS_USE_PROJECTSTORAGE
QList<QmlTypeData> RewriterView::getQMLTypes() const
{
    QList<QmlTypeData> qmlDataList;

    qmlDataList.append(m_textToModelMerger->getQMLSingletons());

    for (const QmlJS::ModelManagerInterface::CppData &cppData :
         QmlJS::ModelManagerInterface::instance()->cppData())
        for (const LanguageUtils::FakeMetaObject::ConstPtr &fakeMetaObject : cppData.exportedTypes) {
            for (const LanguageUtils::FakeMetaObject::Export &exportItem : fakeMetaObject->exports()) {
                QmlTypeData qmlData;
                qmlData.cppClassName = fakeMetaObject->className();
                qmlData.typeName = exportItem.type;
                qmlData.importUrl = exportItem.package;
                qmlData.versionString = exportItem.version.toString();
                qmlData.superClassName = fakeMetaObject->superclassName();
                qmlData.isSingleton = fakeMetaObject->isSingleton();

                if (qmlData.importUrl != "<cpp>") //ignore pure unregistered cpp types
                    qmlDataList.append(qmlData);
            }
        }

    return qmlDataList;
}
#endif

void RewriterView::setWidgetStatusCallback(std::function<void(bool)> setWidgetStatusCallback)
{
    m_setWidgetStatusCallback = setWidgetStatusCallback;
}

void RewriterView::qmlTextChanged()
{
    if (inErrorState())
        return;
    QTC_ASSERT(m_textModifier, return);

    const QString newQmlText = m_textModifier->text();

#if 0
    qDebug() << Q_FUNC_INFO;
    qDebug() << "old:" << lastCorrectQmlSource;
    qDebug() << "new:" << newQmlText;
#endif

    switch (m_differenceHandling) {
    case Validate: {
        ModelValidator differenceHandler(m_textToModelMerger.get());
        if (m_textToModelMerger->load(newQmlText, differenceHandler))
            m_lastCorrectQmlSource = newQmlText;
        break;
    }

    case Amend: {
        if (m_instantQmlTextUpdate == InstantQmlTextUpdate::Yes
            || externalDependencies().instantQmlTextUpdate()) {
            amendQmlText();
        } else {
            if (externalDependencies().viewManagerUsesRewriterView(this)) {
                externalDependencies().viewManagerDiableWidgets();
                m_amendTimer.start();
            }
        }
        break;
    }
    }
}

void RewriterView::delayedSetup()
{
    if (m_textToModelMerger)
        m_textToModelMerger->delayedSetup();
}

QString RewriterView::getRawAuxiliaryData() const
{
    QTC_ASSERT(m_textModifier, return {});

    const QString oldText = m_textModifier->text();

    int startIndex = oldText.indexOf(annotationsStart);
    int endIndex = oldText.indexOf(annotationsEnd);

    if (startIndex > 0 && endIndex > 0)
        return oldText.mid(startIndex, endIndex - startIndex + annotationsEnd.length());

    return {};
}

void RewriterView::writeAuxiliaryData()
{
    QTC_ASSERT(m_textModifier, return);

    const QString oldText = m_textModifier->text();

    const int startIndex = oldText.indexOf(annotationsStart);
    const int endIndex = oldText.indexOf(annotationsEnd);

    QString auxData = auxiliaryDataAsQML();

    const bool replace = startIndex > 0 && endIndex > 0;

    if (!auxData.isEmpty()) {
        auxData.prepend("\n");
        auxData.prepend(annotationsStart);
        if (!replace)
            auxData.prepend("\n");
        auxData.append(annotationsEnd);
        if (!replace)
            auxData.append("\n");
    }

    if (replace)
        m_textModifier->replace(startIndex, endIndex - startIndex + annotationsEnd.length(), auxData);
    else
        m_textModifier->replace(oldText.length(), 0, auxData);
}

static void checkNode(const QmlJS::SimpleReaderNode::Ptr &node, RewriterView *view);

static void checkChildNodes(const QmlJS::SimpleReaderNode::Ptr &node, RewriterView *view)
{
    if (!node)
        return;

    for (const auto &child : node->children())
        checkNode(child, view);
}

static QString fixUpIllegalChars(const QString &str)
{
    QString ret = str;
    ret.replace("__AT__", "@");
    return ret;
}

void checkNode(const QmlJS::SimpleReaderNode::Ptr &node, RewriterView *view)
{
    if (!node)
        return;

    if (!node->propertyNames().contains("i"))
        return;

    const int index = node->property("i").value.toInt();

    const ModelNode modelNode = view->getNodeForCanonicalIndex(index);

    if (!modelNode.isValid())
        return;

    auto properties = node->properties();

    for (auto i = properties.begin(); i != properties.end(); ++i) {
        if (i.key() != "i") {
            const PropertyName name = fixUpIllegalChars(i.key()).toUtf8();
            if (!modelNode.hasAuxiliaryData(AuxiliaryDataType::Document, name))
                modelNode.setAuxiliaryData(AuxiliaryDataType::Document, name, i.value().value);
        }
    }

    checkChildNodes(node, view);
}

void RewriterView::restoreAuxiliaryData()
{
    QTC_ASSERT(m_textModifier, return);

    const char auxRestoredFlag[] = "AuxRestored@Internal";
    if (rootModelNode().hasAuxiliaryData(AuxiliaryDataType::Document, auxRestoredFlag))
        return;

    m_restoringAuxData = true;

    setupCanonicalHashes();

    if (m_canonicalIntModelNode.isEmpty())
        return;

    const QString text = m_textModifier->text();

    int startIndex = text.indexOf(annotationsStart);
    int endIndex = text.indexOf(annotationsEnd);

    if (startIndex > 0 && endIndex > 0) {
        const QString auxSource = text.mid(startIndex + annotationsStart.length(),
                                           endIndex - startIndex - annotationsStart.length());
        QmlJS::SimpleReader reader;
        checkChildNodes(reader.readFromSource(auxSource), this);
    }

    rootModelNode().setAuxiliaryData(AuxiliaryDataType::Document, auxRestoredFlag, true);
    m_restoringAuxData = false;
}

} // namespace QmlDesigner<|MERGE_RESOLUTION|>--- conflicted
+++ resolved
@@ -678,14 +678,11 @@
 }
 #endif
 
-<<<<<<< HEAD
-=======
 void RewriterView::setRemoveImports(bool removeImports)
 {
     m_textToModelMerger->setRemoveImports(removeImports);
 }
 
->>>>>>> 77b2c68f
 Internal::ModelNodePositionStorage *RewriterView::positionStorage() const
 {
     return m_positionStorage.get();
