--- conflicted
+++ resolved
@@ -724,13 +724,10 @@
                                        preview->renderNode,
                                        preview->size,
                                        preview->requestId);
-<<<<<<< HEAD
     } else if (auto request = std::get_if<Request3DSceneToolStates>(&package)) {
         const auto sceneStates = m_edit3DToolStates.value(model()->fileUrl()).value(request->sceneId);
         if (!sceneStates.isEmpty())
             model()->emitUpdateActiveScene3D(this, sceneStates);
-=======
->>>>>>> d114082f
     }
 }
 
@@ -1838,22 +1835,16 @@
                 rootModelNode().setAuxiliaryData(active3dSceneProperty, newActiveScene);
             }
             model()->emitUpdateActiveScene3D(this, sceneState);
-<<<<<<< HEAD
-        }
-=======
->>>>>>> d114082f
+        }
     } else if (command.type() == PuppetToCreatorCommand::ActiveViewportChanged) {
         // Active viewport change is a special case of active scene change
         QVariantMap viewportState;
         viewportState.insert("activeViewport", command.data());
-<<<<<<< HEAD
         if (isAttached())
             model()->emitUpdateActiveScene3D(this, viewportState);
     } else if (command.type() == PuppetToCreatorCommand::Edit3DMouseCursor) {
         QVariantMap viewportState;
         viewportState.insert("mouseCursor", command.data());
-=======
->>>>>>> d114082f
         if (isAttached())
             model()->emitUpdateActiveScene3D(this, viewportState);
     } else if (command.type() == PuppetToCreatorCommand::RenderModelNodePreviewImage) {
