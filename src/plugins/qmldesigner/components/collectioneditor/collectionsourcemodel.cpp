// Copyright (C) 2023 The Qt Company Ltd.
// SPDX-License-Identifier: LicenseRef-Qt-Commercial OR GPL-3.0-only WITH Qt-GPL-exception-1.0

#include "collectionsourcemodel.h"

#include "abstractview.h"
#include "collectioneditorconstants.h"
#include "collectioneditorutils.h"
#include "collectionlistmodel.h"
#include "variantproperty.h"

#include <utils/qtcassert.h>
#include <qqml.h>

#include <QFile>
#include <QFileInfo>
#include <QJsonArray>
#include <QJsonDocument>
#include <QJsonObject>
#include <QJsonParseError>

namespace {

QSharedPointer<QmlDesigner::CollectionListModel> loadCollection(
    const QmlDesigner::ModelNode &sourceNode,
    QSharedPointer<QmlDesigner::CollectionListModel> initialCollection = {})
{
<<<<<<< HEAD
    using namespace QmlDesigner::CollectionEditor;
=======
    using namespace QmlDesigner::CollectionEditorConstants;
    using namespace QmlDesigner::CollectionEditorUtils;
>>>>>>> 4e16d1a0
    QString sourceFileAddress = getSourceCollectionPath(sourceNode);

    QSharedPointer<QmlDesigner::CollectionListModel> collectionsList;
    auto setupCollectionList = [&sourceNode, &initialCollection, &collectionsList]() {
        if (initialCollection.isNull())
            collectionsList.reset(new QmlDesigner::CollectionListModel(sourceNode));
        else if (initialCollection->sourceNode() == sourceNode)
            collectionsList = initialCollection;
        else
            collectionsList.reset(new QmlDesigner::CollectionListModel(sourceNode));
    };

    if (sourceNode.type() == JSONCOLLECTIONMODEL_TYPENAME) {
        QFile sourceFile(sourceFileAddress);
        if (!sourceFile.open(QFile::ReadOnly))
            return {};

        QJsonParseError parseError;
        QJsonDocument document = QJsonDocument::fromJson(sourceFile.readAll(), &parseError);
        if (parseError.error != QJsonParseError::NoError)
            return {};

        setupCollectionList();

        if (document.isObject()) {
            const QJsonObject sourceObject = document.object();
            collectionsList->setStringList(sourceObject.toVariantMap().keys());
        }
    } else if (sourceNode.type() == CSVCOLLECTIONMODEL_TYPENAME) {
        QmlDesigner::VariantProperty collectionNameProperty = sourceNode.variantProperty(
            "objectName");
        setupCollectionList();
        collectionsList->setStringList({collectionNameProperty.value().toString()});
    }
    return collectionsList;
}

} // namespace

namespace QmlDesigner {

CollectionSourceModel::CollectionSourceModel(QObject *parent)
    : Super(parent)
{}

int CollectionSourceModel::rowCount(const QModelIndex &) const
{
    return m_collectionSources.size();
}

QVariant CollectionSourceModel::data(const QModelIndex &index, int role) const
{
    QTC_ASSERT(index.isValid(), return {});

    const ModelNode *collectionSource = &m_collectionSources.at(index.row());

    switch (role) {
    case NameRole: // Not used, to be removed
        return collectionSource->variantProperty("objectName").value().toString();
    case NodeRole:
        return QVariant::fromValue(*collectionSource);
    case CollectionTypeRole:
<<<<<<< HEAD
        return CollectionEditor::getSourceCollectionType(*collectionSource);
=======
        return CollectionEditorUtils::getSourceCollectionType(*collectionSource);
>>>>>>> 4e16d1a0
    case SourceRole:
        return collectionSource->variantProperty(CollectionEditorConstants::SOURCEFILE_PROPERTY).value();
    case SelectedRole:
        return index.row() == m_selectedIndex;
    case CollectionsRole:
        return QVariant::fromValue(m_collectionList.at(index.row()).data());
    }

    return {};
}

bool CollectionSourceModel::setData(const QModelIndex &index, const QVariant &value, int role)
{
    if (!index.isValid())
        return false;

    ModelNode collectionSource = m_collectionSources.at(index.row());
    switch (role) {
    case Qt::DisplayRole:
    case NameRole: {
        auto collectionName = collectionSource.variantProperty("objectName");
        if (collectionName.value() == value)
            return false;

        collectionName.setValue(value.toString());
    } break;
    case SourceRole: {
        auto sourceAddress = collectionSource.variantProperty(
            CollectionEditorConstants::SOURCEFILE_PROPERTY);
        if (sourceAddress.value() == value)
            return false;

        sourceAddress.setValue(value.toString());
    } break;
    case SelectedRole: {
        if (value.toBool() != index.data(SelectedRole).toBool())
            setSelectedIndex(value.toBool() ? index.row() : -1);
        else
            return false;
    } break;
    default:
        return false;
    }

    return true;
}

bool CollectionSourceModel::removeRows(int row, int count, [[maybe_unused]] const QModelIndex &parent)
{
    const int rowMax = std::min(row + count, rowCount());

    if (row >= rowMax || row < 0)
        return false;

    AbstractView *view = m_collectionSources.at(row).view();
    if (!view)
        return false;

    count = rowMax - row;

    bool selectionUpdateNeeded = m_selectedIndex >= row && m_selectedIndex < rowMax;

    // It's better to remove the group of nodes here because of the performance issue for the list,
    // and update issue for the view
    beginRemoveRows({}, row, rowMax - 1);

    view->executeInTransaction(Q_FUNC_INFO, [row, count, this]() {
        for (ModelNode node : Utils::span<const ModelNode>(m_collectionSources).subspan(row, count)) {
            m_sourceIndexHash.remove(node.internalId());
            node.destroy();
        }
        m_collectionSources.remove(row, count);
        m_collectionList.remove(row, count);
    });

    int idx = row;
    for (const ModelNode &node : Utils::span<const ModelNode>(m_collectionSources).subspan(row))
        m_sourceIndexHash.insert(node.internalId(), ++idx);

    endRemoveRows();

    if (selectionUpdateNeeded)
        updateSelectedSource();

    updateEmpty();
    return true;
}

QHash<int, QByteArray> CollectionSourceModel::roleNames() const
{
    static QHash<int, QByteArray> roles;
    if (roles.isEmpty()) {
        roles.insert(Super::roleNames());
        roles.insert({{NameRole, "sourceName"},
                      {NodeRole, "sourceNode"},
                      {CollectionTypeRole, "sourceCollectionType"},
                      {SelectedRole, "sourceIsSelected"},
                      {SourceRole, "sourceAddress"},
                      {CollectionsRole, "internalModels"}});
    }
    return roles;
}

void CollectionSourceModel::setSources(const ModelNodes &sources)
{
    beginResetModel();
    m_collectionSources = sources;
    m_sourceIndexHash.clear();
    m_collectionList.clear();
    int i = -1;
    for (const ModelNode &collectionSource : sources) {
        m_sourceIndexHash.insert(collectionSource.internalId(), ++i);

        auto loadedCollection = loadCollection(collectionSource);
        m_collectionList.append(loadedCollection);

        registerCollection(loadedCollection);
    }

    updateEmpty();
    endResetModel();

    updateSelectedSource(true);
}

void CollectionSourceModel::removeSource(const ModelNode &node)
{
    int nodePlace = m_sourceIndexHash.value(node.internalId(), -1);
    if (nodePlace < 0)
        return;

    removeRow(nodePlace);
}

int CollectionSourceModel::sourceIndex(const ModelNode &node) const
{
    return m_sourceIndexHash.value(node.internalId(), -1);
}

void CollectionSourceModel::addSource(const ModelNode &node)
{
    int newRowId = m_collectionSources.count();
    beginInsertRows({}, newRowId, newRowId);
    m_collectionSources.append(node);
    m_sourceIndexHash.insert(node.internalId(), newRowId);

    auto loadedCollection = loadCollection(node);
    m_collectionList.append(loadedCollection);

    registerCollection(loadedCollection);

    updateEmpty();
    endInsertRows();
    updateSelectedSource(true);
}

void CollectionSourceModel::selectSource(const ModelNode &node)
{
    int nodePlace = m_sourceIndexHash.value(node.internalId(), -1);
    if (nodePlace < 0)
        return;

    selectSourceIndex(nodePlace, true);
}

bool CollectionSourceModel::collectionExists(const ModelNode &node, const QString &collectionName) const
{
    int idx = sourceIndex(node);
    if (idx < 0)
        return false;

    auto collections = m_collectionList.at(idx);
    if (collections.isNull())
        return false;

    return collections->contains(collectionName);
}

bool CollectionSourceModel::addCollectionToSource(const ModelNode &node,
                                                  const QString &collectionName,
                                                  const QJsonArray &newCollectionData,
                                                  QString *errorString)
{
    auto returnError = [errorString](const QString &msg) -> bool {
        if (errorString)
            *errorString = msg;
        return false;
    };

    int idx = sourceIndex(node);
    if (idx < 0)
        return returnError(tr("Node is not indexed in the models."));

<<<<<<< HEAD
    if (node.type() != CollectionEditor::JSONCOLLECTIONMODEL_TYPENAME)
=======
    if (node.type() != CollectionEditorConstants::JSONCOLLECTIONMODEL_TYPENAME)
>>>>>>> 4e16d1a0
        return returnError(tr("Node should be a JSON model."));

    if (collectionExists(node, collectionName))
        return returnError(tr("A model with the identical name already exists."));

<<<<<<< HEAD
    QString sourceFileAddress = CollectionEditor::getSourceCollectionPath(node);
=======
    QString sourceFileAddress = CollectionEditorUtils::getSourceCollectionPath(node);
>>>>>>> 4e16d1a0

    QFileInfo sourceFileInfo(sourceFileAddress);
    if (!sourceFileInfo.isFile())
        return returnError(tr("Selected node must have a valid source file address"));

    QFile jsonFile(sourceFileAddress);
    if (!jsonFile.open(QFile::ReadWrite))
        return returnError(tr("Can't read or write \"%1\".\n%2")
                               .arg(sourceFileInfo.absoluteFilePath(), jsonFile.errorString()));

    QJsonParseError parseError;
    QJsonDocument document = QJsonDocument::fromJson(jsonFile.readAll(), &parseError);
    if (parseError.error != QJsonParseError::NoError)
        return returnError(tr("\"%1\" is corrupted.\n%2")
                               .arg(sourceFileInfo.absoluteFilePath(), parseError.errorString()));

    if (document.isObject()) {
        QJsonObject sourceObject = document.object();
        sourceObject.insert(collectionName, newCollectionData);
        document.setObject(sourceObject);
        if (!jsonFile.resize(0))
            return returnError(tr("Can't clean \"%1\".").arg(sourceFileInfo.absoluteFilePath()));

        QByteArray jsonData = document.toJson();
        auto writtenBytes = jsonFile.write(jsonData);
        jsonFile.close();

        if (writtenBytes != jsonData.size())
            return returnError(tr("Can't write to \"%1\".").arg(sourceFileInfo.absoluteFilePath()));

        updateCollectionList(index(idx));

        auto collections = m_collectionList.at(idx);
        if (collections.isNull())
            return returnError(tr("No model is available for the JSON model group."));

        collections->selectCollectionName(collectionName);
<<<<<<< HEAD
=======
        setSelectedCollectionName(collectionName);
>>>>>>> 4e16d1a0
        return true;
    } else {
        return returnError(tr("JSON document type should be an object containing models."));
    }
}

QmlDesigner::ModelNode CollectionSourceModel::sourceNodeAt(int idx)
{
    QModelIndex data = index(idx);
    if (!data.isValid())
        return {};

    return m_collectionSources.at(idx);
}

CollectionListModel *CollectionSourceModel::selectedCollectionList()
{
    QModelIndex idx = index(m_selectedIndex);
    if (!idx.isValid())
        return {};

    return idx.data(CollectionsRole).value<CollectionListModel *>();
}

void CollectionSourceModel::selectSourceIndex(int idx, bool selectAtLeastOne)
{
    int collectionCount = m_collectionSources.size();
    int preferredIndex = -1;
    if (collectionCount) {
        if (selectAtLeastOne)
            preferredIndex = std::max(0, std::min(idx, collectionCount - 1));
        else if (idx > -1 && idx < collectionCount)
            preferredIndex = idx;
    }

    setSelectedIndex(preferredIndex);
}

void CollectionSourceModel::deselect()
{
    setSelectedIndex(-1);
}

void CollectionSourceModel::updateSelectedSource(bool selectAtLeastOne)
{
    int idx = m_selectedIndex;
    m_selectedIndex = -1;
    selectSourceIndex(idx, selectAtLeastOne);
}

bool CollectionSourceModel::collectionExists(const QVariant &node, const QString &collectionName) const
{
    return collectionExists(node.value<ModelNode>(), collectionName);
}

void CollectionSourceModel::updateNodeName(const ModelNode &node)
{
    QModelIndex index = indexOfNode(node);
    emit dataChanged(index, index, {NameRole, Qt::DisplayRole});
    updateCollectionList(index);
}

void CollectionSourceModel::updateNodeSource(const ModelNode &node)
{
    QModelIndex index = indexOfNode(node);
    emit dataChanged(index, index, {SourceRole});
    updateCollectionList(index);
}

void CollectionSourceModel::onSelectedCollectionChanged(CollectionListModel *collectionList,
                                                        int collectionIndex)
{
    if (collectionIndex > -1) {
        if (m_previousSelectedList && m_previousSelectedList != collectionList)
            m_previousSelectedList->selectCollectionIndex(-1);

        m_previousSelectedList = collectionList;

<<<<<<< HEAD
        emit collectionSelected(collectionList->collectionNameAt(collectionIndex));

        selectSourceIndex(sourceIndex(collectionList->sourceNode()));
=======
        setSelectedCollectionName(collectionList->collectionNameAt(collectionIndex));

        selectSourceIndex(sourceIndex(collectionList->sourceNode()));
    } else {
        setSelectedCollectionName({});
>>>>>>> 4e16d1a0
    }
}

void CollectionSourceModel::onCollectionNameChanged(CollectionListModel *collectionList,
                                                    const QString &oldName, const QString &newName)
{
    auto emitRenameWarning = [this](const QString &msg) -> void {
<<<<<<< HEAD
        emit this->warning(tr("Rename Model"), msg);
=======
        emit warning(tr("Rename Model"), msg);
>>>>>>> 4e16d1a0
    };

    const ModelNode node = collectionList->sourceNode();
    const QModelIndex nodeIndex = indexOfNode(node);

    if (!nodeIndex.isValid()) {
        emitRenameWarning(tr("Invalid node"));
        return;
    }

<<<<<<< HEAD
    if (node.type() == CollectionEditor::CSVCOLLECTIONMODEL_TYPENAME) {
        if (!setData(nodeIndex, newName, NameRole))
            emitRenameWarning(tr("Can't rename the node"));
        return;
    } else if (node.type() != CollectionEditor::JSONCOLLECTIONMODEL_TYPENAME) {
=======
    if (node.type() == CollectionEditorConstants::CSVCOLLECTIONMODEL_TYPENAME) {
        if (!setData(nodeIndex, newName, NameRole))
            emitRenameWarning(tr("Can't rename the node"));
        return;
    } else if (node.type() != CollectionEditorConstants::JSONCOLLECTIONMODEL_TYPENAME) {
>>>>>>> 4e16d1a0
        emitRenameWarning(tr("Invalid node type"));
        return;
    }

<<<<<<< HEAD
    QString sourceFileAddress = CollectionEditor::getSourceCollectionPath(node);
=======
    QString sourceFileAddress = CollectionEditorUtils::getSourceCollectionPath(node);
>>>>>>> 4e16d1a0

    QFileInfo sourceFileInfo(sourceFileAddress);
    if (!sourceFileInfo.isFile()) {
        emitRenameWarning(tr("Selected node must have a valid source file address"));
        return;
    }

    QFile jsonFile(sourceFileAddress);
    if (!jsonFile.open(QFile::ReadWrite)) {
        emitRenameWarning(tr("Can't read or write \"%1\".\n%2")
                              .arg(sourceFileInfo.absoluteFilePath(), jsonFile.errorString()));
        return;
    }

    QJsonParseError parseError;
    QJsonDocument document = QJsonDocument::fromJson(jsonFile.readAll(), &parseError);
    if (parseError.error != QJsonParseError::NoError) {
        emitRenameWarning(tr("\"%1\" is corrupted.\n%2")
                              .arg(sourceFileInfo.absoluteFilePath(), parseError.errorString()));
        return;
    }

    if (document.isObject()) {
        QJsonObject rootObject = document.object();

        bool collectionContainsOldName = rootObject.contains(oldName);
        bool collectionContainsNewName = rootObject.contains(newName);

        if (!collectionContainsOldName) {
            emitRenameWarning(
                tr("The model group doesn't contain the old model name (%1).").arg(oldName));
            return;
        }

        if (collectionContainsNewName) {
            emitRenameWarning(
                tr("The model name \"%1\" already exists in the model group.").arg(newName));
            return;
        }

        QJsonValue oldValue = rootObject.value(oldName);
        rootObject.insert(newName, oldValue);
        rootObject.remove(oldName);

        document.setObject(rootObject);
        if (!jsonFile.resize(0)) {
            emitRenameWarning(tr("Can't clean \"%1\".").arg(sourceFileInfo.absoluteFilePath()));
            return;
        }

        QByteArray jsonData = document.toJson();
        auto writtenBytes = jsonFile.write(jsonData);
        jsonFile.close();

        if (writtenBytes != jsonData.size()) {
            emitRenameWarning(tr("Can't write to \"%1\".").arg(sourceFileInfo.absoluteFilePath()));
            return;
        }

        emit collectionRenamed(oldName, newName);
        updateCollectionList(nodeIndex);
    }
}

void CollectionSourceModel::onCollectionsRemoved(CollectionListModel *collectionList,
                                                 const QStringList &removedCollections)
{
    auto emitDeleteWarning = [this](const QString &msg) -> void {
        emit warning(tr("Delete Model"), msg);
    };

    const ModelNode node = collectionList->sourceNode();
    const QModelIndex nodeIndex = indexOfNode(node);

    if (!nodeIndex.isValid()) {
        emitDeleteWarning(tr("Invalid node"));
        return;
    }

<<<<<<< HEAD
    if (node.type() == CollectionEditor::CSVCOLLECTIONMODEL_TYPENAME) {
        removeSource(node);
        return;
    } else if (node.type() != CollectionEditor::JSONCOLLECTIONMODEL_TYPENAME) {
=======
    if (node.type() == CollectionEditorConstants::CSVCOLLECTIONMODEL_TYPENAME) {
        removeSource(node);
        return;
    } else if (node.type() != CollectionEditorConstants::JSONCOLLECTIONMODEL_TYPENAME) {
>>>>>>> 4e16d1a0
        emitDeleteWarning(tr("Invalid node type"));
        return;
    }

<<<<<<< HEAD
    QString sourceFileAddress = CollectionEditor::getSourceCollectionPath(node);
=======
    QString sourceFileAddress = CollectionEditorUtils::getSourceCollectionPath(node);
>>>>>>> 4e16d1a0

    QFileInfo sourceFileInfo(sourceFileAddress);
    if (!sourceFileInfo.isFile()) {
        emitDeleteWarning(tr("The selected node has an invalid source address"));
        return;
    }

    QFile jsonFile(sourceFileAddress);
    if (!jsonFile.open(QFile::ReadWrite)) {
        emitDeleteWarning(tr("Can't read or write \"%1\".\n%2")
                              .arg(sourceFileInfo.absoluteFilePath(), jsonFile.errorString()));
        return;
    }

    QJsonParseError parseError;
    QJsonDocument document = QJsonDocument::fromJson(jsonFile.readAll(), &parseError);
    if (parseError.error != QJsonParseError::NoError) {
        emitDeleteWarning(tr("\"%1\" is corrupted.\n%2")
                              .arg(sourceFileInfo.absoluteFilePath(), parseError.errorString()));
        return;
    }
<<<<<<< HEAD

    if (document.isObject()) {
        QJsonObject rootObject = document.object();

        QStringList collectionsRemovedFromDocument;
        for (const QString &collectionName : removedCollections) {
            bool sourceContainsCollection = rootObject.contains(collectionName);
            if (sourceContainsCollection) {
                rootObject.remove(collectionName);
                collectionsRemovedFromDocument << collectionName;
            } else {
                emitDeleteWarning(tr("The model group doesn't contain the model name (%1).")
                                      .arg(sourceContainsCollection));
            }
        }

        document.setObject(rootObject);
        if (!jsonFile.resize(0)) {
            emitDeleteWarning(tr("Can't clean \"%1\".").arg(sourceFileInfo.absoluteFilePath()));
            return;
        }

        QByteArray jsonData = document.toJson();
        auto writtenBytes = jsonFile.write(jsonData);
        jsonFile.close();

        if (writtenBytes != jsonData.size()) {
            emitDeleteWarning(tr("Can't write to \"%1\".").arg(sourceFileInfo.absoluteFilePath()));
            return;
        }

        for (const QString &collectionName : std::as_const(collectionsRemovedFromDocument))
            emit this->collectionRemoved(collectionName);

        updateCollectionList(nodeIndex);
=======

    if (document.isObject()) {
        QJsonObject rootObject = document.object();

        QStringList collectionsRemovedFromDocument;
        for (const QString &collectionName : removedCollections) {
            bool sourceContainsCollection = rootObject.contains(collectionName);
            if (sourceContainsCollection) {
                rootObject.remove(collectionName);
                collectionsRemovedFromDocument << collectionName;
            } else {
                emitDeleteWarning(tr("The model group doesn't contain the model name (%1).")
                                      .arg(sourceContainsCollection));
            }
        }

        document.setObject(rootObject);
        if (!jsonFile.resize(0)) {
            emitDeleteWarning(tr("Can't clean \"%1\".").arg(sourceFileInfo.absoluteFilePath()));
            return;
        }

        QByteArray jsonData = document.toJson();
        auto writtenBytes = jsonFile.write(jsonData);
        jsonFile.close();

        if (writtenBytes != jsonData.size()) {
            emitDeleteWarning(tr("Can't write to \"%1\".").arg(sourceFileInfo.absoluteFilePath()));
            return;
        }

        for (const QString &collectionName : std::as_const(collectionsRemovedFromDocument))
            emit collectionRemoved(collectionName);

        updateCollectionList(nodeIndex);
        if (m_previousSelectedList == collectionList)
            onSelectedCollectionChanged(collectionList, collectionList->selectedIndex());
>>>>>>> 4e16d1a0
    }
}

void CollectionSourceModel::setSelectedIndex(int idx)
{
    idx = (idx > -1 && idx < m_collectionSources.count()) ? idx : -1;

    if (m_selectedIndex != idx) {
        QModelIndex previousIndex = index(m_selectedIndex);
        QModelIndex newIndex = index(idx);

        m_selectedIndex = idx;

        if (previousIndex.isValid())
            emit dataChanged(previousIndex, previousIndex, {SelectedRole});

        if (newIndex.isValid())
            emit dataChanged(newIndex, newIndex, {SelectedRole});

        emit selectedIndexChanged(idx);

        if (idx > -1) {
            QPointer<CollectionListModel> relatedCollectionList = m_collectionList.at(idx).data();
            if (relatedCollectionList) {
                if (relatedCollectionList->selectedIndex() < 0)
                    relatedCollectionList->selectCollectionIndex(0, true);
            } else if (m_previousSelectedList) {
                m_previousSelectedList->selectCollectionIndex(-1);
                m_previousSelectedList = {};
<<<<<<< HEAD
                emit this->collectionSelected({});
            }
        }
=======
                setSelectedCollectionName({});
            }
        }
    }
}

void CollectionSourceModel::setSelectedCollectionName(const QString &collectionName)
{
    if (m_selectedCollectionName != collectionName) {
        m_selectedCollectionName = collectionName;
        emit collectionSelected(m_selectedCollectionName);
>>>>>>> 4e16d1a0
    }
}

void CollectionSourceModel::updateEmpty()
{
    bool isEmptyNow = m_collectionSources.isEmpty();
    if (m_isEmpty != isEmptyNow) {
        m_isEmpty = isEmptyNow;
        emit isEmptyChanged(m_isEmpty);

        if (m_isEmpty)
            setSelectedIndex(-1);
    }
}

void CollectionSourceModel::updateCollectionList(QModelIndex index)
{
    if (!index.isValid())
        return;

    ModelNode sourceNode = sourceNodeAt(index.row());
    QSharedPointer<CollectionListModel> oldList = m_collectionList.at(index.row());
    QSharedPointer<CollectionListModel> newList = loadCollection(sourceNode, oldList);
    if (oldList != newList) {
        m_collectionList.replace(index.row(), newList);
        emit dataChanged(index, index, {CollectionsRole});
        registerCollection(newList);
<<<<<<< HEAD
=======
    }
}

void CollectionSourceModel::registerCollection(const QSharedPointer<CollectionListModel> &collection)
{
    CollectionListModel *collectionList = collection.data();
    if (collectionList == nullptr)
        return;

    if (!collectionList->property("_is_registered_in_sourceModel").toBool()) {
        collectionList->setProperty("_is_registered_in_sourceModel", true);

        connect(collectionList,
                &CollectionListModel::selectedIndexChanged,
                this,
                [this, collectionList](int idx) { onSelectedCollectionChanged(collectionList, idx); });

        connect(collectionList,
                &CollectionListModel::collectionNameChanged,
                this,
                [this, collectionList](const QString &oldName, const QString &newName) {
                    onCollectionNameChanged(collectionList, oldName, newName);
                });

        connect(collectionList,
                &CollectionListModel::collectionsRemoved,
                this,
                [this, collectionList](const QStringList &removedCollections) {
                    onCollectionsRemoved(collectionList, removedCollections);
                });
>>>>>>> 4e16d1a0
    }

    if (collectionList->sourceNode().isValid())
        emit collectionNamesInitialized(collection->stringList());
}

void CollectionSourceModel::registerCollection(const QSharedPointer<CollectionListModel> &collection)
{
    CollectionListModel *collectionList = collection.data();
    if (collectionList == nullptr)
        return;

    if (!collectionList->property("_is_registered_in_sourceModel").toBool()) {
        collectionList->setProperty("_is_registered_in_sourceModel", true);

        connect(collectionList,
                &CollectionListModel::selectedIndexChanged,
                this,
                [this, collectionList](int idx) { onSelectedCollectionChanged(collectionList, idx); });

        connect(collectionList,
                &CollectionListModel::collectionNameChanged,
                this,
                [this, collectionList](const QString &oldName, const QString &newName) {
                    onCollectionNameChanged(collectionList, oldName, newName);
                });

        connect(collectionList,
                &CollectionListModel::collectionsRemoved,
                this,
                [this, collectionList](const QStringList &removedCollections) {
                    onCollectionsRemoved(collectionList, removedCollections);
                });
    }

    if (collectionList->sourceNode().isValid())
        emit collectionNamesInitialized(collection->stringList());
}

QModelIndex CollectionSourceModel::indexOfNode(const ModelNode &node) const
{
    return index(m_sourceIndexHash.value(node.internalId(), -1));
}

void CollectionJsonSourceFilterModel::registerDeclarativeType()
{
    qmlRegisterType<CollectionJsonSourceFilterModel>("CollectionEditor",
                                                     1,
                                                     0,
                                                     "CollectionJsonSourceFilterModel");
}

bool CollectionJsonSourceFilterModel::filterAcceptsRow(int source_row, const QModelIndex &) const
{
    if (!sourceModel())
        return false;
    QModelIndex sourceItem = sourceModel()->index(source_row, 0, {});
    return sourceItem.data(CollectionSourceModel::Roles::CollectionTypeRole).toString() == "json";
}

} // namespace QmlDesigner<|MERGE_RESOLUTION|>--- conflicted
+++ resolved
@@ -25,12 +25,8 @@
     const QmlDesigner::ModelNode &sourceNode,
     QSharedPointer<QmlDesigner::CollectionListModel> initialCollection = {})
 {
-<<<<<<< HEAD
-    using namespace QmlDesigner::CollectionEditor;
-=======
     using namespace QmlDesigner::CollectionEditorConstants;
     using namespace QmlDesigner::CollectionEditorUtils;
->>>>>>> 4e16d1a0
     QString sourceFileAddress = getSourceCollectionPath(sourceNode);
 
     QSharedPointer<QmlDesigner::CollectionListModel> collectionsList;
@@ -93,11 +89,7 @@
     case NodeRole:
         return QVariant::fromValue(*collectionSource);
     case CollectionTypeRole:
-<<<<<<< HEAD
-        return CollectionEditor::getSourceCollectionType(*collectionSource);
-=======
         return CollectionEditorUtils::getSourceCollectionType(*collectionSource);
->>>>>>> 4e16d1a0
     case SourceRole:
         return collectionSource->variantProperty(CollectionEditorConstants::SOURCEFILE_PROPERTY).value();
     case SelectedRole:
@@ -291,21 +283,13 @@
     if (idx < 0)
         return returnError(tr("Node is not indexed in the models."));
 
-<<<<<<< HEAD
-    if (node.type() != CollectionEditor::JSONCOLLECTIONMODEL_TYPENAME)
-=======
     if (node.type() != CollectionEditorConstants::JSONCOLLECTIONMODEL_TYPENAME)
->>>>>>> 4e16d1a0
         return returnError(tr("Node should be a JSON model."));
 
     if (collectionExists(node, collectionName))
         return returnError(tr("A model with the identical name already exists."));
 
-<<<<<<< HEAD
-    QString sourceFileAddress = CollectionEditor::getSourceCollectionPath(node);
-=======
     QString sourceFileAddress = CollectionEditorUtils::getSourceCollectionPath(node);
->>>>>>> 4e16d1a0
 
     QFileInfo sourceFileInfo(sourceFileAddress);
     if (!sourceFileInfo.isFile())
@@ -343,10 +327,7 @@
             return returnError(tr("No model is available for the JSON model group."));
 
         collections->selectCollectionName(collectionName);
-<<<<<<< HEAD
-=======
         setSelectedCollectionName(collectionName);
->>>>>>> 4e16d1a0
         return true;
     } else {
         return returnError(tr("JSON document type should be an object containing models."));
@@ -425,17 +406,11 @@
 
         m_previousSelectedList = collectionList;
 
-<<<<<<< HEAD
-        emit collectionSelected(collectionList->collectionNameAt(collectionIndex));
-
-        selectSourceIndex(sourceIndex(collectionList->sourceNode()));
-=======
         setSelectedCollectionName(collectionList->collectionNameAt(collectionIndex));
 
         selectSourceIndex(sourceIndex(collectionList->sourceNode()));
     } else {
         setSelectedCollectionName({});
->>>>>>> 4e16d1a0
     }
 }
 
@@ -443,11 +418,7 @@
                                                     const QString &oldName, const QString &newName)
 {
     auto emitRenameWarning = [this](const QString &msg) -> void {
-<<<<<<< HEAD
-        emit this->warning(tr("Rename Model"), msg);
-=======
         emit warning(tr("Rename Model"), msg);
->>>>>>> 4e16d1a0
     };
 
     const ModelNode node = collectionList->sourceNode();
@@ -458,28 +429,16 @@
         return;
     }
 
-<<<<<<< HEAD
-    if (node.type() == CollectionEditor::CSVCOLLECTIONMODEL_TYPENAME) {
-        if (!setData(nodeIndex, newName, NameRole))
-            emitRenameWarning(tr("Can't rename the node"));
-        return;
-    } else if (node.type() != CollectionEditor::JSONCOLLECTIONMODEL_TYPENAME) {
-=======
     if (node.type() == CollectionEditorConstants::CSVCOLLECTIONMODEL_TYPENAME) {
         if (!setData(nodeIndex, newName, NameRole))
             emitRenameWarning(tr("Can't rename the node"));
         return;
     } else if (node.type() != CollectionEditorConstants::JSONCOLLECTIONMODEL_TYPENAME) {
->>>>>>> 4e16d1a0
         emitRenameWarning(tr("Invalid node type"));
         return;
     }
 
-<<<<<<< HEAD
-    QString sourceFileAddress = CollectionEditor::getSourceCollectionPath(node);
-=======
     QString sourceFileAddress = CollectionEditorUtils::getSourceCollectionPath(node);
->>>>>>> 4e16d1a0
 
     QFileInfo sourceFileInfo(sourceFileAddress);
     if (!sourceFileInfo.isFile()) {
@@ -559,26 +518,15 @@
         return;
     }
 
-<<<<<<< HEAD
-    if (node.type() == CollectionEditor::CSVCOLLECTIONMODEL_TYPENAME) {
-        removeSource(node);
-        return;
-    } else if (node.type() != CollectionEditor::JSONCOLLECTIONMODEL_TYPENAME) {
-=======
     if (node.type() == CollectionEditorConstants::CSVCOLLECTIONMODEL_TYPENAME) {
         removeSource(node);
         return;
     } else if (node.type() != CollectionEditorConstants::JSONCOLLECTIONMODEL_TYPENAME) {
->>>>>>> 4e16d1a0
         emitDeleteWarning(tr("Invalid node type"));
         return;
     }
 
-<<<<<<< HEAD
-    QString sourceFileAddress = CollectionEditor::getSourceCollectionPath(node);
-=======
     QString sourceFileAddress = CollectionEditorUtils::getSourceCollectionPath(node);
->>>>>>> 4e16d1a0
 
     QFileInfo sourceFileInfo(sourceFileAddress);
     if (!sourceFileInfo.isFile()) {
@@ -600,7 +548,6 @@
                               .arg(sourceFileInfo.absoluteFilePath(), parseError.errorString()));
         return;
     }
-<<<<<<< HEAD
 
     if (document.isObject()) {
         QJsonObject rootObject = document.object();
@@ -633,48 +580,11 @@
         }
 
         for (const QString &collectionName : std::as_const(collectionsRemovedFromDocument))
-            emit this->collectionRemoved(collectionName);
-
-        updateCollectionList(nodeIndex);
-=======
-
-    if (document.isObject()) {
-        QJsonObject rootObject = document.object();
-
-        QStringList collectionsRemovedFromDocument;
-        for (const QString &collectionName : removedCollections) {
-            bool sourceContainsCollection = rootObject.contains(collectionName);
-            if (sourceContainsCollection) {
-                rootObject.remove(collectionName);
-                collectionsRemovedFromDocument << collectionName;
-            } else {
-                emitDeleteWarning(tr("The model group doesn't contain the model name (%1).")
-                                      .arg(sourceContainsCollection));
-            }
-        }
-
-        document.setObject(rootObject);
-        if (!jsonFile.resize(0)) {
-            emitDeleteWarning(tr("Can't clean \"%1\".").arg(sourceFileInfo.absoluteFilePath()));
-            return;
-        }
-
-        QByteArray jsonData = document.toJson();
-        auto writtenBytes = jsonFile.write(jsonData);
-        jsonFile.close();
-
-        if (writtenBytes != jsonData.size()) {
-            emitDeleteWarning(tr("Can't write to \"%1\".").arg(sourceFileInfo.absoluteFilePath()));
-            return;
-        }
-
-        for (const QString &collectionName : std::as_const(collectionsRemovedFromDocument))
             emit collectionRemoved(collectionName);
 
         updateCollectionList(nodeIndex);
         if (m_previousSelectedList == collectionList)
             onSelectedCollectionChanged(collectionList, collectionList->selectedIndex());
->>>>>>> 4e16d1a0
     }
 }
 
@@ -704,11 +614,6 @@
             } else if (m_previousSelectedList) {
                 m_previousSelectedList->selectCollectionIndex(-1);
                 m_previousSelectedList = {};
-<<<<<<< HEAD
-                emit this->collectionSelected({});
-            }
-        }
-=======
                 setSelectedCollectionName({});
             }
         }
@@ -720,7 +625,6 @@
     if (m_selectedCollectionName != collectionName) {
         m_selectedCollectionName = collectionName;
         emit collectionSelected(m_selectedCollectionName);
->>>>>>> 4e16d1a0
     }
 }
 
@@ -748,8 +652,6 @@
         m_collectionList.replace(index.row(), newList);
         emit dataChanged(index, index, {CollectionsRole});
         registerCollection(newList);
-<<<<<<< HEAD
-=======
     }
 }
 
@@ -780,40 +682,6 @@
                 [this, collectionList](const QStringList &removedCollections) {
                     onCollectionsRemoved(collectionList, removedCollections);
                 });
->>>>>>> 4e16d1a0
-    }
-
-    if (collectionList->sourceNode().isValid())
-        emit collectionNamesInitialized(collection->stringList());
-}
-
-void CollectionSourceModel::registerCollection(const QSharedPointer<CollectionListModel> &collection)
-{
-    CollectionListModel *collectionList = collection.data();
-    if (collectionList == nullptr)
-        return;
-
-    if (!collectionList->property("_is_registered_in_sourceModel").toBool()) {
-        collectionList->setProperty("_is_registered_in_sourceModel", true);
-
-        connect(collectionList,
-                &CollectionListModel::selectedIndexChanged,
-                this,
-                [this, collectionList](int idx) { onSelectedCollectionChanged(collectionList, idx); });
-
-        connect(collectionList,
-                &CollectionListModel::collectionNameChanged,
-                this,
-                [this, collectionList](const QString &oldName, const QString &newName) {
-                    onCollectionNameChanged(collectionList, oldName, newName);
-                });
-
-        connect(collectionList,
-                &CollectionListModel::collectionsRemoved,
-                this,
-                [this, collectionList](const QStringList &removedCollections) {
-                    onCollectionsRemoved(collectionList, removedCollections);
-                });
     }
 
     if (collectionList->sourceNode().isValid())
