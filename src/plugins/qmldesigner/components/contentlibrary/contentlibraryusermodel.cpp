--- conflicted
+++ resolved
@@ -38,15 +38,9 @@
 {
     createCategories();
 
-<<<<<<< HEAD
-    connect(m_fileWatcher.get(), &Utils::FileSystemWatcher::directoryChanged, this,
-    [this] (const QString &dirPath) {
-        reloadTextureCategory(Utils::FilePath::fromString(dirPath));
-=======
     connect(m_fileWatcher.get(), &Utils::FileSystemWatcher::directoryChanged,
             this, [this] (const auto &dirPath) {
         reloadTextureCategory(dirPath);
->>>>>>> d114082f
     });
 }
 
@@ -103,11 +97,7 @@
     auto cat3D = new UserItemCategory{tr("3D"), userBundlePath.pathAppended("3d"),
                                       compUtils.user3DBundleId()};
 
-<<<<<<< HEAD
     m_userCategories << catMaterial << catTexture << cat2D << cat3D;
-=======
-    m_userCategories << catMaterial << catTexture << cat3D;
->>>>>>> d114082f
 
     loadCustomCategories(userBundlePath);
 }
@@ -118,21 +108,12 @@
     if (!jsonFilePath.exists()) {
         const QString jsonContent = QStringLiteral(R"({ "version": "%1", "items": {}})")
                                         .arg(CUSTOM_BUNDLES_JSON_FILE_VERSION);
-<<<<<<< HEAD
-        Utils::expected_str<qint64> res = jsonFilePath.writeFileContents(jsonContent.toLatin1());
-        QTC_ASSERT_EXPECTED(res, return);
-    }
-
-    Utils::expected_str<QByteArray> jsonContents = jsonFilePath.fileContents();
-    QTC_ASSERT_EXPECTED(jsonContents, return);
-=======
         Utils::Result<qint64> res = jsonFilePath.writeFileContents(jsonContent.toLatin1());
         QTC_ASSERT_RESULT(res, return);
     }
 
     Utils::Result<QByteArray> jsonContents = jsonFilePath.fileContents();
     QTC_ASSERT_RESULT(jsonContents, return);
->>>>>>> d114082f
 
     QJsonDocument jsonDoc = QJsonDocument::fromJson(jsonContents.value());
     QTC_ASSERT(!jsonDoc.isNull(), return);
@@ -180,15 +161,10 @@
         auto userBundlePath = Utils::FilePath::fromString(Paths::bundlesPathSetting() + "/User");
         auto jsonFilePath = userBundlePath.pathAppended(Constants::CUSTOM_BUNDLES_JSON_FILENAME);
         auto result = jsonFilePath.writeFileContents(QJsonDocument(m_customCatsRootObj).toJson());
-<<<<<<< HEAD
-        QTC_ASSERT_EXPECTED(result,);
-    }
-
-    updateIsEmpty();
-=======
         QTC_CHECK_RESULT(result);
     }
->>>>>>> d114082f
+
+    updateIsEmpty();
 }
 
 void ContentLibraryUserModel::addItem(const QString &bundleId, const QString &name,
@@ -230,7 +206,6 @@
 void ContentLibraryUserModel::reloadTextureCategory(const Utils::FilePath &dirPath)
 {
     int catIdx = bundlePathToIndex(dirPath);
-<<<<<<< HEAD
     QTC_ASSERT(catIdx > -1, return);
 
     UserTextureCategory *texCat = qobject_cast<UserTextureCategory *>(m_userCategories.at(catIdx));
@@ -239,23 +214,13 @@
     const QStringList supportedExtensions = Asset::supportedImageSuffixes()
                                           + Asset::supportedTexture3DSuffixes();
     const Utils::FilePaths &paths = dirPath.dirEntries({supportedExtensions, QDir::Files});
-=======
-    UserTextureCategory *texCat = qobject_cast<UserTextureCategory *>(m_userCategories.at(catIdx));
-    QTC_ASSERT(texCat, return);
-
-    const Utils::FilePaths &paths = dirPath.dirEntries({Asset::supportedImageSuffixes(), QDir::Files});
->>>>>>> d114082f
 
     texCat->clearItems();
     addTextures(paths, dirPath);
 }
 
-<<<<<<< HEAD
 void ContentLibraryUserModel::removeTextures(const QStringList &fileNames,
                                              const Utils::FilePath &bundlePath, bool showConfirmDialog)
-=======
-void ContentLibraryUserModel::removeTextures(const QStringList &fileNames, const Utils::FilePath &bundlePath)
->>>>>>> d114082f
 {
     // note: this method doesn't refresh the model after textures removal
 
@@ -313,18 +278,6 @@
         emit dataChanged(index(catIdx), index(catIdx));
         updateIsEmpty();
     }
-
-    const QString bundlePathStr = itemCat->bundlePath().toFSPathString();
-    if (m_customCatsObj.contains(bundlePathStr)) {
-        m_customCatsObj.remove(bundlePathStr);
-
-        m_customCatsRootObj["items"] = m_customCatsObj;
-
-        auto userBundlePath = Utils::FilePath::fromString(Paths::bundlesPathSetting() + "/User");
-        auto jsonFilePath = userBundlePath.pathAppended(Constants::CUSTOM_BUNDLES_JSON_FILENAME);
-        auto result = jsonFilePath.writeFileContents(QJsonDocument(m_customCatsRootObj).toJson());
-        QTC_CHECK_RESULT(result);
-    }
 }
 
 void ContentLibraryUserModel::removeFromContentLib(QObject *item)
@@ -340,11 +293,8 @@
     auto texCat = qobject_cast<UserTextureCategory *>(m_userCategories.at(catIdx));
     QTC_ASSERT(texCat, return);
 
-<<<<<<< HEAD
     m_fileWatcher->removeDirectory(texCat->bundlePath());
 
-=======
->>>>>>> d114082f
     QString dirPath = texCat->bundlePath().toFSPathString();
 
     // remove from json
@@ -355,21 +305,14 @@
     auto userBundlePath = Utils::FilePath::fromString(Paths::bundlesPathSetting() + "/User");
     auto jsonFilePath = userBundlePath.pathAppended(Constants::CUSTOM_BUNDLES_JSON_FILENAME);
     auto result = jsonFilePath.writeFileContents(QJsonDocument(m_customCatsRootObj).toJson());
-<<<<<<< HEAD
-    QTC_ASSERT_EXPECTED(result, return);
-=======
     QTC_ASSERT_RESULT(result, return);
->>>>>>> d114082f
 
     // remove from model
     beginRemoveRows({}, catIdx, catIdx);
     delete texCat;
     m_userCategories.removeAt(catIdx);
     endRemoveRows();
-<<<<<<< HEAD
-    updateIsEmpty();
-=======
->>>>>>> d114082f
+    updateIsEmpty();
 }
 
 void ContentLibraryUserModel::removeItemByName(const QString &qmlFileName, const QString &bundleId)
