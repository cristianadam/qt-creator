// Copyright (C) 2022 The Qt Company Ltd.
// SPDX-License-Identifier: LicenseRef-Qt-Commercial OR GPL-3.0-only WITH Qt-GPL-exception-1.0

#pragma once

#include "createtexture.h"

#include <modelfwd.h>

#include <utils/uniqueobjectptr.h>

#include <QFrame>
#include <QPointer>

QT_BEGIN_NAMESPACE
class QDir;
class QShortcut;
class QToolButton;
QT_END_NAMESPACE

class StudioQuickWidget;

namespace QmlDesigner {

class BundleImporter;
class ContentLibraryEffectsModel;
class ContentLibraryIconProvider;
class ContentLibraryItem;
class ContentLibraryMaterial;
class ContentLibraryMaterialsModel;
class ContentLibraryTexture;
class ContentLibraryTexturesModel;
class ContentLibraryUserModel;

class ContentLibraryWidget : public QFrame
{
    Q_OBJECT

    Q_PROPERTY(bool hasQuick3DImport READ hasQuick3DImport NOTIFY hasQuick3DImportChanged)
    Q_PROPERTY(bool hasMaterialLibrary READ hasMaterialLibrary NOTIFY hasMaterialLibraryChanged)
    Q_PROPERTY(bool hasActive3DScene READ hasActive3DScene WRITE setHasActive3DScene NOTIFY hasActive3DSceneChanged)
    Q_PROPERTY(bool isQt6Project READ isQt6Project NOTIFY isQt6ProjectChanged)
    Q_PROPERTY(bool importerRunning READ importerRunning WRITE setImporterRunning NOTIFY importerRunningChanged)
    Q_PROPERTY(bool hasModelSelection READ hasModelSelection NOTIFY hasModelSelectionChanged)
    Q_PROPERTY(QString showInGraphicalShellMsg MEMBER m_showInGraphicalShellMsg CONSTANT)

    // Needed for a workaround for a bug where after drag-n-dropping an item, the ScrollView scrolls to a random position
    Q_PROPERTY(bool isDragging MEMBER m_isDragging NOTIFY isDraggingChanged)

public:

    enum class TabIndex {
        MaterialsTab,
        TexturesTab,
        EnvironmentsTab,
        EffectsTab,
        UserAssetsTab
    };
    Q_ENUM(TabIndex)

    ContentLibraryWidget();
    ~ContentLibraryWidget();

    QList<QToolButton *> createToolBarWidgets();

    static QString qmlSourcesPath();
    void clearSearchFilter();

    bool hasQuick3DImport() const;
    void setHasQuick3DImport(bool b);

    bool hasMaterialLibrary() const;
    void setHasMaterialLibrary(bool b);

    bool hasActive3DScene() const;
    void setHasActive3DScene(bool b);

    bool isQt6Project() const;
    void setIsQt6Project(bool b);

    bool importerRunning() const;
    void setImporterRunning(bool b);

    bool hasModelSelection() const;
    void setHasModelSelection(bool b);

    void setMaterialsModel(QPointer<ContentLibraryMaterialsModel> newMaterialsModel);
    void updateImportedState(const QString &bundleId);

    QPointer<ContentLibraryMaterialsModel> materialsModel() const;
    QPointer<ContentLibraryTexturesModel> texturesModel() const;
    QPointer<ContentLibraryTexturesModel> environmentsModel() const;
    QPointer<ContentLibraryEffectsModel> effectsModel() const;
    QPointer<ContentLibraryUserModel> userModel() const;

    Q_INVOKABLE void handleSearchFilterChanged(const QString &filterText);
    Q_INVOKABLE void startDragItem(QmlDesigner::ContentLibraryItem *item, const QPointF &mousePos);
    Q_INVOKABLE void startDragMaterial(QmlDesigner::ContentLibraryMaterial *mat, const QPointF &mousePos);
    Q_INVOKABLE void startDragTexture(QmlDesigner::ContentLibraryTexture *tex, const QPointF &mousePos);
    Q_INVOKABLE void addImage(QmlDesigner::ContentLibraryTexture *tex);
    Q_INVOKABLE void addTexture(QmlDesigner::ContentLibraryTexture *tex);
    Q_INVOKABLE void addLightProbe(QmlDesigner::ContentLibraryTexture *tex);
    Q_INVOKABLE void updateSceneEnvState();
    Q_INVOKABLE void markTextureUpdated(const QString &textureKey);
    Q_INVOKABLE bool has3DNode(const QByteArray &data) const;
    Q_INVOKABLE bool hasTexture(const QString &format, const QVariant &data) const;
    Q_INVOKABLE void addQtQuick3D();
<<<<<<< HEAD
=======
    Q_INVOKABLE void browseBundleFolder();
    Q_INVOKABLE void showInGraphicalShell(const QString &path);
>>>>>>> 77b2c68f

    QSize sizeHint() const override;

    BundleImporter *importer() const;
    ContentLibraryIconProvider *iconProvider() const;

    void showTab(TabIndex tabIndex);

signals:
    void bundleItemDragStarted(QmlDesigner::ContentLibraryItem *item);
    void bundleMaterialDragStarted(QmlDesigner::ContentLibraryMaterial *bundleMat);
    void bundleTextureDragStarted(QmlDesigner::ContentLibraryTexture *bundleTex);
    void addTextureRequested(const QString texPath, QmlDesigner::AddTextureMode mode);
    void updateSceneEnvStateRequested();
    void hasQuick3DImportChanged();
    void hasMaterialLibraryChanged();
    void hasActive3DSceneChanged();
    void isDraggingChanged();
    void isQt6ProjectChanged();
    void importerRunningChanged();
    void hasModelSelectionChanged();
    void importBundle();
    void requestTab(int tabIndex);
<<<<<<< HEAD
    void acceptTexturesDrop(const QList<QUrl> &urls);
    void acceptTextureDrop(const QString &internalId);
=======
    void acceptTexturesDrop(const QList<QUrl> &urls, const QString &bundlePath = {});
    void acceptTextureDrop(const QString &internalId, const QString &bundlePath = {});
>>>>>>> 77b2c68f
    void acceptMaterialDrop(const QString &internalId);
    void accept3DDrop(const QByteArray &internalIds);
    void importQtQuick3D();

protected:
    bool eventFilter(QObject *obj, QEvent *event) override;

private:
    void reloadQmlSource();
    void updateSearch();
    void setIsDragging(bool val);
    void loadTextureBundles();
    QVariantMap readTextureBundleJson();
    bool fetchTextureBundleJson(const QDir &bundleDir);
    bool fetchTextureBundleIcons(const QDir &bundleDir);
    void fetchNewTextureIcons(const QVariantMap &existingFiles, const QVariantMap &newFiles,
                              const QString &existingMetaFilePath, const QDir &bundleDir);
    std::tuple<QVariantMap, QVariantMap, QVariantMap> compareTextureMetaFiles(
        const QString &existingMetaFile, const QString downloadedMetaFile);
    QStringList saveNewTextures(const QDir &bundleDir, const QStringList &newFiles);
    void populateTextureBundleModels();
    void createImporter();

    Utils::UniqueObjectPtr<ContentLibraryIconProvider> m_iconProvider;
    Utils::UniqueObjectPtr<StudioQuickWidget> m_quickWidget;
    QPointer<ContentLibraryMaterialsModel> m_materialsModel;
    QPointer<ContentLibraryTexturesModel> m_texturesModel;
    QPointer<ContentLibraryTexturesModel> m_environmentsModel;
    QPointer<ContentLibraryEffectsModel> m_effectsModel;
    QPointer<ContentLibraryUserModel> m_userModel;

    BundleImporter *m_importer = nullptr;
    QShortcut *m_qmlSourceUpdateShortcut = nullptr;

    QString m_filterText;

    ContentLibraryItem *m_itemToDrag = nullptr;
    ContentLibraryMaterial *m_materialToDrag = nullptr;
    ContentLibraryTexture *m_textureToDrag = nullptr;
    QPoint m_dragStartPoint;

    bool m_hasMaterialLibrary = false;
    bool m_hasActive3DScene = false;
    bool m_hasQuick3DImport = false;
    bool m_isDragging = false;
    bool m_isQt6Project = false;
    bool m_importerRunning = false;
    bool m_hasModelSelection = false;
    QString m_textureBundleUrl;
    QString m_bundlePath;
    QString m_showInGraphicalShellMsg;
};

} // namespace QmlDesigner<|MERGE_RESOLUTION|>--- conflicted
+++ resolved
@@ -105,11 +105,8 @@
     Q_INVOKABLE bool has3DNode(const QByteArray &data) const;
     Q_INVOKABLE bool hasTexture(const QString &format, const QVariant &data) const;
     Q_INVOKABLE void addQtQuick3D();
-<<<<<<< HEAD
-=======
     Q_INVOKABLE void browseBundleFolder();
     Q_INVOKABLE void showInGraphicalShell(const QString &path);
->>>>>>> 77b2c68f
 
     QSize sizeHint() const override;
 
@@ -133,13 +130,8 @@
     void hasModelSelectionChanged();
     void importBundle();
     void requestTab(int tabIndex);
-<<<<<<< HEAD
-    void acceptTexturesDrop(const QList<QUrl> &urls);
-    void acceptTextureDrop(const QString &internalId);
-=======
     void acceptTexturesDrop(const QList<QUrl> &urls, const QString &bundlePath = {});
     void acceptTextureDrop(const QString &internalId, const QString &bundlePath = {});
->>>>>>> 77b2c68f
     void acceptMaterialDrop(const QString &internalId);
     void accept3DDrop(const QByteArray &internalIds);
     void importQtQuick3D();
