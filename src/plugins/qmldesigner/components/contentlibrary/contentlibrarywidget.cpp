--- conflicted
+++ resolved
@@ -12,11 +12,8 @@
 #include "contentlibrarytexturesmodel.h"
 #include "contentlibraryusermodel.h"
 
-<<<<<<< HEAD
 #include <assetimageprovider.h>
 #include <asynchronousimagecache.h>
-=======
->>>>>>> d114082f
 #include <bundleimporter.h>
 #include <designerpaths.h>
 #include <nodemetainfo.h>
@@ -147,10 +144,7 @@
     , m_effectsModel(new ContentLibraryEffectsModel(this))
     , m_userModel(new ContentLibraryUserModel(this))
     , m_showInGraphicalShellMsg(Core::FileUtils::msgGraphicalShellAction())
-<<<<<<< HEAD
     , m_compUtils(compUtils)
-=======
->>>>>>> d114082f
 {
     qmlRegisterType<QmlDesigner::FileDownloader>("WebFetcher", 1, 0, "FileDownloader");
     qmlRegisterType<QmlDesigner::FileExtractor>("WebFetcher", 1, 0, "FileExtractor");
@@ -749,51 +743,6 @@
     emit importQtQuick3D();
 }
 
-bool ContentLibraryWidget::has3DNode(const QByteArray &data) const
-{
-    QByteArray encodedData = data;
-    QDataStream stream(&encodedData, QIODevice::ReadOnly);
-
-    int internalId = 0;
-    while (!stream.atEnd()) {
-        stream >> internalId;
-
-        if (internalId == 0)
-            continue;
-
-        ModelNode modelNode = QmlDesignerPlugin::instance()->viewManager()
-                                  .view()->modelNodeForInternalId(internalId);
-
-        if (modelNode.metaInfo().isQtQuick3DNode())
-            return true;
-    }
-
-    return false;
-}
-
-bool ContentLibraryWidget::hasTexture(const QString &format, const QVariant &data) const
-{
-    if (format == Constants::MIME_TYPE_TEXTURE) { // from material browser
-        return true;
-    } else if (format == Constants::MIME_TYPE_ASSETS) {
-        const QList<QVariant> urlList = data.toList();
-
-        for (const QVariant &url : urlList) {
-            QString str = url.toUrl().toLocalFile();
-
-            if (Asset(str).isValidTextureSource())
-                return true;
-        }
-    }
-
-    return false;
-}
-
-void ContentLibraryWidget::addQtQuick3D()
-{
-    emit importQtQuick3D();
-}
-
 QSize ContentLibraryWidget::sizeHint() const
 {
     return {420, 420};
