--- conflicted
+++ resolved
@@ -15,24 +15,13 @@
 #include <variantproperty.h>
 
 #include <utils/qtcassert.h>
-<<<<<<< HEAD
-
-#include <QMessageBox>
-#include <QTimer>
-=======
->>>>>>> 3473d9d3
 
 namespace QmlDesigner {
 
 BindingModel::BindingModel(ConnectionView *parent)
-<<<<<<< HEAD
-    : QStandardItemModel(parent), m_connectionView(parent),
-      m_delegate(new BindingModelBackendDelegate(this))
-=======
     : QStandardItemModel(parent)
     , m_connectionView(parent)
     , m_delegate(new BindingModelBackendDelegate(this))
->>>>>>> 3473d9d3
 {
     setHorizontalHeaderLabels(BindingModelItem::headerLabels());
 }
@@ -42,36 +31,7 @@
     return m_connectionView;
 }
 
-<<<<<<< HEAD
-void BindingModel::add()
-{
-    addBindingForCurrentNode();
-}
-
-void BindingModel::remove(int row)
-{
-    deleteBindindByRow(row);
-}
-
-int BindingModel::currentIndex() const
-{
-    return m_currentIndex;
-}
-
-void BindingModel::setCurrentIndex(int i)
-{
-    if (m_currentIndex == i)
-        return;
-
-    m_currentIndex = i;
-
-    emit currentIndexChanged();
-}
-
-void BindingModel::bindingChanged(const BindingProperty &bindingProperty)
-=======
 BindingModelBackendDelegate *BindingModel::delegate() const
->>>>>>> 3473d9d3
 {
     return m_delegate;
 }
@@ -147,15 +107,8 @@
     if (!connectionView())
         return;
 
-<<<<<<< HEAD
-    if (!modelNode.isValid()) {
-        qWarning() << " BindingModel::possibleTargetPropertiesForRow invalid model node";
-        return {};
-    }
-=======
     if (!connectionView()->isAttached())
         return;
->>>>>>> 3473d9d3
 
     AbstractProperty current = currentProperty();
 
@@ -169,11 +122,7 @@
             addModelNode(modelNode);
     }
 
-<<<<<<< HEAD
-    return {};
-=======
     setCurrentProperty(current);
->>>>>>> 3473d9d3
 }
 
 void BindingModel::setCurrentIndex(int i)
@@ -201,17 +150,11 @@
     m_delegate->update(currentProperty(), m_connectionView);
 }
 
-<<<<<<< HEAD
-        qWarning() << " BindingModel::possibleSourcePropertiesForRow invalid model node";
-        return {};
-    }
-=======
 void BindingModel::removeItem(const AbstractProperty &property)
 {
     AbstractProperty current = currentProperty();
     if (auto index = rowForProperty(property))
         static_cast<void>(removeRow(*index));
->>>>>>> 3473d9d3
 
     setCurrentProperty(current);
     emit currentIndexChanged();
@@ -263,17 +206,6 @@
 
 std::optional<int> BindingModel::rowForProperty(const AbstractProperty &property) const
 {
-<<<<<<< HEAD
-    if (connectionView()->selectedModelNodes().size() == 1) {
-        const ModelNode modelNode = connectionView()->selectedModelNodes().constFirst();
-        if (modelNode.isValid()) {
-            try {
-                modelNode.bindingProperty(unusedProperty(modelNode)).setExpression(QLatin1String("none.none"));
-            } catch (RewritingException &e) {
-                m_exceptionError = e.description();
-                QTimer::singleShot(200, this, &BindingModel::handleException);
-            }
-=======
     PropertyName name = property.name();
     int internalId = property.parentModelNode().internalId();
 
@@ -281,87 +213,23 @@
         if (auto *item = itemForRow(i)) {
             if (item->targetPropertyName() == name && item->internalId() == internalId)
                 return i;
->>>>>>> 3473d9d3
         }
     }
     return std::nullopt;
 }
 
-<<<<<<< HEAD
-static void updateDisplayRoles(QStandardItem *item, const BindingProperty &property)
-{
-    item->setData(property.parentModelNode().id(), BindingModel::TargetNameRole);
-    item->setData(property.name(), BindingModel::TargetPropertyNameRole);
-
-    const AbstractProperty source = property.resolveToProperty();
-
-    if (source.isValid()) {
-        item->setData(source.parentModelNode().id(), BindingModel::SourceNameRole);
-        item->setData(source.name(), BindingModel::SourcePropertyNameRole);
-    }
-}
-
-void BindingModel::addBindingProperty(const BindingProperty &property)
-{
-    QStandardItem *idItem;
-    QStandardItem *targetPropertyNameItem;
-    QStandardItem *sourceIdItem;
-    QStandardItem *sourcePropertyNameItem;
-
-    QString idLabel = property.parentModelNode().id();
-    if (idLabel.isEmpty())
-        idLabel = property.parentModelNode().simplifiedTypeName();
-    idItem = new QStandardItem(idLabel);
-    updateCustomData(idItem, property);
-    targetPropertyNameItem = new QStandardItem(QString::fromUtf8(property.name()));
-    QList<QStandardItem*> items;
-
-    items.append(idItem);
-    updateDisplayRoles(idItem, property);
-    items.append(targetPropertyNameItem);
-
-    QString sourceNodeName;
-    QString sourcePropertyName;
-    getExpressionStrings(property, &sourceNodeName, &sourcePropertyName);
-
-    sourceIdItem = new QStandardItem(sourceNodeName);
-    sourcePropertyNameItem = new QStandardItem(sourcePropertyName);
-
-    items.append(sourceIdItem);
-    items.append(sourcePropertyNameItem);
-    appendRow(items);
-=======
 BindingModelItem *BindingModel::itemForRow(int row) const
 {
     if (QModelIndex idx = index(row, 0); idx.isValid())
         return dynamic_cast<BindingModelItem *>(itemFromIndex(idx));
     return nullptr;
->>>>>>> 3473d9d3
 }
 
 BindingModelItem *BindingModel::itemForProperty(const AbstractProperty &property) const
 {
-<<<<<<< HEAD
-    BindingProperty bindingProperty = bindingPropertyForRow(rowNumber);
-
-    if (bindingProperty.isValid()) {
-        QStandardItem *idItem = item(rowNumber, 0);
-        if (idItem)
-            updateDisplayRoles(idItem, bindingProperty);
-
-        QString targetPropertyName = QString::fromUtf8(bindingProperty.name());
-        updateDisplayRole(rowNumber, TargetPropertyNameRow, targetPropertyName);
-        QString sourceNodeName;
-        QString sourcePropertyName;
-        getExpressionStrings(bindingProperty, &sourceNodeName, &sourcePropertyName);
-        updateDisplayRole(rowNumber, SourceModelNodeRow, sourceNodeName);
-        updateDisplayRole(rowNumber, SourcePropertyNameRow, sourcePropertyName);
-    }
-=======
     if (auto row = rowForProperty(property))
         return itemForRow(*row);
     return nullptr;
->>>>>>> 3473d9d3
 }
 
 void BindingModel::addModelNode(const ModelNode &node)
@@ -430,13 +298,7 @@
 
 QString BindingModelBackendDelegate::targetNode() const
 {
-<<<<<<< HEAD
-    item->setData(bindingProperty.parentModelNode().internalId(), Qt::UserRole + 1);
-    item->setData(bindingProperty.name(), Qt::UserRole + 2);
-    updateDisplayRoles(item, bindingProperty);
-=======
     return m_targetNode;
->>>>>>> 3473d9d3
 }
 
 StudioQmlComboBoxBackend *BindingModelBackendDelegate::property()
@@ -446,31 +308,7 @@
 
 StudioQmlComboBoxBackend *BindingModelBackendDelegate::sourceNode()
 {
-<<<<<<< HEAD
-    //TODO reimplement using existing helper functions
-
-    //### todo we assume no expressions yet
-
-    const QString expression = bindingProperty.expression();
-
-    if (true) {
-        const QStringList stringList = expression.split(QLatin1String("."));
-
-        *sourceNode = stringList.constFirst();
-
-        QString propertyName;
-
-        for (int i = 1; i < stringList.size(); i++) {
-            propertyName += stringList.at(i);
-            if (i != stringList.size() - 1)
-                propertyName += QLatin1String(".");
-        }
-        *sourceProperty = propertyName;
-    }
-    return true;
-=======
     return &m_sourceNode;
->>>>>>> 3473d9d3
 }
 
 StudioQmlComboBoxBackend *BindingModelBackendDelegate::sourceProperty()
@@ -512,159 +350,4 @@
     callLater(commit);
 }
 
-QHash<int, QByteArray> BindingModel::roleNames() const
-{
-    static QHash<int, QByteArray> roleNames{{TargetNameRole, "target"},
-                                            {TargetPropertyNameRole, "targetProperty"},
-                                            {SourceNameRole, "source"},
-                                            {SourcePropertyNameRole, "sourceProperty"}};
-
-    return roleNames;
-}
-
-BindingModelBackendDelegate *BindingModel::delegate() const
-{
-    return m_delegate;
-}
-
-BindingModelBackendDelegate::BindingModelBackendDelegate(BindingModel *parent) : QObject(parent)
-{
-    connect(&m_sourceNode, &StudioQmlComboBoxBackend::activated, this, [this]() {
-        handleSourceNodeChanged();
-    });
-
-    connect(&m_sourceNodeProperty, &StudioQmlComboBoxBackend::activated, this, [this]() {
-        handleSourcePropertyChanged();
-    });
-}
-
-int BindingModelBackendDelegate::currentRow() const
-{
-    return m_currentRow;
-}
-
-void BindingModelBackendDelegate::setCurrentRow(int i)
-{
-    // See BindingDelegate::createEditor
-
-    if (m_currentRow == i)
-        return;
-
-    m_currentRow = i;
-
-    //setup
-
-    BindingModel *model = qobject_cast<BindingModel *>(parent());
-
-    QTC_ASSERT(model, return );
-
-    BindingProperty bindingProperty = model->bindingPropertyForRow(currentRow());
-
-    QString idLabel = bindingProperty.parentModelNode().id();
-    if (idLabel.isEmpty())
-        idLabel = bindingProperty.parentModelNode().simplifiedTypeName();
-
-    m_targetNode = idLabel;
-
-    emit targetNodeChanged();
-
-    m_property.setModel(model->possibleTargetProperties(bindingProperty));
-    m_property.setCurrentText(QString::fromUtf8(bindingProperty.name()));
-
-    QStringList sourceNodes;
-
-    for (const ModelNode &modelNode : model->connectionView()->allModelNodes()) {
-        if (!modelNode.id().isEmpty())
-            sourceNodes.append(modelNode.id());
-    }
-
-    std::sort(sourceNodes.begin(), sourceNodes.end());
-    m_sourceNode.setModel(sourceNodes);
-
-    QString sourceNodeName;
-    QString sourcePropertyName;
-    model->getExpressionStrings(bindingProperty, &sourceNodeName, &sourcePropertyName);
-
-    m_sourceNode.setCurrentText(sourceNodeName);
-
-    m_sourceNodeProperty.setModel(model->possibleSourceProperties(bindingProperty));
-    m_sourceNodeProperty.setCurrentText(sourcePropertyName);
-}
-
-void BindingModelBackendDelegate::handleException()
-{
-    QMessageBox::warning(nullptr, tr("Error"), m_exceptionError);
-    //reset
-}
-
-QString BindingModelBackendDelegate::targetNode() const
-{
-    return m_targetNode;
-}
-
-StudioQmlComboBoxBackend *BindingModelBackendDelegate::property()
-{
-    return &m_property;
-}
-
-StudioQmlComboBoxBackend *BindingModelBackendDelegate::sourceNode()
-{
-    return &m_sourceNode;
-}
-
-StudioQmlComboBoxBackend *BindingModelBackendDelegate::sourceProperty()
-{
-    return &m_sourceNodeProperty;
-}
-
-void BindingModelBackendDelegate::handleSourceNodeChanged()
-{
-    BindingModel *model = qobject_cast<BindingModel *>(parent());
-
-    QTC_ASSERT(model, return );
-    QTC_ASSERT(model->connectionView(), return );
-
-    const QString sourceNode = m_sourceNode.currentText();
-    const QString sourceProperty = m_sourceNodeProperty.currentText();
-
-    QString expression;
-    if (sourceProperty.isEmpty()) {
-        expression = sourceNode;
-    } else {
-        expression = sourceNode + QLatin1String(".") + sourceProperty;
-    }
-
-    BindingProperty bindingProperty = model->bindingPropertyForRow(currentRow());
-    model->connectionView()->executeInTransaction("BindingModel::updateExpression",
-                                                  [&bindingProperty, expression]() {
-                                                      bindingProperty.setExpression(
-                                                          expression.trimmed());
-                                                  });
-}
-
-void BindingModelBackendDelegate::handleSourcePropertyChanged()
-{
-    BindingModel *model = qobject_cast<BindingModel *>(parent());
-
-    QTC_ASSERT(model, return );
-    QTC_ASSERT(model->connectionView(), return );
-
-    const QString sourceNode = m_sourceNode.currentText();
-    const QString sourceProperty = m_sourceNodeProperty.currentText();
-
-    QString expression;
-    if (sourceProperty.isEmpty()) {
-        expression = sourceNode;
-    } else {
-        expression = sourceNode + QLatin1String(".") + sourceProperty;
-    }
-
-    BindingProperty bindingProperty = model->bindingPropertyForRow(currentRow());
-    model->connectionView()->executeInTransaction("BindingModel::updateExpression",
-                                                  [&bindingProperty, expression]() {
-                                                      bindingProperty.setExpression(
-                                                          expression.trimmed());
-                                                  });
-}
-
 } // namespace QmlDesigner