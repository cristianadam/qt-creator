// Copyright (C) 2016 The Qt Company Ltd.
// SPDX-License-Identifier: LicenseRef-Qt-Commercial OR GPL-3.0-only WITH Qt-GPL-exception-1.0

#include "connectionmodel.h"
#include "connectioneditorlogging.h"
#include "connectionview.h"

#include <modelutils.h>
#include <nodelistproperty.h>
#include <qmldesignerconstants.h>
#include <qmldesignerplugin.h>
#include <rewritertransaction.h>
#include <rewriterview.h>
#include <scripteditorevaluator.h>
#include <scripteditorutils.h>
#include <variantproperty.h>

#include <QMessageBox>

namespace {
QStringList propertyNameListToStringList(const QmlDesigner::PropertyNameList &propertyNameList)
{
    QStringList stringList;
    stringList.reserve(propertyNameList.size());
    for (const QmlDesigner::PropertyName &propertyName : propertyNameList)
        stringList.push_back(QString::fromUtf8(propertyName));

    return stringList;
}

bool isConnection(const QmlDesigner::ModelNode &modelNode)
{
    return modelNode.metaInfo().isQtQmlConnections();
}

} //namespace

namespace QmlDesigner {

ConnectionModel::ConnectionModel(ConnectionView *view)
    : m_connectionView(view)
    , m_delegate{this}
{
    connect(this, &QStandardItemModel::dataChanged, this, &ConnectionModel::handleDataChanged);
}

Qt::ItemFlags ConnectionModel::flags(const QModelIndex &modelIndex) const
{
    if (!modelIndex.isValid())
        return Qt::ItemIsEnabled;

    if (!m_connectionView || !m_connectionView->model())
        return Qt::ItemIsEnabled;

    const int internalId = data(index(modelIndex.row(), TargetModelNodeRow), UserRoles::InternalIdRole).toInt();
    ModelNode modelNode = m_connectionView->modelNodeForInternalId(internalId);

    if (modelNode.isValid() && ModelUtils::isThisOrAncestorLocked(modelNode))
        return Qt::ItemIsEnabled;

    return Qt::ItemIsSelectable | Qt::ItemIsEditable | Qt::ItemIsEnabled;
}

void ConnectionModel::resetModel()
{
    clear();
    beginResetModel();
    setHorizontalHeaderLabels(QStringList({ tr("Target"), tr("Signal Handler"), tr("Action") }));

    if (connectionView()->isAttached()) {
        for (const ModelNode &modelNode : connectionView()->allModelNodes())
            addModelNode(modelNode);
    }
    endResetModel();
    m_delegate.update();
}

SignalHandlerProperty ConnectionModel::signalHandlerPropertyForRow(int rowNumber) const
{
    const int internalId = data(index(rowNumber, TargetModelNodeRow), UserRoles::InternalIdRole).toInt();
    const QString targetPropertyName = data(index(rowNumber, TargetModelNodeRow), UserRoles::TargetPropertyNameRole).toString();

    ModelNode modelNode = connectionView()->modelNodeForInternalId(internalId);
    if (modelNode.isValid())
        return modelNode.signalHandlerProperty(targetPropertyName.toUtf8());

    return SignalHandlerProperty();
}

void ConnectionModel::addModelNode(const ModelNode &modelNode)
{
    if (isConnection(modelNode))
        addConnection(modelNode);
}

void ConnectionModel::addConnection(const ModelNode &modelNode)
{
    for (const AbstractProperty &property : modelNode.properties()) {
        if (property.isSignalHandlerProperty() && property.name() != "target") {
            addSignalHandler(property.toSignalHandlerProperty());
        }
    }
}

void ConnectionModel::addSignalHandler(const SignalHandlerProperty &signalHandlerProperty)
{
    QStandardItem *targetItem;
    QStandardItem *signalItem;
    QStandardItem *actionItem;

    QString idLabel;

    ModelNode connectionsModelNode = signalHandlerProperty.parentModelNode();

    if (connectionsModelNode.bindingProperty("target").isValid()) {
        idLabel = connectionsModelNode.bindingProperty("target").expression();
    }

    targetItem = new QStandardItem(idLabel);
    updateCustomData(targetItem, signalHandlerProperty);
    const QString propertyName = QString::fromUtf8(signalHandlerProperty.name());
    const QString source = signalHandlerProperty.source();

    signalItem = new QStandardItem(propertyName);
    QList<QStandardItem*> items;

    items.append(targetItem);
    items.append(signalItem);

    actionItem = new QStandardItem(source);

    items.append(actionItem);

    appendRow(items);
}

void ConnectionModel::removeModelNode(const ModelNode &modelNode)
{
    if (isConnection(modelNode))
        removeConnection(modelNode);
}

void ConnectionModel::removeConnection(const ModelNode & /*modelNode*/)
{
    Q_ASSERT_X(false, "not implemented", Q_FUNC_INFO);
}

void ConnectionModel::updateSource(int row)
{
    SignalHandlerProperty signalHandlerProperty = signalHandlerPropertyForRow(row);

    const QString sourceString = data(index(row, SourceRow)).toString();

    RewriterTransaction transaction =
        connectionView()->beginRewriterTransaction(QByteArrayLiteral("ConnectionModel::updateSource"));

    try {
        signalHandlerProperty.setSource(sourceString);
        transaction.commit();
    }
    catch (Exception &e) {
        m_exceptionError = e.description();
        QTimer::singleShot(200, this, &ConnectionModel::handleException);
    }
}

void ConnectionModel::updateSignalName(int rowNumber)
{
    SignalHandlerProperty signalHandlerProperty = signalHandlerPropertyForRow(rowNumber);
    ModelNode connectionNode = signalHandlerProperty.parentModelNode();

    const PropertyName newName = data(index(rowNumber, TargetPropertyNameRow)).toString().toUtf8();
    if (!newName.isEmpty()) {
        connectionView()->executeInTransaction("ConnectionModel::updateSignalName", [=, &connectionNode](){

            const QString source = signalHandlerProperty.source();

            connectionNode.signalHandlerProperty(newName).setSource(source);
            connectionNode.removeProperty(signalHandlerProperty.name());
        });

        QStandardItem* idItem = item(rowNumber, 0);
        SignalHandlerProperty newSignalHandlerProperty = connectionNode.signalHandlerProperty(newName);
        updateCustomData(idItem, newSignalHandlerProperty);
    } else {
        qCWarning(ConnectionEditorLog) << __FUNCTION__ << "invalid property name";
    }
}

namespace {
#ifdef QDS_USE_PROJECTSTORAGE
bool isSingleton(AbstractView *view, bool isAlias, QStringView newTarget)
{
    using Storage::Info::ExportedTypeName;

    auto model = view->model();

    if (!model)
        return false;

    const auto sourceId = model->fileUrlSourceId();
    const Utils::SmallString name = newTarget;
    const Utils::SmallString aliasName = newTarget.split(u'.').front();
    auto hasTargetExportedTypeName = [&](const auto &metaInfo) {
        const auto exportedTypeNames = metaInfo.exportedTypeNamesForSourceId(sourceId);
        if (std::ranges::find(exportedTypeNames, name, &ExportedTypeName::name)
            != exportedTypeNames.end())
            return true;
        if (isAlias) {
            if (std::ranges::find(exportedTypeNames, aliasName, &ExportedTypeName::name)
                != exportedTypeNames.end())
                return true;
        }
        return false;
    };

    auto singletonMetaInfos = model->singletonMetaInfos();
    return std::ranges::find_if(singletonMetaInfos, hasTargetExportedTypeName)
           != singletonMetaInfos.end();
}
#else
bool isSingleton(AbstractView *view, bool isAlias, const QString &newTarget)
{
    if (RewriterView *rv = view->rewriterView()) {
        for (const QmlTypeData &data : rv->getQMLTypes()) {
            if (!data.typeName.isEmpty()) {
                if (data.typeName == newTarget) {
                    if (view->model()->metaInfo(data.typeName.toUtf8()).isValid())
                        return true;

                } else if (isAlias) {
                    if (data.typeName == newTarget.split(".").constFirst()) {
                        if (view->model()->metaInfo(data.typeName.toUtf8()).isValid())
                            return true;
                    }
                }
            }
        }
    }

    return false;
}
#endif
} // namespace

void ConnectionModel::updateTargetNode(int rowNumber)
{
    SignalHandlerProperty signalHandlerProperty = signalHandlerPropertyForRow(rowNumber);
    const QString newTarget = data(index(rowNumber, TargetModelNodeRow)).toString();
    ModelNode connectionNode = signalHandlerProperty.parentModelNode();

    const bool isAlias = newTarget.contains(".");
    bool isSingleton = QmlDesigner::isSingleton(m_connectionView, isAlias, newTarget);

    if (!newTarget.isEmpty()) {
        //if it's a singleton, then let's reparent connections to rootNode,
        //if it's an alias, then reparent to alias property owner:
        const ModelNode parent = connectionView()->modelNodeForId((isSingleton || (isSingleton && isAlias))
                                                                  ? connectionView()->rootModelNode().id()
                                                                  : isAlias
                                                                  ? newTarget.split(".").constFirst()
                                                                  : newTarget);

        if (parent.isValid() && QmlItemNode::isValidQmlItemNode(parent))
            parent.nodeListProperty("data").reparentHere(connectionNode);

        connectionView()->executeInTransaction("ConnectionModel::updateTargetNode", [= ,&connectionNode](){
            connectionNode.bindingProperty("target").setExpression(newTarget);
        });

    } else {
        qCWarning(ConnectionEditorLog) << __FUNCTION__ << "invalid target id";
    }
}

void ConnectionModel::updateCustomData(QStandardItem *item, const SignalHandlerProperty &signalHandlerProperty)
{
    item->setData(signalHandlerProperty.parentModelNode().internalId(), UserRoles::InternalIdRole);
    item->setData(signalHandlerProperty.name().toByteArray(), UserRoles::TargetPropertyNameRole);
    item->setData(signalHandlerProperty.parentModelNode()
                      .bindingProperty("target")
                      .resolveToModelNode()
                      .id(),
                  UserRoles::TargetNameRole);

    // TODO signalHandlerProperty.source() contains a statement that defines the type.
    // foo.bar() <- function call
    // foo.state = "literal" //state change
    //anything else is assignment
    // e.g. foo.bal = foo2.bula ; foo.bal = "literal" ; goo.gal = true

    item->setData(tr(ScriptEditorEvaluator::getDisplayStringForType(signalHandlerProperty.source())
                         .toLatin1()),
                  UserRoles::ActionTypeRole);
}

ModelNode ConnectionModel::getTargetNodeForConnection(const ModelNode &connection) const
{
    ModelNode result;

    const BindingProperty bindingProperty = connection.bindingProperty("target");
    const QString bindExpression = bindingProperty.expression();

    if (bindingProperty.isValid()) {
        if (bindExpression.contains(".")) {
            QStringList substr = bindExpression.split(".");
            const QString itemId = substr.constFirst();
            if (substr.size() > 1) {
                const ModelNode aliasParent = connectionView()->modelNodeForId(itemId);
                substr.removeFirst(); //remove id, only alias pieces left
                const QString aliasBody = substr.join(".");
                if (aliasParent.isValid() && aliasParent.hasBindingProperty(aliasBody.toUtf8())) {
                    const BindingProperty binding = aliasParent.bindingProperty(aliasBody.toUtf8());
                    if (binding.isValid() && connectionView()->hasId(binding.expression())) {
                        result = connectionView()->modelNodeForId(binding.expression());
                    }
                }
            }
        } else {
            result = connectionView()->modelNodeForId(bindExpression);
        }
    }

    return result;
}

static PropertyName getFirstSignalForTarget(const NodeMetaInfo &target)
{
    PropertyName ret = "clicked";

    if (!target.isValid())
        return ret;

    const auto signalNames = target.signalNames();
    if (signalNames.isEmpty())
        return ret;

    const PropertyNameList priorityList = {"clicked",
                                           "toggled",
                                           "started",
                                           "stopped",
                                           "moved",
                                           "valueChanged",
                                           "visualPostionChanged",
                                           "accepted",
                                           "currentIndexChanged",
                                           "activeFocusChanged"};

    for (const auto &signal : priorityList) {
        if (signalNames.contains(signal))
            return signal;
    }

    ret = target.signalNames().first();

    return ret;
}

void ConnectionModel::addConnection(const PropertyName &signalName)
{
    QmlDesignerPlugin::emitUsageStatistics(Constants::EVENT_CONNECTION_ADDED);

    ModelNode rootModelNode = connectionView()->rootModelNode();

    if (rootModelNode.isValid() && rootModelNode.metaInfo().isValid()) {
#ifndef QDS_USE_PROJECTSTORAGE
        NodeMetaInfo nodeMetaInfo = connectionView()->model()->qtQmlConnectionsMetaInfo();

        if (nodeMetaInfo.isValid()) {
#endif
            ModelNode selectedNode = connectionView()->firstSelectedModelNode();
            if (!selectedNode)
                selectedNode = connectionView()->rootModelNode();

            PropertyName signalHandlerName = signalName;
            if (signalHandlerName.isEmpty())
                signalHandlerName = getFirstSignalForTarget(selectedNode.metaInfo());

            signalHandlerName = addOnToSignalName(QString::fromUtf8(signalHandlerName)).toUtf8();

            connectionView()
                ->executeInTransaction("ConnectionModel::addConnection", [&] {
#ifdef QDS_USE_PROJECTSTORAGE
                    ModelNode newNode = connectionView()->createModelNode("Connections");
#else
                    ModelNode newNode = connectionView()->createModelNode("QtQuick.Connections",
                                                                          nodeMetaInfo.majorVersion(),
                                                                          nodeMetaInfo.minorVersion());
#endif
                    QString source = "console.log(\"clicked\")";

                    if (connectionView()->selectedModelNodes().size() == 1) {
                        ModelNode selectedNode = connectionView()->selectedModelNodes().constFirst();
                        if (QmlItemNode::isValidQmlItemNode(selectedNode))
                            selectedNode.nodeAbstractProperty("data").reparentHere(newNode);
                        else
                            rootModelNode
                                .nodeAbstractProperty(rootModelNode.metaInfo().defaultPropertyName())
                                .reparentHere(newNode);

                        if (QmlItemNode(selectedNode).isFlowActionArea()
                            || QmlVisualNode(selectedNode).isFlowTransition())
                            source = selectedNode.validId() + ".trigger()";

                        newNode.bindingProperty("target").setExpression(selectedNode.validId());
                    } else {
                        rootModelNode
                            .nodeAbstractProperty(rootModelNode.metaInfo().defaultPropertyName())
                            .reparentHere(newNode);
                        newNode.bindingProperty("target").setExpression(rootModelNode.validId());
                    }

                    newNode.signalHandlerProperty(signalHandlerName).setSource(source);

                    selectProperty(newNode.signalHandlerProperty(signalHandlerName));
                });
#ifndef QDS_USE_PROJECTSTORAGE
        }
#endif
    }
}

void ConnectionModel::bindingPropertyChanged(const BindingProperty &bindingProperty)
{
    if (isConnection(bindingProperty.parentModelNode()))
        resetModel();
}

void ConnectionModel::variantPropertyChanged(const VariantProperty &variantProperty)
{
    if (isConnection(variantProperty.parentModelNode()))
        resetModel();
}

void ConnectionModel::abstractPropertyChanged(const AbstractProperty &abstractProperty)
{
    if (isConnection(abstractProperty.parentModelNode()))
        resetModel();
}

void ConnectionModel::deleteConnectionByRow(int currentRow)
{
    SignalHandlerProperty targetSignal = signalHandlerPropertyForRow(currentRow);
    SignalHandlerProperty selectedSignal = signalHandlerPropertyForRow(currentIndex());

    const bool targetEqualsSelected = targetSignal == selectedSignal;

    QTC_ASSERT(targetSignal.isValid(), return);
    ModelNode node = targetSignal.parentModelNode();
    QTC_ASSERT(node.isValid(), return );

    QList<SignalHandlerProperty> allSignals = node.signalProperties();
    if (allSignals.size() > 1) {
        if (allSignals.contains(targetSignal))
            node.removeProperty(targetSignal.name());
    } else {
        node.destroy();
    }

    if (!targetEqualsSelected)
        selectProperty(selectedSignal);
}

void ConnectionModel::removeRowFromTable(const SignalHandlerProperty &property)
{
    for (int currentRow = 0; currentRow < rowCount(); currentRow++) {
        SignalHandlerProperty targetSignal = signalHandlerPropertyForRow(currentRow);

        if (targetSignal == property) {
            removeRow(currentRow);
            break;
        }
    }
}

void ConnectionModel::add()
{
    addConnection();
}

void ConnectionModel::remove(int row)
{
    deleteConnectionByRow(row);
}

void ConnectionModel::setCurrentIndex(int i)
{
    if (m_currentIndex != i) {
        m_currentIndex = i;
        emit currentIndexChanged();
    }
    m_delegate.setCurrentRow(i);
}

int ConnectionModel::currentIndex() const
{
    return m_currentIndex;
}

void ConnectionModel::selectProperty(const SignalHandlerProperty &property)
{
    for (int i = 0; i < rowCount(); i++) {
        auto otherProperty = signalHandlerPropertyForRow(i);

        if (property == otherProperty) {
            setCurrentIndex(i);
            return;
        }
    }
}

void ConnectionModel::nodeAboutToBeRemoved(const ModelNode &removedNode)
{
    SignalHandlerProperty selectedSignal = signalHandlerPropertyForRow(currentIndex());
    if (selectedSignal.isValid()) {
        ModelNode targetNode = getTargetNodeForConnection(selectedSignal.parentModelNode());
        if (targetNode == removedNode) {
            emit m_delegate.popupShouldClose();
        }
    }
}

void ConnectionModel::handleException()
{
    QMessageBox::warning(nullptr, tr("Error"), m_exceptionError);
    resetModel();
}

ConnectionModelBackendDelegate *ConnectionModel::delegate()
{
    return &m_delegate;
}

void ConnectionModel::handleDataChanged(const QModelIndex &topLeft, const QModelIndex &bottomRight)
{
    if (topLeft != bottomRight) {
        qCWarning(ConnectionEditorLog) << __FUNCTION__ << "multi edit?";
        return;
    }

    m_lock = true;

    int currentColumn = topLeft.column();
    int currentRow = topLeft.row();

    switch (currentColumn) {
    case TargetModelNodeRow: {
        updateTargetNode(currentRow);
    } break;
    case TargetPropertyNameRow: {
        updateSignalName(currentRow);
    } break;
    case SourceRow: {
        updateSource(currentRow);
    } break;
    default:
        qCWarning(ConnectionEditorLog) << __FUNCTION__ << "column" << currentColumn;
    }

    m_lock = false;
}

ConnectionView *ConnectionModel::connectionView() const
{
    return m_connectionView;
}

QStringList ConnectionModel::getSignalsForRow(int row) const
{
    QStringList stringList;
    SignalHandlerProperty signalHandlerProperty = signalHandlerPropertyForRow(row);

    if (signalHandlerProperty.isValid())
        stringList.append(getPossibleSignalsForConnection(signalHandlerProperty.parentModelNode()));

    return stringList;
}

QStringList ConnectionModel::getflowActionTriggerForRow(int row) const
{
    QStringList stringList;
    SignalHandlerProperty signalHandlerProperty = signalHandlerPropertyForRow(row);

    if (signalHandlerProperty.isValid()) {
        const ModelNode parentModelNode = signalHandlerProperty.parentModelNode();
        ModelNode targetNode = getTargetNodeForConnection(parentModelNode);
        if (!targetNode.isValid() && !parentModelNode.isRootNode())
             targetNode = parentModelNode.parentProperty().parentModelNode();
         if (targetNode.isValid()) {
             for (auto &node : targetNode.allSubModelNodesAndThisNode()) {
                 if (QmlItemNode(node).isFlowActionArea() && node.hasId())
                     stringList.append(node.id() + ".trigger()");
             }
         }
     }
     return stringList;
}

namespace {}

QStringList ConnectionModel::getPossibleSignalsForConnection(const ModelNode &connection) const
{
    if (!connection)
        return {};

    QStringList stringList;

    auto getAliasMetaSignals = [&](PropertyNameView aliasPart, NodeMetaInfo metaInfo) -> QStringList {
        if (NodeMetaInfo propertyMetaInfo = metaInfo.property(aliasPart).propertyType())
            return propertyNameListToStringList(propertyMetaInfo.signalNames());

        return {};
    };

    //separate check for singletons
    if (const BindingProperty bp = connection.bindingProperty("target")) {
#ifdef QDS_USE_PROJECTSTORAGE
        if (auto model = m_connectionView->model()) {
            const Utils::SmallString bindExpression = bp.expression();
            using Storage::Info::ExportedTypeName;
            const auto sourceId = model->fileUrlSourceId();
            for (const auto &metaInfo : model->singletonMetaInfos()) {
                const auto exportedTypeNames = metaInfo.exportedTypeNamesForSourceId(sourceId);
                if (std::ranges::find(exportedTypeNames, bindExpression, &ExportedTypeName::name)
                    != exportedTypeNames.end()) {
                    stringList.append(propertyNameListToStringList(metaInfo.signalNames()));
                } else {
                    std::string_view expression = bindExpression;
                    auto index = expression.find('.');
                    if (index == std::string_view::npos)
                        continue;

                    expression.remove_prefix(index);

                    stringList.append(getAliasMetaSignals(expression, metaInfo));
                }
            }
        }
#else
        const QString bindExpression = bp.expression();

        if (const RewriterView *const rv = connectionView()->rewriterView()) {
            for (const QmlTypeData &data : rv->getQMLTypes()) {
                if (!data.typeName.isEmpty()) {
                    if (data.typeName == bindExpression) {
                        NodeMetaInfo metaInfo = connectionView()->model()->metaInfo(
                            data.typeName.toUtf8());
                        if (metaInfo.isValid()) {
                            stringList << propertyNameListToStringList(metaInfo.signalNames());
                            break;
                        }
                    } else if (bindExpression.contains(".")) {
                        //if it doesn't fit the same name, maybe it's an alias?
                        QStringList expression = bindExpression.split(".");
                        if ((expression.size() > 1) && (expression.constFirst() == data.typeName)) {
                            expression.removeFirst();

                            stringList << getAliasMetaSignals(expression.join(".").toUtf8(),
                                                              connectionView()->model()->metaInfo(
                                                                  data.typeName.toUtf8()));
                            break;
                        }
                    }
                }
            }
        }
#endif
        std::ranges::sort(stringList);
        stringList.erase(std::ranges::unique(stringList).begin(), stringList.end());
    }

    ModelNode targetNode = getTargetNodeForConnection(connection);
    if (auto metaInfo = targetNode.metaInfo()) {
        stringList.append(propertyNameListToStringList(metaInfo.signalNames()));
    } else {
        //most likely it's component's internal alias:

        if (const BindingProperty bp = connection.bindingProperty("target")) {
            QStringList expression = bp.expression().split(".");
            if (expression.size() > 1) {
                const QString itemId = expression.constFirst();
                if (connectionView()->hasId(itemId)) {
                    ModelNode parentItem = connectionView()->modelNodeForId(itemId);
                    if (parentItem.isValid() && parentItem.hasMetaInfo()
                        && parentItem.metaInfo().isValid()) {
                        expression.removeFirst();
                        stringList << getAliasMetaSignals(expression.join(".").toUtf8(),
                                                          parentItem.metaInfo());
                    }
                }
            }
        }
    }

    return stringList;
}

QHash<int, QByteArray> ConnectionModel::roleNames() const
{
    static QHash<int, QByteArray> roleNames{{TargetPropertyNameRole, "signal"},
                                            {TargetNameRole, "target"},
                                            {ActionTypeRole, "action"}};
    return roleNames;
}

int ConnectionModelBackendDelegate::currentRow() const
{
    return m_currentRow;
}

ConnectionModelBackendDelegate::ConnectionModelBackendDelegate(ConnectionModel *model)
    : ScriptEditorBackend(model->connectionView())
    , m_signalDelegate(model->connectionView())
    , m_model(model)
{
    connect(&m_signalDelegate,
            &PropertyTreeModelDelegate::commitData,
            this,
            &ConnectionModelBackendDelegate::handleTargetChanged);

    m_signalDelegate.setPropertyType(PropertyTreeModel::SignalType);
}

void ConnectionModelBackendDelegate::setCurrentRow(int i)
{
    if (m_currentRow == i)
        return;

    m_currentRow = i;

    update();
}

void ConnectionModelBackendDelegate::update()
{
    if (m_currentRow == -1)
        return;

    if (blockReflection()) {
        return;
    }

    ScriptEditorBackend::update();

    ConnectionModel *model = m_model;

    QTC_ASSERT(model, return);
    if (!model->connectionView()->isAttached())
        return;

    auto signalHandlerProperty = model->signalHandlerPropertyForRow(currentRow());

    QStringList targetNodes;

    for (const ModelNode &modelNode : model->connectionView()->allModelNodes()) {
        if (!modelNode.id().isEmpty())
            targetNodes.append(modelNode.id());
    }

    std::sort(targetNodes.begin(), targetNodes.end());

    const QString targetNodeName = signalHandlerProperty.parentModelNode()
                                       .bindingProperty("target")
                                       .resolveToModelNode()
                                       .id();

    if (!targetNodes.contains(targetNodeName))
        targetNodes.append(targetNodeName);

    m_signalDelegate.setup(targetNodeName,
                           removeOnFromSignalName(QString::fromUtf8(signalHandlerProperty.name())));
}

PropertyTreeModelDelegate *ConnectionModelBackendDelegate::signal()
{
    return &m_signalDelegate;
}

<<<<<<< HEAD
ConnectionModelStatementDelegate *ConnectionModelBackendDelegate::okStatement()
{
    return &m_okStatementDelegate;
}

ConnectionModelStatementDelegate *ConnectionModelBackendDelegate::koStatement()
{
    return &m_koStatementDelegate;
}

ConditionListModel *ConnectionModelBackendDelegate::conditionListModel()
{
    return &m_conditionListModel;
}

QString ConnectionModelBackendDelegate::indentedSource() const
{
    if (m_source.isEmpty())
        return {};

    QTextDocument doc(m_source);
    IndentingTextEditModifier mod(&doc);

    mod.indent(0, m_source.length() - 1);
    return mod.text();
}

QString ConnectionModelBackendDelegate::source() const
{
    return m_source;
}

void ConnectionModelBackendDelegate::setSource(const QString &source)
{
    if (source == m_source)
        return;

    m_source = source;
    emit sourceChanged();
}

PropertyTreeModel *ConnectionModelBackendDelegate::propertyTreeModel()
{
    return &m_propertyTreeModel;
}

PropertyListProxyModel *ConnectionModelBackendDelegate::propertyListProxyModel()
{
    return &m_propertyListProxyModel;
}

void ConnectionModelBackendDelegate::setupCondition()
{
    auto &condition = ConnectionEditorStatements::matchedCondition(m_handler);
    m_conditionListModel.setCondition(ConnectionEditorStatements::matchedCondition(m_handler));
    setHasCondition(!condition.statements.isEmpty());
}

void ConnectionModelBackendDelegate::setupHandlerAndStatements()
{
    ConnectionModel *model = m_model;
    QTC_ASSERT(model, return );
    SignalHandlerProperty signalHandlerProperty = model->signalHandlerPropertyForRow(currentRow());

    if (signalHandlerProperty.source().isEmpty()) {
        m_actionType = ConnectionModelStatementDelegate::Custom;
        m_handler = ConnectionEditorStatements::EmptyBlock();
    } else {
        m_handler = ConnectionEditorEvaluator::parseStatement(signalHandlerProperty.source());

        const QString statementType = QmlDesigner::ConnectionEditorStatements::toDisplayName(
            m_handler);

        if (statementType == ConnectionEditorStatements::EMPTY_DISPLAY_NAME) {
            m_actionType = ConnectionModelStatementDelegate::Custom;
        } else if (statementType == ConnectionEditorStatements::ASSIGNMENT_DISPLAY_NAME) {
            m_actionType = ConnectionModelStatementDelegate::Assign;
            //setupAssignment();
        } else if (statementType == ConnectionEditorStatements::SETPROPERTY_DISPLAY_NAME) {
            m_actionType = ConnectionModelStatementDelegate::SetProperty;
            //setupSetProperty();
        } else if (statementType == ConnectionEditorStatements::FUNCTION_DISPLAY_NAME) {
            m_actionType = ConnectionModelStatementDelegate::CallFunction;
            //setupCallFunction();
        } else if (statementType == ConnectionEditorStatements::SETSTATE_DISPLAY_NAME) {
            m_actionType = ConnectionModelStatementDelegate::ChangeState;
            //setupChangeState();
        } else if (statementType == ConnectionEditorStatements::LOG_DISPLAY_NAME) {
            m_actionType = ConnectionModelStatementDelegate::PrintMessage;
            //setupPrintMessage();
        } else {
            m_actionType = ConnectionModelStatementDelegate::Custom;
        }
    }

    ConnectionEditorStatements::MatchedStatement &okStatement
        = ConnectionEditorStatements::okStatement(m_handler);
    m_okStatementDelegate.setStatement(okStatement);
    m_okStatementDelegate.setActionType(m_actionType);

    ConnectionEditorStatements::MatchedStatement &koStatement
        = ConnectionEditorStatements::koStatement(m_handler);

    if (!ConnectionEditorStatements::isEmptyStatement(koStatement)) {
        m_koStatementDelegate.setStatement(koStatement);
        m_koStatementDelegate.setActionType(m_actionType);
    }

    ConnectionEditorStatements::isEmptyStatement(koStatement);
    setHasElse(!ConnectionEditorStatements::isEmptyStatement(koStatement));

    emit actionTypeChanged();
}

=======
>>>>>>> 715ce2c3
void ConnectionModelBackendDelegate::handleTargetChanged()
{
    ConnectionModel *model = m_model;

    QTC_ASSERT(model, return);

    QTC_ASSERT(model->connectionView()->isAttached(), return);

    SignalHandlerProperty signalHandlerProperty = getSignalHandlerProperty();

    const PropertyName handlerName = addOnToSignalName(m_signalDelegate.name()).toUtf8();

    const auto parentModelNode = signalHandlerProperty.parentModelNode();

    QTC_ASSERT(parentModelNode.isValid(), return);

    const auto newId = m_signalDelegate.id();

    const int internalId = signalHandlerProperty.parentModelNode().internalId();

    model->connectionView()
        ->executeInTransaction("ConnectionModelBackendDelegate::handleTargetChanged", [&]() {
            const auto oldTargetNodeName = parentModelNode.bindingProperty("target")
                                               .resolveToModelNode()
                                               .id();

            if (signalHandlerProperty.name() != handlerName) {
                const auto expression = signalHandlerProperty.source();
                parentModelNode.removeProperty(signalHandlerProperty.name());
                parentModelNode.signalHandlerProperty(handlerName).setSource(expression);
            }

            if (oldTargetNodeName != newId) {
                parentModelNode.bindingProperty("target").setExpression(newId);

                const ModelNode parent = parentModelNode.view()->modelNodeForId(newId);

                if (parent.isValid() && QmlItemNode::isValidQmlVisualNode(parent))
                    parent.nodeListProperty("data").reparentHere(parentModelNode);
                else
                    model->connectionView()->rootModelNode().nodeListProperty("data").reparentHere(
                        parentModelNode);
            }
        });

    model->selectProperty(
        model->connectionView()->modelNodeForInternalId(internalId).signalHandlerProperty(handlerName));
}

AbstractProperty ConnectionModelBackendDelegate::getSourceProperty() const
{
    return getSignalHandlerProperty();
}

void ConnectionModelBackendDelegate::setPropertySource(const QString &source)
{
    auto property = getSourceProperty();

    QTC_ASSERT(property.isValid(), return);

    if (source.isEmpty())
        return;

    auto normalizedSource = QmlDesigner::SignalHandlerProperty::normalizedSourceWithBraces(source);
    if (property.exists())
        property.toSignalHandlerProperty().setSource(normalizedSource);
    else
        property.parentModelNode().signalHandlerProperty(property.name()).setSource(normalizedSource);
}

SignalHandlerProperty ConnectionModelBackendDelegate::getSignalHandlerProperty() const
{
    ConnectionModel *model = m_model;
    QTC_ASSERT(model, return {});
    QTC_ASSERT(model->connectionView()->isAttached(), return {});

    return model->signalHandlerPropertyForRow(currentRow());
}

void QmlDesigner::ConnectionModel::modelAboutToBeDetached()
{
    emit m_delegate.popupShouldClose();
}

void ConnectionModel::showPopup()
{
    emit m_delegate.popupShouldOpen();
}

} // namespace QmlDesigner<|MERGE_RESOLUTION|>--- conflicted
+++ resolved
@@ -776,123 +776,6 @@
     return &m_signalDelegate;
 }
 
-<<<<<<< HEAD
-ConnectionModelStatementDelegate *ConnectionModelBackendDelegate::okStatement()
-{
-    return &m_okStatementDelegate;
-}
-
-ConnectionModelStatementDelegate *ConnectionModelBackendDelegate::koStatement()
-{
-    return &m_koStatementDelegate;
-}
-
-ConditionListModel *ConnectionModelBackendDelegate::conditionListModel()
-{
-    return &m_conditionListModel;
-}
-
-QString ConnectionModelBackendDelegate::indentedSource() const
-{
-    if (m_source.isEmpty())
-        return {};
-
-    QTextDocument doc(m_source);
-    IndentingTextEditModifier mod(&doc);
-
-    mod.indent(0, m_source.length() - 1);
-    return mod.text();
-}
-
-QString ConnectionModelBackendDelegate::source() const
-{
-    return m_source;
-}
-
-void ConnectionModelBackendDelegate::setSource(const QString &source)
-{
-    if (source == m_source)
-        return;
-
-    m_source = source;
-    emit sourceChanged();
-}
-
-PropertyTreeModel *ConnectionModelBackendDelegate::propertyTreeModel()
-{
-    return &m_propertyTreeModel;
-}
-
-PropertyListProxyModel *ConnectionModelBackendDelegate::propertyListProxyModel()
-{
-    return &m_propertyListProxyModel;
-}
-
-void ConnectionModelBackendDelegate::setupCondition()
-{
-    auto &condition = ConnectionEditorStatements::matchedCondition(m_handler);
-    m_conditionListModel.setCondition(ConnectionEditorStatements::matchedCondition(m_handler));
-    setHasCondition(!condition.statements.isEmpty());
-}
-
-void ConnectionModelBackendDelegate::setupHandlerAndStatements()
-{
-    ConnectionModel *model = m_model;
-    QTC_ASSERT(model, return );
-    SignalHandlerProperty signalHandlerProperty = model->signalHandlerPropertyForRow(currentRow());
-
-    if (signalHandlerProperty.source().isEmpty()) {
-        m_actionType = ConnectionModelStatementDelegate::Custom;
-        m_handler = ConnectionEditorStatements::EmptyBlock();
-    } else {
-        m_handler = ConnectionEditorEvaluator::parseStatement(signalHandlerProperty.source());
-
-        const QString statementType = QmlDesigner::ConnectionEditorStatements::toDisplayName(
-            m_handler);
-
-        if (statementType == ConnectionEditorStatements::EMPTY_DISPLAY_NAME) {
-            m_actionType = ConnectionModelStatementDelegate::Custom;
-        } else if (statementType == ConnectionEditorStatements::ASSIGNMENT_DISPLAY_NAME) {
-            m_actionType = ConnectionModelStatementDelegate::Assign;
-            //setupAssignment();
-        } else if (statementType == ConnectionEditorStatements::SETPROPERTY_DISPLAY_NAME) {
-            m_actionType = ConnectionModelStatementDelegate::SetProperty;
-            //setupSetProperty();
-        } else if (statementType == ConnectionEditorStatements::FUNCTION_DISPLAY_NAME) {
-            m_actionType = ConnectionModelStatementDelegate::CallFunction;
-            //setupCallFunction();
-        } else if (statementType == ConnectionEditorStatements::SETSTATE_DISPLAY_NAME) {
-            m_actionType = ConnectionModelStatementDelegate::ChangeState;
-            //setupChangeState();
-        } else if (statementType == ConnectionEditorStatements::LOG_DISPLAY_NAME) {
-            m_actionType = ConnectionModelStatementDelegate::PrintMessage;
-            //setupPrintMessage();
-        } else {
-            m_actionType = ConnectionModelStatementDelegate::Custom;
-        }
-    }
-
-    ConnectionEditorStatements::MatchedStatement &okStatement
-        = ConnectionEditorStatements::okStatement(m_handler);
-    m_okStatementDelegate.setStatement(okStatement);
-    m_okStatementDelegate.setActionType(m_actionType);
-
-    ConnectionEditorStatements::MatchedStatement &koStatement
-        = ConnectionEditorStatements::koStatement(m_handler);
-
-    if (!ConnectionEditorStatements::isEmptyStatement(koStatement)) {
-        m_koStatementDelegate.setStatement(koStatement);
-        m_koStatementDelegate.setActionType(m_actionType);
-    }
-
-    ConnectionEditorStatements::isEmptyStatement(koStatement);
-    setHasElse(!ConnectionEditorStatements::isEmptyStatement(koStatement));
-
-    emit actionTypeChanged();
-}
-
-=======
->>>>>>> 715ce2c3
 void ConnectionModelBackendDelegate::handleTargetChanged()
 {
     ConnectionModel *model = m_model;
