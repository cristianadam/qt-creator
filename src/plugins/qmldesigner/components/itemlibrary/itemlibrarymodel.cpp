--- conflicted
+++ resolved
@@ -360,21 +360,12 @@
 
     DesignDocument *document = QmlDesignerPlugin::instance()->currentDesignDocument();
     const bool blockNewImports = document->inFileComponentModelActive();
-<<<<<<< HEAD
-#endif
-
-    TypeName currentFileType = QFileInfo(model->fileUrl().toLocalFile()).baseName().toUtf8();
-
-    const QList<ItemLibraryEntry> itemLibEntries = model->itemLibraryEntries();
-    for (const ItemLibraryEntry &entry : itemLibEntries) {
-=======
 
     TypeName currentFileType = QFileInfo(model->fileUrl().toLocalFile()).baseName().toUtf8();
 
     QList<ItemLibraryEntry> itemLibEntries = model->allItemLibraryEntries();
     itemLibEntries.append(model->directoryImportsItemLibraryEntries());
     for (const ItemLibraryEntry &entry : std::as_const(itemLibEntries)) {
->>>>>>> 77b2c68f
         NodeMetaInfo metaInfo;
 
 #ifdef QDS_USE_PROJECTSTORAGE
