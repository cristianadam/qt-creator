// Copyright (C) 2021 The Qt Company Ltd.
// SPDX-License-Identifier: LicenseRef-Qt-Commercial OR GPL-3.0-only WITH Qt-GPL-exception-1.0

#include "assetslibraryiconprovider.h"
#include "asset.h"
#include "modelnodeoperations.h"

#include <theme.h>
#include <utils/hdrimage.h>
#include <utils/stylehelper.h>

namespace QmlDesigner {

AssetsLibraryIconProvider::AssetsLibraryIconProvider(SynchronousImageCache &fontImageCache)
    : QQuickImageProvider(QQuickImageProvider::Pixmap)
    , m_fontImageCache(fontImageCache)
{
}

QPixmap AssetsLibraryIconProvider::requestPixmap(const QString &id, QSize *size, const QSize &requestedSize)
{
    QPixmap pixmap;
<<<<<<< HEAD

    if (m_thumbnails.contains(id)) {
        pixmap = m_thumbnails[id];
    } else {
        pixmap = fetchPixmap(id, requestedSize);
        bool haveValidImage = true;
        if (pixmap.isNull()) {
            pixmap = Utils::StyleHelper::dpiSpecificImageFile(":/AssetsLibrary/images/assets_default.png");
            haveValidImage = false;
        }

        if (requestedSize.isValid())
            pixmap = pixmap.scaled(requestedSize, Qt::KeepAspectRatio);

        if (haveValidImage)
            m_thumbnails[id] = pixmap;
=======

    if (m_thumbnails.contains(id)) {
        pixmap = m_thumbnails[id].pixmap;
    } else {
        Thumbnail thumbnail = createThumbnail(id, requestedSize);
        pixmap = thumbnail.pixmap;

        if (thumbnail.assetType != Asset::MissingImage)
            m_thumbnails[id] = thumbnail;
>>>>>>> a61f8b02
    }

    if (size) {
        size->setWidth(pixmap.width());
        size->setHeight(pixmap.height());
    }

    return pixmap;
<<<<<<< HEAD
=======
}

Thumbnail AssetsLibraryIconProvider::createThumbnail(const QString &id, const QSize &requestedSize)
{
    auto [pixmap, fileSize] = fetchPixmap(id, requestedSize);
    QSize originalSize = pixmap.size();
    Asset::Type assetType = Asset(id).type();

    if (pixmap.isNull()) {
        pixmap = Utils::StyleHelper::dpiSpecificImageFile(":/AssetsLibrary/images/assets_default.png");

        if (assetType == Asset::Image)
            assetType = Asset::MissingImage;
    }

    if (requestedSize.isValid())
        pixmap = pixmap.scaled(requestedSize, Qt::KeepAspectRatio);

    return Thumbnail{pixmap, originalSize, assetType, fileSize};
>>>>>>> a61f8b02
}

QPixmap AssetsLibraryIconProvider::generateFontIcons(const QString &filePath, const QSize &requestedSize) const
{
    QSize reqSize = requestedSize.isValid() ? requestedSize : QSize{48, 48};
    return m_fontImageCache.icon(filePath, {},
           ImageCache::FontCollectorSizesAuxiliaryData{Utils::span{iconSizes},
                                                       Theme::getColor(Theme::DStextColor).name(),
                                                       "Abc"}).pixmap(reqSize);
}

<<<<<<< HEAD
QPixmap AssetsLibraryIconProvider::fetchPixmap(const QString &id, const QSize &requestedSize) const
=======
QPair<QPixmap, qint64> AssetsLibraryIconProvider::fetchPixmap(const QString &id, const QSize &requestedSize) const
>>>>>>> a61f8b02
{
    Asset asset(id);

    if (id == "browse") {
<<<<<<< HEAD
        return Utils::StyleHelper::dpiSpecificImageFile(":/AssetsLibrary/images/browse.png");
    } else if (asset.isFont()) {
        return generateFontIcons(id, requestedSize);
    } else if (asset.isImage()) {
        return Utils::StyleHelper::dpiSpecificImageFile(id);
    } else if (asset.isTexture3D()) {
        return HdrImage{id}.toPixmap();
=======
        QString filePath = Utils::StyleHelper::dpiSpecificImageFile(":/AssetsLibrary/images/browse.png");
        return {QPixmap{filePath}, 0};
    } else if (asset.isFont()) {
        qint64 size = QFileInfo(id).size();
        QPixmap pixmap = generateFontIcons(id, requestedSize);
        return {pixmap, size};
    } else if (asset.isImage()) {
        QString filePath = Utils::StyleHelper::dpiSpecificImageFile(id);
        qint64 size = QFileInfo(filePath).size();
        return {QPixmap{filePath}, size};
    } else if (asset.isHdrFile()) {
        qint64 size = QFileInfo(id).size();
        QPixmap pixmap = HdrImage{id}.toPixmap();
        return {pixmap, size};
>>>>>>> a61f8b02
    } else {
        QString type;
        if (asset.isShader())
            type = "shader";
        else if (asset.isAudio())
            type = "sound";
        else if (asset.isVideo())
            type = "video";
        else if (asset.isEffect())
            type = QmlDesigner::ModelNodeOperations::getEffectIcon(id);

        QString pathTemplate = QString(":/AssetsLibrary/images/asset_%1%2.png").arg(type);
        QString path = pathTemplate.arg('_' + QString::number(requestedSize.width()));

<<<<<<< HEAD
        return Utils::StyleHelper::dpiSpecificImageFile(QFileInfo::exists(path)
                                                            ? path
                                                            : pathTemplate.arg(""));
=======
        QString filePath = Utils::StyleHelper::dpiSpecificImageFile(QFileInfo::exists(path)
                                                                        ? path
                                                                        : pathTemplate.arg(""));
        qint64 size = QFileInfo(filePath).size();
        return {QPixmap{filePath}, size};
>>>>>>> a61f8b02
    }
}

void AssetsLibraryIconProvider::clearCache()
{
    m_thumbnails.clear();
}

void AssetsLibraryIconProvider::invalidateThumbnail(const QString &id)
{
    m_thumbnails.remove(id);
}

<<<<<<< HEAD
=======
QSize AssetsLibraryIconProvider::imageSize(const QString &id)
{
    static QSize invalidSize = {};
    return m_thumbnails.contains(id) ? m_thumbnails[id].originalSize : invalidSize;
}

qint64 AssetsLibraryIconProvider::fileSize(const QString &id)
{
    return m_thumbnails.contains(id) ? m_thumbnails[id].fileSize : 0;
}

bool AssetsLibraryIconProvider::assetIsImage(const QString &id)
{
    return m_thumbnails.contains(id)
               ? (m_thumbnails[id].assetType == Asset::Type::Image || Asset(id).isHdrFile())
               : false;
}

>>>>>>> a61f8b02
} // namespace QmlDesigner
<|MERGE_RESOLUTION|>--- conflicted
+++ resolved
@@ -20,24 +20,6 @@
 QPixmap AssetsLibraryIconProvider::requestPixmap(const QString &id, QSize *size, const QSize &requestedSize)
 {
     QPixmap pixmap;
-<<<<<<< HEAD
-
-    if (m_thumbnails.contains(id)) {
-        pixmap = m_thumbnails[id];
-    } else {
-        pixmap = fetchPixmap(id, requestedSize);
-        bool haveValidImage = true;
-        if (pixmap.isNull()) {
-            pixmap = Utils::StyleHelper::dpiSpecificImageFile(":/AssetsLibrary/images/assets_default.png");
-            haveValidImage = false;
-        }
-
-        if (requestedSize.isValid())
-            pixmap = pixmap.scaled(requestedSize, Qt::KeepAspectRatio);
-
-        if (haveValidImage)
-            m_thumbnails[id] = pixmap;
-=======
 
     if (m_thumbnails.contains(id)) {
         pixmap = m_thumbnails[id].pixmap;
@@ -47,7 +29,6 @@
 
         if (thumbnail.assetType != Asset::MissingImage)
             m_thumbnails[id] = thumbnail;
->>>>>>> a61f8b02
     }
 
     if (size) {
@@ -56,8 +37,6 @@
     }
 
     return pixmap;
-<<<<<<< HEAD
-=======
 }
 
 Thumbnail AssetsLibraryIconProvider::createThumbnail(const QString &id, const QSize &requestedSize)
@@ -77,7 +56,6 @@
         pixmap = pixmap.scaled(requestedSize, Qt::KeepAspectRatio);
 
     return Thumbnail{pixmap, originalSize, assetType, fileSize};
->>>>>>> a61f8b02
 }
 
 QPixmap AssetsLibraryIconProvider::generateFontIcons(const QString &filePath, const QSize &requestedSize) const
@@ -89,24 +67,11 @@
                                                        "Abc"}).pixmap(reqSize);
 }
 
-<<<<<<< HEAD
-QPixmap AssetsLibraryIconProvider::fetchPixmap(const QString &id, const QSize &requestedSize) const
-=======
 QPair<QPixmap, qint64> AssetsLibraryIconProvider::fetchPixmap(const QString &id, const QSize &requestedSize) const
->>>>>>> a61f8b02
 {
     Asset asset(id);
 
     if (id == "browse") {
-<<<<<<< HEAD
-        return Utils::StyleHelper::dpiSpecificImageFile(":/AssetsLibrary/images/browse.png");
-    } else if (asset.isFont()) {
-        return generateFontIcons(id, requestedSize);
-    } else if (asset.isImage()) {
-        return Utils::StyleHelper::dpiSpecificImageFile(id);
-    } else if (asset.isTexture3D()) {
-        return HdrImage{id}.toPixmap();
-=======
         QString filePath = Utils::StyleHelper::dpiSpecificImageFile(":/AssetsLibrary/images/browse.png");
         return {QPixmap{filePath}, 0};
     } else if (asset.isFont()) {
@@ -121,7 +86,6 @@
         qint64 size = QFileInfo(id).size();
         QPixmap pixmap = HdrImage{id}.toPixmap();
         return {pixmap, size};
->>>>>>> a61f8b02
     } else {
         QString type;
         if (asset.isShader())
@@ -136,17 +100,11 @@
         QString pathTemplate = QString(":/AssetsLibrary/images/asset_%1%2.png").arg(type);
         QString path = pathTemplate.arg('_' + QString::number(requestedSize.width()));
 
-<<<<<<< HEAD
-        return Utils::StyleHelper::dpiSpecificImageFile(QFileInfo::exists(path)
-                                                            ? path
-                                                            : pathTemplate.arg(""));
-=======
         QString filePath = Utils::StyleHelper::dpiSpecificImageFile(QFileInfo::exists(path)
                                                                         ? path
                                                                         : pathTemplate.arg(""));
         qint64 size = QFileInfo(filePath).size();
         return {QPixmap{filePath}, size};
->>>>>>> a61f8b02
     }
 }
 
@@ -160,8 +118,6 @@
     m_thumbnails.remove(id);
 }
 
-<<<<<<< HEAD
-=======
 QSize AssetsLibraryIconProvider::imageSize(const QString &id)
 {
     static QSize invalidSize = {};
@@ -180,5 +136,4 @@
                : false;
 }
 
->>>>>>> a61f8b02
 } // namespace QmlDesigner
