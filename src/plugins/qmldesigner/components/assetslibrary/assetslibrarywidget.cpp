// Copyright (C) 2022 The Qt Company Ltd.
// SPDX-License-Identifier: LicenseRef-Qt-Commercial OR GPL-3.0+ OR GPL-3.0 WITH Qt-GPL-exception-1.0

#include "assetslibrarywidget.h"

#include "assetslibrarymodel.h"
#include "assetslibraryiconprovider.h"

#include <theme.h>

#include <designeractionmanager.h>
#include "modelnodeoperations.h"
#include <model.h>
#include <navigatorwidget.h>
#include <qmldesignerconstants.h>
#include <qmldesignerplugin.h>

#include <utils/algorithm.h>
#include <utils/environment.h>
#include <utils/filesystemwatcher.h>
#include <utils/fileutils.h>
#include <utils/qtcassert.h>
#include <utils/stylehelper.h>
#include <utils/utilsicons.h>
#include "utils/environment.h"
#include "utils/filepath.h"

#include <coreplugin/coreconstants.h>
#include <coreplugin/icore.h>
#include <coreplugin/messagebox.h>

#include <projectexplorer/projecttree.h>
#include <projectexplorer/target.h>
#include <projectexplorer/project.h>

#include <QApplication>
#include <QDrag>
#include <QFileDialog>
#include <QFileInfo>
#include <QFileSystemModel>
#include <QVBoxLayout>
#include <QImageReader>
#include <QMenu>
#include <QMimeData>
#include <QMouseEvent>
#include <QShortcut>
#include <QTimer>
#include <QToolButton>
#include <QQmlContext>
#include <QQuickItem>

namespace QmlDesigner {

static QString propertyEditorResourcesPath()
{
#ifdef SHARE_QML_PATH
    if (Utils::qtcEnvironmentVariableIsSet("LOAD_QML_FROM_SOURCE"))
        return QLatin1String(SHARE_QML_PATH) + "/propertyEditorQmlSources";
#endif
    return Core::ICore::resourcePath("qmldesigner/propertyEditorQmlSources").toString();
}

bool AssetsLibraryWidget::eventFilter(QObject *obj, QEvent *event)
{
    if (event->type() == QEvent::FocusOut) {
        if (obj == m_assetsWidget.data())
            QMetaObject::invokeMethod(m_assetsWidget->rootObject(), "handleViewFocusOut");
    } else if (event->type() == QMouseEvent::MouseMove) {
        if (!m_assetsToDrag.isEmpty() && !m_model.isNull()) {
            QMouseEvent *me = static_cast<QMouseEvent *>(event);
            if ((me->globalPos() - m_dragStartPoint).manhattanLength() > 10) {
                QMimeData *mimeData = new QMimeData;
                mimeData->setData(Constants::MIME_TYPE_ASSETS, m_assetsToDrag.join(',').toUtf8());
                m_model->startDrag(mimeData,
                                   m_assetsIconProvider->requestPixmap(m_assetsToDrag[0], nullptr, {128, 128}));
                m_assetsToDrag.clear();
            }
        }
    } else if (event->type() == QMouseEvent::MouseButtonRelease) {
        m_assetsToDrag.clear();
    }

    return QObject::eventFilter(obj, event);
}

AssetsLibraryWidget::AssetsLibraryWidget(AsynchronousImageCache &asynchronousFontImageCache,
                                         SynchronousImageCache &synchronousFontImageCache)
    : m_itemIconSize(24, 24)
    , m_fontImageCache(synchronousFontImageCache)
    , m_assetsIconProvider(new AssetsLibraryIconProvider(synchronousFontImageCache))
    , m_fileSystemWatcher(new Utils::FileSystemWatcher(this))
    , m_assetsModel(new AssetsLibraryModel(m_fileSystemWatcher, this))
    , m_assetsWidget(new QQuickWidget(this))
{
    m_assetCompressionTimer.setInterval(200);
    m_assetCompressionTimer.setSingleShot(true);

    setWindowTitle(tr("Assets Library", "Title of assets library widget"));
    setMinimumWidth(250);

    m_assetsWidget->installEventFilter(this);

    m_fontPreviewTooltipBackend = std::make_unique<PreviewTooltipBackend>(asynchronousFontImageCache);
    // We want font images to have custom size, so don't scale them in the tooltip
    m_fontPreviewTooltipBackend->setScaleImage(false);
    // Note: Though the text specified here appears in UI, it shouldn't be translated, as it's
    // a commonly used sentence to preview the font glyphs in latin fonts.
    // For fonts that do not have latin glyphs, the font family name will have to suffice for preview.
    m_fontPreviewTooltipBackend->setAuxiliaryData(
        ImageCache::FontCollectorSizeAuxiliaryData{QSize{300, 150},
                                                   Theme::getColor(Theme::DStextColor).name(),
                                                   QStringLiteral("The quick brown fox jumps\n"
                                                                  "over the lazy dog\n"
                                                                  "1234567890")});
    // create assets widget
    m_assetsWidget->setResizeMode(QQuickWidget::SizeRootObjectToView);
    Theme::setupTheme(m_assetsWidget->engine());
    m_assetsWidget->engine()->addImportPath(propertyEditorResourcesPath() + "/imports");
    m_assetsWidget->setClearColor(Theme::getColor(Theme::Color::QmlDesigner_BackgroundColorDarkAlternate));
    m_assetsWidget->engine()->addImageProvider("qmldesigner_assets", m_assetsIconProvider);
    m_assetsWidget->rootContext()->setContextProperties(QVector<QQmlContext::PropertyPair>{
        {{"assetsModel"}, QVariant::fromValue(m_assetsModel.data())},
        {{"rootView"}, QVariant::fromValue(this)},
        {{"tooltipBackend"}, QVariant::fromValue(m_fontPreviewTooltipBackend.get())}
    });

    // If project directory contents change, or one of the asset files is modified, we must
    // reconstruct the model to update the icons
    connect(m_fileSystemWatcher,
            &Utils::FileSystemWatcher::directoryChanged,
            [this]([[maybe_unused]] const QString &changedDirPath) {
                m_assetCompressionTimer.start();
            });

    connect(m_fileSystemWatcher, &Utils::FileSystemWatcher::fileChanged,
            [](const QString &changeFilePath) {
        QmlDesignerPlugin::instance()->emitAssetChanged(changeFilePath);
    });

    auto layout = new QVBoxLayout(this);
    layout->setContentsMargins({});
    layout->setSpacing(0);
    layout->addWidget(m_assetsWidget.data());

    updateSearch();

    setStyleSheet(Theme::replaceCssColors(
        QString::fromUtf8(Utils::FileReader::fetchQrc(":/qmldesigner/stylesheet.css"))));

    m_qmlSourceUpdateShortcut = new QShortcut(QKeySequence(Qt::CTRL + Qt::Key_F6), this);
    connect(m_qmlSourceUpdateShortcut, &QShortcut::activated, this, &AssetsLibraryWidget::reloadQmlSource);

    connect(&m_assetCompressionTimer, &QTimer::timeout, this, [this]() {
        // TODO: find a clever way to only refresh the changed directory part of the model

        // Don't bother with asset updates after model has detached, project is probably closing
        if (!m_model.isNull()) {
            if (QApplication::activeModalWidget()) {
                // Retry later, as updating file system watchers can crash when there is an active
                // modal widget
                m_assetCompressionTimer.start();
            } else {
                m_assetsModel->refresh();
                // reload assets qml so that an overridden file's image shows the new image
                QTimer::singleShot(100, this, &AssetsLibraryWidget::reloadQmlSource);
            }
        }
    });

     QmlDesignerPlugin::trackWidgetFocusTime(this, Constants::EVENT_ASSETSLIBRARY_TIME);

    // init the first load of the QML UI elements
    reloadQmlSource();
}

AssetsLibraryWidget::~AssetsLibraryWidget() = default;

QList<QToolButton *> AssetsLibraryWidget::createToolBarWidgets()
{
    return {};
}

void AssetsLibraryWidget::handleSearchFilterChanged(const QString &filterText)
{
    if (filterText == m_filterText || (m_assetsModel->isEmpty() && filterText.contains(m_filterText)))
            return;

    m_filterText = filterText;
    updateSearch();
}

void AssetsLibraryWidget::handleAddAsset()
{
    addResources({});
}

void AssetsLibraryWidget::handleExtFilesDrop(const QList<QUrl> &simpleFilePaths,
                                             const QList<QUrl> &complexFilePaths,
                                             const QString &targetDirPath)
{
    auto toLocalFile = [](const QUrl &url) { return url.toLocalFile(); };

    QStringList simpleFilePathStrings = Utils::transform<QStringList>(simpleFilePaths, toLocalFile);
    QStringList complexFilePathStrings = Utils::transform<QStringList>(complexFilePaths,
                                                                       toLocalFile);

    if (!simpleFilePathStrings.isEmpty()) {
        if (targetDirPath.isEmpty()) {
            addResources(simpleFilePathStrings);
        } else {
            AddFilesResult result = ModelNodeOperations::addFilesToProject(simpleFilePathStrings,
                                                                           targetDirPath);
            if (result == AddFilesResult::Failed) {
                Core::AsynchronousMessageBox::warning(tr("Failed to Add Files"),
                                                      tr("Could not add %1 to project.")
                                                          .arg(simpleFilePathStrings.join(' ')));
            }
        }
    }

    if (!complexFilePathStrings.empty())
        addResources(complexFilePathStrings);
}

QSet<QString> AssetsLibraryWidget::supportedAssetSuffixes(bool complex)
{
    const QList<AddResourceHandler> handlers = QmlDesignerPlugin::instance()->viewManager()
                                                   .designerActionManager().addResourceHandler();

    QSet<QString> suffixes;
    for (const AddResourceHandler &handler : handlers) {
        if (AssetsLibraryModel::supportedSuffixes().contains(handler.filter) != complex)
            suffixes.insert(handler.filter);
    }

    return suffixes;
}

void AssetsLibraryWidget::openEffectMaker(const QString &filePath)
{
<<<<<<< HEAD
    const ProjectExplorer::Target *target = ProjectExplorer::ProjectTree::currentTarget();
    if (!target) {
        qWarning() << __FUNCTION__ << "No project open";
        return;
    }

    Utils::FilePath projectPath = target->project()->projectDirectory();
    QString effectName = QFileInfo(filePath).baseName();
    QString effectResDir = "asset_imports/Effects/" + effectName;
    Utils::FilePath effectResPath = projectPath.resolvePath(effectResDir);
    if (!effectResPath.exists())
        QDir(projectPath.toString()).mkpath(effectResDir);

    const QtSupport::QtVersion *baseQtVersion = QtSupport::QtKitAspect::qtVersion(target->kit());
    if (baseQtVersion) {
        auto effectMakerPath = baseQtVersion->binPath().pathAppended("QQEffectMaker").withExecutableSuffix();
        if (!effectMakerPath.exists()) {
            qWarning() << __FUNCTION__ << "Cannot find EffectMaker app";
            return;
        }

        Utils::FilePath effectPath = Utils::FilePath::fromString(filePath);
        QString effectContents = QString::fromUtf8(effectPath.fileContents().value_or(QByteArray()));
        QStringList arguments;
        arguments << filePath;
        if (effectContents.isEmpty())
            arguments << "--create";
        arguments << "--exportpath" << effectResPath.toString();

        Utils::Environment env = Utils::Environment::systemEnvironment();
        if (env.osType() == Utils::OsTypeMac)
            env.appendOrSet("QSG_RHI_BACKEND", "metal");

        m_qqemProcess.reset(new Utils::QtcProcess);
        m_qqemProcess->setEnvironment(env);
        m_qqemProcess->setCommand({ effectMakerPath, arguments });
        m_qqemProcess->start();
    }
=======
    ModelNodeOperations::openEffectMaker(filePath);
>>>>>>> 85fde593
}

void AssetsLibraryWidget::setModel(Model *model)
{
    m_model = model;
}

QString AssetsLibraryWidget::qmlSourcesPath()
{
#ifdef SHARE_QML_PATH
    if (Utils::qtcEnvironmentVariableIsSet("LOAD_QML_FROM_SOURCE"))
        return QLatin1String(SHARE_QML_PATH) + "/itemLibraryQmlSources";
#endif
    return Core::ICore::resourcePath("qmldesigner/itemLibraryQmlSources").toString();
}

void AssetsLibraryWidget::clearSearchFilter()
{
    QMetaObject::invokeMethod(m_assetsWidget->rootObject(), "clearSearchFilter");
}

void AssetsLibraryWidget::reloadQmlSource()
{
    const QString assetsQmlPath = qmlSourcesPath() + "/Assets.qml";
    QTC_ASSERT(QFileInfo::exists(assetsQmlPath), return);
    m_assetsWidget->engine()->clearComponentCache();
    m_assetsWidget->setSource(QUrl::fromLocalFile(assetsQmlPath));
}

void AssetsLibraryWidget::updateSearch()
{
    m_assetsModel->setSearchText(m_filterText);
}

void AssetsLibraryWidget::setResourcePath(const QString &resourcePath)
{
    m_assetsModel->setRootPath(resourcePath);
    updateSearch();
}

void AssetsLibraryWidget::startDragAsset(const QStringList &assetPaths, const QPointF &mousePos)
{
    // Actual drag is created after mouse has moved to avoid a QDrag bug that causes drag to stay
    // active (and blocks mouse release) if mouse is released at the same spot of the drag start.
    m_assetsToDrag = assetPaths;
    m_dragStartPoint = mousePos.toPoint();
}

QPair<QString, QByteArray> AssetsLibraryWidget::getAssetTypeAndData(const QString &assetPath)
{
    QString suffix = "*." + assetPath.split('.').last().toLower();
    if (!suffix.isEmpty()) {
        if (AssetsLibraryModel::supportedImageSuffixes().contains(suffix)) {
            // Data: Image format (suffix)
            return {Constants::MIME_TYPE_ASSET_IMAGE, suffix.toUtf8()};
        } else if (AssetsLibraryModel::supportedFontSuffixes().contains(suffix)) {
            // Data: Font family name
            QRawFont font(assetPath, 10);
            QString fontFamily = font.isValid() ? font.familyName() : "";
            return {Constants::MIME_TYPE_ASSET_FONT, fontFamily.toUtf8()};
        } else if (AssetsLibraryModel::supportedShaderSuffixes().contains(suffix)) {
            // Data: shader type, frament (f) or vertex (v)
            return {Constants::MIME_TYPE_ASSET_SHADER,
                AssetsLibraryModel::supportedFragmentShaderSuffixes().contains(suffix) ? "f" : "v"};
        } else if (AssetsLibraryModel::supportedAudioSuffixes().contains(suffix)) {
            // No extra data for sounds
            return {Constants::MIME_TYPE_ASSET_SOUND, {}};
        } else if (AssetsLibraryModel::supportedVideoSuffixes().contains(suffix)) {
            // No extra data for videos
            return {Constants::MIME_TYPE_ASSET_VIDEO, {}};
        } else if (AssetsLibraryModel::supportedTexture3DSuffixes().contains(suffix)) {
            // Data: Image format (suffix)
            return {Constants::MIME_TYPE_ASSET_TEXTURE3D, suffix.toUtf8()};
        } else if (AssetsLibraryModel::supportedEffectMakerSuffixes().contains(suffix)) {
            // Data: Effect Maker format (suffix)
            return {Constants::MIME_TYPE_ASSET_EFFECT, suffix.toUtf8()};
        }
    }
    return {};
}

static QHash<QByteArray, QStringList> allImageFormats()
{
    const QList<QByteArray> mimeTypes = QImageReader::supportedMimeTypes();
    auto transformer = [](const QByteArray& format) -> QString { return QString("*.") + format; };
    QHash<QByteArray, QStringList> imageFormats;
    for (const auto &mimeType : mimeTypes)
        imageFormats.insert(mimeType, Utils::transform(QImageReader::imageFormatsForMimeType(mimeType), transformer));
    imageFormats.insert("image/vnd.radiance", {"*.hdr"});
    imageFormats.insert("image/ktx", {"*.ktx"});

    return imageFormats;
}

void AssetsLibraryWidget::addResources(const QStringList &files)
{
    clearSearchFilter();

    DesignDocument *document = QmlDesignerPlugin::instance()->currentDesignDocument();

    QTC_ASSERT(document, return);

    const QList<AddResourceHandler> handlers = QmlDesignerPlugin::instance()->viewManager()
                                                   .designerActionManager().addResourceHandler();

    QStringList fileNames = files;
    if (fileNames.isEmpty()) { // if no files, show the "add assets" dialog
        QMultiMap<QString, QString> map;
        QHash<QString, int> priorities;
        for (const AddResourceHandler &handler : handlers) {
            map.insert(handler.category, handler.filter);
            priorities.insert(handler.category, handler.piority);
        }

        QStringList sortedKeys = map.uniqueKeys();
        Utils::sort(sortedKeys, [&priorities](const QString &first, const QString &second) {
            return priorities.value(first) < priorities.value(second);
        });

        QStringList filters { tr("All Files (%1)").arg("*.*") };
        QString filterTemplate = "%1 (%2)";
        for (const QString &key : std::as_const(sortedKeys)) {
            const QStringList values = map.values(key);
            if (values.contains("*.png")) { // Avoid long filter for images by splitting
                const QHash<QByteArray, QStringList> imageFormats = allImageFormats();
                QHash<QByteArray, QStringList>::const_iterator i = imageFormats.constBegin();
                while (i != imageFormats.constEnd()) {
                    filters.append(filterTemplate.arg(key + QString::fromLatin1(i.key()), i.value().join(' ')));
                    ++i;
                }
            } else {
                filters.append(filterTemplate.arg(key, values.join(' ')));
            }
        }

        static QString lastDir;
        const QString currentDir = lastDir.isEmpty() ? document->fileName().parentDir().toString() : lastDir;

        fileNames = QFileDialog::getOpenFileNames(Core::ICore::dialogParent(),
                                                  tr("Add Assets"),
                                                  currentDir,
                                                  filters.join(";;"));

        if (!fileNames.isEmpty())
            lastDir = QFileInfo(fileNames.first()).absolutePath();
    }

    QHash<QString, QString> filterToCategory;
    QHash<QString, AddResourceOperation> categoryToOperation;
    for (const AddResourceHandler &handler : handlers) {
        filterToCategory.insert(handler.filter, handler.category);
        categoryToOperation.insert(handler.category, handler.operation);
    }

    QMultiMap<QString, QString> categoryFileNames; // filenames grouped by category

    for (const QString &fileName : std::as_const(fileNames)) {
        const QString suffix = "*." + QFileInfo(fileName).suffix().toLower();
        const QString category = filterToCategory.value(suffix);
        categoryFileNames.insert(category, fileName);
    }

    for (const QString &category : categoryFileNames.uniqueKeys()) {
        QStringList fileNames = categoryFileNames.values(category);
        AddResourceOperation operation = categoryToOperation.value(category);
        QmlDesignerPlugin::emitUsageStatistics(Constants::EVENT_RESOURCE_IMPORTED + category);
        if (operation) {
            AddFilesResult result = operation(fileNames,
                                              document->fileName().parentDir().toString());
            if (result == AddFilesResult::Failed) {
                Core::AsynchronousMessageBox::warning(tr("Failed to Add Files"),
                                                      tr("Could not add %1 to project.")
                                                          .arg(fileNames.join(' ')));
            }
        } else {
            Core::AsynchronousMessageBox::warning(tr("Failed to Add Files"),
                                                  tr("Could not add %1 to project. Unsupported file format.")
                                                      .arg(fileNames.join(' ')));
        }
    }
}

} // namespace QmlDesigner<|MERGE_RESOLUTION|>--- conflicted
+++ resolved
@@ -238,48 +238,7 @@
 
 void AssetsLibraryWidget::openEffectMaker(const QString &filePath)
 {
-<<<<<<< HEAD
-    const ProjectExplorer::Target *target = ProjectExplorer::ProjectTree::currentTarget();
-    if (!target) {
-        qWarning() << __FUNCTION__ << "No project open";
-        return;
-    }
-
-    Utils::FilePath projectPath = target->project()->projectDirectory();
-    QString effectName = QFileInfo(filePath).baseName();
-    QString effectResDir = "asset_imports/Effects/" + effectName;
-    Utils::FilePath effectResPath = projectPath.resolvePath(effectResDir);
-    if (!effectResPath.exists())
-        QDir(projectPath.toString()).mkpath(effectResDir);
-
-    const QtSupport::QtVersion *baseQtVersion = QtSupport::QtKitAspect::qtVersion(target->kit());
-    if (baseQtVersion) {
-        auto effectMakerPath = baseQtVersion->binPath().pathAppended("QQEffectMaker").withExecutableSuffix();
-        if (!effectMakerPath.exists()) {
-            qWarning() << __FUNCTION__ << "Cannot find EffectMaker app";
-            return;
-        }
-
-        Utils::FilePath effectPath = Utils::FilePath::fromString(filePath);
-        QString effectContents = QString::fromUtf8(effectPath.fileContents().value_or(QByteArray()));
-        QStringList arguments;
-        arguments << filePath;
-        if (effectContents.isEmpty())
-            arguments << "--create";
-        arguments << "--exportpath" << effectResPath.toString();
-
-        Utils::Environment env = Utils::Environment::systemEnvironment();
-        if (env.osType() == Utils::OsTypeMac)
-            env.appendOrSet("QSG_RHI_BACKEND", "metal");
-
-        m_qqemProcess.reset(new Utils::QtcProcess);
-        m_qqemProcess->setEnvironment(env);
-        m_qqemProcess->setCommand({ effectMakerPath, arguments });
-        m_qqemProcess->start();
-    }
-=======
     ModelNodeOperations::openEffectMaker(filePath);
->>>>>>> 85fde593
 }
 
 void AssetsLibraryWidget::setModel(Model *model)
