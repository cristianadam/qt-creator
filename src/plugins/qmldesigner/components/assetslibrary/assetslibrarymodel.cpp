// Copyright (C) 2022 The Qt Company Ltd.
// SPDX-License-Identifier: LicenseRef-Qt-Commercial OR GPL-3.0-only WITH Qt-GPL-exception-1.0

#include "assetslibrarymodel.h"

#include <modelnodeoperations.h>
#include <qmldesignerplugin.h>
#include <qmldesignertr.h>
#include <uniquename.h>

#include <qmldesignerbase/settings/designersettings.h>

#include <coreplugin/icore.h>

#include <qmldesignerutils/asset.h>
#include <utils/algorithm.h>
#include <utils/filepath.h>
#include <utils/filesystemwatcher.h>

#include <QFileInfo>
#include <QFileSystemModel>
#include <QMessageBox>

using namespace Utils;

namespace QmlDesigner {

AssetsLibraryModel::AssetsLibraryModel(QObject *parent)
    : QSortFilterProxyModel{parent}
{
    setRootPath({}); // Initialize backend model
    setRecursiveFilteringEnabled(true);
    sort(0);
}

<<<<<<< HEAD
=======
void AssetsLibraryModel::createBackendModel()
{
    m_sourceFsModel = new QFileSystemModel(parent());

    m_sourceFsModel->setReadOnly(false);

    setSourceModel(m_sourceFsModel);

    QObject::connect(m_sourceFsModel, &QFileSystemModel::directoryLoaded, this,
                     [this]([[maybe_unused]] const QString &dir) {
        emit directoryLoaded(dir);
        syncIsEmpty();
    });

    m_fileWatcher = new FileSystemWatcher(parent());
    QObject::connect(m_fileWatcher, &FileSystemWatcher::fileChanged, this,
                     [this] (const FilePath &path) {
        emit fileChanged(path.toFSPathString());
    });
}

void AssetsLibraryModel::destroyBackendModel()
{
    setSourceModel(nullptr);
    m_sourceFsModel->disconnect(this);
    m_sourceFsModel->deleteLater();
    m_sourceFsModel = nullptr;

    m_fileWatcher->disconnect(this);
    m_fileWatcher->deleteLater();
    m_fileWatcher = nullptr;
}

>>>>>>> d114082f
void AssetsLibraryModel::setSearchText(const QString &searchText)
{
    beginResetModel();
    m_searchText = searchText;
    endResetModel();
}

bool AssetsLibraryModel::indexIsValid(const QModelIndex &index) const
{
    static QModelIndex invalidIndex;
    return index != invalidIndex;
}

QList<QModelIndex> AssetsLibraryModel::parentIndices(const QModelIndex &index) const
{
    QModelIndex idx = index;
    QModelIndex rootIdx = rootIndex();
    QList<QModelIndex> result;

    while (idx.isValid() && idx != rootIdx) {
        result += idx;
        idx = idx.parent();
    }

    return result;
}

QString AssetsLibraryModel::currentProjectDirPath() const
{
    return DocumentManager::currentProjectDirPath().toUrlishString().append('/');
}

QString AssetsLibraryModel::contentDirPath() const
{
    return DocumentManager::currentResourcePath().toUrlishString().append('/');
}

bool AssetsLibraryModel::requestDeleteFiles(const QStringList &filePaths)
{
    bool askBeforeDelete = QmlDesignerPlugin::settings()
                               .value(DesignerSettingsKey::ASK_BEFORE_DELETING_ASSET)
                               .toBool();

    if (askBeforeDelete)
        return false;

    deleteFiles(filePaths, false);
    return true;
}

void AssetsLibraryModel::deleteFiles(const QStringList &filePaths, bool dontAskAgain)
{
    if (dontAskAgain)
        QmlDesignerPlugin::settings().insert(DesignerSettingsKey::ASK_BEFORE_DELETING_ASSET, false);

    QHash<QString, Utils::FilePath> deletedAssets;
    const GeneratedComponentUtils &compUtils = QmlDesignerPlugin::instance()->documentManager()
                                             .generatedComponentUtils();
    const QString effectTypePrefix = compUtils.composedEffectsTypePrefix();
    const Utils::FilePath effectBasePath = compUtils.composedEffectsBasePath();

    for (const QString &filePath : filePaths) {
        Utils::FilePath fp = Utils::FilePath::fromString(filePath);
        if (fp.exists()) {
            // If a generated asset was removed, also remove its module from project
            Asset asset(filePath);
            QString fullType;
            if (asset.isEffect()) {
                QString effectName = fp.baseName();
                fullType = QString("%1.%2.%2").arg(effectTypePrefix, effectName, effectName);
                deletedAssets.insert(fullType, effectBasePath.resolvePath(effectName));
            } else if (asset.isImported3D()) {
                Utils::FilePath qmlFile = compUtils.getImported3dQml(filePath);
                if (qmlFile.exists()) {
                    QString importName = compUtils.getImported3dImportName(qmlFile);
                    fullType = QString("%1.%2").arg(importName, qmlFile.baseName());
                    deletedAssets.insert(fullType, qmlFile.absolutePath());
                }
            }

            if (!fp.removeFile()) {
                deletedAssets.remove(fullType);
                QMessageBox::warning(Core::ICore::dialogParent(),
                                     Tr::tr("Failed to Delete File"),
                                     Tr::tr("Could not delete \"%1\".").arg(filePath));
            }
        }
    }

    if (!deletedAssets.isEmpty())
        emit generatedAssetsDeleted(deletedAssets);
}

bool AssetsLibraryModel::renameFolder(const QString &folderPath, const QString &newName)
{
    QDir dir{folderPath};
    QString oldName = dir.dirName();

    if (oldName == newName)
        return true;

    dir.cdUp();

    return dir.rename(oldName, newName);
}

QString AssetsLibraryModel::addNewFolder(const QString &folderPath)
{
    Utils::FilePath uniqueDirPath = Utils::FilePath::fromString(UniqueName::generatePath(folderPath));

    const Utils::Result<> res = uniqueDirPath.ensureWritableDir();
    if (!res) {
        qWarning() << __FUNCTION__ << res.error();
        return {};
    }

    return uniqueDirPath.path();
}

bool AssetsLibraryModel::urlPathExistsInModel(const QUrl &url) const
{
    QModelIndex index = indexForPath(url.toLocalFile());
    return index.isValid();
}

bool AssetsLibraryModel::deleteFolderRecursively(const QModelIndex &folderIndex)
{
    auto idx = mapToSource(folderIndex);
    bool ok = m_sourceFsModel->remove(idx);

    if (ok) {
        Utils::FilePath parentPath = Utils::FilePath::fromString(filePath(folderIndex));
        const QStringList paths = s_folderExpandStateHash.keys();

        for (const QString &path : paths) {
            if (Utils::FilePath::fromString(path).isChildOf(parentPath))
                s_folderExpandStateHash.remove(path);
        }
    } else {
        qWarning() << __FUNCTION__ << " could not remove folder recursively: " << m_sourceFsModel->filePath(idx);
    }

    return ok;
}

bool AssetsLibraryModel::allFilePathsAreTextures(const QStringList &filePaths) const
{
    return Utils::allOf(filePaths, [](const QString &path) {
        return Asset(path).isValidTextureSource();
    });
}

bool AssetsLibraryModel::allFilePathsAreComposedEffects(const QStringList &filePaths) const
{
    return Utils::allOf(filePaths, [](const QString &path) {
        return Asset(path).isEffect();
    });
}

bool AssetsLibraryModel::isSameOrDescendantPath(const QUrl &source, const QString &target) const
{
    Utils::FilePath srcPath = Utils::FilePath::fromUrl(source);
    Utils::FilePath targetPath = Utils::FilePath::fromString(target);

    return srcPath == targetPath || targetPath.isChildOf(srcPath);
}

bool AssetsLibraryModel::folderExpandState(const QString &path) const
{
    return s_folderExpandStateHash.value(path);
}

void AssetsLibraryModel::initializeExpandState(const QString &path)
{
    if (!s_folderExpandStateHash.contains(path))
        saveExpandState(path, true);
}

void AssetsLibraryModel::saveExpandState(const QString &path, bool expand)
{
    s_folderExpandStateHash.insert(path, expand);
}

bool AssetsLibraryModel::isDelegateEmpty(const QString &path) const
{
    QModelIndex proxyIndex = indexForPath(path);

    if (!isDirectory(proxyIndex))
        return true;

    QModelIndex sourceIndex = mapToSource(proxyIndex);

    // Populates the folder's contents if it hasn't already (e.g., collapsed folder)
    sourceModel()->fetchMore(sourceIndex);

    return sourceModel()->rowCount(sourceIndex) == 0;
}

void AssetsLibraryModel::updateExpandPath(const Utils::FilePath &oldPath, const Utils::FilePath &newPath)
{
    // update parent folder expand state
    bool value = s_folderExpandStateHash.take(oldPath.toFSPathString());
    saveExpandState(newPath.toFSPathString(), value);

    const QStringList paths = s_folderExpandStateHash.keys();

    for (const QString &path : paths) {
        Utils::FilePath childPath = Utils::FilePath::fromString(path);

        // update subfolders expand states
        if (childPath.isChildOf(oldPath)) {
            Utils::FilePath relativePath = childPath.relativePathFromDir(oldPath);
            Utils::FilePath newChildPath = newPath.resolvePath(relativePath);

            value = s_folderExpandStateHash.take(path);
            saveExpandState(newChildPath.toFSPathString(), value);
        }
    }
}

bool AssetsLibraryModel::filterAcceptsRow(int sourceRow, const QModelIndex &sourceParent) const
{
    QString path = m_sourceFsModel->filePath(sourceParent);

    QModelIndex sourceIdx = m_sourceFsModel->index(sourceRow, 0, sourceParent);
    QString sourcePath = m_sourceFsModel->filePath(sourceIdx);

    if (QFileInfo(sourcePath).isFile() && !m_fileWatcher->watchesFile(FilePath::fromString(sourcePath)))
        m_fileWatcher->addFile(FilePath::fromString(sourcePath), FileSystemWatcher::WatchModifiedDate);

    const QString rootPath = this->rootPath();
    if (!m_searchText.isEmpty() && path.startsWith(rootPath) && QFileInfo{path}.isDir()) {
        QString sourceName = m_sourceFsModel->fileName(sourceIdx);

        return QFileInfo{sourcePath}.isFile() && sourceName.contains(m_searchText, Qt::CaseInsensitive);
    } else {
        return sourcePath.startsWith(rootPath) || rootPath.startsWith(sourcePath);
    }
}

void AssetsLibraryModel::setIsEmpty(bool value)
{
    if (m_isEmpty != value) {
        m_isEmpty = value;
        emit isEmptyChanged();
    }
}

void AssetsLibraryModel::syncIsEmpty()
{
    QModelIndex rootIdx = indexForPath(rootPath());

    bool hasContent = rowCount(rootIdx);
    setIsEmpty(!hasContent);
}

static void disconnectAndDeleteObjects(QObject *from, const QList<QObject *> &objects)
{
    for (QObject *object : objects) {
        if (object) {
            object->disconnect(from);
            object->deleteLater();
        }
    }
}

void AssetsLibraryModel::setRootPath(const QString &newPath)
{
    disconnectAndDeleteObjects(this, {m_sourceFsModel, m_fileWatcher});

    m_sourceFsModel = createFsModel(newPath);
    m_fileWatcher = createFsWatcher();
    setSourceModel(m_sourceFsModel); // calls reset

    emit rootPathChanged();
}

QString AssetsLibraryModel::rootPath() const
{
    return m_sourceFsModel->rootPath();
}

QString AssetsLibraryModel::filePath(const QModelIndex &index) const
{
    QModelIndex fsIdx = mapToSource(index);
    return m_sourceFsModel->filePath(fsIdx);
}

QString AssetsLibraryModel::fileName(const QModelIndex &index) const
{
    QModelIndex fsIdx = mapToSource(index);
    return m_sourceFsModel->fileName(fsIdx);
}

QModelIndex AssetsLibraryModel::indexForPath(const QString &path) const
{
    QModelIndex idx = m_sourceFsModel->index(path, 0);
    return mapFromSource(idx);
}

QFileSystemModel *AssetsLibraryModel::createFsModel(const QString &path)
{
    QFileSystemModel *fsModel = new QFileSystemModel(parent());

    fsModel->setReadOnly(false);

    connect(fsModel, &QFileSystemModel::directoryLoaded, this, [this](const QString &dir) {
        emit directoryLoaded(dir);
        syncIsEmpty();
    });

    if (!path.isEmpty()) {
        fsModel->setRootPath(path);
        fsModel->setNameFilters(Asset::supportedSuffixes().values());
        fsModel->setNameFilterDisables(false);
    }

    return fsModel;
}

Utils::FileSystemWatcher *AssetsLibraryModel::createFsWatcher()
{
    Utils::FileSystemWatcher *fsWatcher = new Utils::FileSystemWatcher(parent());
    connect(fsWatcher, &Utils::FileSystemWatcher::fileChanged, this, &AssetsLibraryModel::fileChanged);
    return fsWatcher;
}

QModelIndex AssetsLibraryModel::rootIndex() const
{
    return indexForPath(rootPath());
}

bool AssetsLibraryModel::isDirectory(const QString &path) const
{
    QFileInfo fi{path};
    return fi.isDir();
}

bool AssetsLibraryModel::isDirectory(const QModelIndex &index) const
{
    QString path = filePath(index);
    return isDirectory(path);
}

QModelIndex AssetsLibraryModel::parentDirIndex(const QString &path) const
{
    QModelIndex idx = indexForPath(path);
    QModelIndex parentIdx = idx.parent();

    return parentIdx;
}

QModelIndex AssetsLibraryModel::parentDirIndex(const QModelIndex &index) const
{
    QModelIndex parentIdx = index.parent();
    return parentIdx;
}

QString AssetsLibraryModel::parentDirPath(const QString &path) const
{
    QModelIndex idx = indexForPath(path);
    QModelIndex parentIdx = idx.parent();
    return filePath(parentIdx);
}

bool AssetsLibraryModel::lessThan(const QModelIndex &left, const QModelIndex &right) const
{
    bool leftIsDir = m_sourceFsModel->isDir(left);
    bool rightIsDir = m_sourceFsModel->isDir(right);

    if (leftIsDir && !rightIsDir)
        return true;

    if (!leftIsDir && rightIsDir)
        return false;

    const QString leftName = m_sourceFsModel->fileName(left);
    const QString rightName = m_sourceFsModel->fileName(right);

    return QString::localeAwareCompare(leftName, rightName) < 0;
}

} // namespace QmlDesigner<|MERGE_RESOLUTION|>--- conflicted
+++ resolved
@@ -33,42 +33,6 @@
     sort(0);
 }
 
-<<<<<<< HEAD
-=======
-void AssetsLibraryModel::createBackendModel()
-{
-    m_sourceFsModel = new QFileSystemModel(parent());
-
-    m_sourceFsModel->setReadOnly(false);
-
-    setSourceModel(m_sourceFsModel);
-
-    QObject::connect(m_sourceFsModel, &QFileSystemModel::directoryLoaded, this,
-                     [this]([[maybe_unused]] const QString &dir) {
-        emit directoryLoaded(dir);
-        syncIsEmpty();
-    });
-
-    m_fileWatcher = new FileSystemWatcher(parent());
-    QObject::connect(m_fileWatcher, &FileSystemWatcher::fileChanged, this,
-                     [this] (const FilePath &path) {
-        emit fileChanged(path.toFSPathString());
-    });
-}
-
-void AssetsLibraryModel::destroyBackendModel()
-{
-    setSourceModel(nullptr);
-    m_sourceFsModel->disconnect(this);
-    m_sourceFsModel->deleteLater();
-    m_sourceFsModel = nullptr;
-
-    m_fileWatcher->disconnect(this);
-    m_fileWatcher->deleteLater();
-    m_fileWatcher = nullptr;
-}
-
->>>>>>> d114082f
 void AssetsLibraryModel::setSearchText(const QString &searchText)
 {
     beginResetModel();
@@ -376,7 +340,7 @@
     fsModel->setReadOnly(false);
 
     connect(fsModel, &QFileSystemModel::directoryLoaded, this, [this](const QString &dir) {
-        emit directoryLoaded(dir);
+        emit directoryLoaded(Utils::FilePath::fromString(dir));
         syncIsEmpty();
     });
 
