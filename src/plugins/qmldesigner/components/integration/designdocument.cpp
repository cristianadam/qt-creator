// Copyright (C) 2016 The Qt Company Ltd.
// SPDX-License-Identifier: LicenseRef-Qt-Commercial OR GPL-3.0-only WITH Qt-GPL-exception-1.0

#include "designdocument.h"
#include "designdocumentview.h"
#include "documentmanager.h"
#include "qmldesignerconstants.h"
#include "qmlvisualnode.h"

#include <auxiliarydataproperties.h>
#ifndef QDS_USE_PROJECTSTORAGE
#  include <metainfo.h>
#endif
#include <model/modelresourcemanagement.h>
#include <nodeinstanceview.h>
#include <nodelistproperty.h>
#include <rewritingexception.h>
#include <utils3d.h>
#include <variantproperty.h>
#include <viewmanager.h>
#include <qmldesignerplugin.h>
#include <qmlobjectnode.h>
#include <qmlprojectmanager/qmlprojectconstants.h>

#include <projectexplorer/buildsystem.h>
#include <projectexplorer/projecttree.h>
#include <projectexplorer/project.h>
#include <projectexplorer/target.h>
#include <projectexplorer/projectmanager.h>
#include <projectexplorer/kit.h>
#include <qtsupport/qtkitaspect.h>
#include <qtsupport/qtsupportconstants.h>
#include <qtsupport/qtversionmanager.h>
#include <coreplugin/icore.h>
#include <coreplugin/idocument.h>
#include <coreplugin/editormanager/editormanager.h>
#include <utils/algorithm.h>
#include <timelineactions.h>
#include <svgpasteaction.h>

#include <qmljs/qmljsmodelmanagerinterface.h>

#include <utils/qtcassert.h>

#include <QFileInfo>
#include <QUrl>
#include <QDebug>

#include <QApplication>
#include <QMessageBox>
#include <QRandomGenerator>
#include <QClipboard>

enum {
    debug = false
};

namespace QmlDesigner {

using ProjectManagingTracing::category;

/**
  \class QmlDesigner::DesignDocument

  DesignDocument acts as a facade to a model representing a qml document,
  and the different views/widgets accessing it.
  */
DesignDocument::DesignDocument([[maybe_unused]] const QUrl &filePath,
                               ProjectStorageDependencies projectStorageDependencies,
                               ExternalDependenciesInterface &externalDependencies,
                               ModulesStorage &modulesStorage)
    : m_documentLoaded(false)
    , m_currentTarget(nullptr)
    , m_projectStorageDependencies(projectStorageDependencies)
    , m_externalDependencies{externalDependencies}
    , m_modulesStorage{modulesStorage}
{
    NanotraceHR::Tracer tracer{"design document constructor", category()};

#ifdef QDS_USE_PROJECTSTORAGE
    m_documentModel = Model::create(projectStorageDependencies,
                                    "Item",
                                    {Import::createLibraryImport("QtQuick")},
                                    filePath,
                                    std::make_unique<ModelResourceManagement>());
#else
    m_documentModel = Model::create("QtQuick.Item",
                                    1,
                                    0,
                                    nullptr,
                                    std::make_unique<ModelResourceManagement>());
    m_subComponentManager = new SubComponentManager(m_documentModel.get(), externalDependencies);
#endif
<<<<<<< HEAD
    m_rewriterView = std::make_unique<RewriterView>(externalDependencies,
                                                    modulesStorage,
                                                    RewriterView::Amend);
=======
    , m_rewriterView(new RewriterView(externalDependencies, RewriterView::Amend))
    , m_documentLoaded(false)
    , m_currentTarget(nullptr)
    , m_projectStorageDependencies(projectStorageDependencies)
    , m_externalDependencies{externalDependencies}
{
#ifndef QDS_USE_PROJECTSTORAGE
    m_rewriterView->setIsDocumentRewriterView(true);
#endif
}
>>>>>>> d114082f

#ifndef QDS_USE_PROJECTSTORAGE
    m_rewriterView->setIsDocumentRewriterView(true);
#endif
}

DesignDocument::~DesignDocument()
{
    NanotraceHR::Tracer tracer{"design document destructor", category()};
}

Model *DesignDocument::currentModel() const
{
    NanotraceHR::Tracer tracer{"design document current model", category()};

    if (m_inFileComponentModel) {
        return m_inFileComponentModel.get();
    }

    return m_documentModel.get();
}

Model *DesignDocument::documentModel() const
{
    NanotraceHR::Tracer tracer{"design document document model", category()};

    return m_documentModel.get();
}

QWidget *DesignDocument::centralWidget() const
{
    NanotraceHR::Tracer tracer{"design document central widget", category()};

    return qobject_cast<QWidget *>(parent());
}

const ViewManager &DesignDocument::viewManager() const
{
    NanotraceHR::Tracer tracer{"design document view manager", category()};

    return QmlDesignerPlugin::instance()->viewManager();
}

ViewManager &DesignDocument::viewManager()
{
    NanotraceHR::Tracer tracer{"design document view manager", category()};

    return QmlDesignerPlugin::instance()->viewManager();
}

static ComponentTextModifier *createComponentTextModifier(TextModifier *originalModifier,
                                                          RewriterView *rewriterView,
                                                          const QString &componentText,
                                                          const ModelNode &componentNode)
{
    bool explicitComponent = componentText.contains(QLatin1String("Component"));

    ModelNode rootModelNode = rewriterView->rootModelNode();

    int componentStartOffset;
    int componentEndOffset;

    int rootStartOffset = rewriterView->nodeOffset(rootModelNode);

    if (explicitComponent) { //the component is explciit we have to find the first definition inside
        componentStartOffset = rewriterView->firstDefinitionInsideOffset(componentNode);
        componentEndOffset = componentStartOffset + rewriterView->firstDefinitionInsideLength(componentNode);
    } else { //the component is implicit
        componentStartOffset = rewriterView->nodeOffset(componentNode);
        componentEndOffset = componentStartOffset + rewriterView->nodeLength(componentNode);
    }

    return new ComponentTextModifier(originalModifier, componentStartOffset, componentEndOffset, rootStartOffset);
}

bool DesignDocument::loadInFileComponent(const ModelNode &componentNode)
{
    NanotraceHR::Tracer tracer{"design document load in file component", category()};

    QString componentText = rewriterView()->extractText({componentNode}).value(componentNode);

    if (componentText.isEmpty())
        return false;

    if (!componentNode.isRootNode()) {
        //change to subcomponent model
        changeToInFileComponentModel(createComponentTextModifier(m_documentTextModifier.get(),
                                                                 rewriterView(),
                                                                 componentText,
                                                                 componentNode));
    }

    return true;
}

const AbstractView *DesignDocument::view() const
{
    NanotraceHR::Tracer tracer{"design document view", category()};

    return viewManager().view();
}

ModelPointer DesignDocument::createInFileComponentModel()
{
    NanotraceHR::Tracer tracer{"design document create in file component model", category()};

#ifdef QDS_USE_PROJECTSTORAGE
    auto model = m_documentModel->createModel("Item", std::make_unique<ModelResourceManagement>());
#else
    auto model = Model::create("QtQuick.Item",
                               1,
                               0,
                               nullptr,
                               std::make_unique<ModelResourceManagement>());
    model->setFileUrl(m_documentModel->fileUrl());
    model->setMetaInfo(m_documentModel->metaInfo());
#endif

    return model;
}

bool DesignDocument::pasteSVG()
{
    NanotraceHR::Tracer tracer{"design document paste SVG", category()};

    SVGPasteAction svgPasteAction;

    if (!svgPasteAction.containsSVG(QApplication::clipboard()->text()))
        return false;

    rewriterView()->executeInTransaction("DesignDocument::paste1", [&]() {
        ModelNode targetNode;

        // If nodes are currently selected make the first node in selection the target
        if (!view()->selectedModelNodes().isEmpty())
            targetNode = view()->firstSelectedModelNode();

        // If target is still invalid make the root node the target
        if (!targetNode.isValid())
            targetNode = view()->rootModelNode();

        // Check if document has studio components import, if not create it
        QmlDesigner::Import import = QmlDesigner::Import::createLibraryImport("QtQuick.Studio.Components", "1.0");
        if (!currentModel()->hasImport(import, true, true)) {
            QmlDesigner::Import studioComponentsImport = QmlDesigner::Import::createLibraryImport("QtQuick.Studio.Components", "1.0");
            try {
                currentModel()->changeImports({studioComponentsImport}, {});
            } catch (const QmlDesigner::Exception &) {
                QTC_ASSERT(false, return);
            }
        }

        svgPasteAction.createQmlObjectNode(targetNode);
    });

    return true;
}

void DesignDocument::moveNodesToPosition(const QList<ModelNode> &nodes, const std::optional<QVector3D> &position)
{
    NanotraceHR::Tracer tracer{"design document move nodes to position", category()};

    if (!nodes.size())
        return;

    QList<ModelNode> movingNodes = nodes;
    DesignDocumentView view{m_externalDependencies, m_modulesStorage};
    currentModel()->attachView(&view);

    ModelNode targetNode; // the node that new nodes should be placed in
    if (!view.selectedModelNodes().isEmpty())
        targetNode = view.firstSelectedModelNode();

    // in case we copy and paste a selection we paste in the parent item
    if ((view.selectedModelNodes().size() == movingNodes.size()) && targetNode.hasParentProperty()) {
        targetNode = targetNode.parentProperty().parentModelNode();
    } else if (view.selectedModelNodes().isEmpty()) {
        // if selection is empty and copied nodes are all 3D nodes, paste them under the active scene
        bool all3DNodes = Utils::allOf(movingNodes, [](const ModelNode &node) {
            return node.metaInfo().isQtQuick3DNode();
        });

        if (all3DNodes) {
            int activeSceneId = Utils3D::active3DSceneId(m_documentModel.get());

            if (activeSceneId != -1) {
                NodeListProperty sceneNodeProperty = QmlVisualNode::findSceneNodeProperty(
                    rootModelNode().view(), activeSceneId);
                targetNode = sceneNodeProperty.parentModelNode();
            }
        }
    }

    if (!targetNode.isValid())
        targetNode = view.rootModelNode();

    for (const ModelNode &node : std::as_const(movingNodes)) {
        for (const ModelNode &node2 : std::as_const(movingNodes)) {
            if (node.isAncestorOf(node2))
                movingNodes.removeAll(node2);
        }
    }

    bool isSingleNode = movingNodes.size() == 1;
    if (isSingleNode) {
        ModelNode singleNode = movingNodes.first();
        if (targetNode.hasParentProperty()
            && singleNode.simplifiedTypeName() == targetNode.simplifiedTypeName()
            && singleNode.variantProperty("width").value() == targetNode.variantProperty("width").value()
            && singleNode.variantProperty("height").value() == targetNode.variantProperty("height").value()) {
            targetNode = targetNode.parentProperty().parentModelNode();
        }
    }

    const PropertyName defaultPropertyName = targetNode.metaInfo().defaultPropertyName();
    if (!targetNode.metaInfo().property(defaultPropertyName).isListProperty())
        qWarning() << Q_FUNC_INFO << "Cannot reparent to" << targetNode;
    NodeListProperty parentProperty = targetNode.nodeListProperty(defaultPropertyName);
    QList<ModelNode> pastedNodeList;

    std::optional<QmlVisualNode> firstVisualNode;
    QVector3D translationVect;
    for (const ModelNode &node : std::as_const(movingNodes)) {
        ModelNode pastedNode(view.insertModel(node));
        pastedNodeList.append(pastedNode);
        parentProperty.reparentHere(pastedNode);

        QmlVisualNode visualNode(pastedNode);
        if (!firstVisualNode && visualNode) {
            firstVisualNode = visualNode;
            translationVect = (position && firstVisualNode) ? *position - firstVisualNode->position()
                                                            : QVector3D();
        }
        visualNode.translate(translationVect);
    }

    view.setSelectedModelNodes(pastedNodeList);
    view.model()->clearMetaInfoCache();
}

bool DesignDocument::inFileComponentModelActive() const
{
    NanotraceHR::Tracer tracer{"design document in file component model active", category()};

    return bool(m_inFileComponentModel);
}

QList<DocumentMessage> DesignDocument::qmlParseWarnings() const
{
    NanotraceHR::Tracer tracer{"design document qml parse warnings", category()};

    return m_rewriterView->warnings();
}

bool DesignDocument::hasQmlParseWarnings() const
{
    NanotraceHR::Tracer tracer{"design document has qml parse warnings", category()};

    return !m_rewriterView->warnings().isEmpty();
}

QList<DocumentMessage> DesignDocument::qmlParseErrors() const
{
    NanotraceHR::Tracer tracer{"design document qml parse errors", category()};

    return m_rewriterView->errors();
}

bool DesignDocument::hasQmlParseErrors() const
{
    NanotraceHR::Tracer tracer{"design document has qml parse errors", category()};

    return !m_rewriterView->errors().isEmpty();
}

QString DesignDocument::displayName() const
{
    NanotraceHR::Tracer tracer{"design document display name", category()};

    return fileName().path();
}

QString DesignDocument::simplfiedDisplayName() const
{
    NanotraceHR::Tracer tracer{"design document simplified display name", category()};

    if (rootModelNode().id().isEmpty())
        return rootModelNode().id();
    else
        return rootModelNode().simplifiedTypeName();
}

void DesignDocument::updateFileName(const Utils::FilePath & /*oldFileName*/, const Utils::FilePath &newFileName)
{
    NanotraceHR::Tracer tracer{"design document update file name", category()};

    if (m_documentModel)
        m_documentModel->setFileUrl(QUrl::fromLocalFile(newFileName.toUrlishString()));

    if (m_inFileComponentModel)
        m_inFileComponentModel->setFileUrl(QUrl::fromLocalFile(newFileName.toUrlishString()));

    emit displayNameChanged(displayName());
}

Utils::FilePath DesignDocument::fileName() const
{
    NanotraceHR::Tracer tracer{"design document file name", category()};

    return editor() ? editor()->document()->filePath() : Utils::FilePath();
}

ProjectExplorer::Target *DesignDocument::currentTarget() const
{
    NanotraceHR::Tracer tracer{"design document current target", category()};

    return m_currentTarget;
}

bool DesignDocument::isDocumentLoaded() const
{
    NanotraceHR::Tracer tracer{"design document is document loaded", category()};

    return m_documentLoaded;
}

void DesignDocument::resetToDocumentModel()
{
<<<<<<< HEAD
    NanotraceHR::Tracer tracer{"design document reset to document model", category()};

    const QPlainTextEdit *edit = plainTextEdit();
=======
    const Utils::PlainTextEdit *edit = plainTextEdit();
>>>>>>> d114082f
    if (edit)
        edit->document()->clearUndoRedoStacks();

    m_inFileComponentModel.reset();
}

void DesignDocument::loadDocument(Utils::PlainTextEdit *edit)
{
    NanotraceHR::Tracer tracer{"design document load document", category()};

    Q_CHECK_PTR(edit);

    connect(edit, &Utils::PlainTextEdit::undoAvailable, this, &DesignDocument::undoAvailable);
    connect(edit, &Utils::PlainTextEdit::redoAvailable, this, &DesignDocument::redoAvailable);
    connect(edit, &Utils::PlainTextEdit::modificationChanged, this, &DesignDocument::dirtyStateChanged);

    m_documentTextModifier.reset(new BaseTextEditModifier(qobject_cast<TextEditor::TextEditorWidget *>(plainTextEdit())));

    connect(m_documentTextModifier.get(),
            &TextModifier::textChanged,
            this,
            &DesignDocument::updateQrcFiles);

    m_rewriterView->setTextModifier(m_documentTextModifier.get());

    m_inFileComponentTextModifier.reset();

    updateFileName(Utils::FilePath(), fileName());

    updateQrcFiles();

    m_documentLoaded = true;
}

void DesignDocument::changeToDocumentModel()
{
    NanotraceHR::Tracer tracer{"design document change to document model", category()};

    viewManager().detachRewriterView();
    viewManager().detachViewsExceptRewriterAndComponetView();

    const Utils::PlainTextEdit *edit = plainTextEdit();
    if (edit)
        edit->document()->clearUndoRedoStacks();

    m_rewriterView->setTextModifier(m_documentTextModifier.get());

    m_inFileComponentModel.reset();
    m_inFileComponentTextModifier.reset();

    viewManager().attachRewriterView();
    viewManager().attachViewsExceptRewriterAndComponetView();
}

bool DesignDocument::isQtForMCUsProject() const
{
<<<<<<< HEAD
    NanotraceHR::Tracer tracer{"design document is Qt for MCUs project", category()};

    if (m_currentTarget)
        return m_currentTarget->additionalData("CustomQtForMCUs").toBool();
=======
    if (m_currentTarget && m_currentTarget->buildSystem())
        return m_currentTarget->buildSystem()->additionalData("CustomQtForMCUs").toBool();
>>>>>>> d114082f

    return false;
}

QString DesignDocument::defaultFontFamilyMCU() const
{
    NanotraceHR::Tracer tracer{"design document default font family MCU", category()};

    if (m_currentTarget == nullptr) {
        return QmlProjectManager::Constants::FALLBACK_MCU_FONT_FAMILY;
    }

    return m_currentTarget->additionalData(QmlProjectManager::Constants::customDefaultFontFamilyMCU)
        .toString();
}

Utils::FilePath DesignDocument::projectFolder() const
{
    NanotraceHR::Tracer tracer{"design document project folder", category()};

    ProjectExplorer::Project *currentProject = ProjectExplorer::ProjectManager::projectForFile(
        fileName());

    if (currentProject)
        return currentProject->projectDirectory();
    return {};
}

bool DesignDocument::hasProject() const
{
    NanotraceHR::Tracer tracer{"design document has project", category()};

    return !DocumentManager::currentProjectDirPath().isEmpty();
}

void DesignDocument::setModified()
{
    NanotraceHR::Tracer tracer{"design document set modified", category()};

    if (m_documentTextModifier)
        m_documentTextModifier->textDocument()->setModified(true);
}

void DesignDocument::changeToInFileComponentModel(ComponentTextModifier *textModifer)
{
    NanotraceHR::Tracer tracer{"design document change to in file component model", category()};

    m_inFileComponentTextModifier.reset(textModifer);
    viewManager().detachRewriterView();
    viewManager().detachViewsExceptRewriterAndComponetView();

    const Utils::PlainTextEdit *edit = plainTextEdit();
    if (edit)
        edit->document()->clearUndoRedoStacks();

    m_inFileComponentModel = createInFileComponentModel();

    m_rewriterView->setTextModifier(m_inFileComponentTextModifier.get());

    viewManager().attachRewriterView();
    viewManager().attachViewsExceptRewriterAndComponetView();
}

void DesignDocument::updateQrcFiles()
{
    NanotraceHR::Tracer tracer{"design document update QRC files", category()};

    ProjectExplorer::Project *currentProject = ProjectExplorer::ProjectManager::projectForFile(
        fileName());

    if (currentProject) {
        const auto srcFiles = currentProject->files(ProjectExplorer::Project::SourceFiles);
        for (const Utils::FilePath &fileName : srcFiles) {
            if (fileName.endsWith(".qrc"))
                QmlJS::ModelManagerInterface::instance()->updateQrcFile(fileName);
        }
    }
}

void DesignDocument::changeToSubComponent(const ModelNode &componentNode)
{
    NanotraceHR::Tracer tracer{"design document change to sub component", category()};

    if (QmlDesignerPlugin::instance()->currentDesignDocument() != this)
        return;

    if (m_inFileComponentModel)
        changeToDocumentModel();

    bool subComponentLoaded = loadInFileComponent(componentNode);

    if (subComponentLoaded)
        attachRewriterToModel();

    QmlDesignerPlugin::instance()->viewManager().pushInFileComponentOnCrumbleBar(componentNode);
    QmlDesignerPlugin::instance()->viewManager().setComponentNode(componentNode);
}

void DesignDocument::changeToMaster()
{
    NanotraceHR::Tracer tracer{"design document change to master", category()};

    if (QmlDesignerPlugin::instance()->currentDesignDocument() != this)
        return;

    if (m_inFileComponentModel)
        changeToDocumentModel();

    QmlDesignerPlugin::instance()->viewManager().pushFileOnCrumbleBar(fileName());
    QmlDesignerPlugin::instance()->viewManager().setComponentNode(rootModelNode());
}

void DesignDocument::attachRewriterToModel()
{
    NanotraceHR::Tracer tracer{"design document attach rewriter to model", category()};

    QApplication::setOverrideCursor(QCursor(Qt::WaitCursor));
    Q_ASSERT(m_documentModel);

    viewManager().attachRewriterView();

    Q_ASSERT(m_documentModel);
    QApplication::restoreOverrideCursor();
}

bool DesignDocument::isUndoAvailable() const
{
    NanotraceHR::Tracer tracer{"design document is undo available", category()};

    if (plainTextEdit())
        return plainTextEdit()->document()->isUndoAvailable();

    return false;
}

bool DesignDocument::isRedoAvailable() const
{
    NanotraceHR::Tracer tracer{"design document is redo available", category()};

    if (plainTextEdit())
        return plainTextEdit()->document()->isRedoAvailable();

    return false;
}

void DesignDocument::clearUndoRedoStacks() const
{
<<<<<<< HEAD
    NanotraceHR::Tracer tracer{"design document clear undo redo stacks", category()};

    const QPlainTextEdit *edit = plainTextEdit();
=======
    const Utils::PlainTextEdit *edit = plainTextEdit();
>>>>>>> d114082f
    if (edit)
        edit->document()->clearUndoRedoStacks();
}

void DesignDocument::close()
{
    NanotraceHR::Tracer tracer{"design document close", category()};

    m_documentLoaded = false;
    emit designDocumentClosed();
}

#ifndef QDS_USE_PROJECTSTORAGE
void DesignDocument::updateSubcomponentManager()
{
    Q_ASSERT(m_subComponentManager);
    m_subComponentManager->update(QUrl::fromLocalFile(fileName().toUrlishString()),
                                  currentModel()->imports() + currentModel()->possibleImports());
}

void DesignDocument::addSubcomponentManagerImport(const Import &import)
{
    m_subComponentManager->addAndParseImport(import);
}
#endif

void DesignDocument::deleteSelected()
{
    NanotraceHR::Tracer tracer{"design document delete selected", category()};
    if (!currentModel())
        return;

    QStringList lockedNodes;
    for (const ModelNode &modelNode : view()->selectedModelNodes()) {
        for (const ModelNode &node : modelNode.allSubModelNodesAndThisNode()) {
            if (node.isValid() && !node.isRootNode() && node.locked() && !lockedNodes.contains(node.id()))
                lockedNodes.push_back(node.id());
        }
    }

    if (!lockedNodes.empty()) {
        Utils::sort(lockedNodes);
        QString detailedText = QString("<b>" + tr("Locked items:") + "</b><br>");

        for (const auto &id : std::as_const(lockedNodes))
            detailedText.append("- " + id + "<br>");

        detailedText.chop(QString("<br>").size());

        QMessageBox msgBox;
        msgBox.setTextFormat(Qt::RichText);
        msgBox.setIcon(QMessageBox::Question);
        msgBox.setWindowTitle(tr("Delete/Cut Item"));
        msgBox.setText(QString(tr("Deleting or cutting this item will modify locked items.") + "<br><br>%1")
                               .arg(detailedText));
        msgBox.setInformativeText(tr("Do you want to continue by removing the item (Delete) or removing it and copying it to the clipboard (Cut)?"));
        msgBox.setStandardButtons(QMessageBox::Ok | QMessageBox::Cancel);
        msgBox.setDefaultButton(QMessageBox::Ok);

        if (msgBox.exec() == QMessageBox::Cancel)
            return;
    }

    rewriterView()->executeInTransaction("DesignDocument::deleteSelected", [this] {
        const QList<ModelNode> toDelete = view()->selectedModelNodes();
        for (ModelNode node : toDelete) {
            if (node.isValid() && !node.isRootNode() && QmlObjectNode::isValidQmlObjectNode(node))
                QmlObjectNode(node).destroy();
        }
    });
}

void DesignDocument::copySelected()
{
    NanotraceHR::Tracer tracer{"design document copy selected", category()};

    DesignDocumentView view{m_externalDependencies, m_modulesStorage};

    currentModel()->attachView(&view);

    DesignDocumentView::copyModelNodes(view.selectedModelNodes(), m_externalDependencies);
}

void DesignDocument::cutSelected()
{
    NanotraceHR::Tracer tracer{"design document cut selected", category()};

    copySelected();
    deleteSelected();
}

void DesignDocument::duplicateSelected()
{
    NanotraceHR::Tracer tracer{"design document duplicate selected", category()};

    DesignDocumentView view{m_externalDependencies, m_modulesStorage};
    currentModel()->attachView(&view);
    const QList<ModelNode> selectedNodes = view.selectedModelNodes();
    currentModel()->detachView(&view);

    rewriterView()->executeInTransaction("DesignDocument::duplicateSelected", [this, selectedNodes]() {
        moveNodesToPosition(selectedNodes, {});
    });
}

void DesignDocument::paste()
{
    NanotraceHR::Tracer tracer{"design document paste", category()};

    pasteToPosition({});
}

void DesignDocument::pasteToPosition(const std::optional<QVector3D> &position)
{
    NanotraceHR::Tracer tracer{"design document paste to position", category()};

    if (pasteSVG())
        return;

    if (TimelineActions::clipboardContainsKeyframes()) // pasting keyframes is handled in TimelineView
        return;

    auto pasteModel = DesignDocumentView::pasteToModel(m_externalDependencies, m_modulesStorage);

    if (!pasteModel)
        return;

    DesignDocumentView view{m_externalDependencies, m_modulesStorage};
    pasteModel->attachView(&view);
    ModelNode rootNode(view.rootModelNode());

    if (rootNode.type() == "empty")
        return;

    QList<ModelNode> selectedNodes;
    if (rootNode.id() == "__multi__selection__")
        selectedNodes << rootNode.directSubModelNodes();
    else
        selectedNodes << rootNode;

    pasteModel->detachView(&view);

    rewriterView()->executeInTransaction("DesignDocument::pasteToPosition", [this, selectedNodes, position]() {
        moveNodesToPosition(selectedNodes, position);
    });
}

void DesignDocument::selectAll()
{
    NanotraceHR::Tracer tracer{"design document select all", category()};

    if (!currentModel())
        return;

    DesignDocumentView view{m_externalDependencies, m_modulesStorage};
    currentModel()->attachView(&view);

    QList<ModelNode> allNodesExceptRootNode(view.allModelNodes());
    allNodesExceptRootNode.removeOne(view.rootModelNode());
    view.setSelectedModelNodes(allNodesExceptRootNode);
}

RewriterView *DesignDocument::rewriterView() const
{
    NanotraceHR::Tracer tracer{"design document rewriter view", category()};

    return m_rewriterView.get();
}

#ifndef QDS_USE_PROJECTSTORAGE
static void removeUnusedImports(RewriterView *rewriter)
{
    // Remove any import statements for asset based nodes (composed effect or imported3d)
    // if there is no nodes using them in the scene.
    QTC_ASSERT(rewriter && rewriter->model(), return);

    GeneratedComponentUtils compUtils{rewriter->externalDependencies()};

    const QString effectPrefix = compUtils.composedEffectsTypePrefix();
    const QString imported3dPrefix = compUtils.import3dTypePrefix();
    const QList<Utils::FilePath> qmlFiles = compUtils.imported3dComponents();
    QHash<QString, QString> m_imported3dTypeMap;
    for (const Utils::FilePath &qmlFile : qmlFiles) {
        QString importName = compUtils.getImported3dImportName(qmlFile);
        QString type = qmlFile.baseName();
        m_imported3dTypeMap.insert(importName, type);
    }

    const Imports &imports = rewriter->model()->imports();
    QHash<QString, Import> assetImports;
    for (const Import &import : imports) {
        if (import.url().startsWith(effectPrefix)) {
            QString type = import.url().split('.').last();
            assetImports.insert(type, import);
        } else if (import.url().startsWith(imported3dPrefix)) {
            assetImports.insert(m_imported3dTypeMap[import.url()], import);
        }
    }

    const QList<ModelNode> allNodes = rewriter->allModelNodes();
    for (const ModelNode &node : allNodes) {
        if (QmlItemNode(node).isEffectItem()
            || (node.isComponent() && node.metaInfo().isQtQuick3DNode())) {
            assetImports.remove(node.simplifiedTypeName());
        }
    }

    if (!assetImports.isEmpty()) {
        Imports removeImports;
        for (const Import &import : assetImports)
            removeImports.append(import);
        rewriter->model()->changeImports({}, removeImports);
    }

    rewriter->forceAmend();
}
#endif

void DesignDocument::setEditor(Core::IEditor *editor)
{
    NanotraceHR::Tracer tracer{"design document set editor", category()};

    m_textEditor = editor;
    // if the user closed the file explicit we do not want to do anything with it anymore

    connect(Core::EditorManager::instance(), &Core::EditorManager::aboutToSave,
            this, [this](Core::IDocument *document) {
        if (m_textEditor && m_textEditor->document() == document) {
            if (m_documentModel && m_documentModel->rewriterView()) {

#ifdef QDS_USE_PROJECTSTORAGE
                // TODO: ProjectStorage should handle this via Model somehow (QDS-14519)
#else
                removeUnusedImports(rewriterView());
#endif
                m_documentModel->rewriterView()->writeAuxiliaryData();
            }
        }
    });

    connect(Core::EditorManager::instance(), &Core::EditorManager::editorAboutToClose,
            this, [this](Core::IEditor *editor) {
        if (m_textEditor.data() == editor)
            m_textEditor.clear();
    });

    connect(editor->document(), &Core::IDocument::filePathChanged, this, &DesignDocument::updateFileName);

    updateActiveTarget();
    updateActiveTarget();
}

Core::IEditor *DesignDocument::editor() const
{
    NanotraceHR::Tracer tracer{"design document editor", category()};

    return m_textEditor.data();
}

TextEditor::BaseTextEditor *DesignDocument::textEditor() const
{
    NanotraceHR::Tracer tracer{"design document text editor", category()};

    return qobject_cast<TextEditor::BaseTextEditor *>(editor());
}

Utils::PlainTextEdit *DesignDocument::plainTextEdit() const
{
<<<<<<< HEAD
    NanotraceHR::Tracer tracer{"design document plain text edit", category()};

    if (editor())
        return qobject_cast<QPlainTextEdit*>(editor()->widget());

=======
    if (TextEditor::BaseTextEditor *editor = textEditor())
        return editor->editorWidget();
>>>>>>> d114082f
    return nullptr;
}

ModelNode DesignDocument::rootModelNode() const
{
    NanotraceHR::Tracer tracer{"design document root model node", category()};

    return rewriterView()->rootModelNode();
}

void DesignDocument::undo()
{
    NanotraceHR::Tracer tracer{"design document undo", category()};

    if (rewriterView() && !rewriterView()->modificationGroupActive()) {
        plainTextEdit()->undo();
        rewriterView()->forceAmend();
    }

    viewManager().resetPropertyEditorView();
}

void DesignDocument::redo()
{
    NanotraceHR::Tracer tracer{"design document redo", category()};

    if (rewriterView() && !rewriterView()->modificationGroupActive()) {
        plainTextEdit()->redo();
        rewriterView()->forceAmend();
    }

    viewManager().resetPropertyEditorView();
}

static ProjectExplorer::Target *getActiveTarget(DesignDocument *designDocument)
{
    auto currentProject = ProjectExplorer::ProjectManager::projectForFile(designDocument->fileName());

    if (!currentProject)
        currentProject = ProjectExplorer::ProjectTree::currentProject();

    if (!currentProject)
        return nullptr;

    QObject::connect(ProjectExplorer::ProjectTree::instance(),
                     &ProjectExplorer::ProjectTree::currentProjectChanged,
                     designDocument,
                     &DesignDocument::updateActiveTarget,
                     Qt::UniqueConnection);

    QObject::connect(currentProject,
                     &ProjectExplorer::Project::activeTargetChanged,
                     designDocument,
                     &DesignDocument::updateActiveTarget,
                     Qt::UniqueConnection);

    auto target = currentProject->activeTarget();

    if (!target || !target->kit()->isValid())
        return nullptr;

    QObject::connect(target,
                     &ProjectExplorer::Target::kitChanged,
                     designDocument,
                     &DesignDocument::updateActiveTarget,
                     Qt::UniqueConnection);

    return target;
}

void DesignDocument::updateActiveTarget()
{
    NanotraceHR::Tracer tracer{"design document update active target", category()};

    m_currentTarget = getActiveTarget(this);
    viewManager().setNodeInstanceViewTarget(m_currentTarget);
}

void DesignDocument::contextHelp(const Core::IContext::HelpCallback &callback) const
{
    NanotraceHR::Tracer tracer{"design document context help", category()};

    if (auto v = view())
        QmlDesignerPlugin::contextHelp(callback, v->contextHelpId());
    else
        callback({});
}

} // namespace QmlDesigner<|MERGE_RESOLUTION|>--- conflicted
+++ resolved
@@ -91,22 +91,9 @@
                                     std::make_unique<ModelResourceManagement>());
     m_subComponentManager = new SubComponentManager(m_documentModel.get(), externalDependencies);
 #endif
-<<<<<<< HEAD
     m_rewriterView = std::make_unique<RewriterView>(externalDependencies,
                                                     modulesStorage,
                                                     RewriterView::Amend);
-=======
-    , m_rewriterView(new RewriterView(externalDependencies, RewriterView::Amend))
-    , m_documentLoaded(false)
-    , m_currentTarget(nullptr)
-    , m_projectStorageDependencies(projectStorageDependencies)
-    , m_externalDependencies{externalDependencies}
-{
-#ifndef QDS_USE_PROJECTSTORAGE
-    m_rewriterView->setIsDocumentRewriterView(true);
-#endif
-}
->>>>>>> d114082f
 
 #ifndef QDS_USE_PROJECTSTORAGE
     m_rewriterView->setIsDocumentRewriterView(true);
@@ -435,13 +422,9 @@
 
 void DesignDocument::resetToDocumentModel()
 {
-<<<<<<< HEAD
     NanotraceHR::Tracer tracer{"design document reset to document model", category()};
 
-    const QPlainTextEdit *edit = plainTextEdit();
-=======
     const Utils::PlainTextEdit *edit = plainTextEdit();
->>>>>>> d114082f
     if (edit)
         edit->document()->clearUndoRedoStacks();
 
@@ -498,15 +481,10 @@
 
 bool DesignDocument::isQtForMCUsProject() const
 {
-<<<<<<< HEAD
     NanotraceHR::Tracer tracer{"design document is Qt for MCUs project", category()};
 
-    if (m_currentTarget)
-        return m_currentTarget->additionalData("CustomQtForMCUs").toBool();
-=======
     if (m_currentTarget && m_currentTarget->buildSystem())
         return m_currentTarget->buildSystem()->additionalData("CustomQtForMCUs").toBool();
->>>>>>> d114082f
 
     return false;
 }
@@ -515,11 +493,11 @@
 {
     NanotraceHR::Tracer tracer{"design document default font family MCU", category()};
 
-    if (m_currentTarget == nullptr) {
+    if (!m_currentTarget || !m_currentTarget->buildSystem())
         return QmlProjectManager::Constants::FALLBACK_MCU_FONT_FAMILY;
-    }
-
-    return m_currentTarget->additionalData(QmlProjectManager::Constants::customDefaultFontFamilyMCU)
+
+    return m_currentTarget->buildSystem()
+        ->additionalData(QmlProjectManager::Constants::customDefaultFontFamilyMCU)
         .toString();
 }
 
@@ -654,13 +632,9 @@
 
 void DesignDocument::clearUndoRedoStacks() const
 {
-<<<<<<< HEAD
     NanotraceHR::Tracer tracer{"design document clear undo redo stacks", category()};
 
-    const QPlainTextEdit *edit = plainTextEdit();
-=======
     const Utils::PlainTextEdit *edit = plainTextEdit();
->>>>>>> d114082f
     if (edit)
         edit->document()->clearUndoRedoStacks();
 }
@@ -929,16 +903,10 @@
 
 Utils::PlainTextEdit *DesignDocument::plainTextEdit() const
 {
-<<<<<<< HEAD
     NanotraceHR::Tracer tracer{"design document plain text edit", category()};
 
-    if (editor())
-        return qobject_cast<QPlainTextEdit*>(editor()->widget());
-
-=======
     if (TextEditor::BaseTextEditor *editor = textEditor())
         return editor->editorWidget();
->>>>>>> d114082f
     return nullptr;
 }
 
