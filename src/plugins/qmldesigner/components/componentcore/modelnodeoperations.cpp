// Copyright (C) 2016 The Qt Company Ltd.
// SPDX-License-Identifier: LicenseRef-Qt-Commercial OR GPL-3.0-only WITH Qt-GPL-exception-1.0

#include "modelnodeoperations.h"

#include "addimagesdialog.h"
#include "addsignalhandlerdialog.h"
#include "componentcore_constants.h"
#include "createtexture.h"
#include "findimplementation.h"
#include "layoutingridlayout.h"
#include "modelnodecontextmenu_helper.h"
#include "utils3d.h"

#include <bindingproperty.h>
#include <choosefrompropertylistdialog.h>
#include <designdocumentview.h>
#include <designermcumanager.h>
#include <designmodewidget.h>
#include <documentmanager.h>
#include <itemlibraryentry.h>
#include <modelmerger.h>
#include <modelnode.h>
#include <modelnodeutils.h>
#include <modelutils.h>
#include <nodehints.h>
#include <nodeinstanceview.h>
#include <nodelistproperty.h>
#include <nodemetainfo.h>
#include <nodeproperty.h>
#include <qmlanchors.h>
#include <qmlitemnode.h>
#include <rewritertransaction.h>
#include <rewritingexception.h>
#include <signalhandlerproperty.h>
#include <stylesheetmerger.h>
#include <variantproperty.h>

#include <qmldesignerconstants.h>
#include <qmldesignerplugin.h>
#include <qmldesignertr.h>

#include <annotationeditor/annotationeditor.h>

#include <coreplugin/coreconstants.h>
#include <coreplugin/editormanager/editormanager.h>
#include <coreplugin/icore.h>
#include <coreplugin/messagebox.h>
#include <coreplugin/modemanager.h>

#include <extensionsystem/pluginmanager.h>
#include <extensionsystem/pluginspec.h>

#include <projectexplorer/project.h>
#include <projectexplorer/projectnodes.h>
#include <projectexplorer/projecttree.h>
#include "projectexplorer/target.h"

#include <qmljseditor/qmljsfindreferences.h>

#include <qtsupport/baseqtversion.h>
#include <qtsupport/qtkitaspect.h>

#include <utils/algorithm.h>
#include <utils/fileutils.h>
<<<<<<< HEAD
#include <utils/qtcprocess.h>
=======
#include <utils/pathchooser.h>
>>>>>>> d114082f
#include <utils/qtcassert.h>
#include <utils/qtcprocess.h>
#include <utils/smallstring.h>

#include <QComboBox>
#include <QCoreApplication>
#include <QDialogButtonBox>
#include <QFileDialog>
#include <QGridLayout>
#include <QMessageBox>
#include <QPair>
#include <QPushButton>

#include <algorithm>
#include <functional>
#include <limits>

#include <bindingeditor/signallist.h>

using namespace Utils;

namespace QmlDesigner {

namespace {
const Utils::SmallString auxDataString("anchors_");

Utils::SmallString auxPropertyString(Utils::SmallStringView name)
{
    return auxDataString + name;
}

QString relativePathToQmlFile(const QString &absolutePath)
{
    return DocumentManager::currentFilePath().toFileInfo().dir().relativeFilePath(absolutePath);
}

inline void reparentTo(const ModelNode &node, const QmlItemNode &parent)
{
    if (parent.isValid() && node.isValid()) {
        NodeAbstractProperty parentProperty;

        if (parent.hasDefaultPropertyName())
            parentProperty = parent.defaultNodeAbstractProperty();
        else
            parentProperty = parent.nodeAbstractProperty("data");

        parentProperty.reparentHere(node);
    }
}

inline QPointF getUpperLeftPosition(const QList<ModelNode> &modelNodeList)
{
    QPointF postion(std::numeric_limits<qreal>::max(), std::numeric_limits<qreal>::max());
    for (const ModelNode &modelNode : modelNodeList) {
        if (QmlItemNode::isValidQmlItemNode(modelNode)) {
            QmlItemNode qmlIitemNode = QmlItemNode(modelNode);
            if (qmlIitemNode.instancePosition().x() < postion.x())
                postion.setX(qmlIitemNode.instancePosition().x());
            if (qmlIitemNode.instancePosition().y() < postion.y())
                postion.setY(qmlIitemNode.instancePosition().y());
        }
    }

    return postion;
}

void setUpperLeftPostionToNode(const ModelNode &layoutNode, const QList<ModelNode> &modelNodeList)
{
    QPointF upperLeftPosition = getUpperLeftPosition(modelNodeList);
    layoutNode.variantProperty("x").setValue(qRound(upperLeftPosition.x()));
    layoutNode.variantProperty("y") .setValue(qRound(upperLeftPosition.y()));
}

} // namespace

namespace ModelNodeOperations {

bool goIntoComponent(const ModelNode &modelNode)
{
    return DocumentManager::goIntoComponent(modelNode);
}

void select(const SelectionContext &selectionState)
{
    if (selectionState.view())
        selectionState.view()->setSelectedModelNodes({selectionState.targetNode()});
}

void deSelect(const SelectionContext &selectionState)
{
    if (selectionState.view()) {
        QList<ModelNode> selectedNodes = selectionState.view()->selectedModelNodes();
        const QList<ModelNode> nodes = selectionState.selectedModelNodes();
        for (const ModelNode &node : nodes) {
            if (selectedNodes.contains(node))
                selectedNodes.removeAll(node);
        }
        selectionState.view()->setSelectedModelNodes(selectedNodes);
    }
}

void cut(const SelectionContext &)
{
}


void copy(const SelectionContext &)
{
}

void deleteSelection(const SelectionContext &)
{
}

void toFront(const SelectionContext &selectionState)
{
    if (!selectionState.view())
        return;

    try {
        QmlItemNode node = selectionState.firstSelectedModelNode();
        if (node.isValid()) {
            ModelNode modelNode = selectionState.currentSingleSelectedNode();
            NodeListProperty parentProperty = modelNode.parentProperty().toNodeListProperty();
            const int index = parentProperty.indexOf(modelNode);
            const int lastIndex = parentProperty.count() - 1;

            if (index != lastIndex)
                parentProperty.slide(index, lastIndex);
        }
    } catch (const RewritingException &e) { //better safe than sorry
        e.showException();
    }
}


void toBack(const SelectionContext &selectionState)
{
    if (!selectionState.view())
        return;
    try {
        QmlItemNode node = selectionState.firstSelectedModelNode();
        if (node.isValid()) {
            ModelNode modelNode = selectionState.currentSingleSelectedNode();
            NodeListProperty parentProperty = modelNode.parentProperty().toNodeListProperty();
            const int index = parentProperty.indexOf(modelNode);

            if (index != 0)
                parentProperty.slide(index, 0);
        }

    } catch (const RewritingException &e) { //better safe than sorry
        e.showException();
    }
}

enum OrderAction {RaiseItem, LowerItem};

void changeOrder(const SelectionContext &selectionState, OrderAction orderAction)
{
    if (!selectionState.view())
        return;

    QTC_ASSERT(selectionState.singleNodeIsSelected(), return);
    ModelNode modelNode = selectionState.currentSingleSelectedNode();

    if (modelNode.isRootNode())
        return;
    if (!modelNode.parentProperty().isNodeListProperty())
        return;

    selectionState.view()->executeInTransaction("DesignerActionManager|changeOrder", [orderAction, selectionState, modelNode]() {
        ModelNode modelNode = selectionState.currentSingleSelectedNode();
        NodeListProperty parentProperty = modelNode.parentProperty().toNodeListProperty();
        const int index = parentProperty.indexOf(modelNode);

        if (orderAction == RaiseItem) {
            if (index < parentProperty.count() - 1)
                parentProperty.slide(index, index + 1);
        } else if (orderAction == LowerItem) {
            if (index > 0)
                parentProperty.slide(index, index - 1);
        }
    });
}

void raise(const SelectionContext &selectionState)
{
    changeOrder(selectionState, RaiseItem);
}

void lower(const SelectionContext &selectionState)
{
    changeOrder(selectionState, LowerItem);
}

void paste(const SelectionContext &)
{
}

void undo(const SelectionContext &)
{
}

void redo(const SelectionContext &)
{
}

void setVisible(const SelectionContext &selectionState)
{
    if (!selectionState.view())
        return;

    try {
        selectionState.selectedModelNodes().constFirst().variantProperty("visible").setValue(selectionState.toggled());
    } catch (const RewritingException &e) { //better safe than sorry
        e.showException();
    }
}

static QSet<ModelNode> collectAncestorsAndDescendants(AbstractView *view, const ModelNode &node)
{
    QSet<ModelNode> keepVisible;

    ModelNode ancestor = node.parentProperty().parentModelNode();
    while (ancestor && ancestor != view->rootModelNode()) {
        keepVisible.insert(ancestor);
        if (!ancestor.hasParentProperty())
            break;
        ancestor = ancestor.parentProperty().parentModelNode();
    }

    const QList<ModelNode> descendants = node.allSubModelNodes();
    for (const ModelNode &subNode : descendants)
        keepVisible.insert(subNode);

    return keepVisible;
}

void isolateSelectedNodes(const SelectionContext &selectionState)
{
    AbstractView *view = selectionState.view();
    const QList<ModelNode> selectedNodes = view->selectedModelNodes();

    if (selectedNodes.isEmpty() || view->rootModelNode().isSelected())
        return;

    const QList<ModelNode> allModelNodes = view->allModelNodes();
    ModelNode active3DScene = Utils3D::active3DSceneNode(view);
    QSet<ModelNode> nodesToKeepVisible({view->rootModelNode()});

    for (const ModelNode &node : selectedNodes) {
        nodesToKeepVisible.insert(node);
        nodesToKeepVisible.unite(collectAncestorsAndDescendants(view, node));
    }

    auto hideNode = [](const ModelNode &node) {
        QmlVisualNode(node).setVisibilityOverride(true);
    };

    auto doNotHideSubNodes = [&nodesToKeepVisible](const ModelNode &node) {
        if (node.hasAnySubModelNodes()) {
            const QList<ModelNode> allSubModelNodes = node.allSubModelNodes();
            for (const ModelNode &subNode : allSubModelNodes)
                nodesToKeepVisible.insert(subNode);
        }
    };

    const bool is3DSelection = active3DScene.isAncestorOf(selectedNodes.first());
    const QList<ModelNode> nodesToProcess = is3DSelection ? active3DScene.allSubModelNodes()
                                                          : allModelNodes;

    for (const ModelNode &node : nodesToProcess) {
        if (nodesToKeepVisible.contains(node))
            continue;

        if (!is3DSelection) {
            NodeHints hint = NodeHints::fromModelNode(node);
            if (!((node && !hint.hideInNavigator()) || hint.visibleInNavigator())
                || node.id() == Constants::MATERIAL_LIB_ID) {
                continue;
            }
        }

        doNotHideSubNodes(node); // makes sure only the top-most node in the hierarchy is hidden
        hideNode(node);
    }
}

void showAllNodes(const SelectionContext &selectionState)
{
    const QList<ModelNode> allModelNodes = selectionState.view()->allModelNodes();
    for (const ModelNode &node : allModelNodes)
        QmlVisualNode(node).setVisibilityOverride(false);
}

void setFillWidth(const SelectionContext &selectionState)
{
    if (!selectionState.view()
            || !selectionState.hasSingleSelectedModelNode())
        return;

    try {
        selectionState.firstSelectedModelNode().variantProperty("Layout.fillWidth").setValue(selectionState.toggled());
    } catch (const RewritingException &e) { //better safe than sorry
        e.showException();
    }
}

void setFillHeight(const SelectionContext &selectionState)
{
    if (!selectionState.view()
            || !selectionState.hasSingleSelectedModelNode())
        return;

    try {
        selectionState.firstSelectedModelNode().variantProperty("Layout.fillHeight").setValue(selectionState.toggled());
    } catch (const RewritingException &e) { //better safe than sorry
        e.showException();
    }
}

void resetSize(const SelectionContext &selectionState)
{
    if (!selectionState.view())
        return;

    selectionState.view()->executeInTransaction("DesignerActionManager|resetSize",[selectionState](){
        const QList<ModelNode> nodes = selectionState.selectedModelNodes();
        for (const ModelNode &node : nodes) {
            QmlItemNode itemNode(node);
            if (itemNode.isValid()) {
                itemNode.removeProperty("width");
                itemNode.removeProperty("height");
            }
        }
    });
}

void resetPosition(const SelectionContext &selectionState)
{
    if (!selectionState.view())
        return;

    selectionState.view()->executeInTransaction("DesignerActionManager|resetPosition",[selectionState](){
        const QList<ModelNode> nodes = selectionState.selectedModelNodes();
        for (const ModelNode &node : nodes) {
            QmlItemNode itemNode(node);
            if (itemNode.isValid()) {
                itemNode.removeProperty("x");
                itemNode.removeProperty("y");
            }
        }
    });
}

void goIntoComponentOperation(const SelectionContext &selectionState)
{
    goIntoComponent(selectionState.currentSingleSelectedNode());
}

void setId(const SelectionContext &)
{
}

void resetZ(const SelectionContext &selectionState)
{
    if (!selectionState.view())
        return;

    selectionState.view()->executeInTransaction("DesignerActionManager|resetZ", [selectionState](){
        for (ModelNode node : selectionState.selectedModelNodes()) {
            QmlItemNode itemNode(node);
            if (itemNode.isValid())
                itemNode.removeProperty("z");
        }
    });
}

void reverse(const SelectionContext &selectionState)
{
    if (!selectionState.view())
        return;

    selectionState.view()->executeInTransaction("DesignerActionManager|reverse", [selectionState](){
        NodeListProperty::reverseModelNodes(selectionState.selectedModelNodes());
    });
}

inline static void backupPropertyAndRemove(const ModelNode &node, const PropertyName &propertyName)
{
    ModelNodeUtils::backupPropertyAndRemove(node, propertyName, auxPropertyString(propertyName));
}

static void restoreProperty(const ModelNode &node, const PropertyName &propertyName)
{
    ModelNodeUtils::restoreProperty(node, propertyName, auxPropertyString(propertyName));
}

void anchorsFill(const SelectionContext &selectionState)
{
    if (!selectionState.view())
        return;

    selectionState.view()->executeInTransaction("DesignerActionManager|anchorsFill",[selectionState](){
        ModelNode modelNode = selectionState.currentSingleSelectedNode();

        QmlItemNode node = modelNode;
        if (node.isValid()) {
            node.anchors().fill();
            backupPropertyAndRemove(modelNode, "x");
            backupPropertyAndRemove(modelNode, "y");
            backupPropertyAndRemove(modelNode, "width");
            backupPropertyAndRemove(modelNode, "height");

            node.anchors().removeMargin(AnchorLineRight);
            node.anchors().removeMargin(AnchorLineLeft);
            node.anchors().removeMargin(AnchorLineTop);
            node.anchors().removeMargin(AnchorLineBottom);
        }
    });
}

void anchorsReset(const SelectionContext &selectionState)
{
    if (!selectionState.view())
        return;

    selectionState.view()->executeInTransaction("DesignerActionManager|anchorsReset",[selectionState](){
        ModelNode modelNode = selectionState.currentSingleSelectedNode();

        QmlItemNode node = modelNode;
        if (node.isValid()) {
            node.anchors().removeAnchors();
            node.anchors().removeMargins();
            restoreProperty(node, "x");
            restoreProperty(node, "y");
            restoreProperty(node, "width");
            restoreProperty(node, "height");
        }
    });
}

using LessThan = std::function<bool (const ModelNode &, const ModelNode&)>;

bool compareByX(const ModelNode &node1, const ModelNode &node2)
{
    QmlItemNode itemNode1 = QmlItemNode(node1);
    QmlItemNode itemNode2 = QmlItemNode(node2);
    if (itemNode1.isValid() && itemNode2.isValid())
        return itemNode1.instancePosition().x() < itemNode2.instancePosition().x();
    return false;
}

bool compareByY(const ModelNode &node1, const ModelNode &node2)
{
    QmlItemNode itemNode1 = QmlItemNode(node1);
    QmlItemNode itemNode2 = QmlItemNode(node2);
    if (itemNode1.isValid() && itemNode2.isValid())
        return itemNode1.instancePosition().y() < itemNode2.instancePosition().y();
    return false;
}

bool compareByGrid(const ModelNode &node1, const ModelNode &node2)
{
    QmlItemNode itemNode1 = QmlItemNode(node1);
    QmlItemNode itemNode2 = QmlItemNode(node2);
    if (itemNode1.isValid() && itemNode2.isValid()) {
        if ((itemNode1.instancePosition().y() + itemNode1.instanceSize().height())  < itemNode2.instancePosition().y())
            return true;
        if ((itemNode2.instancePosition().y() + itemNode2.instanceSize().height())  < itemNode1.instancePosition().y() +  itemNode1.instanceSize().height())
            return false; //first sort y (rows)
        return itemNode1.instancePosition().x() < itemNode2.instancePosition().x();
    }
    return false;
}


static void layoutHelperFunction(const SelectionContext &selectionContext,
                                 const TypeName &layoutType,
                                 const LessThan &lessThan)
{
    if (!selectionContext.view()
             || !selectionContext.view()->model()->hasNodeMetaInfo(layoutType))
        return;

    if (QmlItemNode::isValidQmlItemNode(selectionContext.firstSelectedModelNode())) {
        const QmlItemNode qmlItemNode = QmlItemNode(selectionContext.firstSelectedModelNode());

        if (qmlItemNode.hasInstanceParentItem()) {

            selectionContext.view()->executeInTransaction("DesignerActionManager|layoutHelperFunction",[=](){

                QmlItemNode parentNode = qmlItemNode.instanceParentItem();
#ifdef QDS_USE_PROJECTSTORAGE
                const ModelNode layoutNode = selectionContext.view()->createModelNode(layoutType);
#else
                NodeMetaInfo metaInfo = selectionContext.view()->model()->metaInfo(layoutType);

                const ModelNode layoutNode = selectionContext.view()->createModelNode(layoutType, metaInfo.majorVersion(), metaInfo.minorVersion());
#endif
                reparentTo(layoutNode, parentNode);
                layoutNode.ensureIdExists();

                QList<ModelNode> sortedSelectedNodes =  selectionContext.selectedModelNodes();
                Utils::sort(sortedSelectedNodes, lessThan);

                setUpperLeftPostionToNode(layoutNode, sortedSelectedNodes);
                LayoutInGridLayout::reparentToNodeAndRemovePositionForModelNodes(layoutNode, sortedSelectedNodes);
                if (layoutType.contains("Layout"))
                    LayoutInGridLayout::setSizeAsPreferredSize(sortedSelectedNodes);
            });
        }
    }
}

void layoutRowPositioner(const SelectionContext &selectionContext)
{
    layoutHelperFunction(selectionContext, "QtQuick.Row", compareByX);
}

void layoutColumnPositioner(const SelectionContext &selectionContext)
{
    layoutHelperFunction(selectionContext, "QtQuick.Column", compareByY);
}

void layoutGridPositioner(const SelectionContext &selectionContext)
{
    layoutHelperFunction(selectionContext, "QtQuick.Grid", compareByGrid);
}

void layoutFlowPositioner(const SelectionContext &selectionContext)
{
    layoutHelperFunction(selectionContext, "QtQuick.Flow", compareByGrid);
}

void layoutRowLayout(const SelectionContext &selectionContext)
{
    try {
        LayoutInGridLayout::ensureLayoutImport(selectionContext);
        layoutHelperFunction(selectionContext, "QtQuick.Layouts.RowLayout", compareByX);
    } catch (RewritingException &e) { //better safe than sorry
        e.showException();
    }
}

void layoutColumnLayout(const SelectionContext &selectionContext)
{
    try {
        LayoutInGridLayout::ensureLayoutImport(selectionContext);
        layoutHelperFunction(selectionContext, "QtQuick.Layouts.ColumnLayout", compareByY);
    } catch (RewritingException &e) { //better safe than sorry
        e.showException();
    }
}

void layoutGridLayout(const SelectionContext &selectionContext)
{
    try {
        Q_ASSERT(!DesignerMcuManager::instance().isMCUProject()); //remove this line when grids are finally supported

        LayoutInGridLayout::ensureLayoutImport(selectionContext);
        LayoutInGridLayout::layout(selectionContext);
    } catch (RewritingException &e) { //better safe than sorry
        e.showException();
    }
}

static PropertyNameList sortedPropertyNameList(const PropertyMetaInfos &properties)
{
    auto propertyNames = Utils::transform<PropertyNameList>(properties, &PropertyMetaInfo::name);

    std::sort(propertyNames.begin(), propertyNames.end());

    propertyNames.erase(std::unique(propertyNames.begin(), propertyNames.end()), propertyNames.end());

    return propertyNames;
}

static QString toUpper(const QString &signal)
{
    QString ret = signal;
    ret[0] = signal.at(0).toUpper();
    return ret;
}

static void addSignal(const QString &typeName,
                      const QString &itemId,
                      const QString &signalName,
                      bool isRootModelNode,
                      ExternalDependenciesInterface &externanDependencies,
                      [[maybe_unused]] Model *otherModel)
{
#ifdef QDS_USE_PROJECTSTORAGE
    auto model = otherModel->createModel("Item");
#else
    auto model = Model::create("Item", 2, 0);
#endif
    RewriterView rewriterView(externanDependencies,
                              otherModel->projectStorageDependencies().modulesStorage,
                              RewriterView::Amend);

    auto textEdit = qobject_cast<TextEditor::TextEditorWidget*>
            (Core::EditorManager::currentEditor()->widget());

    BaseTextEditModifier modifier(textEdit);

    rewriterView.setCheckSemanticErrors(false);
    rewriterView.setTextModifier(&modifier);

    model->setRewriterView(&rewriterView);

    PropertyName signalHandlerName;

    if (isRootModelNode)
        signalHandlerName = "on" + toUpper(signalName).toUtf8();
    else
        signalHandlerName = itemId.toUtf8() + ".on" + toUpper(signalName).toUtf8();
    const QList<ModelNode> nodes = rewriterView.allModelNodes();
    for (const ModelNode &modelNode : nodes) {
        if (modelNode.type() == typeName.toUtf8()) {
            modelNode.signalHandlerProperty(signalHandlerName).setSource(QLatin1String("{\n}"));
        }
    }
}

static QStringList cleanSignalNames(const QStringList &input)
{
    QStringList output;

    for (const QString &signal : input)
        if (!signal.startsWith(QLatin1String("__")) && !output.contains(signal))
            output.append(signal);

    return output;
}

static QStringList getSortedSignalNameList(const ModelNode &modelNode)
{
    NodeMetaInfo metaInfo = modelNode.metaInfo();
    QStringList signalNames;

    if (metaInfo.isValid()) {
        // TODO seem to be broken because there can be properties without notifier and the notifier can be even have a different name

        const PropertyNameList signalNameList = metaInfo.signalNames();
        for (const PropertyName &signalName : signalNameList)
            if (!signalName.contains("Changed"))
                signalNames.append(QString::fromUtf8(signalName));

        const PropertyNameList propertyNameList = sortedPropertyNameList(metaInfo.properties());
        for (const PropertyName &propertyName : propertyNameList)
            if (!propertyName.contains("."))
                signalNames.append(QString::fromUtf8(propertyName + "Changed"));
    }

    return signalNames;
}

void addSignalHandlerOrGotoImplementation(const SelectionContext &selectionState, bool addAlwaysNewSlot)
{
    ModelNode modelNode;
    if (selectionState.singleNodeIsSelected())
        modelNode = selectionState.selectedModelNodes().constFirst();

    bool isModelNodeRoot = true;

    QmlObjectNode qmlObjectNode(modelNode);

    if (!qmlObjectNode.isValid()) {
        QString title = Tr::tr("Go to Implementation");
        QString description = Tr::tr("Invalid component.");
        Core::AsynchronousMessageBox::warning(title, description);
        return;
    }

    if (!qmlObjectNode.isRootModelNode()) {
        isModelNodeRoot = false;
        qmlObjectNode.view()->executeInTransaction("NavigatorTreeModel:exportItem", [&qmlObjectNode](){
            qmlObjectNode.ensureAliasExport();
        });
    }

    QString itemId = modelNode.id();

    const Utils::FilePath currentDesignDocument = QmlDesignerPlugin::instance()->documentManager().currentDesignDocument()->fileName();
    const QString fileName = currentDesignDocument.toUrlishString();
    const QString typeName = currentDesignDocument.baseName();

    QStringList signalNames = cleanSignalNames(getSortedSignalNameList(selectionState.selectedModelNodes().constFirst()));

    QList<QmlJSEditor::FindReferences::Usage> usages
        = QmlJSEditor::FindReferences::findUsageOfType(currentDesignDocument, typeName);

    if (usages.isEmpty()) {
        QString title = Tr::tr("Go to Implementation");
        QString description = Tr::tr("Cannot find an implementation.");
        Core::AsynchronousMessageBox::warning(title, description);
        return;
    }

    usages = FindImplementation::run(usages.constFirst().path.toUrlishString(), typeName, itemId);

    Core::ModeManager::activateMode(Core::Constants::MODE_EDIT);

    if (!usages.isEmpty() && (addAlwaysNewSlot || usages.size() < 2)
        && (!isModelNodeRoot || addAlwaysNewSlot)) {
        Core::EditorManager::openEditorAt(
            {usages.constFirst().path, usages.constFirst().line, usages.constFirst().col});

        if (!signalNames.isEmpty()) {
            auto dialog = new AddSignalHandlerDialog(Core::ICore::dialogParent());
            dialog->setSignals(signalNames);

            AddSignalHandlerDialog::connect(dialog, &AddSignalHandlerDialog::signalSelected, [=] {
                dialog->deleteLater();

                if (dialog->signal().isEmpty())
                    return;

                qmlObjectNode.view()->executeInTransaction("NavigatorTreeModel:exportItem", [=]() {
                    addSignal(typeName,
                              itemId,
                              dialog->signal(),
                              isModelNodeRoot,
                              selectionState.view()->externalDependencies(),
                              selectionState.view()->model());
                });

                addSignal(typeName,
                          itemId,
                          dialog->signal(),
                          isModelNodeRoot,
                          selectionState.view()->externalDependencies(),
                          selectionState.view()->model());

                //Move cursor to correct curser position
                const QString filePath = Core::EditorManager::currentDocument()->filePath().toUrlishString();
                QList<QmlJSEditor::FindReferences::Usage> usages = FindImplementation::run(filePath, typeName, itemId);
                Core::EditorManager::openEditorAt({Utils::FilePath::fromString(filePath),
                                                   usages.constFirst().line,
                                                   usages.constFirst().col + 1});
            } );
            dialog->show();

        }
        return;
    }

    Core::EditorManager::openEditorAt(
        {usages.constFirst().path, usages.constFirst().line, usages.constFirst().col + 1});
}

void removeLayout(const SelectionContext &selectionContext)
{
    if (!selectionContext.view()
            || !selectionContext.hasSingleSelectedModelNode())
        return;

    ModelNode layout = selectionContext.currentSingleSelectedNode();

    if (!QmlItemNode::isValidQmlItemNode(layout))
        return;

    QmlItemNode layoutItem(layout);

    QmlItemNode parent = layoutItem.instanceParentItem();

    if (!parent.isValid())
        return;

    selectionContext.view()->executeInTransaction("DesignerActionManager|removeLayout", [selectionContext, &layoutItem, parent](){
        const QList<ModelNode> modelNodes = selectionContext.currentSingleSelectedNode().directSubModelNodes();
        for (const ModelNode &modelNode : modelNodes) {
            if (QmlItemNode::isValidQmlItemNode(modelNode)) {

                QmlItemNode qmlItem(modelNode);
                if (modelNode.simplifiedTypeName() == "Item"
                        && modelNode.id().contains("spacer")) {
                    qmlItem.destroy();
                } else {
                    QPointF pos = qmlItem.instancePosition();
                    pos = layoutItem.instanceTransform().map(pos);
                    modelNode.variantProperty("x").setValue(pos.x());
                    modelNode.variantProperty("y").setValue(pos.y());
                }
            }
            parent.modelNode().defaultNodeListProperty().reparentHere(modelNode);
        }
        layoutItem.destroy();
    });
}

void removePositioner(const SelectionContext &selectionContext)
{
    removeLayout(selectionContext);
}

void moveToComponent(const SelectionContext &selectionContext)
{
    ModelNode modelNode;
    if (selectionContext.singleNodeIsSelected())
        modelNode = selectionContext.selectedModelNodes().constFirst();

    if (modelNode.isValid())
        selectionContext.view()->model()->rewriterView()->moveToComponent(modelNode);
}

void extractComponent(const SelectionContext &selectionContext)
{
    ModelNode selectedNode = selectionContext.currentSingleSelectedNode();
    AbstractView *contextView = selectionContext.view();

    // Get the path of the qml component
<<<<<<< HEAD
    Utils::FilePath filePath = Utils::FilePath::fromString(ModelUtils::componentFilePath(selectedNode));
=======
    QString filePath = ModelUtils::componentFilePath(selectedNode);
>>>>>>> d114082f
    if (filePath.isEmpty()) {
        qWarning() << "Qml file for component " << selectedNode.displayName() << "not found!";
        return;
    }

<<<<<<< HEAD
    // Store properties to reset extracted comp properties later to their original values
    QList<VariantProperty> originalProperties = selectedNode.variantProperties();

    // Read the content of the qml component
    QString componentText;
    Utils::FileReader reader;
    if (!reader.fetch(filePath)) {
        qWarning() << "Cannot open component file " << filePath;
        return;
    }
    componentText = QString::fromUtf8(reader.data());

    Model *model = contextView->model();
    ModulesStorage &modulesStorage = model->projectStorageDependencies().modulesStorage;

#ifdef QDS_USE_PROJECTSTORAGE
    ModelPointer inputModel = model->createModel("Rectangle");
=======
    // Read the content of the qml component
    QString componentText;
    const FilePath path = FilePath::fromString(filePath);
    const Result<QByteArray> res = path.fileContents();
    if (!res) {
        qWarning() << "Cannot open component file " << filePath;
        return;
    }
    componentText = QString::fromUtf8(*res);

#ifdef QDS_USE_PROJECTSTORAGE
    ModelPointer inputModel = contextView->model()->createModel("Rectangle");
>>>>>>> d114082f
#else
    ModelPointer inputModel = Model::create("QtQuick.Rectangle", 1, 0, contextView->model());
    inputModel->setFileUrl(contextView->model()->fileUrl());
#endif

    // Create ModelNodes from qml string
    // This is not including the root node by default
    QPlainTextEdit textEdit;
    QString imports;
<<<<<<< HEAD
    const QList<Import> modelImports = model->imports();
=======
    const QList<Import> modelImports = contextView->model()->imports();
>>>>>>> d114082f
    for (const Import &import : modelImports)
        imports += "import " + import.toString(true) + QLatin1Char('\n');

    textEdit.setPlainText(imports + componentText);
    NotIndentingTextEditModifier modifier(textEdit.document());

<<<<<<< HEAD
    RewriterView rewriterView{contextView->externalDependencies(), modulesStorage};
=======
    RewriterView rewriterView{contextView->externalDependencies()};
>>>>>>> d114082f
    rewriterView.setCheckSemanticErrors(false);
    rewriterView.setPossibleImportsEnabled(false);
    rewriterView.setTextModifier(&modifier);
    inputModel->setRewriterView(&rewriterView);
    rewriterView.restoreAuxiliaryData();

<<<<<<< HEAD
    // Merge the nodes in to the current document model
    ModelPointer pasteModel = DesignDocumentView::pasteToModel(contextView->externalDependencies(),
                                                               modulesStorage);
    QTC_ASSERT(pasteModel, return);

    DesignDocumentView view{contextView->externalDependencies(), modulesStorage};
=======
    if (rewriterView.errors().isEmpty() && rewriterView.rootModelNode().isValid()) {
        try {
            ModelMerger merger(contextView);
            merger.insertModel(rewriterView.rootModelNode());
        } catch(Exception &/*e*/) {
            qWarning() << "Cannot add model " << rewriterView.rootModelNode().displayName();
            return;
        }
    }

    // Merge the nodes in to the current document model
    ModelPointer pasteModel = DesignDocumentView::pasteToModel(contextView->externalDependencies());
    QTC_ASSERT(pasteModel, return);

    DesignDocumentView view{contextView->externalDependencies()};
>>>>>>> d114082f
    pasteModel->attachView(&view);
    QTC_ASSERT(view.rootModelNode().isValid(), return);

    pasteModel->detachView(&view);
    contextView->model()->attachView(&view);
    ModelNode originalNode = rewriterView.rootModelNode();
    view.executeInTransaction("DesignerActionManager::extractComponent", [=, &view]() {
<<<<<<< HEAD
        // Move component's materials/textures to the main material library
        QList<ModelNode> componentNodes = originalNode.allSubModelNodesAndThisNode();
        Utils::FilePath compDir = filePath.parentDir();

        // Reset root node to its original properties
        for (VariantProperty prop : originalProperties)
            originalNode.variantProperty(prop.name()).setValue(prop.value());

        for (ModelNode &node : componentNodes) {
            // Correct node assets paths if needed
            QString sourceValue = node.variantProperty("source").value().toString();
            if (!sourceValue.isEmpty() && !sourceValue.startsWith("#")) {
                Utils::FilePath assetPath = compDir.pathAppended(sourceValue); // full asset path
                QString assetPathRelative = assetPath.relativePathFrom(DocumentManager::currentFilePath()).toFSPathString();
                node.variantProperty("source").setValue(assetPathRelative);
            }

            // TODO: Move root node and its children to the main material library if root node is a material/texture
            if (node.isRootNode())
                continue;

            if (node.metaInfo().isQtQuick3DMaterial() || node.metaInfo().isQtQuick3DTexture()) {
                Utils3D::ensureMaterialLibraryNode(&view);
                ModelNode mainMaterialLib = Utils3D::materialLibraryNode(&view);

                // Create copy of the node, reparent under main mat library, and delete the original
                ModelNode matOrTexture = view.insertModel(node);
                mainMaterialLib.defaultNodeListProperty().reparentHere(matOrTexture);
                node.destroy();
            }
        }

        // Delete the extracted component's material library if present
        ModelNode componentMaterialLibrary = originalNode.view()
                                                 ->modelNodeForId(Constants::MATERIAL_LIB_ID);
        if (componentMaterialLibrary.isValid())
            componentMaterialLibrary.destroy();

=======
>>>>>>> d114082f
        // Acquire the root of selected node
        const ModelNode rootOfSelection = selectedNode.parentProperty().parentModelNode();
        QTC_ASSERT(rootOfSelection.isValid(), return);

        ModelNode newNode = view.insertModel(originalNode);
        rootOfSelection.defaultNodeListProperty().reparentHere(newNode);

        // Delete current selected node
        QmlDesignerPlugin::instance()->currentDesignDocument()->deleteSelected();

        // Set selection to inserted nodes
        contextView->setSelectedModelNode(newNode);
    });
}

<<<<<<< HEAD
void addNodeToContentLibrary(const SelectionContext &selectionContext)
=======
void add3DAssetToContentLibrary(const SelectionContext &selectionContext)
>>>>>>> d114082f
{
    ModelNode node = selectionContext.currentSingleSelectedNode();

    QmlDesignerPlugin::instance()->mainWidget()->showDockWidget("ContentLibrary");

    QmlDesignerPlugin::viewManager().view()->emitCustomNotification("add_node_to_content_lib",
                                                                    {node});
}

void goImplementation(const SelectionContext &selectionState)
{
    addSignalHandlerOrGotoImplementation(selectionState, false);
}

void addNewSignalHandler(const SelectionContext &selectionState)
{
    addSignalHandlerOrGotoImplementation(selectionState, true);
}

// Open a model's material in the material editor
void editMaterial(const SelectionContext &selectionContext)
{
    ModelNode modelNode = selectionContext.targetNode();

    if (!modelNode.isValid())
        modelNode = selectionContext.currentSingleSelectedNode();

    QTC_ASSERT(modelNode.isValid(), return);

    AbstractView *view = selectionContext.view();

    ModelNode material;

    if (modelNode.metaInfo().isQtQuick3DMaterial()) {
        material = modelNode;
    } else {
        BindingProperty prop = modelNode.bindingProperty("materials");
        if (!prop.exists())
            return;

        if (view->hasId(prop.expression())) {
            material = view->modelNodeForId(prop.expression());
        } else {
            QList<ModelNode> materials = prop.resolveListToModelNodes();

            if (materials.size() > 0)
                material = materials.first();
        }
    }

    if (material.isValid())
        Utils3D::openNodeInPropertyEditor(material);
}

void addItemToStackedContainer(const SelectionContext &selectionContext)
{
    AbstractView *view = selectionContext.view();

    QTC_ASSERT(view && selectionContext.hasSingleSelectedModelNode(), return);
    ModelNode container = selectionContext.currentSingleSelectedNode();
    QTC_ASSERT(container.isValid(), return);
    QTC_ASSERT(container.metaInfo().isValid(), return);

    const PropertyName propertyName = getIndexPropertyName(container);
    QTC_ASSERT(container.metaInfo().hasProperty(propertyName), return);
    BindingProperty binding = container.bindingProperty(propertyName);

    /* Check if there is already a TabBar attached. */
    ModelNode potentialTabBar;
    if (binding.isValid()) {
        AbstractProperty bindingTarget = binding.resolveToProperty();
        if (bindingTarget.isValid()) { // In this case the stacked container might be hooked up to a TabBar
            potentialTabBar = bindingTarget.parentModelNode();

            if (!potentialTabBar.metaInfo().isQtQuickTemplatesTabBar())
                potentialTabBar = ModelNode();
        }
    }

    view->executeInTransaction("DesignerActionManager:addItemToStackedContainer", [=](){

        NodeMetaInfo itemMetaInfo = view->model()->metaInfo("QtQuick.Item", -1, -1);
        QTC_ASSERT(itemMetaInfo.isValid(), return);
#ifdef QDS_USE_PROJECTSTORAGE
        QmlDesigner::ModelNode itemNode = view->createModelNode("Item");
#else
        QmlDesigner::ModelNode itemNode =
                view->createModelNode("QtQuick.Item", itemMetaInfo.majorVersion(), itemMetaInfo.minorVersion());
#endif
        container.defaultNodeListProperty().reparentHere(itemNode);

        if (potentialTabBar.isValid()) {// The stacked container is hooked up to a TabBar
#ifdef QDS_USE_PROJECTSTORAGE
            const int buttonIndex = potentialTabBar.directSubModelNodes().size();
            ModelNode tabButtonNode = view->createModelNode("TabButton");

            tabButtonNode.variantProperty("text").setValue(
                QString::fromLatin1("Tab %1").arg(buttonIndex));
            potentialTabBar.defaultNodeListProperty().reparentHere(tabButtonNode);
#else
            NodeMetaInfo tabButtonMetaInfo = view->model()->metaInfo("QtQuick.Controls.TabButton",
                                                                     -1,
                                                                     -1);
            if (tabButtonMetaInfo.isValid()) {
                const int buttonIndex = potentialTabBar.directSubModelNodes().size();
                ModelNode tabButtonNode =
                        view->createModelNode("QtQuick.Controls.TabButton",
                                              tabButtonMetaInfo.majorVersion(),
                                              tabButtonMetaInfo.minorVersion());

                tabButtonNode.variantProperty("text").setValue(QString::fromLatin1("Tab %1").arg(buttonIndex));
                potentialTabBar.defaultNodeListProperty().reparentHere(tabButtonNode);

            }
#endif
        }
    });
}

PropertyName getIndexPropertyName(const ModelNode &modelNode)
{
    const PropertyName propertyName = NodeHints::fromModelNode(modelNode).indexPropertyForStackedContainer().toUtf8();

    if (modelNode.metaInfo().hasProperty(propertyName))
        return propertyName;

    if (modelNode.metaInfo().hasProperty("currentIndex"))
        return "currentIndex";

    if (modelNode.metaInfo().hasProperty("index"))
        return "index";

    return PropertyName();
}

static void setIndexProperty(const AbstractProperty &property, const QVariant &value)
{
    if (!property.exists() || property.isVariantProperty()) {
        /* Using QmlObjectNode ensures we take states into account. */
        QmlObjectNode{property.parentModelNode()}.setVariantProperty(property.name(), value);
        return;
    } else if (property.isBindingProperty()) {
        /* Track one binding to the original source, incase a TabBar is attached */
        const AbstractProperty orignalProperty = property.toBindingProperty().resolveToProperty();
        if (orignalProperty.isValid() && (orignalProperty.isVariantProperty() || !orignalProperty.exists())) {
            QmlObjectNode{orignalProperty.parentModelNode()}.setVariantProperty(orignalProperty.name(),
                                                                                value);
            return;
        }
    }

    const QString propertyName = QString::fromUtf8(property.name());

    QString title = Tr::tr("Cannot Set Property %1").arg(propertyName);
    QString description = Tr::tr("The property %1 is bound to an expression.").arg(propertyName);
    Core::AsynchronousMessageBox::warning(title, description);
}

static std::optional<int> getIndexProperty(const AbstractProperty &property)
{
    if (property.isBindingProperty()) {
        const AbstractProperty resolvedProperty = property.toBindingProperty().resolveToProperty();
        if (resolvedProperty.isValid() && resolvedProperty.isVariantProperty()) {
            const auto variantProperty = resolvedProperty.toVariantProperty();
            if (!variantProperty.isValid())
                return std::nullopt;

            auto variant = variantProperty.value();
            if (!variant.isValid())
                return std::nullopt;

            bool ok = false;
            int value = variant.toInt(&ok);
            if (!ok)
                return std::nullopt;

            return value;
        }
    } else {
        QmlItemNode itemNode(property.parentModelNode());
        if (!itemNode.isValid())
            return std::nullopt;

        QVariant modelValue(itemNode.modelValue(property.name()));
        if (!modelValue.isValid())
            return std::nullopt;

        bool ok = false;
        int value = modelValue.toInt(&ok);
        if (!ok)
            return std::nullopt;

        return value;
    }

    return std::nullopt;
}

void increaseIndexOfStackedContainer(const SelectionContext &selectionContext)
{
    AbstractView *view = selectionContext.view();

    QTC_ASSERT(view && selectionContext.hasSingleSelectedModelNode(), return);
    ModelNode container = selectionContext.currentSingleSelectedNode();
    QTC_ASSERT(container.isValid(), return);
    QTC_ASSERT(container.metaInfo().isValid(), return);

    const PropertyName propertyName = getIndexPropertyName(container);
    QTC_ASSERT(container.metaInfo().hasProperty(propertyName), return);

    std::optional<int> value = getIndexProperty(container.property(propertyName));
    QTC_ASSERT(value, return);

    ++*value;

    const int maxValue = container.directSubModelNodes().size();

    QTC_ASSERT(value < maxValue, return);

    setIndexProperty(container.property(propertyName), *value);
}

void decreaseIndexOfStackedContainer(const SelectionContext &selectionContext)
{
    AbstractView *view = selectionContext.view();

    QTC_ASSERT(view && selectionContext.hasSingleSelectedModelNode(), return);
    ModelNode container = selectionContext.currentSingleSelectedNode();
    QTC_ASSERT(container.isValid(), return);
    QTC_ASSERT(container.metaInfo().isValid(), return);

    const PropertyName propertyName = getIndexPropertyName(container);
    QTC_ASSERT(container.metaInfo().hasProperty(propertyName), return);

    std::optional<int> value = getIndexProperty(container.property(propertyName));
    QTC_ASSERT(value, return);

    --*value;

    QTC_ASSERT(value > -1, return);

    setIndexProperty(container.property(propertyName), *value);
}

void addTabBarToStackedContainer(const SelectionContext &selectionContext)
{
    AbstractView *view = selectionContext.view();

    QTC_ASSERT(view && selectionContext.hasSingleSelectedModelNode(), return);
    ModelNode container = selectionContext.currentSingleSelectedNode();
    QTC_ASSERT(container.isValid(), return);
    QTC_ASSERT(container.metaInfo().isValid(), return);

#ifndef QDS_USE_PROJECTSTORAGE
    NodeMetaInfo tabBarMetaInfo = view->model()->metaInfo("QtQuick.Controls.TabBar", -1, -1);
    QTC_ASSERT(tabBarMetaInfo.isValid(), return);
    QTC_ASSERT(tabBarMetaInfo.majorVersion() == 2, return);

    NodeMetaInfo tabButtonMetaInfo = view->model()->metaInfo("QtQuick.Controls.TabButton", -1, -1);
    QTC_ASSERT(tabButtonMetaInfo.isValid(), return);
    QTC_ASSERT(tabButtonMetaInfo.majorVersion() == 2, return);
#endif

    QmlItemNode containerItemNode(container);
    QTC_ASSERT(containerItemNode.isValid(), return);

    const PropertyName indexPropertyName = getIndexPropertyName(container);
    QTC_ASSERT(container.metaInfo().hasProperty(indexPropertyName), return);

    view->executeInTransaction("DesignerActionManager:addItemToStackedContainer", [&]() {
#ifdef QDS_USE_PROJECTSTORAGE
        ModelNode tabBarNode = view->createModelNode("TabBar");
#else
        ModelNode tabBarNode =
                view->createModelNode("QtQuick.Controls.TabBar",
                                      tabBarMetaInfo.majorVersion(),
                                      tabBarMetaInfo.minorVersion());
#endif
        container.parentProperty().reparentHere(tabBarNode);

        const int maxValue = container.directSubModelNodes().size();

        QmlItemNode tabBarItem(tabBarNode);

        tabBarItem.anchors().setAnchor(AnchorLineLeft, containerItemNode, AnchorLineLeft);
        tabBarItem.anchors().setAnchor(AnchorLineRight, containerItemNode, AnchorLineRight);
        tabBarItem.anchors().setAnchor(AnchorLineBottom, containerItemNode, AnchorLineTop);

        for (int i = 0; i < maxValue; ++i) {
#ifdef QDS_USE_PROJECTSTORAGE
            ModelNode tabButtonNode = view->createModelNode("TabButton");
#else
            ModelNode tabButtonNode =
                    view->createModelNode("QtQuick.Controls.TabButton",
                                          tabButtonMetaInfo.majorVersion(),
                                          tabButtonMetaInfo.minorVersion());
#endif
            tabButtonNode.variantProperty("text").setValue(QString::fromLatin1("Tab %1").arg(i));
            tabBarNode.defaultNodeListProperty().reparentHere(tabButtonNode);
        }

        const QString id = tabBarNode.validId();

        container.removeProperty(indexPropertyName);
        const QString expression = id + "." + QString::fromLatin1(indexPropertyName);
        container.bindingProperty(indexPropertyName).setExpression(expression);
    });
}

AddFilesResult addFilesToProject(const QStringList &fileNames, const QString &defaultDir, bool showDialog)
{
    QString directory = showDialog ? AddImagesDialog::getDirectory(fileNames, defaultDir) : defaultDir;
    if (directory.isEmpty())
        return AddFilesResult::cancelled(directory);

    DesignDocument *document = QmlDesignerPlugin::instance()->currentDesignDocument();
    QTC_ASSERT(document, return AddFilesResult::failed(directory));

    QList<QPair<QString, QString>> copyList;
    QStringList removeList;
    for (const QString &fileName : fileNames) {
        const QString targetFile = directory + "/" + QFileInfo(fileName).fileName();
        Utils::FilePath srcFilePath = Utils::FilePath::fromString(fileName);
        Utils::FilePath targetFilePath = Utils::FilePath::fromString(targetFile);
        if (targetFilePath.exists()) {
            if (srcFilePath.lastModified() == targetFilePath.lastModified())
                continue;
            const QString title = Tr::tr("Overwrite Existing File?");
            const QString question = Tr::tr("File already exists. Overwrite?\n\"%1\"").arg(targetFile);
            if (QMessageBox::question(qobject_cast<QWidget *>(Core::ICore::dialogParent()),
                                      title, question, QMessageBox::Yes | QMessageBox::No)
                    != QMessageBox::Yes) {
                continue;
            }
            removeList.append(targetFile);
        }
        copyList.append({fileName, targetFile});
    }
    // Defer actual file operations after we have dealt with possible popup dialogs to avoid
    // unnecessarily refreshing file models multiple times during the operation
    for (const auto &file : std::as_const(removeList))
        QFile::remove(file);

    for (const auto &filePair : std::as_const(copyList)) {
        const bool success = QFile::copy(filePair.first, filePair.second);
        if (!success)
            return AddFilesResult::failed(directory);

        ProjectExplorer::Node *node = ProjectExplorer::ProjectTree::nodeForFile(document->fileName());
        if (node) {
            ProjectExplorer::FolderNode *containingFolder = node->parentFolderNode();
            if (containingFolder)
                containingFolder->addFiles({Utils::FilePath::fromString(filePair.second)});
        }
    }

    return AddFilesResult::succeeded(directory);
}

static QString getAssetDefaultDirectory(const QString &assetDir, const QString &defaultDirectory)
{
    QString adjustedDefaultDirectory = defaultDirectory;

    Utils::FilePath contentPath = QmlDesignerPlugin::instance()->documentManager().currentResourcePath();

    Utils::FilePath assetPath = contentPath.pathAppended(assetDir);

    if (!assetPath.exists())
        assetPath.createDir();

    if (assetPath.exists() && assetPath.isDir())
        adjustedDefaultDirectory = assetPath.toUrlishString();

    return adjustedDefaultDirectory;
}

AddFilesResult addFontToProject(const QStringList &fileNames, const QString &defaultDir, bool showDialog)
{
    const AddFilesResult result = addFilesToProject(fileNames,
                                                    getAssetDefaultDirectory("fonts", defaultDir),
                                                    showDialog);
    QmlDesignerPlugin::viewManager().view()->resetPuppet();
    return result;
}

AddFilesResult addSoundToProject(const QStringList &fileNames, const QString &defaultDir, bool showDialog)
{
    return addFilesToProject(fileNames, getAssetDefaultDirectory("sounds", defaultDir), showDialog);
}

AddFilesResult addShaderToProject(const QStringList &fileNames, const QString &defaultDir, bool showDialog)
{
    return addFilesToProject(fileNames, getAssetDefaultDirectory("shaders", defaultDir), showDialog);
}

AddFilesResult addImageToProject(const QStringList &fileNames, const QString &defaultDir, bool showDialog)
{
    return addFilesToProject(fileNames, getAssetDefaultDirectory("images", defaultDir), showDialog);
}

AddFilesResult addVideoToProject(const QStringList &fileNames, const QString &defaultDir, bool showDialog)
{
    return addFilesToProject(fileNames, getAssetDefaultDirectory("videos", defaultDir), showDialog);
}

static bool hasStudioComponentsImport(const SelectionContext &context)
{
    if (context.view() && context.view()->model()) {
        Import import = Import::createLibraryImport("QtQuick.Studio.Components", "1.0");
        return context.view()->model()->hasImport(import, true, true);
    }

    return false;
}

inline static void setAdjustedPos(const QmlDesigner::ModelNode &modelNode)
{
    if (modelNode.hasParentProperty()) {
        ModelNode parentNode = modelNode.parentProperty().parentModelNode();

        const QPointF instancePos = QmlItemNode(modelNode).instancePosition();
        const int x = instancePos.x() - parentNode.variantProperty("x").value().toInt();
        const int y = instancePos.y() - parentNode.variantProperty("y").value().toInt();

        modelNode.variantProperty("x").setValue(x);
        modelNode.variantProperty("y").setValue(y);
    }
}

void reparentToNodeAndAdjustPosition(const ModelNode &parentModelNode,
                                     const QList<ModelNode> &modelNodeList)
{
    for (const ModelNode &modelNode : modelNodeList) {
        reparentTo(modelNode, parentModelNode);
        setAdjustedPos(modelNode);

        for (const VariantProperty &variantProperty : modelNode.variantProperties()) {
            if (variantProperty.name().contains("anchors."))
                modelNode.removeProperty(variantProperty.name());
        }
        for (const BindingProperty &bindingProperty : modelNode.bindingProperties()) {
            if (bindingProperty.name().contains("anchors."))
                modelNode.removeProperty(bindingProperty.name());
        }
    }
}

void addToGroupItem(const SelectionContext &selectionContext)
{

    try {
        if (!hasStudioComponentsImport(selectionContext)) {
            Import studioImport = Import::createLibraryImport("QtQuick.Studio.Components", "1.0");
            selectionContext.view()-> model()->changeImports({studioImport}, {});
        }

        if (!selectionContext.view())
            return;

        if (QmlItemNode::isValidQmlItemNode(selectionContext.firstSelectedModelNode())) {
            const QmlItemNode qmlItemNode = QmlItemNode(selectionContext.firstSelectedModelNode());

            if (qmlItemNode.hasInstanceParentItem()) {
                ModelNode groupNode;
                selectionContext.view()
                    ->executeInTransaction("DesignerActionManager|addToGroupItem1", [&]() {
                        QmlItemNode parentNode = qmlItemNode.instanceParentItem();
#ifdef QDS_USE_PROJECTSTORAGE
                        groupNode = selectionContext.view()->createModelNode("GroupItem");
#else
                        const TypeName typeName = "QtQuick.Studio.Components.GroupItem";

                        NodeMetaInfo metaInfo = selectionContext.view()->model()->metaInfo(typeName);
                        groupNode = selectionContext.view()->createModelNode(typeName,
                                                                             metaInfo.majorVersion(),
                                                                             metaInfo.minorVersion());
#endif
                        reparentTo(groupNode, parentNode);
                    });
                selectionContext.view()
                    ->executeInTransaction("DesignerActionManager|addToGroupItem2", [&]() {
                        QList<ModelNode> selectedNodes = selectionContext.selectedModelNodes();
                        setUpperLeftPostionToNode(groupNode, selectedNodes);

                        reparentToNodeAndAdjustPosition(groupNode, selectedNodes);
                    });
            }
        }
    } catch (RewritingException &e) {
        e.showException();
    }
}

static QString baseDirectory(const QUrl &url)
{
    QString filePath = url.toLocalFile();
    return QFileInfo(filePath).absoluteDir().path();
}

static QString fromCamelCase(const QString &s)
{
    static QRegularExpression regExp1 {"(.)([A-Z][a-z]+)"};
    static QRegularExpression regExp2 {"([a-z0-9])([A-Z])"};

    QString result = s;
    result.replace(regExp1, "\\1 \\2");
    result.replace(regExp2, "\\1 \\2");

    return result;
}

QString getTemplateDialog(const Utils::FilePath &projectPath)
{
    const Utils::FilePath templatesPath = projectPath.pathAppended("templates");

    const QStringList templateFiles = QDir(templatesPath.toUrlishString()).entryList({"*.qml"});

    QStringList names;

    for (const QString &name : templateFiles) {
        QString cleanS = name;
        cleanS.remove(".qml");
        names.append(fromCamelCase(cleanS));
    }

    QDialog *dialog = new QDialog(Core::ICore::dialogParent());
    dialog->setMinimumWidth(480);
    dialog->setModal(true);

    dialog->setWindowTitle(Tr::tr("Merge With Template"));

    auto mainLayout = new QGridLayout(dialog);

    auto comboBox = new QComboBox;

    comboBox->setSizePolicy(QSizePolicy::Expanding, QSizePolicy::Preferred);

    for (const QString &templateName :  names)
        comboBox->addItem(templateName);

    QString templateFile;

    auto setTemplate = [comboBox, &templateFile](const QString &newFile) {
        if (comboBox->findText(newFile) < 0)
            comboBox->addItem(newFile);

        comboBox->setCurrentText(newFile);
        templateFile = newFile;
    };

    QPushButton *browseButton = new QPushButton(Utils::PathChooser::browseButtonLabel(), dialog);

    mainLayout->addWidget(new QLabel(Tr::tr("Template:")), 0, 0);
    mainLayout->addWidget(comboBox, 1, 0, 1, 3);
    mainLayout->addWidget(browseButton, 1, 3, 1 , 1);

    QDialogButtonBox *buttonBox = new QDialogButtonBox(QDialogButtonBox::Ok
                                                       | QDialogButtonBox::Cancel);
    mainLayout->addWidget(buttonBox, 2, 2, 1, 2);

    QObject::connect(browseButton, &QPushButton::clicked, dialog, [setTemplate, &projectPath]() {
        const QString newFile = QFileDialog::getOpenFileName(Core::ICore::dialogParent(),
                                                             Tr::tr("Browse Template"),
                                                             projectPath.toUrlishString(),
                                                             "*.qml");
        if (!newFile.isEmpty())
            setTemplate(newFile);
    });

    QObject::connect(buttonBox, &QDialogButtonBox::accepted, dialog, [dialog](){
        dialog->accept();
        dialog->deleteLater();
    });

    QString result;

    QObject::connect(buttonBox, &QDialogButtonBox::rejected, dialog, [dialog](){
        dialog->reject();
        dialog->deleteLater();
    });

    QObject::connect(dialog, &QDialog::accepted, [&result, comboBox](){
        result = comboBox->currentText();
    });

    dialog->exec();

    if (!result.isEmpty() && !QFileInfo::exists(result)) {
        result = templateFiles.at(names.indexOf(result));
        result = templatesPath.pathAppended(result).toUrlishString();
    }

    return result;
}

void mergeWithTemplate(const SelectionContext &selectionContext,
                       ExternalDependenciesInterface &externalDependencies,
                       ModulesStorage &modulesStorage)
{
    const Utils::FilePath projectPath = Utils::FilePath::fromString(baseDirectory(selectionContext.view()->model()->fileUrl()));

    const QString templateFile = getTemplateDialog(projectPath);

    if (QFileInfo::exists(templateFile)) {
        StylesheetMerger::styleMerge(Utils::FilePath::fromString(templateFile),
                                     selectionContext.view()->model(),
                                     modulesStorage,
                                     externalDependencies);
    }
}

void removeGroup(const SelectionContext &selectionContext)
{
    if (!selectionContext.view() || !selectionContext.hasSingleSelectedModelNode())
        return;

    ModelNode group = selectionContext.currentSingleSelectedNode();

    if (!QmlItemNode::isValidQmlItemNode(group))
        return;

    QmlItemNode groupItem(group);

    QmlItemNode parent = groupItem.instanceParentItem();

    if (!parent.isValid())
        return;

    selectionContext.view()->executeInTransaction(
        "DesignerActionManager::removeGroup", [selectionContext, &groupItem, parent]() {
            for (const ModelNode &modelNode :
                 selectionContext.currentSingleSelectedNode().directSubModelNodes()) {
                if (QmlItemNode qmlItem = modelNode) {
                    QPointF pos = qmlItem.instancePosition();
                    pos = groupItem.instanceTransform().map(pos);
                    modelNode.variantProperty("x").setValue(pos.x());
                    modelNode.variantProperty("y").setValue(pos.y());

                    parent.modelNode().defaultNodeListProperty().reparentHere(modelNode);
                }
            }
            groupItem.destroy();
    });
}

void editAnnotation(const SelectionContext &selectionContext)
{
    ModelNode selectedNode = selectionContext.currentSingleSelectedNode();

    ModelNodeEditorProxy::fromModelNode<AnnotationEditor>(selectedNode);
}

void addMouseAreaFill(const SelectionContext &selectionContext)
{
    if (!selectionContext.isValid()) {
        return;
    }

    if (!selectionContext.singleNodeIsSelected()) {
        return;
    }

    selectionContext.view()
        ->executeInTransaction("DesignerActionManager|addMouseAreaFill", [selectionContext]() {
            ModelNode modelNode = selectionContext.currentSingleSelectedNode();
            if (modelNode.isValid()) {
#ifdef QDS_USE_PROJECTSTORAGE
                QmlDesigner::ModelNode mouseAreaNode = selectionContext.view()->createModelNode(
                    "MouseArea");
#else
                NodeMetaInfo itemMetaInfo = selectionContext.view()->model()->metaInfo(
                    "QtQuick.MouseArea", -1, -1);
                QTC_ASSERT(itemMetaInfo.isValid(), return);

                QmlDesigner::ModelNode mouseAreaNode = selectionContext.view()->createModelNode(
                    "QtQuick.MouseArea", itemMetaInfo.majorVersion(), itemMetaInfo.minorVersion());
#endif
                mouseAreaNode.ensureIdExists();

                modelNode.defaultNodeListProperty().reparentHere(mouseAreaNode);
                QmlItemNode mouseAreaItemNode(mouseAreaNode);
                if (mouseAreaItemNode.isValid()) {
                    mouseAreaItemNode.anchors().fill();
                }
            }
        });
}

QVariant previewImageDataForGenericNode(const ModelNode &modelNode)
{
    if (auto model = modelNode.model()) {
        if (auto view = model->nodeInstanceView())
            return static_cast<const NodeInstanceView *>(view)->previewImageDataForGenericNode(modelNode,
                                                                                               {});
    }
    return {};
}

QVariant previewImageDataForImageNode(const ModelNode &modelNode)
{
    if (auto model = modelNode.model()) {
        if (auto view = model->nodeInstanceView())
            return static_cast<const NodeInstanceView *>(view)->previewImageDataForImageNode(modelNode);
    }
    return {};
}

void openSignalDialog(const SelectionContext &selectionContext)
{
    if (!selectionContext.view() || !selectionContext.hasSingleSelectedModelNode())
        return;

    SignalList::showWidget(selectionContext.currentSingleSelectedNode());
}

void updateImported3DAsset(const SelectionContext &selectionContext)
{
    if (selectionContext.view()) {
        selectionContext.view()->emitCustomNotification(
                    "UpdateImported3DAsset", {selectionContext.currentSingleSelectedNode()});
    }
}

void editIn3dView(const SelectionContext &selectionContext)
{
    if (!selectionContext.view())
        return;

    ModelNode targetNode;

    if (selectionContext.hasSingleSelectedModelNode()
        && selectionContext.currentSingleSelectedNode().metaInfo().isQtQuick3DView3D()) {
        targetNode = selectionContext.currentSingleSelectedNode();
    }

    const QPointF scenePos = selectionContext.scenePosition();
    if (!targetNode.isValid() && !scenePos.isNull()) {
        // If currently selected node is not View3D, check if there is a View3D under the cursor.
        // Assumption is that last match in allModelNodes() list is the topmost one.
        const QList<ModelNode> allNodes = selectionContext.view()->allModelNodes();
        for (int i = allNodes.size() - 1; i >= 0; --i) {
            if (SelectionContextHelpers::contains(allNodes[i], selectionContext.scenePosition())) {
                if (allNodes[i].metaInfo().isQtQuick3DView3D())
                    targetNode = allNodes[i];
                break;
            }
        }
    }

    if (targetNode.isValid()) {
        qint32 id = targetNode.internalId();
        Model *model = selectionContext.model();
        QmlDesignerPlugin::instance()->mainWidget()->showDockWidget("Editor3D", true);
        if (scenePos.isNull()) {
            model->emitView3DAction(View3DActionType::AlignViewToCamera, true);
        } else {
            model->emitCustomNotification(selectionContext.view(),
                                          "pick_3d_node_from_2d_scene",
                                          {}, {scenePos, id});
        }
    }
}

Utils::FilePath findEffectFile(const ModelNode &effectNode)
{
    const QString effectFile = effectNode.simplifiedTypeName() + ".qep";
    Utils::FilePath effectPath = Utils::FilePath::fromString(getEffectsDefaultDirectory()
                                                             + '/' + effectFile);
    if (!effectPath.exists()) {
        // Scan the project's content folder for a matching effect
        Utils::FilePath contentPath = QmlDesignerPlugin::instance()->documentManager().currentResourcePath();
        const Utils::FilePaths matches = contentPath.dirEntries({{effectFile}, QDir::Files,
                                                                 QDirIterator::Subdirectories});
        if (matches.isEmpty()) {
            QMessageBox msgBox;
            msgBox.setText(
                ::QmlDesigner::Tr::tr("Effect file \"%1\" not found in the project.").arg(effectFile));
            msgBox.setStandardButtons(QMessageBox::Ok);
            msgBox.setDefaultButton(QMessageBox::Ok);
            msgBox.setIcon(QMessageBox::Warning);
            msgBox.exec();
            return {};
        }
        effectPath = matches[0];
    }

    return effectPath;
}

void editInEffectComposer(const SelectionContext &selectionContext)
{
    if (!selectionContext.view())
        return;

    QmlItemNode targetNode;

    if (selectionContext.hasSingleSelectedModelNode()) {
        targetNode = selectionContext.currentSingleSelectedNode();
        if (!targetNode.isEffectItem())
            return;
    }

    if (targetNode.isValid()) {
        Utils::FilePath effectPath = findEffectFile(targetNode);
        if (!effectPath.isEmpty())
            openEffectComposer(effectPath.toFSPathString());
    }
}

bool isEffectComposerActivated()
{
    return ExtensionSystem::PluginManager::specExistsAndIsEnabled("effectcomposer");
}

void openEffectComposer(const QString &filePath)
{
    if (ModelNodeOperations::isEffectComposerActivated()) {
        QmlDesignerPlugin::instance()->mainWidget()->showDockWidget("EffectComposer", true);
        QmlDesignerPlugin::instance()->viewManager()
            .emitCustomNotification("open_effectcomposer_composition", {}, {filePath});
    } else {
        ModelNodeOperations::openOldEffectMaker(filePath);
    }
}

void openOldEffectMaker(const QString &filePath)
{
    const ProjectExplorer::Kit *kit = ProjectExplorer::activeKitForCurrentProject();
    if (!kit) {
        qWarning() << __FUNCTION__ << "No project open";
        return;
    }

    Utils::FilePath effectResPath = QmlDesignerPlugin::instance()->documentManager()
                                        .generatedComponentUtils().composedEffectsBasePath()
                                        .pathAppended(QFileInfo(filePath).baseName());

    if (!effectResPath.exists())
        effectResPath.createDir();

    const QtSupport::QtVersion *baseQtVersion = QtSupport::QtKitAspect::qtVersion(kit);
    if (baseQtVersion) {
        Utils::Environment env = Utils::Environment::systemEnvironment();

        auto effectMakerPath = baseQtVersion->binPath().pathAppended("qqem").withExecutableSuffix();
        if (!effectMakerPath.exists() && env.osType() == Utils::OsTypeMac)
            effectMakerPath = baseQtVersion->binPath().pathAppended("qqem.app/Contents/MacOS/qqem");
        if (!effectMakerPath.exists()) {
            qWarning() << __FUNCTION__ << "Cannot find EffectMaker app";
            return;
        }

        Utils::FilePath effectPath = Utils::FilePath::fromString(filePath);
        QStringList arguments;
        arguments << filePath;
        if (effectPath.fileContents()->isEmpty())
            arguments << "--create";
        arguments << "--exportpath" << effectResPath.toUrlishString();

        if (env.osType() == Utils::OsTypeMac)
            env.set("QSG_RHI_BACKEND", "metal");

        Utils::Process *qqemProcess = new Utils::Process();
        qqemProcess->setEnvironment(env);
        qqemProcess->setCommand({ effectMakerPath, arguments });
        QObject::connect(qqemProcess, &Utils::Process::done, [qqemProcess]() {
            qqemProcess->deleteLater();
        });
        qqemProcess->start();
    }
}

Utils::FilePath getEffectsImportDirectory()
{
    Utils::FilePath effectsPath = QmlDesignerPlugin::instance()->documentManager()
                                      .generatedComponentUtils().composedEffectsBasePath();

    if (!effectsPath.exists())
        effectsPath.createDir();

    return effectsPath;
}

QString getEffectsDefaultDirectory(const QString &defaultDir)
{
    if (defaultDir.isEmpty()) {
        return Utils::FilePath::fromString(getAssetDefaultDirectory(
            "effects",
            QmlDesignerPlugin::instance()->documentManager().currentProjectDirPath().toUrlishString())).toUrlishString();
    }

    return getAssetDefaultDirectory("effects", defaultDir);
}

QString getEffectIcon(const QString &effectPath)
{
    Utils::FilePath effectFile = QmlDesignerPlugin::instance()->documentManager()
                                     .generatedComponentUtils().composedEffectPath(effectPath);
    return effectFile.exists() ? QString("effectExported") : QString("effectClass");
}

bool useLayerEffect()
{
    QtcSettings *settings = Core::ICore::settings();
    const Key layerEffectEntry = "QML/Designer/UseLayerEffect";

    return settings->value(layerEffectEntry, false).toBool();
}

bool validateEffect(const QString &effectPath)
{
    const QString effectName = QFileInfo(effectPath).baseName();
    Utils::FilePath effectsResDir = ModelNodeOperations::getEffectsImportDirectory();
    Utils::FilePath qmlPath = effectsResDir.resolvePath(effectName + "/" + effectName + ".qml");
    if (!qmlPath.exists()) {
        QMessageBox msgBox;
        msgBox.setText(Tr::tr("Effect %1 is not complete.").arg(effectName));
        msgBox.setInformativeText(Tr::tr("Ensure that you have saved it in the Effect Composer."
                                         "\nDo you want to edit this effect?"));
        msgBox.setStandardButtons(QMessageBox::No | QMessageBox::Yes);
        msgBox.setDefaultButton(QMessageBox::Yes);
        msgBox.setIcon(QMessageBox::Question);
        if (msgBox.exec() == QMessageBox::Yes)
            ModelNodeOperations::openEffectComposer(effectPath);
        return false;
    }
    return true;
}

Utils::FilePath getImagesDefaultDirectory()
{
    return Utils::FilePath::fromString(getAssetDefaultDirectory(
        "images",
        QmlDesignerPlugin::instance()->documentManager().currentProjectDirPath().toUrlishString()));
}

FilePath getImported3dDefaultDirectory()
{
    return Utils::FilePath::fromString(getAssetDefaultDirectory(
        "3d",
        QmlDesignerPlugin::instance()->documentManager().currentProjectDirPath().toUrlishString()));
}

void jumpToCode(const ModelNode &modelNode)
{
    QmlDesignerPlugin::instance()->viewManager().jumpToCodeInTextEditor(modelNode);
}

void jumpToCodeOperation(const SelectionContext &selectionState)
{
    jumpToCode(selectionState.currentSingleSelectedNode());
}

static bool moveNodeToParent(const NodeAbstractProperty &targetProperty, const ModelNode &node)
{
    NodeAbstractProperty parentProp = targetProperty.parentProperty();
    if (parentProp.isValid()) {
        ModelNode targetModel = parentProp.parentModelNode();
        parentProp.reparentHere(node);
        return true;
    }
    return false;
}

ModelNode createTextureNode(AbstractView *view, const QString &imagePath)
{
    QTC_ASSERT(view, return {});

    CreateTexture textureCreator(view);
    return textureCreator.execute(imagePath, AddTextureMode::Texture);
}

bool dropAsImage3dTexture(const ModelNode &targetNode,
                          const QString &imagePath,
                          ModelNode &newNode,
                          bool &outMoveNodesAfter)
{
    AbstractView *view = targetNode.view();
    QTC_ASSERT(view, return {});

    auto bindToProperty = [&](const PropertyName &propName) {
        view->executeInTransaction("NavigatorTreeModel::dropAsImage3dTexture", [&] {
            newNode = createTextureNode(view, imagePath);
            if (newNode.isValid()) {
                BindingProperty bindProp = targetNode.bindingProperty(propName);
                bindProp.setExpression(newNode.validId());
                outMoveNodesAfter = false;
            }
        });
    };

    if (targetNode.metaInfo().isQtQuick3DDefaultMaterial()
        || targetNode.metaInfo().isQtQuick3DPrincipledMaterial()
        || targetNode.metaInfo().isQtQuick3DSpecularGlossyMaterial()) {
        // if dropping an image on a material, create a texture instead of image
        // Show texture property selection dialog
        auto dialog = ChooseFromPropertyListDialog::createIfNeeded(targetNode,
                                                                   view->model()->metaInfo(
                                                                       "QtQuick3D.Texture"),
                                                                   Core::ICore::dialogParent());
        if (!dialog)
            return false;

        dialog->exec();

        if (dialog->result() == QDialog::Accepted) {
            view->executeInTransaction("NavigatorTreeModel::dropAsImage3dTexture", [&] {
                newNode = createTextureNode(view, imagePath);
                if (newNode.isValid()) // Automatically set the texture to selected property
                    targetNode.bindingProperty(dialog->selectedProperty())
                        .setExpression(newNode.validId());
            });
        }

        delete dialog;
        return true;
    } else if (targetNode.metaInfo().isQtQuick3DTextureInput()) {
        bindToProperty("texture");
        return newNode.isValid();
    } else if (targetNode.metaInfo().isQtQuick3DParticles3DSpriteParticle3D()) {
        bindToProperty("sprite");
        return newNode.isValid();
    } else if (targetNode.metaInfo().isQtQuick3DSceneEnvironment()) {
        bindToProperty("lightProbe");
        return newNode.isValid();
    } else if (targetNode.metaInfo().isQtQuick3DTexture()) {
        // if dropping an image on an existing texture, set the source
        targetNode.variantProperty("source").setValue(relativePathToQmlFile(imagePath));
        return true;
    } else if (targetNode.metaInfo().isQtQuick3DModel()) {
        const QString relImagePath = relativePathToQmlFile(imagePath);
        QTimer::singleShot(0, view, [targetNode, relImagePath, view]() {
            if (view && targetNode.isValid()) {
                // To MaterialBrowserView. Done async to avoid custom notification in transaction
                QmlDesignerPlugin::instance()->mainWidget()->showDockWidget("MaterialBrowser");
                view->emitCustomNotification("apply_asset_to_model3D",
                                             {targetNode},
                                             {DocumentManager::currentFilePath()
                                                  .absolutePath()
                                                  .pathAppended(relImagePath)
                                                  .cleanPath()
                                                  .toUrlishString()});
            }
        });
        return true;
    }

    return false;
}

ModelNode handleItemLibraryEffectDrop(const QString &effectPath, const ModelNode &targetNode)
{
    AbstractView *view = targetNode.view();
    QTC_ASSERT(view, return {});

    ModelNode newModelNode;

    if ((targetNode.hasParentProperty() && targetNode.parentProperty().name() == "layer.effect")
        || !targetNode.metaInfo().isQtQuickItem()) {
        return newModelNode;
    }

    if (ModelNodeOperations::validateEffect(effectPath)) {
        bool layerEffect = ModelNodeOperations::useLayerEffect();
        newModelNode = QmlItemNode::createQmlItemNodeForEffect(view,
                                                               targetNode,
                                                               effectPath,
                                                               layerEffect);
    }

    return newModelNode;
}

ModelNode handleImported3dAssetDrop(const QString &assetPath, const ModelNode &targetNode,
                                    const QVector3D &position)
{
    AbstractView *view = targetNode.view();
    QTC_ASSERT(view, return {});
    QTC_ASSERT(targetNode.isValid(), return {});

    ModelNode newModelNode;

    const GeneratedComponentUtils &compUtils = QmlDesignerPlugin::instance()->documentManager()
                                             .generatedComponentUtils();

    Utils::FilePath qmlFile = compUtils.getImported3dQml(assetPath);
    if (qmlFile.exists()) {
        TypeName qmlType = qmlFile.baseName().toUtf8();
        QString importName = compUtils.getImported3dImportName(qmlFile);
        if (!importName.isEmpty() && !qmlType.isEmpty())
            newModelNode = QmlVisualNode::createQml3DNode(view, qmlType, targetNode, importName, position);
    } else {
        QMessageBox msgBox;
        msgBox.setText(Tr::tr("Asset %1 is not complete.").arg(qmlFile.baseName()));
        msgBox.setInformativeText(Tr::tr("Please reimport the asset."));
        msgBox.setStandardButtons(QMessageBox::Ok);
        msgBox.setIcon(QMessageBox::Information);
        msgBox.exec();
    }

    return newModelNode;
}

void handleTextureDrop(const QMimeData *mimeData, const ModelNode &targetModelNode)
{
    AbstractView *view = targetModelNode.view();
    QTC_ASSERT(view, return );

    QmlObjectNode targetNode(targetModelNode);

    if (!targetNode.isValid())
        return;

    qint32 internalId = mimeData->data(Constants::MIME_TYPE_TEXTURE).toInt();
    ModelNode texNode = view->modelNodeForInternalId(internalId);
    QTC_ASSERT(texNode.isValid(), return );

    if (targetNode.modelNode().metaInfo().isQtQuick3DModel()) {
        QmlDesignerPlugin::instance()->mainWidget()->showDockWidget("MaterialBrowser");
        view->emitCustomNotification("apply_texture_to_model3D", {targetNode, texNode});
    } else {
        auto *dialog = ChooseFromPropertyListDialog::createIfNeeded(targetNode,
                                                                    texNode,
                                                                    Core::ICore::dialogParent());
        if (dialog) {
            bool soloProperty = dialog->isSoloProperty();
            if (!soloProperty)
                dialog->exec();

            if (soloProperty || dialog->result() == QDialog::Accepted)
                targetNode.setBindingProperty(dialog->selectedProperty(), texNode.id());

            delete dialog;
        }
    }
}

void handleMaterialDrop(const QMimeData *mimeData, const ModelNode &targetNode)
{
    AbstractView *view = targetNode.view();
    QTC_ASSERT(view, return );

    if (!targetNode.metaInfo().isQtQuick3DModel())
        return;

    qint32 internalId = mimeData->data(Constants::MIME_TYPE_MATERIAL).toInt();
    ModelNode matNode = view->modelNodeForInternalId(internalId);

    view->executeInTransaction(__FUNCTION__, [&] {
        Utils3D::assignMaterialTo3dModel(view, targetNode, matNode);
    });
}

ModelNode handleItemLibraryImageDrop(const QString &imagePath,
                                     NodeAbstractProperty targetProperty,
                                     const ModelNode &targetNode,
                                     bool &outMoveNodesAfter)
{
    AbstractView *view = targetNode.view();
    QTC_ASSERT(view, return {});

    ModelNode newModelNode;
    Utils::FilePath origImagePath = Utils::FilePath::fromString(imagePath);
    Utils::FilePath newImagePath;

    if (!origImagePath.isChildOf(DocumentManager::currentResourcePath())) {
        AddFilesResult result = addImageToProject(
            {imagePath}, getImagesDefaultDirectory().toUrlishString(), false);

        if (result.status() == AddFilesResult::Failed) {
            Core::AsynchronousMessageBox::warning(Tr::tr("Failed to Add Image"),
                                                  Tr::tr("Could not add %1 to project.").arg(imagePath));
            return {};
        }

        newImagePath = getImagesDefaultDirectory().pathAppended(origImagePath.fileName());
    } else {
        newImagePath = origImagePath.relativePathFrom(DocumentManager::currentResourcePath());
    }

    if (!dropAsImage3dTexture(targetNode, newImagePath.toUrlishString(), newModelNode, outMoveNodesAfter)) {
        if (targetNode.metaInfo().isBasedOn(targetNode.model()->qtQuickImageMetaInfo(),
                                            targetNode.model()->qtQuickBorderImageMetaInfo())) {

            QString relImagePath = relativePathToQmlFile(newImagePath.toFSPathString());

            targetNode.variantProperty("source").setValue(relImagePath);
        } else {
            // create an image
            QmlItemNode newItemNode = QmlItemNode::createQmlItemNodeFromImage(view,
                                                                              newImagePath.toUrlishString(),
                                                                              QPointF(),
                                                                              targetProperty,
                                                                              false);
            if (NodeHints::fromModelNode(targetProperty.parentModelNode())
                    .canBeContainerFor(newItemNode.modelNode())) {
                newModelNode = newItemNode.modelNode();
            } else {
                newItemNode.destroy();
            }
        }
    }

    return newModelNode;
}

ModelNode handleItemLibraryFontDrop(const QString &fontFamily,
                                    NodeAbstractProperty targetProperty,
                                    const ModelNode &targetNode)
{
    AbstractView *view = targetNode.view();
    QTC_ASSERT(view, return {});

    ModelNode newModelNode;

    if (targetNode.metaInfo().isQtQuickText()) {
        // if dropping into an existing Text, update font
        targetNode.variantProperty("font.family").setValue(fontFamily);
    } else {
        // create a Text node
        QmlItemNode newItemNode = QmlItemNode::createQmlItemNodeFromFont(view,
                                                                         fontFamily,
                                                                         QPointF(),
                                                                         targetProperty,
                                                                         false);
        if (NodeHints::fromModelNode(targetProperty.parentModelNode())
                .canBeContainerFor(newItemNode.modelNode())) {
            newModelNode = newItemNode.modelNode();
        } else {
            newItemNode.destroy();
        }
    }

    return newModelNode;
}

ModelNode handleItemLibraryShaderDrop(const QString &shaderPath,
                                      bool isFragShader,
                                      NodeAbstractProperty targetProperty,
                                      const ModelNode &targetNode,
                                      bool &outMoveNodesAfter)
{
    AbstractView *view = targetNode.view();
    QTC_ASSERT(view, return {});

    ModelNode newModelNode;

    const QString relPath = relativePathToQmlFile(shaderPath);

    if (targetNode.metaInfo().isQtQuick3DShader()) {
        // if dropping into an existing Shader, update
        targetNode.variantProperty("stage").setEnumeration(isFragShader ? "Shader.Fragment"
                                                                        : "Shader.Vertex");
        targetNode.variantProperty("shader").setValue(relPath);
    } else {
        view->executeInTransaction("NavigatorTreeModel::handleItemLibraryShaderDrop", [&] {
            // create a new Shader
            ItemLibraryEntry itemLibraryEntry;
            itemLibraryEntry.setName("Shader");
            itemLibraryEntry.setType("QtQuick3D.Shader", 1, 0);

            // set shader properties
            PropertyName prop = "shader";
            QString type = "QUrl";
            QVariant val = relPath;
            itemLibraryEntry.addProperty(prop, type, val);
            prop = "stage";
            type = "enum";
            val = isFragShader ? "Shader.Fragment" : "Shader.Vertex";
            itemLibraryEntry.addProperty(prop, type, val);

            // create a texture
            newModelNode = QmlItemNode::createQmlObjectNode(view,
                                                            itemLibraryEntry,
                                                            {},
                                                            targetProperty,
                                                            false);

            // Rename the node based on shader source
            QFileInfo fi(relPath);
            newModelNode.setIdWithoutRefactoring(
                view->model()->generateNewId(fi.baseName(), "shader"));
            // Passes can't have children, so move shader node under parent
            if (targetProperty.parentModelNode().metaInfo().isQtQuick3DPass()) {
                BindingProperty listProp = targetNode.bindingProperty("shaders");
                listProp.addModelNodeToArray(newModelNode);
                outMoveNodesAfter = !moveNodeToParent(targetProperty, newModelNode);
            }
        });
    }

    return newModelNode;
}

ModelNode handleItemLibrarySoundDrop(const QString &soundPath,
                                     NodeAbstractProperty targetProperty,
                                     const ModelNode &targetNode)
{
    AbstractView *view = targetNode.view();
    QTC_ASSERT(view, return {});

    ModelNode newModelNode;

    const QString relPath = relativePathToQmlFile(soundPath);

    if (targetNode.metaInfo().isQtMultimediaSoundEffect()) {
        // if dropping into on an existing SoundEffect, update
        targetNode.variantProperty("source").setValue(relPath);
    } else {
        // create a new SoundEffect
        ItemLibraryEntry itemLibraryEntry;
        itemLibraryEntry.setName("SoundEffect");
        itemLibraryEntry.setType("QtMultimedia.SoundEffect", 1, 0);

        // set source property
        PropertyName prop = "source";
        QString type = "QUrl";
        QVariant val = relPath;
        itemLibraryEntry.addProperty(prop, type, val);

        // create a texture
        newModelNode = QmlItemNode::createQmlObjectNode(view,
                                                        itemLibraryEntry,
                                                        {},
                                                        targetProperty,
                                                        false);

        // Rename the node based on source
        QFileInfo fi(relPath);
        newModelNode.setIdWithoutRefactoring(
            view->model()->generateNewId(fi.baseName(), "soundEffect"));
    }

    return newModelNode;
}

ModelNode handleItemLibraryTexture3dDrop(const QString &tex3DPath,
                                         const ModelNode &targetNode,
                                         bool &outMoveNodesAfter)
{
    AbstractView *view = targetNode.view();
    QTC_ASSERT(view, return {});

    Import import = Import::createLibraryImport(QStringLiteral("QtQuick3D"));
    if (!view->model()->hasImport(import, true, true))
        return {};

    ModelNode newModelNode;

    dropAsImage3dTexture(targetNode, tex3DPath, newModelNode, outMoveNodesAfter);

    return newModelNode;
}

} // namespace ModelNodeOperations

} //QmlDesigner<|MERGE_RESOLUTION|>--- conflicted
+++ resolved
@@ -63,11 +63,7 @@
 
 #include <utils/algorithm.h>
 #include <utils/fileutils.h>
-<<<<<<< HEAD
-#include <utils/qtcprocess.h>
-=======
 #include <utils/pathchooser.h>
->>>>>>> d114082f
 #include <utils/qtcassert.h>
 #include <utils/qtcprocess.h>
 #include <utils/smallstring.h>
@@ -882,48 +878,29 @@
     AbstractView *contextView = selectionContext.view();
 
     // Get the path of the qml component
-<<<<<<< HEAD
     Utils::FilePath filePath = Utils::FilePath::fromString(ModelUtils::componentFilePath(selectedNode));
-=======
-    QString filePath = ModelUtils::componentFilePath(selectedNode);
->>>>>>> d114082f
     if (filePath.isEmpty()) {
         qWarning() << "Qml file for component " << selectedNode.displayName() << "not found!";
         return;
     }
 
-<<<<<<< HEAD
     // Store properties to reset extracted comp properties later to their original values
     QList<VariantProperty> originalProperties = selectedNode.variantProperties();
 
     // Read the content of the qml component
     QString componentText;
-    Utils::FileReader reader;
-    if (!reader.fetch(filePath)) {
+    const Result<QByteArray> res = filePath.fileContents();
+    if (!res) {
         qWarning() << "Cannot open component file " << filePath;
         return;
     }
-    componentText = QString::fromUtf8(reader.data());
+    componentText = QString::fromUtf8(*res);
 
     Model *model = contextView->model();
     ModulesStorage &modulesStorage = model->projectStorageDependencies().modulesStorage;
 
 #ifdef QDS_USE_PROJECTSTORAGE
     ModelPointer inputModel = model->createModel("Rectangle");
-=======
-    // Read the content of the qml component
-    QString componentText;
-    const FilePath path = FilePath::fromString(filePath);
-    const Result<QByteArray> res = path.fileContents();
-    if (!res) {
-        qWarning() << "Cannot open component file " << filePath;
-        return;
-    }
-    componentText = QString::fromUtf8(*res);
-
-#ifdef QDS_USE_PROJECTSTORAGE
-    ModelPointer inputModel = contextView->model()->createModel("Rectangle");
->>>>>>> d114082f
 #else
     ModelPointer inputModel = Model::create("QtQuick.Rectangle", 1, 0, contextView->model());
     inputModel->setFileUrl(contextView->model()->fileUrl());
@@ -933,52 +910,26 @@
     // This is not including the root node by default
     QPlainTextEdit textEdit;
     QString imports;
-<<<<<<< HEAD
     const QList<Import> modelImports = model->imports();
-=======
-    const QList<Import> modelImports = contextView->model()->imports();
->>>>>>> d114082f
     for (const Import &import : modelImports)
         imports += "import " + import.toString(true) + QLatin1Char('\n');
 
     textEdit.setPlainText(imports + componentText);
     NotIndentingTextEditModifier modifier(textEdit.document());
 
-<<<<<<< HEAD
     RewriterView rewriterView{contextView->externalDependencies(), modulesStorage};
-=======
-    RewriterView rewriterView{contextView->externalDependencies()};
->>>>>>> d114082f
     rewriterView.setCheckSemanticErrors(false);
     rewriterView.setPossibleImportsEnabled(false);
     rewriterView.setTextModifier(&modifier);
     inputModel->setRewriterView(&rewriterView);
     rewriterView.restoreAuxiliaryData();
 
-<<<<<<< HEAD
     // Merge the nodes in to the current document model
     ModelPointer pasteModel = DesignDocumentView::pasteToModel(contextView->externalDependencies(),
                                                                modulesStorage);
     QTC_ASSERT(pasteModel, return);
 
     DesignDocumentView view{contextView->externalDependencies(), modulesStorage};
-=======
-    if (rewriterView.errors().isEmpty() && rewriterView.rootModelNode().isValid()) {
-        try {
-            ModelMerger merger(contextView);
-            merger.insertModel(rewriterView.rootModelNode());
-        } catch(Exception &/*e*/) {
-            qWarning() << "Cannot add model " << rewriterView.rootModelNode().displayName();
-            return;
-        }
-    }
-
-    // Merge the nodes in to the current document model
-    ModelPointer pasteModel = DesignDocumentView::pasteToModel(contextView->externalDependencies());
-    QTC_ASSERT(pasteModel, return);
-
-    DesignDocumentView view{contextView->externalDependencies()};
->>>>>>> d114082f
     pasteModel->attachView(&view);
     QTC_ASSERT(view.rootModelNode().isValid(), return);
 
@@ -986,7 +937,6 @@
     contextView->model()->attachView(&view);
     ModelNode originalNode = rewriterView.rootModelNode();
     view.executeInTransaction("DesignerActionManager::extractComponent", [=, &view]() {
-<<<<<<< HEAD
         // Move component's materials/textures to the main material library
         QList<ModelNode> componentNodes = originalNode.allSubModelNodesAndThisNode();
         Utils::FilePath compDir = filePath.parentDir();
@@ -1000,7 +950,9 @@
             QString sourceValue = node.variantProperty("source").value().toString();
             if (!sourceValue.isEmpty() && !sourceValue.startsWith("#")) {
                 Utils::FilePath assetPath = compDir.pathAppended(sourceValue); // full asset path
-                QString assetPathRelative = assetPath.relativePathFrom(DocumentManager::currentFilePath()).toFSPathString();
+                QString assetPathRelative = assetPath
+                                                .relativePathFromDir(DocumentManager::currentFilePath())
+                                                .toFSPathString();
                 node.variantProperty("source").setValue(assetPathRelative);
             }
 
@@ -1025,8 +977,6 @@
         if (componentMaterialLibrary.isValid())
             componentMaterialLibrary.destroy();
 
-=======
->>>>>>> d114082f
         // Acquire the root of selected node
         const ModelNode rootOfSelection = selectedNode.parentProperty().parentModelNode();
         QTC_ASSERT(rootOfSelection.isValid(), return);
@@ -1042,11 +992,7 @@
     });
 }
 
-<<<<<<< HEAD
 void addNodeToContentLibrary(const SelectionContext &selectionContext)
-=======
-void add3DAssetToContentLibrary(const SelectionContext &selectionContext)
->>>>>>> d114082f
 {
     ModelNode node = selectionContext.currentSingleSelectedNode();
 
@@ -2224,7 +2170,7 @@
 
         newImagePath = getImagesDefaultDirectory().pathAppended(origImagePath.fileName());
     } else {
-        newImagePath = origImagePath.relativePathFrom(DocumentManager::currentResourcePath());
+        newImagePath = origImagePath.relativePathFromDir(DocumentManager::currentResourcePath());
     }
 
     if (!dropAsImage3dTexture(targetNode, newImagePath.toUrlishString(), newModelNode, outMoveNodesAfter)) {
