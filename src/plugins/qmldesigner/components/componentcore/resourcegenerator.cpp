--- conflicted
+++ resolved
@@ -105,14 +105,9 @@
         resourceGenerator.createQrc(qrcFilePath);
 
         Core::AsynchronousMessageBox::information(
-<<<<<<< HEAD
             Tr::tr("QmlDesigner::GenerateResource", "Success"),
             Tr::tr("QmlDesigner::GenerateResource", "Successfully generated QRC resource file\n %1")
                 .arg(qrcFilePath.toUrlishString()));
-=======
-            Tr::tr("Success"),
-            Tr::tr("Successfully generated QRC resource file\n %1").arg(qrcFilePath.toString()));
->>>>>>> 2a721d59
     });
 
     // ToDo: move this to QtCreator and add tr to the string then
@@ -306,24 +301,15 @@
                                    "--threshold",
                                    "30",
                                    "--output",
-<<<<<<< HEAD
                                    qmlrcFilePath.toUrlishString(),
-                                   tempQrcFile.toUrlishString()};
-=======
-                                   qmlrcFilePath.toString(),
-                                   qrcFilePath.toString()};
->>>>>>> 2a721d59
+                                   qrcFilePath.toUrlishString()};
 
     m_rccProcess.setCommand({rccBinary, arguments});
     m_rccProcess.start();
     if (!m_rccProcess.waitForStarted()) {
         Core::MessageManager::writeDisrupting(
-<<<<<<< HEAD
             Tr::tr("QmlDesigner::GenerateResource", "Unable to generate resource file: %1")
                 .arg(qmlrcFilePath.toUrlishString()));
-=======
-            Tr::tr("Unable to generate resource file: %1").arg(qmlrcFilePath.toString()));
->>>>>>> 2a721d59
         return false;
     }
 
