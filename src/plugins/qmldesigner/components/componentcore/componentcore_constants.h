--- conflicted
+++ resolved
@@ -86,10 +86,7 @@
 inline constexpr char editAnnotationsCommandId[] = "EditAnnotation";
 inline constexpr char addMouseAreaFillCommandId[] = "AddMouseAreaFill";
 inline constexpr char editIn3dViewCommandId[] = "editIn3dView";
-<<<<<<< HEAD
-=======
 inline constexpr char editInEffectComposerCommandId[] = "editInEffectComposer";
->>>>>>> 6068df55
 
 inline constexpr char openSignalDialogCommandId[] = "OpenSignalDialog";
 inline constexpr char update3DAssetCommandId[] = "Update3DAsset";
@@ -177,11 +174,8 @@
                                                                         "Add Mouse Area");
 inline constexpr char editIn3dViewDisplayName[] = QT_TRANSLATE_NOOP("QmlDesignerContextMenu",
                                                                     "Edit in 3D View");
-<<<<<<< HEAD
-=======
 inline constexpr char editInEffectComposerDisplayName[] = QT_TRANSLATE_NOOP("QmlDesignerContextMenu",
                                                                             "Edit in Effect Composer");
->>>>>>> 6068df55
 
 inline constexpr char openSignalDialogDisplayName[] = QT_TRANSLATE_NOOP("QmlDesignerContextMenu",
                                                                         "Open Signal Dialog");
