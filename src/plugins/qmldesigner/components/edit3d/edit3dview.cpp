// Copyright (C) 2020 The Qt Company Ltd.
// SPDX-License-Identifier: LicenseRef-Qt-Commercial OR GPL-3.0-only WITH Qt-GPL-exception-1.0

#include "edit3dview.h"

#include "backgroundcolorselection.h"
#include "bakelights.h"
#include "cameraspeedconfiguration.h"
#include "designeractionmanager.h"
#include "designericons.h"
#include "designersettings.h"
#include "designmodecontext.h"
#include "edit3dcanvas.h"
#include "edit3dviewconfig.h"
#include "edit3dwidget.h"
#include "materialutils.h"
#include "metainfo.h"
#include "nodeabstractproperty.h"
#include "nodehints.h"
#include "nodeinstanceview.h"
#include "qmldesignerconstants.h"
#include "qmldesignerplugin.h"
#include "qmlitemnode.h"
#include "qmlvisualnode.h"
#include "seekerslider.h"
#include "snapconfiguration.h"
#include "variantproperty.h"

#include <auxiliarydataproperties.h>
#include <model/modelutils.h>
#include <utils3d.h>

#include <coreplugin/icore.h>
#include <coreplugin/messagebox.h>

#include <projectexplorer/target.h>
#include <projectexplorer/kit.h>

#include <qtsupport/qtkitaspect.h>

#include <utils/algorithm.h>
#include <utils/qtcassert.h>
#include <utils/stylehelper.h>
#include <utils/utilsicons.h>

#include <QToolButton>

namespace QmlDesigner {

inline static QIcon contextIcon(const DesignerIcons::IconId &iconId)
{
    return DesignerActionManager::instance().contextIcon(iconId);
};

inline static QIcon toolbarIcon(const DesignerIcons::IconId &iconId)
{
    return DesignerActionManager::instance().toolbarIcon(iconId);
};

Edit3DView::Edit3DView(ExternalDependenciesInterface &externalDependencies)
    : AbstractView{externalDependencies}
{
    m_compressionTimer.setInterval(1000);
    m_compressionTimer.setSingleShot(true);
    connect(&m_compressionTimer, &QTimer::timeout, this, &Edit3DView::handleEntriesChanged);

    for (int i = 0; i < 4; ++i)
        m_splitToolStates.append({0, false});
}

void Edit3DView::createEdit3DWidget()
{
    createEdit3DActions();
    m_edit3DWidget = new Edit3DWidget(this);

    auto editor3DContext = new Internal::Editor3DContext(m_edit3DWidget.data());
    Core::ICore::addContextObject(editor3DContext);
}

void Edit3DView::checkImports()
{
    edit3DWidget()->showCanvas(model()->hasImport("QtQuick3D"));
}

WidgetInfo Edit3DView::widgetInfo()
{
    if (!m_edit3DWidget)
        createEdit3DWidget();

    return createWidgetInfo(m_edit3DWidget.data(),
                            "Editor3D",
                            WidgetInfo::CentralPane,
                            0,
                            tr("3D"),
                            tr("3D view"),
                            DesignerWidgetFlags::IgnoreErrors);
}

Edit3DWidget *Edit3DView::edit3DWidget() const
{
    return m_edit3DWidget.data();
}

void Edit3DView::renderImage3DChanged(const QImage &img)
{
    edit3DWidget()->canvas()->updateRenderImage(img);

    // Notify puppet to resize if received image wasn't correct size
    if (img.size() != canvasSize())
        edit3DViewResized(canvasSize());
    if (edit3DWidget()->canvas()->busyIndicator()->isVisible()) {
        edit3DWidget()->canvas()->setOpacity(1.0);
        edit3DWidget()->canvas()->busyIndicator()->hide();
    }
}

void Edit3DView::updateActiveScene3D(const QVariantMap &sceneState)
{
    const QString activeSplitKey = QStringLiteral("activeSplit");
    if (sceneState.contains(activeSplitKey)) {
        m_activeSplit = sceneState[activeSplitKey].toInt();

        // If the sceneState contained just activeSplit key, then this is simply an active split
        // change rather than entire active scene change, and we don't need to process further.
        if (sceneState.size() == 1)
            return;
    } else {
        m_activeSplit = 0;
    }

    const QString sceneKey           = QStringLiteral("sceneInstanceId");
    const QString selectKey          = QStringLiteral("selectionMode");
    const QString transformKey       = QStringLiteral("transformMode");
    const QString perspectiveKey     = QStringLiteral("usePerspective");
    const QString orientationKey     = QStringLiteral("globalOrientation");
    const QString editLightKey       = QStringLiteral("showEditLight");
    const QString gridKey            = QStringLiteral("showGrid");
    const QString showLookAtKey      = QStringLiteral("showLookAt");
    const QString selectionBoxKey    = QStringLiteral("showSelectionBox");
    const QString iconGizmoKey       = QStringLiteral("showIconGizmo");
    const QString cameraFrustumKey   = QStringLiteral("showCameraFrustum");
    const QString particleEmitterKey = QStringLiteral("showParticleEmitter");
    const QString particlesPlayKey   = QStringLiteral("particlePlay");
    const QString syncEnvBgKey       = QStringLiteral("syncEnvBackground");
    const QString splitViewKey       = QStringLiteral("splitView");
    const QString matOverrideKey     = QStringLiteral("matOverride");
    const QString showWireframeKey   = QStringLiteral("showWireframe");

    if (sceneState.contains(sceneKey)) {
        qint32 newActiveScene = sceneState[sceneKey].value<qint32>();
        edit3DWidget()->canvas()->updateActiveScene(newActiveScene);
        setActive3DSceneId(newActiveScene);
        updateAlignActionStates();
    }

    if (sceneState.contains(selectKey))
        m_selectionModeAction->action()->setChecked(sceneState[selectKey].toInt() == 1);
    else
        m_selectionModeAction->action()->setChecked(false);

    if (sceneState.contains(transformKey)) {
        const int tool = sceneState[transformKey].toInt();
        if (tool == 0)
            m_moveToolAction->action()->setChecked(true);
        else if (tool == 1)
            m_rotateToolAction->action()->setChecked(true);
        else
            m_scaleToolAction->action()->setChecked(true);
    } else {
        m_moveToolAction->action()->setChecked(true);
    }

    if (sceneState.contains(perspectiveKey))
        m_cameraModeAction->action()->setChecked(sceneState[perspectiveKey].toBool());
    else
        m_cameraModeAction->action()->setChecked(false);

    if (sceneState.contains(orientationKey))
        m_orientationModeAction->action()->setChecked(sceneState[orientationKey].toBool());
    else
        m_orientationModeAction->action()->setChecked(false);

    if (sceneState.contains(editLightKey))
        m_editLightAction->action()->setChecked(sceneState[editLightKey].toBool());
    else
        m_editLightAction->action()->setChecked(false);

    if (sceneState.contains(gridKey))
        m_showGridAction->action()->setChecked(sceneState[gridKey].toBool());
    else
        m_showGridAction->action()->setChecked(false);

    if (sceneState.contains(showLookAtKey))
        m_showLookAtAction->action()->setChecked(sceneState[showLookAtKey].toBool());
    else
        m_showLookAtAction->action()->setChecked(false);

    if (sceneState.contains(selectionBoxKey))
        m_showSelectionBoxAction->action()->setChecked(sceneState[selectionBoxKey].toBool());
    else
        m_showSelectionBoxAction->action()->setChecked(false);

    if (sceneState.contains(iconGizmoKey))
        m_showIconGizmoAction->action()->setChecked(sceneState[iconGizmoKey].toBool());
    else
        m_showIconGizmoAction->action()->setChecked(false);

    if (sceneState.contains(cameraFrustumKey))
        m_showCameraFrustumAction->action()->setChecked(sceneState[cameraFrustumKey].toBool());
    else
        m_showCameraFrustumAction->action()->setChecked(false);

    if (sceneState.contains(particleEmitterKey))
        m_showParticleEmitterAction->action()->setChecked(sceneState[particleEmitterKey].toBool());
    else
        m_showParticleEmitterAction->action()->setChecked(false);

    if (sceneState.contains(particlesPlayKey))
        m_particlesPlayAction->action()->setChecked(sceneState[particlesPlayKey].toBool());
    else
        m_particlesPlayAction->action()->setChecked(true);

    if (sceneState.contains(splitViewKey))
        m_splitViewAction->action()->setChecked(sceneState[splitViewKey].toBool());
    else
        m_splitViewAction->action()->setChecked(false);

    if (sceneState.contains(matOverrideKey)) {
        const QVariantList overrides = sceneState[matOverrideKey].toList();
        for (int i = 0; i < 4; ++i)
            m_splitToolStates[i].matOverride = i < overrides.size() ? overrides[i].toInt() : 0;
    } else {
        for (SplitToolState &state : m_splitToolStates)
            state.matOverride = 0;
    }

    if (sceneState.contains(showWireframeKey)) {
        const QVariantList showList = sceneState[showWireframeKey].toList();
        for (int i = 0; i < 4; ++i)
            m_splitToolStates[i].showWireframe = i < showList.size() ? showList[i].toBool() : false;
    } else {
        for (SplitToolState &state : m_splitToolStates)
            state.showWireframe = false;
    }

    if (sceneState.contains(syncEnvBgKey))
<<<<<<< HEAD
        desiredSyncValue = sceneState[syncEnvBgKey].toBool();
    ModelNode checkNode = Utils3D::active3DSceneNode(this);
    const bool activeSceneValid = checkNode.isValid();

    while (checkNode.isValid()) {
        if (checkNode.metaInfo().isQtQuick3DView3D()) {
            syncValue = desiredSyncValue;
            syncEnabled = true;
            break;
        }
        if (checkNode.hasParentProperty())
            checkNode = checkNode.parentProperty().parentModelNode();
        else
            break;
    }

    if (activeSceneValid && syncValue != desiredSyncValue) {
        // Update actual toolstate as well if we overrode it.
        QTimer::singleShot(0, this, [this, syncValue]() {
            emitView3DAction(View3DActionType::SyncEnvBackground, syncValue);
        });
    }

    m_syncEnvBackgroundAction->action()->setChecked(syncValue);
    m_syncEnvBackgroundAction->action()->setEnabled(syncEnabled);
=======
        m_syncEnvBackgroundAction->action()->setChecked(sceneState[syncEnvBgKey].toBool());
    else
        m_syncEnvBackgroundAction->action()->setChecked(false);
>>>>>>> 8790cbc9

    // Selection context change updates visible and enabled states
    SelectionContext selectionContext(this);
    selectionContext.setUpdateMode(SelectionContext::UpdateMode::Fast);
    if (m_bakeLightsAction)
        m_bakeLightsAction->currentContextChanged(selectionContext);

    syncCameraSpeedToNewView();
<<<<<<< HEAD
=======

    storeCurrentSceneEnvironment();
>>>>>>> 8790cbc9
}

void Edit3DView::modelAttached(Model *model)
{
    AbstractView::modelAttached(model);

    QString currProjectPath = QmlDesigner::DocumentManager::currentProjectDirPath().toString();
    if (m_currProjectPath != currProjectPath) {
        // Opening a new project -> reset camera speeds
        m_currProjectPath = currProjectPath;
        m_previousCameraSpeed = -1.;
        m_previousCameraMultiplier = -1.;
    }

    syncSnapAuxPropsToSettings();

    rootModelNode().setAuxiliaryData(edit3dGridColorProperty,
                                     QVariant::fromValue(Edit3DViewConfig::loadColor(
                                         DesignerSettingsKey::EDIT3DVIEW_GRID_COLOR)));
    rootModelNode().setAuxiliaryData(edit3dBgColorProperty,
                                     QVariant::fromValue(Edit3DViewConfig::loadColors(
                                         DesignerSettingsKey::EDIT3DVIEW_BACKGROUND_COLOR)));

    checkImports();
    auto cachedImage = m_canvasCache.take(model);
    if (cachedImage) {
        edit3DWidget()->canvas()->updateRenderImage(*cachedImage);
        edit3DWidget()->canvas()->setOpacity(0.5);
    }

    edit3DWidget()->canvas()->busyIndicator()->show();

    m_isBakingLightsSupported = false;
    ProjectExplorer::Target *target = QmlDesignerPlugin::instance()->currentDesignDocument()->currentTarget();
    if (target && target->kit()) {
        if (QtSupport::QtVersion *qtVer = QtSupport::QtKitAspect::qtVersion(target->kit()))
            m_isBakingLightsSupported = qtVer->qtVersion() >= QVersionNumber(6, 5, 0);
    }
#ifndef QDS_USE_PROJECTSTORAGE
    connect(model->metaInfo().itemLibraryInfo(),
            &ItemLibraryInfo::entriesChanged,
            this,
            &Edit3DView::onEntriesChanged,
            Qt::UniqueConnection);
#endif
}

void Edit3DView::onEntriesChanged()
{
    m_compressionTimer.start();
}

void Edit3DView::registerEdit3DAction(Edit3DAction *action)
{
    if (action->actionType() != View3DActionType::Empty)
        m_edit3DActions.insert(action->actionType(), action);
}

void Edit3DView::handleEntriesChanged()
{
    if (!model())
        return;

    enum ItemLibraryEntryKeys : int { // used to maintain order
        EK_cameras,
        EK_lights,
        EK_primitives,
        EK_importedModels
    };

    QMap<ItemLibraryEntryKeys, ItemLibraryDetails> entriesMap{
        {EK_cameras, {tr("Cameras"), contextIcon(DesignerIcons::CameraIcon)}},
        {EK_lights, {tr("Lights"), contextIcon(DesignerIcons::LightIcon)}},
        {EK_primitives, {tr("Primitives"), contextIcon(DesignerIcons::PrimitivesIcon)}},
        {EK_importedModels, {tr("Imported Models"), contextIcon(DesignerIcons::ImportedModelsIcon)}}};

#ifdef QDS_USE_PROJECTSTORAGE
    auto append = [&](const NodeMetaInfo &metaInfo, ItemLibraryEntryKeys key) {
        auto entries = metaInfo.itemLibrariesEntries();
        if (entries.size())
            entriesMap[key].entryList.append(toItemLibraryEntries(entries));
    };

    append(model()->qtQuick3DModelMetaInfo(), EK_primitives);
    append(model()->qtQuick3DDirectionalLightMetaInfo(), EK_lights);
    append(model()->qtQuick3DSpotLightMetaInfo(), EK_lights);
    append(model()->qtQuick3DPointLightMetaInfo(), EK_lights);
    append(model()->qtQuick3DOrthographicCameraMetaInfo(), EK_cameras);
    append(model()->qtQuick3DPerspectiveCameraMetaInfo(), EK_cameras);

    Utils::PathString import3dTypePrefix = QmlDesignerPlugin::instance()
                                               ->documentManager()
                                               .generatedComponentUtils()
                                               .import3dTypePrefix();

<<<<<<< HEAD
    auto assetsModule = model()->module(import3dTypePrefix);
=======
    auto assetsModule = model()->module(import3dTypePrefix, Storage::ModuleKind::QmlLibrary);
>>>>>>> 8790cbc9

    for (const auto &metaInfo : model()->metaInfosForModule(assetsModule))
        append(metaInfo, EK_importedModels);
#else
    const QList<ItemLibraryEntry> itemLibEntries = model()->metaInfo().itemLibraryInfo()->entries();
    for (const ItemLibraryEntry &entry : itemLibEntries) {
        ItemLibraryEntryKeys entryKey;
        if (entry.typeName() == "QtQuick3D.Model" && entry.name() != "Empty") {
            entryKey = EK_primitives;
        } else if (entry.typeName() == "QtQuick3D.DirectionalLight"
                   || entry.typeName() == "QtQuick3D.PointLight"
                   || entry.typeName() == "QtQuick3D.SpotLight") {
            entryKey = EK_lights;
        } else if (entry.typeName() == "QtQuick3D.OrthographicCamera"
                   || entry.typeName() == "QtQuick3D.PerspectiveCamera") {
            entryKey = EK_cameras;
<<<<<<< HEAD
        } else if (entry.typeName().startsWith(QmlDesignerPlugin::instance()->documentManager()
                                                   .generatedComponentUtils().import3dTypePrefix().toUtf8())
                   && NodeHints::fromItemLibraryEntry(entry).canBeDroppedInView3D()) {
=======
        } else if (entry.typeName().startsWith(QmlDesignerPlugin::instance()
                                                   ->documentManager()
                                                   .generatedComponentUtils()
                                                   .import3dTypePrefix()
                                                   .toUtf8())
                   && NodeHints::fromItemLibraryEntry(entry, model()).canBeDroppedInView3D()) {
>>>>>>> 8790cbc9
            entryKey = EK_importedModels;
        } else {
            continue;
        }
        entriesMap[entryKey].entryList.append(entry);
    }
#endif

    m_edit3DWidget->updateCreateSubMenu(entriesMap.values());
}

void Edit3DView::updateAlignActionStates()
{
    bool enabled = false;

    ModelNode activeScene = Utils3D::active3DSceneNode(this);
    if (activeScene.isValid()) {
        const QList<ModelNode> nodes = activeScene.allSubModelNodes();
        enabled = ::Utils::anyOf(nodes, [](const ModelNode &node) {
            return node.metaInfo().isQtQuick3DCamera();
        });
    }

    m_alignCamerasAction->action()->setEnabled(enabled);
    m_alignViewAction->action()->setEnabled(enabled);
}

void Edit3DView::setActive3DSceneId(qint32 sceneId)
{
    rootModelNode().setAuxiliaryData(Utils3D::active3dSceneProperty, sceneId);
}

void Edit3DView::modelAboutToBeDetached(Model *model)
{
    m_isBakingLightsSupported = false;

    if (m_bakeLights)
        m_bakeLights->cancel();

    if (m_snapConfiguration)
        m_snapConfiguration->cancel();

    // Hide the canvas when model is detached (i.e. changing documents)
    if (edit3DWidget() && edit3DWidget()->canvas()) {
        m_canvasCache.insert(model, edit3DWidget()->canvas()->renderImage());
        edit3DWidget()->showCanvas(false);
    }

    AbstractView::modelAboutToBeDetached(model);
}

void Edit3DView::importsChanged([[maybe_unused]] const Imports &addedImports,
                                [[maybe_unused]] const Imports &removedImports)
{
    checkImports();
}

void Edit3DView::customNotification([[maybe_unused]] const AbstractView *view,
                                    const QString &identifier,
                                    [[maybe_unused]] const QList<ModelNode> &nodeList,
                                    [[maybe_unused]] const QList<QVariant> &data)
{
    if (identifier == "asset_import_update") {
        resetPuppet();
    } else if (identifier == "pick_3d_node_from_2d_scene" && data.size() == 1 && nodeList.size() == 1) {
        // Pick via 2D view, data has pick coordinates in main scene coordinates
        QTimer::singleShot(0, this, [=, self = QPointer{this}]() {
            if (!self)
                return;

            self->emitView3DAction(View3DActionType::GetNodeAtMainScenePos,
                                   QVariantList{data[0], nodeList[0].internalId()});
            self->m_nodeAtPosReqType = NodeAtPosReqType::MainScenePick;
            self->m_pickView3dNode = nodeList[0];
        });
    }
}

/**
 * @brief Get node at position from puppet process
 *
 * Response from puppet process for the model at requested position
 *
 * @param modelNode Node picked at the requested position or invalid node if nothing could be picked
 * @param pos3d 3D scene position of the requested view position
 */
void Edit3DView::nodeAtPosReady(const ModelNode &modelNode, const QVector3D &pos3d)
{
    if (m_nodeAtPosReqType == NodeAtPosReqType::ContextMenu) {
        m_contextMenuPos3D = pos3d;
        if (m_edit3DWidget->canvas()->isFlyMode()) {
            m_contextMenuPendingNode = modelNode;
        } else {
            m_nodeAtPosReqType = NodeAtPosReqType::None;
            showContextMenu();
        }
    } else if (m_nodeAtPosReqType == NodeAtPosReqType::ComponentDrop) {
        ModelNode createdNode;
        executeInTransaction(__FUNCTION__, [&] {
            createdNode = QmlVisualNode::createQml3DNode(
                this, m_droppedEntry, edit3DWidget()->canvas()->activeScene(), pos3d).modelNode();
            if (createdNode.metaInfo().isQtQuick3DModel())
                MaterialUtils::assignMaterialTo3dModel(this, createdNode);
        });
        if (createdNode.isValid())
            setSelectedModelNode(createdNode);
    } else if (m_nodeAtPosReqType == NodeAtPosReqType::MaterialDrop) {
        bool isModel = modelNode.metaInfo().isQtQuick3DModel();
        if (m_droppedModelNode.isValid() && isModel) {
            executeInTransaction(__FUNCTION__, [&] {
                MaterialUtils::assignMaterialTo3dModel(this, modelNode, m_droppedModelNode);
            });
        }
    } else if (m_nodeAtPosReqType == NodeAtPosReqType::BundleMaterialDrop) {
        emitCustomNotification("drop_bundle_material", {modelNode}); // To ContentLibraryView
    } else if (m_nodeAtPosReqType == NodeAtPosReqType::BundleEffectDrop) {
        emitCustomNotification("drop_bundle_item", {modelNode}, {pos3d}); // To ContentLibraryView
    } else if (m_nodeAtPosReqType == NodeAtPosReqType::TextureDrop) {
        emitCustomNotification("apply_texture_to_model3D", {modelNode, m_droppedModelNode});
    } else if (m_nodeAtPosReqType == NodeAtPosReqType::AssetDrop) {
        bool isModel = modelNode.metaInfo().isQtQuick3DModel();
        if (!m_droppedFile.isEmpty() && isModel)
            emitCustomNotification("apply_asset_to_model3D", {modelNode}, {m_droppedFile}); // To MaterialBrowserView
    } else if (m_nodeAtPosReqType == NodeAtPosReqType::MainScenePick) {
        if (modelNode.isValid())
            setSelectedModelNode(modelNode);
        else if (m_pickView3dNode.isValid() && !m_pickView3dNode.isSelected())
            setSelectedModelNode(m_pickView3dNode);
        emitView3DAction(View3DActionType::AlignViewToCamera, true);
    }

    m_droppedModelNode = {};
    m_droppedFile.clear();
    m_nodeAtPosReqType = NodeAtPosReqType::None;
}

void Edit3DView::nodeReparented(const ModelNode &,
                                const NodeAbstractProperty &,
                                const NodeAbstractProperty &,
                                PropertyChangeFlags)
{
    updateAlignActionStates();
}

void Edit3DView::nodeRemoved(const ModelNode &,
                             const NodeAbstractProperty &,
                             PropertyChangeFlags)
{
    updateAlignActionStates();
}

void Edit3DView::propertiesRemoved(const QList<AbstractProperty> &propertyList)
{
    maybeStoreCurrentSceneEnvironment(propertyList);
}

void Edit3DView::bindingPropertiesChanged(const QList<BindingProperty> &propertyList, PropertyChangeFlags)
{
    maybeStoreCurrentSceneEnvironment(propertyList);
}

void Edit3DView::variantPropertiesChanged(const QList<VariantProperty> &propertyList, PropertyChangeFlags)
{
    maybeStoreCurrentSceneEnvironment(propertyList);
}

void Edit3DView::sendInputEvent(QEvent *e) const
{
    if (nodeInstanceView())
        nodeInstanceView()->sendInputEvent(e);
}

void Edit3DView::edit3DViewResized(const QSize &size) const
{
    if (nodeInstanceView())
        nodeInstanceView()->edit3DViewResized(size);
}

QSize Edit3DView::canvasSize() const
{
    if (!m_edit3DWidget.isNull() && m_edit3DWidget->canvas())
        return m_edit3DWidget->canvas()->size();

    return {};
}

void Edit3DView::createSelectBackgroundColorAction(QAction *syncEnvBackgroundAction)
{
    QString description = QCoreApplication::translate("SelectBackgroundColorAction",
                                                      "Select Background Color");
    QString tooltip = QCoreApplication::translate("SelectBackgroundColorAction",
                                                  "Select a color for the background of the 3D view.");

    auto operation = [this, syncEnvBackgroundAction](const SelectionContext &) {
        BackgroundColorSelection::showBackgroundColorSelectionWidget(
            edit3DWidget(),
            DesignerSettingsKey::EDIT3DVIEW_BACKGROUND_COLOR,
            this,
            edit3dBgColorProperty,
            [this, syncEnvBackgroundAction]() {
                if (syncEnvBackgroundAction->isChecked()) {
                    emitView3DAction(View3DActionType::SyncEnvBackground, false);
                    syncEnvBackgroundAction->setChecked(false);
                }
            });
    };

    m_selectBackgroundColorAction = std::make_unique<Edit3DAction>(
        Constants::EDIT3D_EDIT_SELECT_BACKGROUND_COLOR,
        View3DActionType::Empty,
        description,
        QKeySequence(),
        false,
        false,
        QIcon(),
        this,
        operation,
        tooltip);
}

void Edit3DView::createGridColorSelectionAction()
{
    QString description = QCoreApplication::translate("SelectGridColorAction", "Select Grid Color");
    QString tooltip = QCoreApplication::translate("SelectGridColorAction",
                                                  "Select a color for the grid lines of the 3D view.");

    auto operation = [this](const SelectionContext &) {
        BackgroundColorSelection::showBackgroundColorSelectionWidget(
            edit3DWidget(),
            DesignerSettingsKey::EDIT3DVIEW_GRID_COLOR,
            this,
            edit3dGridColorProperty);
    };

    m_selectGridColorAction = std::make_unique<Edit3DAction>(
        Constants::EDIT3D_EDIT_SELECT_GRID_COLOR,
        View3DActionType::Empty,
        description,
        QKeySequence(),
        false,
        false,
        QIcon(),
        this,
        operation,
        tooltip);
}

void Edit3DView::createResetColorAction(QAction *syncEnvBackgroundAction)
{
    QString description = QCoreApplication::translate("ResetEdit3DColorsAction", "Reset Colors");
    QString tooltip = QCoreApplication::translate("ResetEdit3DColorsAction",
                                                  "Reset the background color and the color of the "
                                                  "grid lines of the 3D view to the default values.");

    auto operation = [this, syncEnvBackgroundAction](const SelectionContext &) {
        QList<QColor> bgColors = {QRgb(0x222222), QRgb(0x999999)};
        Edit3DViewConfig::setColors(this, edit3dBgColorProperty, bgColors);
        Edit3DViewConfig::saveColors(DesignerSettingsKey::EDIT3DVIEW_BACKGROUND_COLOR, bgColors);

        QColor gridColor{0xcccccc};
        Edit3DViewConfig::setColors(this, edit3dGridColorProperty, {gridColor});
        Edit3DViewConfig::saveColors(DesignerSettingsKey::EDIT3DVIEW_GRID_COLOR, {gridColor});

        if (syncEnvBackgroundAction->isChecked()) {
            emitView3DAction(View3DActionType::SyncEnvBackground, false);
            syncEnvBackgroundAction->setChecked(false);
        }
    };

    m_resetColorAction = std::make_unique<Edit3DAction>(
        QmlDesigner::Constants::EDIT3D_EDIT_RESET_BACKGROUND_COLOR,
        View3DActionType::Empty,
        description,
        QKeySequence(),
        false,
        false,
        QIcon(),
        this,
        operation,
        tooltip);
}

void Edit3DView::createSyncEnvBackgroundAction()
{
    QString description = QCoreApplication::translate("SyncEnvBackgroundAction",
                                                      "Use Scene Environment");
    QString tooltip = QCoreApplication::translate("SyncEnvBackgroundAction",
                                                  "Sets the 3D view to use the Scene Environment "
                                                  "color or skybox as background color.");

    m_syncEnvBackgroundAction = std::make_unique<Edit3DAction>(
        QmlDesigner::Constants::EDIT3D_EDIT_SYNC_ENV_BACKGROUND,
        View3DActionType::SyncEnvBackground,
        description,
        QKeySequence(),
        true,
        false,
        QIcon(),
        this,
        nullptr,
        tooltip);
}

void Edit3DView::createSeekerSliderAction()
{
    m_seekerAction = std::make_unique<Edit3DParticleSeekerAction>(
        QmlDesigner::Constants::EDIT3D_PARTICLES_SEEKER,
        View3DActionType::ParticlesSeek,
        this);

    m_seekerAction->action()->setEnabled(false);
    m_seekerAction->action()->setToolTip(QLatin1String("Seek particle system time when paused."));

    connect(m_seekerAction->seekerAction(), &SeekerSliderAction::valueChanged, this,
            [this] (int value) {
        emitView3DAction(View3DActionType::ParticlesSeek, value);
    });
}

QPoint Edit3DView::resolveToolbarPopupPos(Edit3DAction *action) const
{
    QPoint pos;
    const QList<QObject *> &objects = action->action()->associatedObjects();
    for (QObject *obj : objects) {
        if (auto button = qobject_cast<QToolButton *>(obj)) {
            if (auto toolBar = qobject_cast<QWidget *>(button->parent())) {
                // If the button has not yet been shown (i.e. it starts under extension menu),
                // the button x value will be zero.
                if (button->x() >= toolBar->width() - button->width() || button->x() == 0) {
                    pos = toolBar->mapToGlobal(QPoint(toolBar->width() - button->width(), 4));
                } else {
                    // Add small negative modifier to Y coordinate, so highlighted toolbar buttons don't
                    // peek from under the popup
                    pos = button->mapToGlobal(QPoint(0, -2));
                }
            }
            break;
        }
    }
    return pos;
}

<<<<<<< HEAD
=======
template<typename T, typename>
void Edit3DView::maybeStoreCurrentSceneEnvironment(const QList<T> &propertyList)
{
    QSet<qint32> handledNodes;
    QmlObjectNode sceneEnv;
    for (const AbstractProperty &prop : propertyList) {
        ModelNode node = prop.parentModelNode();
        const qint32 id = node.internalId();
        if (handledNodes.contains(id))
            continue;

        handledNodes.insert(id);
        if (!node.metaInfo().isQtQuick3DSceneEnvironment())
            continue;

        if (!sceneEnv.isValid())
            sceneEnv = currentSceneEnv();
        if (sceneEnv == node) {
            storeCurrentSceneEnvironment();
            break;
        }
    }
}

>>>>>>> 8790cbc9
void Edit3DView::showContextMenu()
{
    // If request for context menu is still pending, skip for now
    if (m_nodeAtPosReqType == NodeAtPosReqType::ContextMenu)
        return;

    if (m_contextMenuPendingNode.isValid()) {
        if (!m_contextMenuPendingNode.isSelected())
            setSelectedModelNode(m_contextMenuPendingNode);
    } else {
        clearSelectedModelNodes();
    }

    m_edit3DWidget->showContextMenu(m_contextMenuPosMouse, m_contextMenuPendingNode, m_contextMenuPos3D);
    m_contextMenuPendingNode = {};
}

void Edit3DView::setFlyMode(bool enabled)
{
    emitView3DAction(View3DActionType::FlyModeToggle, enabled);
<<<<<<< HEAD

    // Disable any actions with conflicting hotkeys
    if (enabled) {
        m_flyModeDisabledActions.clear();
        const QList<QKeySequence> controlKeys = { Qt::Key_W, Qt::Key_A, Qt::Key_S,
                                                 Qt::Key_D, Qt::Key_Q, Qt::Key_E,
                                                 Qt::Key_Up, Qt::Key_Down, Qt::Key_Left,
                                                 Qt::Key_Right, Qt::Key_PageDown, Qt::Key_PageUp};
        for (auto i = m_edit3DActions.cbegin(), end = m_edit3DActions.cend(); i != end; ++i) {
            for (const QKeySequence &controlKey : controlKeys) {
                if (Core::Command *cmd = m_edit3DWidget->actionToCommandHash().value(i.value()->action())) {
                    if (cmd->keySequence().matches(controlKey) == QKeySequence::ExactMatch) {
                        if (i.value()->action()->isEnabled()) {
                            m_flyModeDisabledActions.append(i.value());
                            i.value()->action()->setEnabled(false);
                        }
                        break;
                    }
                }
            }
        }
    } else {
        for (Edit3DAction *action : std::as_const(m_flyModeDisabledActions))
            action->action()->setEnabled(true);
        m_flyModeDisabledActions.clear();
    }
=======
>>>>>>> 8790cbc9
}

void Edit3DView::syncSnapAuxPropsToSettings()
{
    if (!model())
        return;

    bool snapToggle = m_snapToggleAction->action()->isChecked();
    rootModelNode().setAuxiliaryData(edit3dSnapPosProperty,
                                     snapToggle ? Edit3DViewConfig::load(DesignerSettingsKey::EDIT3DVIEW_SNAP_POSITION)
                                                : false);
    rootModelNode().setAuxiliaryData(edit3dSnapRotProperty,
                                     snapToggle ? Edit3DViewConfig::load(DesignerSettingsKey::EDIT3DVIEW_SNAP_ROTATION)
                                                : false);
    rootModelNode().setAuxiliaryData(edit3dSnapScaleProperty,
                                     snapToggle ? Edit3DViewConfig::load(DesignerSettingsKey::EDIT3DVIEW_SNAP_SCALE)
                                                : false);
    rootModelNode().setAuxiliaryData(edit3dSnapAbsProperty,
                                     Edit3DViewConfig::load(DesignerSettingsKey::EDIT3DVIEW_SNAP_ABSOLUTE));
    rootModelNode().setAuxiliaryData(edit3dSnapPosIntProperty,
                                     Edit3DViewConfig::load(DesignerSettingsKey::EDIT3DVIEW_SNAP_POSITION_INTERVAL));
    rootModelNode().setAuxiliaryData(edit3dSnapRotIntProperty,
                                     Edit3DViewConfig::load(DesignerSettingsKey::EDIT3DVIEW_SNAP_ROTATION_INTERVAL));
    rootModelNode().setAuxiliaryData(edit3dSnapScaleIntProperty,
                                     Edit3DViewConfig::load(DesignerSettingsKey::EDIT3DVIEW_SNAP_SCALE_INTERVAL));
}

void Edit3DView::setCameraSpeedAuxData(double speed, double multiplier)
{
    ModelNode node = Utils3D::active3DSceneNode(this);
    node.setAuxiliaryData(edit3dCameraSpeedDocProperty, speed);
    node.setAuxiliaryData(edit3dCameraSpeedMultiplierDocProperty, multiplier);
    rootModelNode().setAuxiliaryData(edit3dCameraTotalSpeedProperty, (speed * multiplier));
    m_previousCameraSpeed = speed;
    m_previousCameraMultiplier = multiplier;
}

void Edit3DView::getCameraSpeedAuxData(double &speed, double &multiplier)
{
    ModelNode node = Utils3D::active3DSceneNode(this);
    auto speedProp = node.auxiliaryData(edit3dCameraSpeedDocProperty);
    auto multProp = node.auxiliaryData(edit3dCameraSpeedMultiplierDocProperty);
    speed = speedProp ? speedProp->toDouble() : CameraSpeedConfiguration::defaultSpeed;
    multiplier = multProp ? multProp->toDouble() : CameraSpeedConfiguration::defaultMultiplier;
}

void Edit3DView::syncCameraSpeedToNewView()
{
    // Camera speed is inherited from previous active view if explicit values have not been
    // stored for the currently active view
    ModelNode node = Utils3D::active3DSceneNode(this);
    auto speedProp = node.auxiliaryData(edit3dCameraSpeedDocProperty);
    auto multProp = node.auxiliaryData(edit3dCameraSpeedMultiplierDocProperty);
    double speed = CameraSpeedConfiguration::defaultSpeed;
    double multiplier = CameraSpeedConfiguration::defaultMultiplier;

    if (!speedProp || !multProp) {
        if (m_previousCameraSpeed > 0 && m_previousCameraMultiplier > 0) {
            speed = m_previousCameraSpeed;
            multiplier = m_previousCameraMultiplier;
        }
    } else {
        speed = speedProp->toDouble();
        multiplier = multProp->toDouble();
    }

    setCameraSpeedAuxData(speed, multiplier);
}

<<<<<<< HEAD
=======
QmlObjectNode Edit3DView::currentSceneEnv()
{
    PropertyName envProp{"environment"};
    ModelNode checkNode = Utils3D::active3DSceneNode(this);
    while (checkNode.isValid()) {
        if (checkNode.metaInfo().isQtQuick3DView3D()) {
            QmlObjectNode sceneEnvNode = QmlItemNode(checkNode).bindingProperty(envProp)
                                             .resolveToModelNode();
            if (sceneEnvNode.isValid())
                return sceneEnvNode;
            break;
        }
        if (checkNode.hasParentProperty())
            checkNode = checkNode.parentProperty().parentModelNode();
        else
            break;
    }
    return {};
}

void Edit3DView::storeCurrentSceneEnvironment()
{
    // If current active scene has scene environment, store relevant properties
    QmlObjectNode sceneEnvNode = currentSceneEnv();
    if (sceneEnvNode.isValid()) {
        QVariantMap lastSceneEnvData;

        auto insertPropValue = [](const PropertyName prop, const QmlObjectNode &node,
                                  QVariantMap &map) {
            if (!node.hasProperty(prop))
                return;

            map.insert(QString::fromUtf8(prop), node.modelValue(prop));
        };

        auto insertTextureProps = [&](const PropertyName prop) {
            // For now we just grab the absolute path of texture source for simplicity
            if (!sceneEnvNode.hasProperty(prop))
                return;

            QmlObjectNode bindNode = QmlItemNode(sceneEnvNode).bindingProperty(prop)
                                         .resolveToModelNode();
            if (bindNode.isValid()) {
                QVariantMap props;
                const PropertyName sourceProp = "source";
                if (bindNode.hasProperty(sourceProp)) {
                    Utils::FilePath qmlPath = Utils::FilePath::fromUrl(
                        model()->fileUrl()).absolutePath();
                    Utils::FilePath sourcePath = Utils::FilePath::fromUrl(
                        bindNode.modelValue(sourceProp).toUrl());

                    sourcePath = qmlPath.resolvePath(sourcePath);

                    props.insert(QString::fromUtf8(sourceProp),
                                 sourcePath.absoluteFilePath().toUrl());
                }
                lastSceneEnvData.insert(QString::fromUtf8(prop), props);
            }
        };

        insertPropValue("backgroundMode", sceneEnvNode, lastSceneEnvData);
        insertPropValue("clearColor", sceneEnvNode, lastSceneEnvData);
        insertTextureProps("lightProbe");
        insertTextureProps("skyBoxCubeMap");

        emitView3DAction(View3DActionType::SetLastSceneEnvData, lastSceneEnvData);
    }
}

>>>>>>> 8790cbc9
const QList<Edit3DView::SplitToolState> &Edit3DView::splitToolStates() const
{
    return m_splitToolStates;
}

void Edit3DView::setSplitToolState(int splitIndex, const SplitToolState &state)
{
    if (splitIndex >= m_splitToolStates.size())
        return;

    m_splitToolStates[splitIndex] = state;
}

int Edit3DView::activeSplit() const
{
    return m_activeSplit;
}

bool Edit3DView::isSplitView() const
{
    return m_splitViewAction->action()->isChecked();
}

void Edit3DView::createEdit3DActions()
{
    m_selectionModeAction = std::make_unique<Edit3DAction>(
        QmlDesigner::Constants::EDIT3D_SELECTION_MODE,
        View3DActionType::SelectionModeToggle,
        QCoreApplication::translate("SelectionModeToggleAction",
                                    "Toggle Group/Single Selection Mode"),
        QKeySequence(Qt::Key_Q),
        true,
        false,
        toolbarIcon(DesignerIcons::ToggleGroupIcon),
        this);

    m_moveToolAction = std::make_unique<Edit3DAction>(
        QmlDesigner::Constants::EDIT3D_MOVE_TOOL,
        View3DActionType::MoveTool,
        QCoreApplication::translate("MoveToolAction",
                                    "Activate Move Tool"),
        QKeySequence(Qt::Key_W),
        true,
        true,
        toolbarIcon(DesignerIcons::MoveToolIcon),
        this);

    m_rotateToolAction = std::make_unique<Edit3DAction>(
        QmlDesigner::Constants::EDIT3D_ROTATE_TOOL,
        View3DActionType::RotateTool,
        QCoreApplication::translate("RotateToolAction",
                                    "Activate Rotate Tool"),
        QKeySequence(Qt::Key_E),
        true,
        false,
        toolbarIcon(DesignerIcons::RotateToolIcon),
        this);

    m_scaleToolAction = std::make_unique<Edit3DAction>(
        QmlDesigner::Constants::EDIT3D_SCALE_TOOL,
        View3DActionType::ScaleTool,
        QCoreApplication::translate("ScaleToolAction",
                                    "Activate Scale Tool"),
        QKeySequence(Qt::Key_R),
        true,
        false,
        toolbarIcon(DesignerIcons::ScaleToolIcon),
        this);

    m_fitAction = std::make_unique<Edit3DAction>(
        QmlDesigner::Constants::EDIT3D_FIT_SELECTED,
        View3DActionType::FitToView,
        QCoreApplication::translate("FitToViewAction",
                                    "Fit Selected Object to View"),
        QKeySequence(Qt::Key_F),
        false,
        false,
        toolbarIcon(DesignerIcons::FitToViewIcon),
        this);

    m_alignCamerasAction = std::make_unique<Edit3DAction>(
        QmlDesigner::Constants::EDIT3D_ALIGN_CAMERAS,
        View3DActionType::AlignCamerasToView,
        QCoreApplication::translate("AlignCamerasToViewAction",
                                    "Align Cameras to View"),
        QKeySequence(),
        false,
        false,
        toolbarIcon(DesignerIcons::AlignCameraToViewIcon),
        this);

    m_alignViewAction = std::make_unique<Edit3DAction>(
        QmlDesigner::Constants::EDIT3D_ALIGN_VIEW,
        View3DActionType::AlignViewToCamera,
        QCoreApplication::translate("AlignViewToCameraAction",
                                    "Align View to Camera"),
        QKeySequence(),
        false,
        false,
        toolbarIcon(DesignerIcons::AlignViewToCameraIcon),
        this);

    m_cameraModeAction = std::make_unique<Edit3DAction>(
        QmlDesigner::Constants::EDIT3D_EDIT_CAMERA,
        View3DActionType::CameraToggle,
        QCoreApplication::translate("CameraToggleAction",
                                    "Toggle Perspective/Orthographic Camera Mode"),
        QKeySequence(Qt::Key_T),
        true,
        false,
        toolbarIcon(DesignerIcons::CameraIcon),
        this);

    m_orientationModeAction = std::make_unique<Edit3DAction>(
        QmlDesigner::Constants::EDIT3D_ORIENTATION,
        View3DActionType::OrientationToggle,
        QCoreApplication::translate("OrientationToggleAction",
                                    "Toggle Global/Local Orientation"),
        QKeySequence(Qt::Key_Y),
        true,
        false,
        toolbarIcon(DesignerIcons::LocalOrientIcon),
        this);

    m_editLightAction = std::make_unique<Edit3DAction>(
        QmlDesigner::Constants::EDIT3D_EDIT_LIGHT,
        View3DActionType::EditLightToggle,
        QCoreApplication::translate("EditLightToggleAction",
                                    "Toggle Edit Light On/Off"),
        QKeySequence(Qt::Key_U),
        true,
        false,
        toolbarIcon(DesignerIcons::EditLightIcon),
        this);

    m_showGridAction = std::make_unique<Edit3DAction>(
        QmlDesigner::Constants::EDIT3D_EDIT_SHOW_GRID,
        View3DActionType::ShowGrid,
        QCoreApplication::translate("ShowGridAction", "Show Grid"),
        QKeySequence(Qt::Key_G),
        true,
        true,
        QIcon(),
        this,
        nullptr,
        QCoreApplication::translate("ShowGridAction", "Toggle the visibility of the helper grid."));

    m_showLookAtAction = std::make_unique<Edit3DAction>(
        QmlDesigner::Constants::EDIT3D_EDIT_SHOW_LOOKAT,
        View3DActionType::ShowLookAt,
        QCoreApplication::translate("ShowLookAtAction", "Show Look-at"),
        QKeySequence(Qt::Key_L),
        true,
        true,
        QIcon(),
        this,
        nullptr,
        QCoreApplication::translate("ShowLookAtAction", "Toggle the visibility of the edit camera look-at indicator."));

    m_showSelectionBoxAction = std::make_unique<Edit3DAction>(
        QmlDesigner::Constants::EDIT3D_EDIT_SHOW_SELECTION_BOX,
        View3DActionType::ShowSelectionBox,
        QCoreApplication::translate("ShowSelectionBoxAction", "Show Selection Boxes"),
        QKeySequence(Qt::Key_B),
        true,
        true,
        QIcon(),
        this,
        nullptr,
        QCoreApplication::translate("ShowSelectionBoxAction",
                                    "Toggle the visibility of selection boxes."));

    m_showIconGizmoAction = std::make_unique<Edit3DAction>(
        QmlDesigner::Constants::EDIT3D_EDIT_SHOW_ICON_GIZMO,
        View3DActionType::ShowIconGizmo,
        QCoreApplication::translate("ShowIconGizmoAction", "Show Icon Gizmos"),
        QKeySequence(Qt::Key_I),
        true,
        true,
        QIcon(),
        this,
        nullptr,
        QCoreApplication::translate(
            "ShowIconGizmoAction",
            "Toggle the visibility of icon gizmos, such as light and camera icons."));

    m_showCameraFrustumAction = std::make_unique<Edit3DAction>(
        QmlDesigner::Constants::EDIT3D_EDIT_SHOW_CAMERA_FRUSTUM,
        View3DActionType::ShowCameraFrustum,
        QCoreApplication::translate("ShowCameraFrustumAction", "Always Show Camera Frustums"),
        QKeySequence(Qt::Key_C),
        true,
        false,
        QIcon(),
        this,
        nullptr,
        QCoreApplication::translate(
            "ShowCameraFrustumAction",
            "Toggle between always showing the camera frustum visualization and only showing it "
            "when the camera is selected."));

    m_showParticleEmitterAction = std::make_unique<Edit3DAction>(
        QmlDesigner::Constants::EDIT3D_EDIT_SHOW_PARTICLE_EMITTER,
        View3DActionType::ShowParticleEmitter,
        QCoreApplication::translate("ShowParticleEmitterAction",
                                    "Always Show Particle Emitters And Attractors"),
        QKeySequence(Qt::Key_M),
        true,
        false,
        QIcon(),
        this,
        nullptr,
        QCoreApplication::translate(
            "ShowParticleEmitterAction",
            "Toggle between always showing the particle emitter and attractor visualizations and "
            "only showing them when the emitter or attractor is selected."));

    SelectionContextOperation resetTrigger = [this](const SelectionContext &) {
        m_particlesPlayAction->action()->setEnabled(particlemode);
        m_particlesRestartAction->action()->setEnabled(particlemode);
        if (particlemode)
            m_particlesPlayAction->action()->setChecked(true);
        if (m_seekerAction)
            m_seekerAction->action()->setEnabled(false);
        resetPuppet();
    };

    SelectionContextOperation particlesTrigger = [this](const SelectionContext &) {
        particlemode = !particlemode;
        m_particlesPlayAction->action()->setEnabled(particlemode);
        m_particlesRestartAction->action()->setEnabled(particlemode);
        if (m_seekerAction)
            m_seekerAction->action()->setEnabled(false);
        QmlDesignerPlugin::settings().insert("particleMode", particlemode);
        resetPuppet();
    };

    SelectionContextOperation particlesPlayTrigger = [this](const SelectionContext &) {
        if (m_seekerAction)
            m_seekerAction->action()->setEnabled(!m_particlesPlayAction->action()->isChecked());
    };

    SelectionContextOperation bakeLightsTrigger = [this](const SelectionContext &) {
        if (!m_isBakingLightsSupported)
            return;

        // BakeLights cleans itself up when its dialog is closed
        if (!m_bakeLights)
            m_bakeLights = new BakeLights(this);
        else
            m_bakeLights->raiseDialog();
    };

    m_particleViewModeAction = std::make_unique<Edit3DAction>(
        QmlDesigner::Constants::EDIT3D_PARTICLE_MODE,
        View3DActionType::Edit3DParticleModeToggle,
        QCoreApplication::translate("ParticleViewModeAction",
                                    "Toggle particle animation On/Off"),
        QKeySequence(Qt::Key_V),
        true,
        false,
        toolbarIcon(DesignerIcons::ParticlesAnimationIcon),
        this,
        particlesTrigger);

    particlemode = false;
    m_particlesPlayAction = std::make_unique<Edit3DAction>(
        QmlDesigner::Constants::EDIT3D_PARTICLES_PLAY,
        View3DActionType::ParticlesPlay,
        QCoreApplication::translate("ParticlesPlayAction",
                                    "Play Particles"),
        QKeySequence(Qt::Key_Comma),
        true,
        true,
        toolbarIcon(DesignerIcons::ParticlesPlayIcon),
        this,
        particlesPlayTrigger);

    m_particlesRestartAction = std::make_unique<Edit3DAction>(
        QmlDesigner::Constants::EDIT3D_PARTICLES_RESTART,
        View3DActionType::ParticlesRestart,
        QCoreApplication::translate("ParticlesRestartAction",
                                    "Restart Particles"),
        QKeySequence(Qt::Key_Slash),
        false,
        false,
        toolbarIcon(DesignerIcons::ParticlesRestartIcon),
        this);

    m_particlesPlayAction->action()->setEnabled(particlemode);
    m_particlesRestartAction->action()->setEnabled(particlemode);

    m_resetAction = std::make_unique<Edit3DAction>(
        QmlDesigner::Constants::EDIT3D_RESET_VIEW,
        View3DActionType::Empty,
        QCoreApplication::translate("ResetView", "Reset View"),
        QKeySequence(Qt::Key_P),
        false,
        false,
        toolbarIcon(DesignerIcons::ResetViewIcon),
        this,
        resetTrigger);

    SelectionContextOperation visibilityTogglesTrigger = [this](const SelectionContext &) {
        if (!edit3DWidget()->visibilityTogglesMenu())
            return;

        edit3DWidget()->showVisibilityTogglesMenu(
            !edit3DWidget()->visibilityTogglesMenu()->isVisible(),
            resolveToolbarPopupPos(m_visibilityTogglesAction.get()));
    };

    m_visibilityTogglesAction = std::make_unique<Edit3DAction>(
        QmlDesigner::Constants::EDIT3D_VISIBILITY_TOGGLES,
        View3DActionType::Empty,
        QCoreApplication::translate("VisibilityTogglesAction",
                                    "Visibility Toggles"),
        QKeySequence(),
        false,
        false,
        toolbarIcon(DesignerIcons::VisibilityIcon),
        this,
        visibilityTogglesTrigger);

    SelectionContextOperation backgroundColorActionsTrigger = [this](const SelectionContext &) {
        if (!edit3DWidget()->backgroundColorMenu())
            return;

        edit3DWidget()->showBackgroundColorMenu(
            !edit3DWidget()->backgroundColorMenu()->isVisible(),
            resolveToolbarPopupPos(m_backgroundColorMenuAction.get()));
    };

    m_backgroundColorMenuAction = std::make_unique<Edit3DAction>(
        QmlDesigner::Constants::EDIT3D_BACKGROUND_COLOR_ACTIONS,
        View3DActionType::Empty,
        QCoreApplication::translate("BackgroundColorMenuActions",
                                    "Background Color Actions"),
        QKeySequence(),
        false,
        false,
        toolbarIcon(DesignerIcons::EditColorIcon),
        this,
        backgroundColorActionsTrigger);

    createSeekerSliderAction();

    m_bakeLightsAction = std::make_unique<Edit3DBakeLightsAction>(
        toolbarIcon(DesignerIcons::BakeLightIcon),
        this,
        bakeLightsTrigger);

    SelectionContextOperation snapToggleTrigger = [this](const SelectionContext &) {
        Edit3DViewConfig::save(DesignerSettingsKey::EDIT3DVIEW_SNAP_ENABLED,
                               m_snapToggleAction->action()->isChecked());
        syncSnapAuxPropsToSettings();
    };

    m_snapToggleAction = std::make_unique<Edit3DAction>(
        QmlDesigner::Constants::EDIT3D_SNAP_TOGGLE,
        View3DActionType::Empty,
        QCoreApplication::translate("SnapToggleAction", "Toggle snapping during node drag"),
        QKeySequence(Qt::SHIFT | Qt::Key_Tab),
        true,
        Edit3DViewConfig::load(DesignerSettingsKey::EDIT3DVIEW_SNAP_ENABLED, false).toBool(),
        toolbarIcon(DesignerIcons::SnappingIcon),
        this,
        snapToggleTrigger);

    SelectionContextOperation snapConfigTrigger = [this](const SelectionContext &) {
        if (!m_snapConfiguration) {
            m_snapConfiguration = new SnapConfiguration(this);
            connect(m_snapConfiguration.data(), &SnapConfiguration::posIntChanged,
                    this, [this] {
                // Notify every change of position interval as that causes visible changes in grid
                rootModelNode().setAuxiliaryData(edit3dSnapPosIntProperty,
                                                 m_snapConfiguration->posInt());
            });
        }
        m_snapConfiguration->showConfigDialog(resolveToolbarPopupPos(m_snapConfigAction.get()));
    };

    m_snapConfigAction = std::make_unique<Edit3DAction>(
        QmlDesigner::Constants::EDIT3D_SNAP_CONFIG,
        View3DActionType::Empty,
        QCoreApplication::translate("SnapConfigAction", "Open snap configuration dialog"),
        QKeySequence(),
        false,
        false,
        toolbarIcon(DesignerIcons::SnappingConfIcon),
        this,
        snapConfigTrigger);

    m_splitViewAction = std::make_unique<Edit3DAction>(
        QmlDesigner::Constants::EDIT3D_SPLIT_VIEW,
        View3DActionType::SplitViewToggle,
        QCoreApplication::translate("SplitViewToggleAction",
                                    "Toggle Split View On/Off"),
        QKeySequence(Qt::CTRL | Qt::ALT | Qt::Key_Q),
        true,
        false,
        toolbarIcon(DesignerIcons::SplitViewIcon),
        this);

    SelectionContextOperation cameraSpeedConfigTrigger = [this](const SelectionContext &) {
        if (!m_cameraSpeedConfiguration) {
            m_cameraSpeedConfiguration = new CameraSpeedConfiguration(this);
            connect(m_cameraSpeedConfiguration.data(), &CameraSpeedConfiguration::totalSpeedChanged,
                    this, [this] {
                        setCameraSpeedAuxData(m_cameraSpeedConfiguration->speed(),
                                              m_cameraSpeedConfiguration->multiplier());
            });
        }
        m_cameraSpeedConfiguration->showConfigDialog(resolveToolbarPopupPos(m_cameraSpeedConfigAction.get()));
    };

    m_cameraSpeedConfigAction = std::make_unique<Edit3DAction>(
        QmlDesigner::Constants::EDIT3D_CAMERA_SPEED_CONFIG,
        View3DActionType::Empty,
        QCoreApplication::translate("CameraSpeedConfigAction", "Open camera speed configuration dialog"),
        QKeySequence(),
        false,
        false,
        toolbarIcon(DesignerIcons::CameraSpeedConfigIcon),
        this,
        cameraSpeedConfigTrigger);


    m_leftActions << m_selectionModeAction.get();
    m_leftActions << nullptr; // Null indicates separator
    m_leftActions << nullptr; // Second null after separator indicates an exclusive group
    m_leftActions << m_moveToolAction.get();
    m_leftActions << m_rotateToolAction.get();
    m_leftActions << m_scaleToolAction.get();
    m_leftActions << nullptr;
    m_leftActions << m_fitAction.get();
    m_leftActions << nullptr;
    m_leftActions << m_cameraModeAction.get();
    m_leftActions << m_orientationModeAction.get();
    m_leftActions << m_editLightAction.get();
    m_leftActions << nullptr;
    m_leftActions << m_snapToggleAction.get();
    m_leftActions << m_snapConfigAction.get();
    m_leftActions << nullptr;
    m_leftActions << m_alignCamerasAction.get();
    m_leftActions << m_alignViewAction.get();
    m_leftActions << m_cameraSpeedConfigAction.get();
    m_leftActions << nullptr;
    m_leftActions << m_visibilityTogglesAction.get();
    m_leftActions << m_backgroundColorMenuAction.get();
    m_leftActions << m_splitViewAction.get();

    m_rightActions << m_particleViewModeAction.get();
    m_rightActions << m_particlesPlayAction.get();
    m_rightActions << m_particlesRestartAction.get();
    m_rightActions << nullptr;
    m_rightActions << m_seekerAction.get();
    m_rightActions << nullptr;
    m_rightActions << m_bakeLightsAction.get();
    m_rightActions << m_resetAction.get();

    m_visibilityToggleActions << m_showGridAction.get();
    m_visibilityToggleActions << m_showLookAtAction.get();
    m_visibilityToggleActions << m_showSelectionBoxAction.get();
    m_visibilityToggleActions << m_showIconGizmoAction.get();
    m_visibilityToggleActions << m_showCameraFrustumAction.get();
    m_visibilityToggleActions << m_showParticleEmitterAction.get();

    createSyncEnvBackgroundAction();
    createSelectBackgroundColorAction(m_syncEnvBackgroundAction->action());
    createGridColorSelectionAction();
    createResetColorAction(m_syncEnvBackgroundAction->action());

    m_backgroundColorActions << m_selectBackgroundColorAction.get();
    m_backgroundColorActions << m_selectGridColorAction.get();
    m_backgroundColorActions << m_syncEnvBackgroundAction.get();
    m_backgroundColorActions << m_resetColorAction.get();
}

QVector<Edit3DAction *> Edit3DView::leftActions() const
{
    return m_leftActions;
}

QVector<Edit3DAction *> Edit3DView::rightActions() const
{
    return m_rightActions;
}

QVector<Edit3DAction *> Edit3DView::visibilityToggleActions() const
{
    return m_visibilityToggleActions;
}

QVector<Edit3DAction *> Edit3DView::backgroundColorActions() const
{
    return m_backgroundColorActions;
}


Edit3DAction *Edit3DView::edit3DAction(View3DActionType type) const
{
    return m_edit3DActions.value(type, nullptr);
}

Edit3DBakeLightsAction *Edit3DView::bakeLightsAction() const
{
    return m_bakeLightsAction.get();
}

void Edit3DView::addQuick3DImport()
{
    DesignDocument *document = QmlDesignerPlugin::instance()->currentDesignDocument();
    if (document && !document->inFileComponentModelActive() && model()
        && ModelUtils::addImportWithCheck(
            "QtQuick3D",
            [](const Import &import) { return !import.hasVersion() || import.majorVersion() >= 6; },
            model())) {
        return;
    }
    Core::AsynchronousMessageBox::warning(tr("Failed to Add Import"),
                                          tr("Could not add QtQuick3D import to project."));
}

// This method is called upon right-clicking the view to prepare for context-menu creation. The actual
// context menu is created when nodeAtPosReady() is received from puppet
void Edit3DView::startContextMenu(const QPoint &pos)
{
    m_contextMenuPosMouse = pos;
    m_nodeAtPosReqType = NodeAtPosReqType::ContextMenu;
}

void Edit3DView::dropMaterial(const ModelNode &matNode, const QPointF &pos)
{
    m_nodeAtPosReqType = NodeAtPosReqType::MaterialDrop;
    m_droppedModelNode = matNode;
    emitView3DAction(View3DActionType::GetNodeAtPos, pos);
}

void Edit3DView::dropBundleMaterial(const QPointF &pos)
{
    m_nodeAtPosReqType = NodeAtPosReqType::BundleMaterialDrop;
    emitView3DAction(View3DActionType::GetNodeAtPos, pos);
}

void Edit3DView::dropBundleEffect(const QPointF &pos)
{
    m_nodeAtPosReqType = NodeAtPosReqType::BundleEffectDrop;
    emitView3DAction(View3DActionType::GetNodeAtPos, pos);
}

void Edit3DView::dropTexture(const ModelNode &textureNode, const QPointF &pos)
{
    m_nodeAtPosReqType = NodeAtPosReqType::TextureDrop;
    m_droppedModelNode = textureNode;
    emitView3DAction(View3DActionType::GetNodeAtPos, pos);
}

void Edit3DView::dropComponent(const ItemLibraryEntry &entry, const QPointF &pos)
{
    m_nodeAtPosReqType = NodeAtPosReqType::ComponentDrop;
    m_droppedEntry = entry;
    NodeMetaInfo metaInfo = model()->metaInfo(entry.typeName());
    if (metaInfo.isQtQuick3DNode())
        emitView3DAction(View3DActionType::GetNodeAtPos, pos);
    else
        nodeAtPosReady({}, {}); // No need to actually resolve position for non-node items
}

void Edit3DView::dropAsset(const QString &file, const QPointF &pos)
{
    m_nodeAtPosReqType = NodeAtPosReqType::AssetDrop;
    m_droppedFile = file;
    emitView3DAction(View3DActionType::GetNodeAtPos, pos);
}

bool Edit3DView::isBakingLightsSupported() const
{
    return m_isBakingLightsSupported;
}

} // namespace QmlDesigner<|MERGE_RESOLUTION|>--- conflicted
+++ resolved
@@ -244,37 +244,9 @@
     }
 
     if (sceneState.contains(syncEnvBgKey))
-<<<<<<< HEAD
-        desiredSyncValue = sceneState[syncEnvBgKey].toBool();
-    ModelNode checkNode = Utils3D::active3DSceneNode(this);
-    const bool activeSceneValid = checkNode.isValid();
-
-    while (checkNode.isValid()) {
-        if (checkNode.metaInfo().isQtQuick3DView3D()) {
-            syncValue = desiredSyncValue;
-            syncEnabled = true;
-            break;
-        }
-        if (checkNode.hasParentProperty())
-            checkNode = checkNode.parentProperty().parentModelNode();
-        else
-            break;
-    }
-
-    if (activeSceneValid && syncValue != desiredSyncValue) {
-        // Update actual toolstate as well if we overrode it.
-        QTimer::singleShot(0, this, [this, syncValue]() {
-            emitView3DAction(View3DActionType::SyncEnvBackground, syncValue);
-        });
-    }
-
-    m_syncEnvBackgroundAction->action()->setChecked(syncValue);
-    m_syncEnvBackgroundAction->action()->setEnabled(syncEnabled);
-=======
         m_syncEnvBackgroundAction->action()->setChecked(sceneState[syncEnvBgKey].toBool());
     else
         m_syncEnvBackgroundAction->action()->setChecked(false);
->>>>>>> 8790cbc9
 
     // Selection context change updates visible and enabled states
     SelectionContext selectionContext(this);
@@ -283,11 +255,8 @@
         m_bakeLightsAction->currentContextChanged(selectionContext);
 
     syncCameraSpeedToNewView();
-<<<<<<< HEAD
-=======
 
     storeCurrentSceneEnvironment();
->>>>>>> 8790cbc9
 }
 
 void Edit3DView::modelAttached(Model *model)
@@ -383,11 +352,7 @@
                                                .generatedComponentUtils()
                                                .import3dTypePrefix();
 
-<<<<<<< HEAD
-    auto assetsModule = model()->module(import3dTypePrefix);
-=======
     auto assetsModule = model()->module(import3dTypePrefix, Storage::ModuleKind::QmlLibrary);
->>>>>>> 8790cbc9
 
     for (const auto &metaInfo : model()->metaInfosForModule(assetsModule))
         append(metaInfo, EK_importedModels);
@@ -404,18 +369,12 @@
         } else if (entry.typeName() == "QtQuick3D.OrthographicCamera"
                    || entry.typeName() == "QtQuick3D.PerspectiveCamera") {
             entryKey = EK_cameras;
-<<<<<<< HEAD
-        } else if (entry.typeName().startsWith(QmlDesignerPlugin::instance()->documentManager()
-                                                   .generatedComponentUtils().import3dTypePrefix().toUtf8())
-                   && NodeHints::fromItemLibraryEntry(entry).canBeDroppedInView3D()) {
-=======
         } else if (entry.typeName().startsWith(QmlDesignerPlugin::instance()
                                                    ->documentManager()
                                                    .generatedComponentUtils()
                                                    .import3dTypePrefix()
                                                    .toUtf8())
                    && NodeHints::fromItemLibraryEntry(entry, model()).canBeDroppedInView3D()) {
->>>>>>> 8790cbc9
             entryKey = EK_importedModels;
         } else {
             continue;
@@ -758,8 +717,6 @@
     return pos;
 }
 
-<<<<<<< HEAD
-=======
 template<typename T, typename>
 void Edit3DView::maybeStoreCurrentSceneEnvironment(const QList<T> &propertyList)
 {
@@ -784,7 +741,6 @@
     }
 }
 
->>>>>>> 8790cbc9
 void Edit3DView::showContextMenu()
 {
     // If request for context menu is still pending, skip for now
@@ -805,35 +761,6 @@
 void Edit3DView::setFlyMode(bool enabled)
 {
     emitView3DAction(View3DActionType::FlyModeToggle, enabled);
-<<<<<<< HEAD
-
-    // Disable any actions with conflicting hotkeys
-    if (enabled) {
-        m_flyModeDisabledActions.clear();
-        const QList<QKeySequence> controlKeys = { Qt::Key_W, Qt::Key_A, Qt::Key_S,
-                                                 Qt::Key_D, Qt::Key_Q, Qt::Key_E,
-                                                 Qt::Key_Up, Qt::Key_Down, Qt::Key_Left,
-                                                 Qt::Key_Right, Qt::Key_PageDown, Qt::Key_PageUp};
-        for (auto i = m_edit3DActions.cbegin(), end = m_edit3DActions.cend(); i != end; ++i) {
-            for (const QKeySequence &controlKey : controlKeys) {
-                if (Core::Command *cmd = m_edit3DWidget->actionToCommandHash().value(i.value()->action())) {
-                    if (cmd->keySequence().matches(controlKey) == QKeySequence::ExactMatch) {
-                        if (i.value()->action()->isEnabled()) {
-                            m_flyModeDisabledActions.append(i.value());
-                            i.value()->action()->setEnabled(false);
-                        }
-                        break;
-                    }
-                }
-            }
-        }
-    } else {
-        for (Edit3DAction *action : std::as_const(m_flyModeDisabledActions))
-            action->action()->setEnabled(true);
-        m_flyModeDisabledActions.clear();
-    }
-=======
->>>>>>> 8790cbc9
 }
 
 void Edit3DView::syncSnapAuxPropsToSettings()
@@ -903,8 +830,6 @@
     setCameraSpeedAuxData(speed, multiplier);
 }
 
-<<<<<<< HEAD
-=======
 QmlObjectNode Edit3DView::currentSceneEnv()
 {
     PropertyName envProp{"environment"};
@@ -974,7 +899,6 @@
     }
 }
 
->>>>>>> 8790cbc9
 const QList<Edit3DView::SplitToolState> &Edit3DView::splitToolStates() const
 {
     return m_splitToolStates;
