// Copyright (C) 2020 The Qt Company Ltd.
// SPDX-License-Identifier: LicenseRef-Qt-Commercial OR GPL-3.0-only WITH Qt-GPL-exception-1.0

#include "edit3dview.h"

#include "backgroundcolorselection.h"
#include "bakelights.h"
#include "cameraspeedconfiguration.h"
#include "edit3dcanvas.h"
#include "edit3dviewconfig.h"
#include "edit3dwidget.h"
#include "snapconfiguration.h"

#include <auxiliarydataproperties.h>
#include <customnotificationpackage.h>
#include <designeractionmanager.h>
#include <designericons.h>
#include <designersettings.h>
#include <designmodewidget.h>
#include <metainfo.h>
#include <modelutils.h>
#include <nodeabstractproperty.h>
#include <nodehints.h>
#include <nodeinstanceview.h>
#include <qmldesignerconstants.h>
#include <qmldesignerplugin.h>
#include <qmldesignertr.h>
#include <qmlitemnode.h>
#include <qmlvisualnode.h>
#include <seekerslider.h>
#include <utils3d.h>
#include <variantproperty.h>

#include <coreplugin/icore.h>

#include <qmldesignerutils/asset.h>

#include <projectexplorer/target.h>
#include <projectexplorer/kit.h>

#include <qtsupport/qtkitaspect.h>

#include <utils/algorithm.h>
#include <utils/qtcassert.h>
#include <utils/stylehelper.h>
#include <utils/utilsicons.h>

#include <QMenu>
#include <QToolButton>

static const QByteArray operator""_actionId(const char *text, size_t size)
{
    return QString("QmlDesigner.Edit3D.%1").arg(QLatin1String(text, size)).toLatin1();
}

namespace QmlDesigner {

inline static QIcon contextIcon(const DesignerIcons::IconId &iconId)
{
    return DesignerActionManager::instance().contextIcon(iconId);
};

inline static QIcon toolbarIcon(const DesignerIcons::IconId &iconId)
{
    return DesignerActionManager::instance().toolbarIcon(iconId);
};

Edit3DView::Edit3DView(ExternalDependenciesInterface &externalDependencies,
                       ModulesStorage &modulesStorage)
    : AbstractView{externalDependencies}
    , m_modulesStorage(modulesStorage)
{
    m_compressionTimer.setInterval(1000);
    m_compressionTimer.setSingleShot(true);
    connect(&m_compressionTimer, &QTimer::timeout, this, &Edit3DView::handleEntriesChanged);

    for (int i = 0; i < 4; ++i)
        m_viewportToolStates.append({0, false, i == 0});
}

void Edit3DView::createEdit3DWidget()
{
    createEdit3DActions();
    m_edit3DWidget = new Edit3DWidget(this);
}

void Edit3DView::checkImports()
{
    edit3DWidget()->showCanvas(model()->hasImport("QtQuick3D"));
}

void Edit3DView::setMouseCursor(int mouseCursor)
{
    if (mouseCursor < 0)
        m_edit3DWidget->canvas()->unsetCursor();
    else
        m_edit3DWidget->canvas()->setCursor(QCursor(static_cast<Qt::CursorShape>(mouseCursor)));
}

WidgetInfo Edit3DView::widgetInfo()
{
    if (!m_edit3DWidget)
        createEdit3DWidget();

    return createWidgetInfo(m_edit3DWidget.data(),
                            "Editor3D",
                            WidgetInfo::CentralPane,
                            tr("3D"),
                            tr("3D view"),
                            DesignerWidgetFlags::IgnoreErrors);
}

Edit3DWidget *Edit3DView::edit3DWidget() const
{
    return m_edit3DWidget.data();
}

void Edit3DView::renderImage3DChanged(const QImage &img)
{
    edit3DWidget()->canvas()->updateRenderImage(img);

    // Notify QML Puppet to resize if received image isn't correct size
    if (img.size() != canvasSize())
        edit3DViewResized(canvasSize());
    if (edit3DWidget()->canvas()->busyIndicator()->isVisible()) {
        edit3DWidget()->canvas()->setOpacity(1.0);
        edit3DWidget()->canvas()->busyIndicator()->hide();
    }
}

void Edit3DView::updateActiveScene3D(const QVariantMap &sceneState)
{
<<<<<<< HEAD
    const QString mouseCursorKey = QStringLiteral("mouseCursor");
    if (sceneState.contains(mouseCursorKey)) {
        setMouseCursor(sceneState[mouseCursorKey].toInt());
        // Mouse cursor state is always reported separately, as we never want to persist this state
        return;
    }

=======
>>>>>>> d114082f
    const QString activeViewportKey = QStringLiteral("activeViewport");
    if (sceneState.contains(activeViewportKey)) {
        setActiveViewport(sceneState[activeViewportKey].toInt());
        // If the sceneState contained just activeViewport key, then this is simply an active Viewport
        // change rather than entire active scene change, and we don't need to process further.
        if (sceneState.size() == 1)
            return;
    } else {
        setActiveViewport(0);
    }

    const QString sceneKey              = QStringLiteral("sceneInstanceId");
    const QString selectKey             = QStringLiteral("selectionMode");
    const QString transformKey          = QStringLiteral("transformMode");
    const QString perspectiveKey        = QStringLiteral("usePerspective");
    const QString orientationKey        = QStringLiteral("globalOrientation");
    const QString editLightKey          = QStringLiteral("showEditLight");
    const QString gridKey               = QStringLiteral("showGrid");
    const QString showLookAtKey         = QStringLiteral("showLookAt");
    const QString selectionBoxKey       = QStringLiteral("showSelectionBox");
    const QString iconGizmoKey          = QStringLiteral("showIconGizmo");
    const QString cameraFrustumKey      = QStringLiteral("showCameraFrustum");
    const QString cameraViewModeKey     = QStringLiteral("cameraViewMode");
    const QString particleEmitterKey    = QStringLiteral("showParticleEmitter");
    const QString particlesPlayKey      = QStringLiteral("particlePlay");
    const QString syncEnvBgKey          = QStringLiteral("syncEnvBackground");
    const QString activePresetKey       = QStringLiteral("activePreset");
    const QString matOverrideKey        = QStringLiteral("matOverride");
    const QString showWireframeKey      = QStringLiteral("showWireframe");

    if (sceneState.contains(sceneKey)) {
        qint32 newActiveScene = sceneState[sceneKey].value<qint32>();
        edit3DWidget()->canvas()->updateActiveScene(newActiveScene);
        updateAlignActionStates();
    }

    if (sceneState.contains(selectKey))
        m_selectionModeAction->action()->setChecked(sceneState[selectKey].toInt() == 1);
    else
        m_selectionModeAction->action()->setChecked(false);

    if (sceneState.contains(transformKey)) {
        const int tool = sceneState[transformKey].toInt();
        if (tool == 0)
            m_moveToolAction->action()->setChecked(true);
        else if (tool == 1)
            m_rotateToolAction->action()->setChecked(true);
        else
            m_scaleToolAction->action()->setChecked(true);
    } else {
        m_moveToolAction->action()->setChecked(true);
    }

    if (sceneState.contains(perspectiveKey)) {
        const QVariantList showList = sceneState[perspectiveKey].toList();
        for (int i = 0; i < 4; ++i)
            m_viewportToolStates[i].isPerspective = i < showList.size() ? showList[i].toBool() : i == 0;
    } else {
<<<<<<< HEAD
        for (int i = 0; i < 4; ++i)
            m_viewportToolStates[i].isPerspective = i == 0;
    }
    m_cameraModeAction->action()->setChecked(m_viewportToolStates[m_activeViewport].isPerspective);
=======
        for (int i = 0; i < 4; ++i) {
            ViewportToolState &state = m_viewportToolStates[i];
            state.isPerspective = i == 0;
        }
    }
>>>>>>> d114082f

    if (sceneState.contains(orientationKey))
        m_orientationModeAction->action()->setChecked(sceneState[orientationKey].toBool());
    else
        m_orientationModeAction->action()->setChecked(false);

    if (sceneState.contains(editLightKey))
        m_editLightAction->action()->setChecked(sceneState[editLightKey].toBool());
    else
        m_editLightAction->action()->setChecked(false);

    if (sceneState.contains(gridKey))
        m_showGridAction->action()->setChecked(sceneState[gridKey].toBool());
    else
        m_showGridAction->action()->setChecked(false);

    if (sceneState.contains(showLookAtKey))
        m_showLookAtAction->action()->setChecked(sceneState[showLookAtKey].toBool());
    else
        m_showLookAtAction->action()->setChecked(false);

    if (sceneState.contains(selectionBoxKey))
        m_showSelectionBoxAction->action()->setChecked(sceneState[selectionBoxKey].toBool());
    else
        m_showSelectionBoxAction->action()->setChecked(false);

    if (sceneState.contains(iconGizmoKey))
        m_showIconGizmoAction->action()->setChecked(sceneState[iconGizmoKey].toBool());
    else
        m_showIconGizmoAction->action()->setChecked(false);

    if (sceneState.contains(cameraFrustumKey))
        m_showCameraFrustumAction->action()->setChecked(sceneState[cameraFrustumKey].toBool());
    else
        m_showCameraFrustumAction->action()->setChecked(false);

    if (sceneState.contains(cameraViewModeKey))
        m_cameraViewAction->setMode(sceneState[cameraViewModeKey].toByteArray());
    else
        m_cameraViewAction->setMode("");

    if (sceneState.contains(particleEmitterKey))
        m_showParticleEmitterAction->action()->setChecked(sceneState[particleEmitterKey].toBool());
    else
        m_showParticleEmitterAction->action()->setChecked(false);

    if (sceneState.contains(particlesPlayKey))
        m_particlesPlayAction->action()->setChecked(sceneState[particlesPlayKey].toBool());
    else
        m_particlesPlayAction->action()->setChecked(true);

    if (sceneState.contains(matOverrideKey)) {
        const QVariantList overrides = sceneState[matOverrideKey].toList();
        for (int i = 0; i < 4; ++i)
            m_viewportToolStates[i].matOverride = i < overrides.size() ? overrides[i].toInt() : 0;
    } else {
        for (ViewportToolState &state : m_viewportToolStates)
            state.matOverride = 0;
    }

    if (sceneState.contains(showWireframeKey)) {
        const QVariantList showList = sceneState[showWireframeKey].toList();
        for (int i = 0; i < 4; ++i)
            m_viewportToolStates[i].showWireframe = i < showList.size() ? showList[i].toBool() : false;
    } else {
        for (ViewportToolState &state : m_viewportToolStates)
            state.showWireframe = false;
    }

    if (sceneState.contains(syncEnvBgKey))
        m_syncEnvBackgroundAction->action()->setChecked(sceneState[syncEnvBgKey].toBool());
    else
        m_syncEnvBackgroundAction->action()->setChecked(false);

    if (sceneState.contains(activePresetKey))
        syncActivePresetCheckedState(static_cast<ViewPreset>(sceneState[activePresetKey].toInt()));
    else
        syncActivePresetCheckedState(ViewPreset::Single);

    // Selection context change updates visible and enabled states
    SelectionContext selectionContext(this);
    selectionContext.setUpdateMode(SelectionContext::UpdateMode::Fast);
    if (m_bakeLightsAction)
        m_bakeLightsAction->currentContextChanged(selectionContext);

    syncCameraSpeedToNewView();

    storeCurrentSceneEnvironment();
}

void Edit3DView::setActiveViewport(int viewport)
{
    m_activeViewport = viewport;
<<<<<<< HEAD
=======
    m_cameraModeAction->action()->setChecked(m_viewportToolStates[m_activeViewport].isPerspective);
>>>>>>> d114082f
}

void Edit3DView::modelAttached(Model *model)
{
    AbstractView::modelAttached(model);

    QString currProjectPath = QmlDesigner::DocumentManager::currentProjectDirPath().toUrlishString();
    if (m_currProjectPath != currProjectPath) {
        // Opening a new project -> reset camera speeds
        m_currProjectPath = currProjectPath;
        m_previousCameraSpeed = -1.;
        m_previousCameraMultiplier = -1.;
    }

    edit3DWidget()->canvas()->updateActiveScene(Utils3D::active3DSceneId(model));

    updateAlignActionStates();
    syncSnapAuxPropsToSettings();

    rootModelNode().setAuxiliaryData(edit3dGridColorProperty,
                                     QVariant::fromValue(Edit3DViewConfig::loadColor(
                                         DesignerSettingsKey::EDIT3DVIEW_GRID_COLOR)));
    rootModelNode().setAuxiliaryData(edit3dBgColorProperty,
                                     QVariant::fromValue(Edit3DViewConfig::loadColors(
                                         DesignerSettingsKey::EDIT3DVIEW_BACKGROUND_COLOR)));

    checkImports();
    auto cachedImage = m_canvasCache.take(model);
    if (cachedImage) {
        edit3DWidget()->canvas()->updateRenderImage(*cachedImage);
        edit3DWidget()->canvas()->setOpacity(0.5);
    }

    edit3DWidget()->canvas()->busyIndicator()->show();

    m_isBakingLightsSupported = false;
    ProjectExplorer::Target *target = QmlDesignerPlugin::instance()->currentDesignDocument()->currentTarget();
    if (target && target->kit()) {
        if (QtSupport::QtVersion *qtVer = QtSupport::QtKitAspect::qtVersion(target->kit()))
            m_isBakingLightsSupported = qtVer->qtVersion() >= QVersionNumber(6, 5, 0);
    }
#ifdef QDS_USE_PROJECTSTORAGE
    onEntriesChanged();
#else
    connect(model->metaInfo().itemLibraryInfo(),
            &ItemLibraryInfo::entriesChanged,
            this,
            &Edit3DView::onEntriesChanged,
            Qt::UniqueConnection);
#endif

    model->sendCustomNotificationToNodeInstanceView(
        Request3DSceneToolStates{Utils3D::active3DSceneNode(this).id()});
}

void Edit3DView::onEntriesChanged()
{
    m_compressionTimer.start();
}

void Edit3DView::registerEdit3DAction(Edit3DAction *action)
{
    if (action->actionType() != View3DActionType::Empty)
        m_edit3DActions.insert(action->actionType(), action);
}

void Edit3DView::handleEntriesChanged()
{
    if (!model())
        return;

    enum ItemLibraryEntryKeys : int { // used to maintain order
        EK_cameras,
        EK_lights,
        EK_primitives
    };

    QMap<ItemLibraryEntryKeys, ItemLibraryDetails> entriesMap{
        {EK_cameras, {tr("Cameras"), contextIcon(DesignerIcons::CameraIcon)}},
        {EK_lights, {tr("Lights"), contextIcon(DesignerIcons::LightIcon)}},
        {EK_primitives, {tr("Primitives"), contextIcon(DesignerIcons::PrimitivesIcon)}}
    };

#ifdef QDS_USE_PROJECTSTORAGE
    auto append = [&](const NodeMetaInfo &metaInfo, ItemLibraryEntryKeys key) {
        auto entries = metaInfo.itemLibrariesEntries();
        if (entries.size())
            entriesMap[key].entryList.append(toItemLibraryEntries(model()->pathCache(), entries));
    };

    append(model()->qtQuick3DModelMetaInfo(), EK_primitives);
    append(model()->qtQuick3DDirectionalLightMetaInfo(), EK_lights);
    append(model()->qtQuick3DSpotLightMetaInfo(), EK_lights);
    append(model()->qtQuick3DPointLightMetaInfo(), EK_lights);
    append(model()->qtQuick3DOrthographicCameraMetaInfo(), EK_cameras);
    append(model()->qtQuick3DPerspectiveCameraMetaInfo(), EK_cameras);
#else
    const QList<ItemLibraryEntry> itemLibEntries = model()->metaInfo().itemLibraryInfo()->entries();
    for (const ItemLibraryEntry &entry : itemLibEntries) {
        ItemLibraryEntryKeys entryKey;
        if (entry.typeName() == "QtQuick3D.Model" && entry.name() != "Empty") {
            entryKey = EK_primitives;
        } else if (entry.typeName() == "QtQuick3D.DirectionalLight"
                   || entry.typeName() == "QtQuick3D.PointLight"
                   || entry.typeName() == "QtQuick3D.SpotLight") {
            entryKey = EK_lights;
        } else if (entry.typeName() == "QtQuick3D.OrthographicCamera"
                   || entry.typeName() == "QtQuick3D.PerspectiveCamera") {
            entryKey = EK_cameras;
        } else {
            continue;
        }
        entriesMap[entryKey].entryList.append(entry);
    }
#endif

    m_edit3DWidget->updateCreateSubMenu(entriesMap.values());
}

void Edit3DView::updateAlignActionStates()
{
    bool enabled = false;

    ModelNode activeScene = Utils3D::active3DSceneNode(this);
    if (activeScene.isValid()) {
        const QList<ModelNode> nodes = activeScene.allSubModelNodes();
        enabled = ::Utils::anyOf(nodes, [](const ModelNode &node) {
            return node.metaInfo().isQtQuick3DCamera();
        });
    }

    m_alignCamerasAction->action()->setEnabled(enabled);
    m_alignViewAction->action()->setEnabled(enabled);
}

void Edit3DView::setActive3DSceneId(qint32 sceneId)
{
    rootModelNode().setAuxiliaryData(active3dSceneProperty, sceneId);
}

void Edit3DView::emitView3DAction(View3DActionType type, const QVariant &value)
{
    if (isAttached())
        model()->emitView3DAction(type, value);
}

void Edit3DView::modelAboutToBeDetached(Model *model)
{
    m_isBakingLightsSupported = false;

    if (m_bakeLights)
        m_bakeLights->cancel();

    if (m_snapConfiguration)
        m_snapConfiguration->cancel();

    // Hide the canvas when model is detached (i.e. changing documents)
    if (edit3DWidget() && edit3DWidget()->canvas()) {
        m_canvasCache.insert(model, edit3DWidget()->canvas()->renderImage());
        edit3DWidget()->showCanvas(false);
    }

    AbstractView::modelAboutToBeDetached(model);
}

void Edit3DView::importsChanged([[maybe_unused]] const Imports &addedImports,
                                [[maybe_unused]] const Imports &removedImports)
{
    checkImports();
}

void Edit3DView::customNotification([[maybe_unused]] const AbstractView *view,
                                    const QString &identifier,
                                    [[maybe_unused]] const QList<ModelNode> &nodeList,
                                    [[maybe_unused]] const QList<QVariant> &data)
{
    if (identifier == "pick_3d_node_from_2d_scene" && data.size() == 2) {
        // Pick via 2D view, data has pick coordinates in main scene coordinates
        QTimer::singleShot(0, this, [=, self = QPointer{this}]() {
            if (!self)
                return;

            self->emitView3DAction(View3DActionType::GetNodeAtMainScenePos,
                                   QVariantList{data[0], data[1]});
            self->m_nodeAtPosReqType = NodeAtPosReqType::MainScenePick;
            self->m_pickView3dNode = self->modelNodeForInternalId(qint32(data[1].toInt()));
        });
<<<<<<< HEAD
#ifndef QDS_USE_PROJECTSTORAGE
    } else if (identifier == "asset_import_finished" || identifier == "assets_deleted") {
        onEntriesChanged();
#endif
=======
    } else if (identifier == "asset_import_finished" || identifier == "assets_deleted") {
        // TODO: These custom notifications should be removed once QDS-15163 is fixed and
        //       exportedTypeNamesChanged notification is reliable
        onEntriesChanged();
>>>>>>> d114082f
    }
}

/**
 * @brief Get node at position from QML Puppet process
 *
 * Response from QML Puppet process for the model at requested position
 *
 * @param modelNode Node picked at the requested position or invalid node if nothing could be picked
 * @param pos3d 3D scene position of the requested view position
 */
void Edit3DView::nodeAtPosReady(const ModelNode &modelNode, const QVector3D &pos3d)
{
    if (m_nodeAtPosReqType == NodeAtPosReqType::ContextMenu) {
        m_contextMenuPos3D = pos3d;
        if (m_edit3DWidget->canvas()->isFlyMode()) {
            m_contextMenuPendingNode = modelNode;
        } else {
            m_nodeAtPosReqType = NodeAtPosReqType::None;
            showContextMenu();
        }
    } else if (m_nodeAtPosReqType == NodeAtPosReqType::ComponentDrop) {
        ModelNode createdNode;
        executeInTransaction(__FUNCTION__, [&] {
            createdNode = QmlVisualNode::createQml3DNode(
                this, m_droppedEntry, edit3DWidget()->canvas()->activeScene(), pos3d).modelNode();
            if (createdNode.metaInfo().isQtQuick3DModel())
                Utils3D::assignMaterialTo3dModel(this, createdNode);
        });
        if (createdNode.isValid())
            setSelectedModelNode(createdNode);
    } else if (m_nodeAtPosReqType == NodeAtPosReqType::MaterialDrop) {
        bool isModel = modelNode.metaInfo().isQtQuick3DModel();
        if (m_droppedModelNode.isValid() && isModel) {
            executeInTransaction(__FUNCTION__, [&] {
                Utils3D::assignMaterialTo3dModel(this, modelNode, m_droppedModelNode);
            });
        }
    } else if (m_nodeAtPosReqType == NodeAtPosReqType::BundleMaterialDrop) {
        emitCustomNotification("drop_bundle_material", {modelNode}); // To ContentLibraryView
    } else if (m_nodeAtPosReqType == NodeAtPosReqType::BundleEffectDrop) {
        emitCustomNotification("drop_bundle_item", {modelNode}, {pos3d}); // To ContentLibraryView
    } else if (m_nodeAtPosReqType == NodeAtPosReqType::TextureDrop) {
        QmlDesignerPlugin::instance()->mainWidget()->showDockWidget("MaterialBrowser");
        emitCustomNotification("apply_texture_to_model3D", {modelNode, m_droppedModelNode});
    } else if (m_nodeAtPosReqType == NodeAtPosReqType::AssetDrop) {
        bool isModel = modelNode.metaInfo().isQtQuick3DModel();
        if (!m_droppedTexture.isEmpty() && isModel) {
            QmlDesignerPlugin::instance()->mainWidget()->showDockWidget("MaterialBrowser");
            emitCustomNotification("apply_asset_to_model3D", {modelNode}, {m_droppedTexture}); // To MaterialBrowserView
        } else if (!m_dropped3dImports.isEmpty()) {
            ModelNode sceneNode = Utils3D::active3DSceneNode(this);
            if (!sceneNode.isValid())
                sceneNode = rootModelNode();
            ModelNode createdNode;
            executeInTransaction(__FUNCTION__, [&] {
                for (const QString &asset : std::as_const(m_dropped3dImports)) {
                    createdNode = ModelNodeOperations::handleImported3dAssetDrop(
                        asset, sceneNode, pos3d);
                }
            });
            if (createdNode.isValid())
                setSelectedModelNode(createdNode);
        }
    } else if (m_nodeAtPosReqType == NodeAtPosReqType::MainScenePick) {
        if (modelNode.isValid())
            setSelectedModelNode(modelNode);
        else if (m_pickView3dNode.isValid() && !m_pickView3dNode.isSelected())
            setSelectedModelNode(m_pickView3dNode);
        emitView3DAction(View3DActionType::AlignViewToCamera, true);
    }

    m_droppedModelNode = {};
    m_dropped3dImports.clear();
    m_droppedTexture.clear();
    m_nodeAtPosReqType = NodeAtPosReqType::None;
}

void Edit3DView::nodeReparented(const ModelNode &,
                                const NodeAbstractProperty &,
                                const NodeAbstractProperty &,
                                PropertyChangeFlags)
{
    updateAlignActionStates();
}

void Edit3DView::nodeRemoved(const ModelNode &,
                             const NodeAbstractProperty &,
                             PropertyChangeFlags)
{
    updateAlignActionStates();
}

void Edit3DView::propertiesRemoved(const QList<AbstractProperty> &propertyList)
{
    maybeStoreCurrentSceneEnvironment(propertyList);
}

void Edit3DView::bindingPropertiesChanged(const QList<BindingProperty> &propertyList, PropertyChangeFlags)
{
    maybeStoreCurrentSceneEnvironment(propertyList);
}

void Edit3DView::variantPropertiesChanged(const QList<VariantProperty> &propertyList, PropertyChangeFlags)
{
    maybeStoreCurrentSceneEnvironment(propertyList);
}

void Edit3DView::exportedTypeNamesChanged(const ExportedTypeNames &added,
                                          const ExportedTypeNames &removed)
{
    if (Utils3D::hasImported3dType(this, added, removed))
        onEntriesChanged();
}

void Edit3DView::sendInputEvent(QEvent *e) const
{
    if (isAttached())
        model()->sendCustomNotificationToNodeInstanceView(InputEvent{e});
}

void Edit3DView::edit3DViewResized(const QSize &size) const
{
    if (isAttached())
        model()->sendCustomNotificationToNodeInstanceView(Resize3DCanvas{size});
}

QSize Edit3DView::canvasSize() const
{
    if (!m_edit3DWidget.isNull() && m_edit3DWidget->canvas())
        return m_edit3DWidget->canvas()->size();

    return {};
}

void Edit3DView::createSelectBackgroundColorAction(QAction *syncEnvBackgroundAction)
{
    QString description = Tr::tr("Select Background Color");
    QString tooltip = Tr::tr("Select a color for the background of the 3D view.");

    auto operation = [this, syncEnvBackgroundAction](const SelectionContext &) {
        BackgroundColorSelection::showBackgroundColorSelectionWidget(
            edit3DWidget(),
            DesignerSettingsKey::EDIT3DVIEW_BACKGROUND_COLOR,
            this,
            edit3dBgColorProperty,
            [this, syncEnvBackgroundAction]() {
                if (syncEnvBackgroundAction->isChecked()) {
                    emitView3DAction(View3DActionType::SyncEnvBackground, false);
                    syncEnvBackgroundAction->setChecked(false);
                }
            });
    };

    m_selectBackgroundColorAction = std::make_unique<Edit3DAction>(
        Constants::EDIT3D_EDIT_SELECT_BACKGROUND_COLOR,
        View3DActionType::Empty,
        description,
        QKeySequence(),
        false,
        false,
        QIcon(),
        this,
        operation,
        tooltip);
}

void Edit3DView::createGridColorSelectionAction()
{
    QString description = Tr::tr("Select Grid Color");
    QString tooltip = Tr::tr("Select a color for the grid lines of the 3D view.");

    auto operation = [this](const SelectionContext &) {
        BackgroundColorSelection::showBackgroundColorSelectionWidget(
            edit3DWidget(),
            DesignerSettingsKey::EDIT3DVIEW_GRID_COLOR,
            this,
            edit3dGridColorProperty);
    };

    m_selectGridColorAction = std::make_unique<Edit3DAction>(
        Constants::EDIT3D_EDIT_SELECT_GRID_COLOR,
        View3DActionType::Empty,
        description,
        QKeySequence(),
        false,
        false,
        QIcon(),
        this,
        operation,
        tooltip);
}

void Edit3DView::createResetColorAction(QAction *syncEnvBackgroundAction)
{
    QString description = Tr::tr("Reset Colors");
    QString tooltip = Tr::tr("Reset the background color and the color of the "
                             "grid lines of the 3D view to the default values.");

    auto operation = [this, syncEnvBackgroundAction](const SelectionContext &) {
        QList<QColor> bgColors = {QRgb(0x222222), QRgb(0x999999)};
        Edit3DViewConfig::setColors(this, edit3dBgColorProperty, bgColors);
        Edit3DViewConfig::saveColors(DesignerSettingsKey::EDIT3DVIEW_BACKGROUND_COLOR, bgColors);

        QColor gridColor{0xcccccc};
        Edit3DViewConfig::setColors(this, edit3dGridColorProperty, {gridColor});
        Edit3DViewConfig::saveColors(DesignerSettingsKey::EDIT3DVIEW_GRID_COLOR, {gridColor});

        if (syncEnvBackgroundAction->isChecked()) {
            emitView3DAction(View3DActionType::SyncEnvBackground, false);
            syncEnvBackgroundAction->setChecked(false);
        }
    };

    m_resetColorAction = std::make_unique<Edit3DAction>(
        QmlDesigner::Constants::EDIT3D_EDIT_RESET_BACKGROUND_COLOR,
        View3DActionType::Empty,
        description,
        QKeySequence(),
        false,
        false,
        QIcon(),
        this,
        operation,
        tooltip);
}

void Edit3DView::createSyncEnvBackgroundAction()
{
    QString description = Tr::tr("Use Scene Environment");
    QString tooltip = Tr::tr("Sets the 3D view to use the Scene Environment "
                             "color or skybox as background color.");

    m_syncEnvBackgroundAction = std::make_unique<Edit3DAction>(
        QmlDesigner::Constants::EDIT3D_EDIT_SYNC_ENV_BACKGROUND,
        View3DActionType::SyncEnvBackground,
        description,
        QKeySequence(),
        true,
        false,
        QIcon(),
        this,
        nullptr,
        tooltip);
}

void Edit3DView::createViewportPresetActions()
{
    auto createViewportPresetAction = [this](std::unique_ptr<Edit3DAction> &targetAction,
<<<<<<< HEAD
                                             const QByteArray &id,
                                             const QString &label,
                                             const ViewPreset &opCode,
                                             const QIcon &icon,
                                             bool isChecked) {
        auto operation = [this, &targetAction, opCode](const SelectionContext &) {
            for (Edit3DAction *action : std::as_const(m_viewportPresetActions))
                action->action()->setChecked(action->menuId() == targetAction->menuId());

            emitView3DAction(View3DActionType::ViewportPreset, int(opCode));
=======
                                     const QByteArray &id,
                                     const QString &label,
                                     bool isChecked) {
        auto operation = [this, &targetAction, label](const SelectionContext &) {
            for (Edit3DAction *action : std::as_const(m_viewportPresetActions)) {
                if (action->menuId() != targetAction->menuId())
                    action->action()->setChecked(false);
            }
            emitView3DAction(View3DActionType::ViewportPreset, label);
>>>>>>> d114082f
        };

        targetAction = std::make_unique<Edit3DAction>(
            id,
            View3DActionType::Empty,
            label,
            QKeySequence(),
            true,
            isChecked,
<<<<<<< HEAD
            icon,
=======
            QIcon(),
>>>>>>> d114082f
            this,
            operation);
    };

<<<<<<< HEAD
    createViewportPresetAction(m_viewportPresetSingleAction, Constants::EDIT3D_PRESET_SINGLE,
                               Tr::tr("Single"), ViewPreset::Single, contextIcon(DesignerIcons::MultiViewPort1Icon), true);
    createViewportPresetAction(m_viewportPresetQuadAction, Constants::EDIT3D_PRESET_QUAD,
                               Tr::tr("Quad"), ViewPreset::Quad, contextIcon(DesignerIcons::MultiViewPort2x2Icon), false);
    createViewportPresetAction(m_viewportPreset3Left1RightAction, Constants::EDIT3D_PRESET_3LEFT1RIGHT,
                               Tr::tr("3 Left 1 Right"), ViewPreset::ThreeLeftOneRight, contextIcon(DesignerIcons::MultiViewPort3plus1Icon), false);
    createViewportPresetAction(m_viewportPreset2HorizontalAction, Constants::EDIT3D_PRESET_2HORIZONTAL,
                               Tr::tr("2 Horizontal"), ViewPreset::TwoHorizontal, contextIcon(DesignerIcons::MultiViewPort2hlIcon), false);
    createViewportPresetAction(m_viewportPreset2VerticalAction, Constants::EDIT3D_PRESET_2VERTICAL,
                               Tr::tr("2 Vertical"), ViewPreset::TwoVertical, contextIcon(DesignerIcons::MultiViewPort2vlIcon), false);
=======
    createViewportPresetAction(m_viewportPresetSingleAction, Constants::EDIT3D_PRESET_SINGLE, "Single", true);
    createViewportPresetAction(m_viewportPresetQuadAction, Constants::EDIT3D_PRESET_QUAD, "Quad", false);
    createViewportPresetAction(m_viewportPreset3Left1RightAction, Constants::EDIT3D_PRESET_3LEFT1RIGHT, "3Left1Right", false);
    createViewportPresetAction(m_viewportPreset2HorizontalAction, Constants::EDIT3D_PRESET_2HORIZONTAL, "2Horizontal", false);
    createViewportPresetAction(m_viewportPreset2VerticalAction, Constants::EDIT3D_PRESET_2VERTICAL, "2Vertical", false);
>>>>>>> d114082f

    m_viewportPresetActions << m_viewportPresetSingleAction.get();
    m_viewportPresetActions << m_viewportPresetQuadAction.get();
    m_viewportPresetActions << m_viewportPreset3Left1RightAction.get();
    m_viewportPresetActions << m_viewportPreset2HorizontalAction.get();
    m_viewportPresetActions << m_viewportPreset2VerticalAction.get();
}

void Edit3DView::createSeekerSliderAction()
{
    m_seekerAction = std::make_unique<Edit3DParticleSeekerAction>(
        QmlDesigner::Constants::EDIT3D_PARTICLES_SEEKER,
        View3DActionType::ParticlesSeek,
        this);

    m_seekerAction->action()->setEnabled(false);
    m_seekerAction->action()->setToolTip(QLatin1String("Seek particle system time when paused."));

    connect(m_seekerAction->seekerAction(), &SeekerSliderAction::valueChanged, this,
            [this] (int value) {
        emitView3DAction(View3DActionType::ParticlesSeek, value);
    });
}

QPoint Edit3DView::resolveToolbarPopupPos(Edit3DAction *action) const
{
    QPoint pos;
    const QObjectList &objects = action->action()->associatedObjects();
    for (QObject *obj : objects) {
        if (auto button = qobject_cast<QToolButton *>(obj)) {
            if (auto toolBar = qobject_cast<QWidget *>(button->parent())) {
                // If the button has not yet been shown (i.e. it starts under extension menu),
                // the button x value will be zero.
                if (button->x() >= toolBar->width() - button->width() || button->x() == 0) {
                    pos = toolBar->mapToGlobal(QPoint(toolBar->width() - button->width(), 4));
                } else {
                    // Add small negative modifier to Y coordinate, so highlighted toolbar buttons don't
                    // peek from under the popup
                    pos = button->mapToGlobal(QPoint(0, -2));
                }
            }
            break;
        }
    }
    return pos;
}

template<typename T, typename>
void Edit3DView::maybeStoreCurrentSceneEnvironment(const QList<T> &propertyList)
{
    QSet<qint32> handledNodes;
    QmlObjectNode sceneEnv;
    for (const AbstractProperty &prop : propertyList) {
        ModelNode node = prop.parentModelNode();
        const qint32 id = node.internalId();
        if (handledNodes.contains(id))
            continue;

        handledNodes.insert(id);
        if (!node.metaInfo().isQtQuick3DSceneEnvironment())
            continue;

        if (!sceneEnv.isValid())
            sceneEnv = currentSceneEnv();
        if (sceneEnv == node) {
            storeCurrentSceneEnvironment();
            break;
        }
    }
}

void Edit3DView::showContextMenu()
{
    // If request for context menu is still pending, skip for now
    if (m_nodeAtPosReqType == NodeAtPosReqType::ContextMenu)
        return;

    if (m_contextMenuPendingNode.isValid()) {
        if (!m_contextMenuPendingNode.isSelected())
            setSelectedModelNode(m_contextMenuPendingNode);
    } else {
        clearSelectedModelNodes();
    }

    m_edit3DWidget->showContextMenu(m_contextMenuPosMouse, m_contextMenuPendingNode, m_contextMenuPos3D);
    m_contextMenuPendingNode = {};
}

void Edit3DView::setFlyMode(bool enabled)
{
    emitView3DAction(View3DActionType::FlyModeToggle, enabled);
}

void Edit3DView::syncSnapAuxPropsToSettings()
{
    if (!model())
        return;

    bool snapToggle = m_snapToggleAction->action()->isChecked();
    rootModelNode().setAuxiliaryData(edit3dSnapPosProperty,
                                     snapToggle ? Edit3DViewConfig::load(DesignerSettingsKey::EDIT3DVIEW_SNAP_POSITION)
                                                : false);
    rootModelNode().setAuxiliaryData(edit3dSnapRotProperty,
                                     snapToggle ? Edit3DViewConfig::load(DesignerSettingsKey::EDIT3DVIEW_SNAP_ROTATION)
                                                : false);
    rootModelNode().setAuxiliaryData(edit3dSnapScaleProperty,
                                     snapToggle ? Edit3DViewConfig::load(DesignerSettingsKey::EDIT3DVIEW_SNAP_SCALE)
                                                : false);
    rootModelNode().setAuxiliaryData(edit3dSnapAbsProperty,
                                     Edit3DViewConfig::load(DesignerSettingsKey::EDIT3DVIEW_SNAP_ABSOLUTE));
    rootModelNode().setAuxiliaryData(edit3dSnapPosIntProperty,
                                     Edit3DViewConfig::load(DesignerSettingsKey::EDIT3DVIEW_SNAP_POSITION_INTERVAL));
    rootModelNode().setAuxiliaryData(edit3dSnapRotIntProperty,
                                     Edit3DViewConfig::load(DesignerSettingsKey::EDIT3DVIEW_SNAP_ROTATION_INTERVAL));
    rootModelNode().setAuxiliaryData(edit3dSnapScaleIntProperty,
                                     Edit3DViewConfig::load(DesignerSettingsKey::EDIT3DVIEW_SNAP_SCALE_INTERVAL));
}

void Edit3DView::setCameraSpeedAuxData(double speed, double multiplier)
{
    ModelNode node = Utils3D::active3DSceneNode(this);
    node.setAuxiliaryData(edit3dCameraSpeedDocProperty, speed);
    node.setAuxiliaryData(edit3dCameraSpeedMultiplierDocProperty, multiplier);
    rootModelNode().setAuxiliaryData(edit3dCameraTotalSpeedProperty, (speed * multiplier));
    m_previousCameraSpeed = speed;
    m_previousCameraMultiplier = multiplier;
}

void Edit3DView::getCameraSpeedAuxData(double &speed, double &multiplier)
{
    ModelNode node = Utils3D::active3DSceneNode(this);
    auto speedProp = node.auxiliaryData(edit3dCameraSpeedDocProperty);
    auto multProp = node.auxiliaryData(edit3dCameraSpeedMultiplierDocProperty);
    speed = speedProp ? speedProp->toDouble() : CameraSpeedConfiguration::defaultSpeed;
    multiplier = multProp ? multProp->toDouble() : CameraSpeedConfiguration::defaultMultiplier;
}

void Edit3DView::syncCameraSpeedToNewView()
{
    // Camera speed is inherited from previous active view if explicit values have not been
    // stored for the currently active view
    ModelNode node = Utils3D::active3DSceneNode(this);
    auto speedProp = node.auxiliaryData(edit3dCameraSpeedDocProperty);
    auto multProp = node.auxiliaryData(edit3dCameraSpeedMultiplierDocProperty);
    double speed = CameraSpeedConfiguration::defaultSpeed;
    double multiplier = CameraSpeedConfiguration::defaultMultiplier;

    if (!speedProp || !multProp) {
        if (m_previousCameraSpeed > 0 && m_previousCameraMultiplier > 0) {
            speed = m_previousCameraSpeed;
            multiplier = m_previousCameraMultiplier;
        }
    } else {
        speed = speedProp->toDouble();
        multiplier = multProp->toDouble();
    }

    setCameraSpeedAuxData(speed, multiplier);
}

void Edit3DView::syncActivePresetCheckedState(ViewPreset preset)
{
    m_viewportPresetSingleAction->action()->setChecked(preset == ViewPreset::Single);
    m_viewportPresetQuadAction->action()->setChecked(preset == ViewPreset::Quad);
    m_viewportPreset3Left1RightAction->action()->setChecked(preset == ViewPreset::ThreeLeftOneRight);
    m_viewportPreset2HorizontalAction->action()->setChecked(preset == ViewPreset::TwoHorizontal);
    m_viewportPreset2VerticalAction->action()->setChecked(preset == ViewPreset::TwoVertical);
}

QmlObjectNode Edit3DView::currentSceneEnv()
{
    PropertyName envProp{"environment"};
    ModelNode checkNode = Utils3D::active3DSceneNode(this);
    while (checkNode.isValid()) {
        if (checkNode.metaInfo().isQtQuick3DView3D()) {
            QmlObjectNode sceneEnvNode = QmlItemNode(checkNode).bindingProperty(envProp)
                                             .resolveToModelNode();
            if (sceneEnvNode.isValid())
                return sceneEnvNode;
            break;
        }
        if (checkNode.hasParentProperty())
            checkNode = checkNode.parentProperty().parentModelNode();
        else
            break;
    }
    return {};
}

void Edit3DView::storeCurrentSceneEnvironment()
{
    // If current active scene has scene environment, store relevant properties
    QmlObjectNode sceneEnvNode = currentSceneEnv();
    if (sceneEnvNode.isValid()) {
        QVariantMap lastSceneEnvData;

        auto insertPropValue = [](const PropertyName prop, const QmlObjectNode &node,
                                  QVariantMap &map) {
            if (!node.hasProperty(prop))
                return;

            map.insert(QString::fromUtf8(prop), node.modelValue(prop));
        };

        auto insertTextureProps = [&](const PropertyName prop) {
            // For now we just grab the absolute path of texture source for simplicity
            if (!sceneEnvNode.hasProperty(prop))
                return;

            QmlObjectNode bindNode = QmlItemNode(sceneEnvNode).bindingProperty(prop)
                                         .resolveToModelNode();
            if (bindNode.isValid()) {
                QVariantMap props;
                const PropertyName sourceProp = "source";
                if (bindNode.hasProperty(sourceProp)) {
                    Utils::FilePath qmlPath = Utils::FilePath::fromUrl(
                        model()->fileUrl()).absolutePath();
                    Utils::FilePath sourcePath = Utils::FilePath::fromUrl(
                        bindNode.modelValue(sourceProp).toUrl());

                    sourcePath = qmlPath.resolvePath(sourcePath);

                    props.insert(QString::fromUtf8(sourceProp),
                                 sourcePath.absoluteFilePath().toUrl());
                }
                lastSceneEnvData.insert(QString::fromUtf8(prop), props);
            }
        };

        insertPropValue("backgroundMode", sceneEnvNode, lastSceneEnvData);
        insertPropValue("clearColor", sceneEnvNode, lastSceneEnvData);
        insertTextureProps("lightProbe");
        insertTextureProps("skyBoxCubeMap");

        emitView3DAction(View3DActionType::SetLastSceneEnvData, lastSceneEnvData);
    }
}

const QList<Edit3DView::ViewportToolState> &Edit3DView::viewportToolStates() const
{
    return m_viewportToolStates;
}

void Edit3DView::setViewportToolState(int viewportIndex, const ViewportToolState &state)
{
    if (viewportIndex >= m_viewportToolStates.size())
        return;

    m_viewportToolStates[viewportIndex] = state;
}

int Edit3DView::activeViewport() const
{
    return m_activeViewport;
}

bool Edit3DView::isMultiViewportView() const
{
    return m_viewportPresetsMenuAction->action()->isChecked();
}

void Edit3DView::createEdit3DActions()
{
    m_selectionModeAction = std::make_unique<Edit3DAction>(
        QmlDesigner::Constants::EDIT3D_SELECTION_MODE,
        View3DActionType::SelectionModeToggle,
        Tr::tr("Toggle Group/Single Selection Mode"),
        QKeySequence(Qt::Key_Q),
        true,
        false,
        toolbarIcon(DesignerIcons::ToggleGroupIcon),
        this);

    m_moveToolAction = std::make_unique<Edit3DAction>(QmlDesigner::Constants::EDIT3D_MOVE_TOOL,
                                                      View3DActionType::MoveTool,
                                                      Tr::tr("Activate Move Tool"),
                                                      QKeySequence(Qt::Key_W),
                                                      true,
                                                      true,
                                                      toolbarIcon(DesignerIcons::MoveToolIcon),
                                                      this);

    m_rotateToolAction = std::make_unique<Edit3DAction>(QmlDesigner::Constants::EDIT3D_ROTATE_TOOL,
                                                        View3DActionType::RotateTool,
                                                        Tr::tr("Activate Rotate Tool"),
                                                        QKeySequence(Qt::Key_E),
                                                        true,
                                                        false,
                                                        toolbarIcon(DesignerIcons::RotateToolIcon),
                                                        this);

    m_scaleToolAction = std::make_unique<Edit3DAction>(QmlDesigner::Constants::EDIT3D_SCALE_TOOL,
                                                       View3DActionType::ScaleTool,
                                                       Tr::tr("Activate Scale Tool"),
                                                       QKeySequence(Qt::Key_R),
                                                       true,
                                                       false,
                                                       toolbarIcon(DesignerIcons::ScaleToolIcon),
                                                       this);

    m_fitAction = std::make_unique<Edit3DAction>(QmlDesigner::Constants::EDIT3D_FIT_SELECTED,
                                                 View3DActionType::FitToView,
                                                 Tr::tr("Fit Selected Object to View"),
                                                 QKeySequence(Qt::Key_F),
                                                 false,
                                                 false,
                                                 toolbarIcon(DesignerIcons::FitToViewIcon),
                                                 this);

    m_alignCamerasAction = std::make_unique<Edit3DAction>(QmlDesigner::Constants::EDIT3D_ALIGN_CAMERAS,
                                                          View3DActionType::AlignCamerasToView,
                                                          Tr::tr("Align Cameras to View"),
                                                          QKeySequence(),
                                                          false,
                                                          false,
                                                          toolbarIcon(
                                                              DesignerIcons::AlignCameraToViewIcon),
                                                          this);

    m_alignViewAction = std::make_unique<Edit3DAction>(QmlDesigner::Constants::EDIT3D_ALIGN_VIEW,
                                                       View3DActionType::AlignViewToCamera,
                                                       Tr::tr("Align View to Camera"),
                                                       QKeySequence(),
                                                       false,
                                                       false,
                                                       toolbarIcon(DesignerIcons::AlignViewToCameraIcon),
                                                       this);

    SelectionContextOperation cameraModeTrigger = [this](const SelectionContext &) {
        QVariantList list;
        for (int i = 0; i < m_viewportToolStates.size(); ++i) {
            Edit3DView::ViewportToolState state = m_viewportToolStates[i];
            if (i == m_activeViewport) {
                bool isChecked = m_cameraModeAction->action()->isChecked();
                state.isPerspective = isChecked;
                setViewportToolState(i, state);
                list.append(isChecked);
            } else {
                list.append(state.isPerspective);
            }
        }
        emitView3DAction(View3DActionType::CameraToggle, list);
    };

    m_cameraModeAction = std::make_unique<Edit3DAction>(
        QmlDesigner::Constants::EDIT3D_EDIT_CAMERA,
        View3DActionType::Empty,
        Tr::tr("Toggle Perspective/Orthographic Camera Mode"),
        QKeySequence(Qt::Key_T),
        true,
        false,
        toolbarIcon(DesignerIcons::CameraIcon),
        this,
        cameraModeTrigger);

    m_orientationModeAction = std::make_unique<Edit3DAction>(
        QmlDesigner::Constants::EDIT3D_ORIENTATION,
        View3DActionType::OrientationToggle,
        Tr::tr("Toggle Global/Local Orientation"),
        QKeySequence(Qt::Key_Y),
        true,
        false,
        toolbarIcon(DesignerIcons::LocalOrientIcon),
        this);

    m_editLightAction = std::make_unique<Edit3DAction>(QmlDesigner::Constants::EDIT3D_EDIT_LIGHT,
                                                       View3DActionType::EditLightToggle,
                                                       Tr::tr("Toggle Edit Light On/Off"),
                                                       QKeySequence(Qt::Key_U),
                                                       true,
                                                       false,
                                                       toolbarIcon(DesignerIcons::EditLightIcon),
                                                       this);

    m_showGridAction = std::make_unique<Edit3DAction>(
        QmlDesigner::Constants::EDIT3D_EDIT_SHOW_GRID,
        View3DActionType::ShowGrid,
        Tr::tr("Show Grid"),
        QKeySequence(Qt::Key_G),
        true,
        true,
        QIcon(),
        this,
        nullptr,
        Tr::tr("Toggle the visibility of the helper grid."));

    m_showLookAtAction = std::make_unique<Edit3DAction>(
        QmlDesigner::Constants::EDIT3D_EDIT_SHOW_LOOKAT,
        View3DActionType::ShowLookAt,
        Tr::tr("Show Look-at"),
        QKeySequence(Qt::Key_L),
        true,
        true,
        QIcon(),
        this,
        nullptr,
        Tr::tr("Toggle the visibility of the edit camera look-at indicator."));

    m_showSelectionBoxAction = std::make_unique<Edit3DAction>(
        QmlDesigner::Constants::EDIT3D_EDIT_SHOW_SELECTION_BOX,
        View3DActionType::ShowSelectionBox,
        Tr::tr("Show Selection Boxes"),
        QKeySequence(Qt::Key_B),
        true,
        true,
        QIcon(),
        this,
        nullptr,
        Tr::tr("Toggle the visibility of selection boxes."));

    m_showIconGizmoAction = std::make_unique<Edit3DAction>(
        QmlDesigner::Constants::EDIT3D_EDIT_SHOW_ICON_GIZMO,
        View3DActionType::ShowIconGizmo,
        Tr::tr("Show Icon Gizmos"),
        QKeySequence(Qt::Key_I),
        true,
        true,
        QIcon(),
        this,
        nullptr,
        Tr::tr(

            "Toggle the visibility of icon gizmos, such as light and camera icons."));

    m_showCameraFrustumAction = std::make_unique<Edit3DAction>(
        QmlDesigner::Constants::EDIT3D_EDIT_SHOW_CAMERA_FRUSTUM,
        View3DActionType::ShowCameraFrustum,
        Tr::tr("Always Show Camera Frustums"),
        QKeySequence(Qt::Key_C),
        true,
        false,
        QIcon(),
        this,
        nullptr,
        Tr::tr("Toggle between always showing the camera frustum visualization and only showing it "
               "when the camera is selected."));

    m_cameraViewAction = std::make_unique<Edit3DCameraViewAction>("CamerView"_actionId,
                                                                  View3DActionType::CameraViewMode,
                                                                  this);

    m_showParticleEmitterAction = std::make_unique<Edit3DAction>(
        QmlDesigner::Constants::EDIT3D_EDIT_SHOW_PARTICLE_EMITTER,
        View3DActionType::ShowParticleEmitter,
        Tr::tr("Always Show Particle Emitters and Attractors"),
        QKeySequence(Qt::Key_M),
        true,
        false,
        QIcon(),
        this,
        nullptr,
        Tr::tr(
            "Toggle between always showing the particle emitter and attractor visualizations and "
            "only showing them when the emitter or attractor is selected."));

    SelectionContextOperation resetTrigger = [this](const SelectionContext &) {
        m_particlesPlayAction->action()->setEnabled(particlemode);
        m_particlesRestartAction->action()->setEnabled(particlemode);
        if (particlemode)
            m_particlesPlayAction->action()->setChecked(true);
        if (m_seekerAction)
            m_seekerAction->action()->setEnabled(false);
        resetPuppet();
    };

    SelectionContextOperation particlesTrigger = [this](const SelectionContext &) {
        particlemode = !particlemode;
        m_particlesPlayAction->action()->setEnabled(particlemode);
        m_particlesRestartAction->action()->setEnabled(particlemode);
        if (m_seekerAction)
            m_seekerAction->action()->setEnabled(false);
        QmlDesignerPlugin::settings().insert("particleMode", particlemode);
        resetPuppet();
    };

    SelectionContextOperation particlesPlayTrigger = [this](const SelectionContext &) {
        if (m_seekerAction)
            m_seekerAction->action()->setEnabled(!m_particlesPlayAction->action()->isChecked());
    };

    SelectionContextOperation bakeLightsTrigger = [this](const SelectionContext &) {
        if (!m_isBakingLightsSupported)
            return;

        // BakeLights cleans itself up when its dialog is closed
        if (!m_bakeLights)
            m_bakeLights = new BakeLights(this, m_modulesStorage);
        else
            m_bakeLights->raiseDialog();
    };

    m_particleViewModeAction = std::make_unique<Edit3DAction>(
        QmlDesigner::Constants::EDIT3D_PARTICLE_MODE,
        View3DActionType::Edit3DParticleModeToggle,
        Tr::tr("Toggle Particle Animation On/Off"),
        QKeySequence(Qt::Key_V),
        true,
        false,
        toolbarIcon(DesignerIcons::ParticlesAnimationIcon),
        this,
        particlesTrigger);

    particlemode = false;
    m_particlesPlayAction = std::make_unique<Edit3DAction>(QmlDesigner::Constants::EDIT3D_PARTICLES_PLAY,
                                                           View3DActionType::ParticlesPlay,
                                                           Tr::tr("Play Particles"),
                                                           QKeySequence(Qt::Key_Comma),
                                                           true,
                                                           true,
                                                           toolbarIcon(DesignerIcons::ParticlesPlayIcon),
                                                           this,
                                                           particlesPlayTrigger);

    m_particlesRestartAction = std::make_unique<Edit3DAction>(
        QmlDesigner::Constants::EDIT3D_PARTICLES_RESTART,
        View3DActionType::ParticlesRestart,
        Tr::tr("Restart Particles"),
        QKeySequence(Qt::Key_Slash),
        false,
        false,
        toolbarIcon(DesignerIcons::ParticlesRestartIcon),
        this);

    m_particlesPlayAction->action()->setEnabled(particlemode);
    m_particlesRestartAction->action()->setEnabled(particlemode);

    m_resetAction = std::make_unique<Edit3DAction>(QmlDesigner::Constants::EDIT3D_RESET_VIEW,
                                                   View3DActionType::Empty,
                                                   Tr::tr("Reset View"),
                                                   QKeySequence(Qt::Key_P),
                                                   false,
                                                   false,
                                                   toolbarIcon(DesignerIcons::ResetViewIcon),
                                                   this,
                                                   resetTrigger);

    SelectionContextOperation visibilityTogglesTrigger = [this](const SelectionContext &) {
        if (!edit3DWidget()->visibilityTogglesMenu())
            return;

        edit3DWidget()->showVisibilityTogglesMenu(
            !edit3DWidget()->visibilityTogglesMenu()->isVisible(),
            resolveToolbarPopupPos(m_visibilityTogglesAction.get()));
    };

    m_visibilityTogglesAction = std::make_unique<Edit3DAction>(
        QmlDesigner::Constants::EDIT3D_VISIBILITY_TOGGLES,
        View3DActionType::Empty,
        Tr::tr("Visibility Toggles"),
        QKeySequence(),
        false,
        false,
        toolbarIcon(DesignerIcons::VisibilityIcon),
        this,
        visibilityTogglesTrigger);

    SelectionContextOperation backgroundColorActionsTrigger = [this](const SelectionContext &) {
        if (!edit3DWidget()->backgroundColorMenu())
            return;

        edit3DWidget()->showBackgroundColorMenu(
            !edit3DWidget()->backgroundColorMenu()->isVisible(),
            resolveToolbarPopupPos(m_backgroundColorMenuAction.get()));
    };

    m_backgroundColorMenuAction = std::make_unique<Edit3DAction>(
        QmlDesigner::Constants::EDIT3D_BACKGROUND_COLOR_ACTIONS,
        View3DActionType::Empty,
        Tr::tr("Background Color Actions"),
        QKeySequence(),
        false,
        false,
        toolbarIcon(DesignerIcons::EditColorIcon),
        this,
        backgroundColorActionsTrigger);

    createSeekerSliderAction();

    m_bakeLightsAction = std::make_unique<Edit3DBakeLightsAction>(
        toolbarIcon(DesignerIcons::BakeLightIcon),
        this,
        bakeLightsTrigger);

    SelectionContextOperation snapToggleTrigger = [this](const SelectionContext &) {
        Edit3DViewConfig::save(DesignerSettingsKey::EDIT3DVIEW_SNAP_ENABLED,
                               m_snapToggleAction->action()->isChecked());
        syncSnapAuxPropsToSettings();
    };

    m_snapToggleAction = std::make_unique<Edit3DAction>(
        QmlDesigner::Constants::EDIT3D_SNAP_TOGGLE,
        View3DActionType::Empty,
        Tr::tr("Toggle Snapping During Node Drag"),
        QKeySequence(Qt::SHIFT | Qt::Key_Tab),
        true,
        Edit3DViewConfig::load(DesignerSettingsKey::EDIT3DVIEW_SNAP_ENABLED, false).toBool(),
        toolbarIcon(DesignerIcons::SnappingIcon),
        this,
        snapToggleTrigger);

    SelectionContextOperation snapConfigTrigger = [this](const SelectionContext &) {
        if (!m_snapConfiguration) {
            m_snapConfiguration = new SnapConfiguration(this);
            connect(m_snapConfiguration.data(), &SnapConfiguration::posIntChanged,
                    this, [this] {
                // Notify every change of position interval as that causes visible changes in grid
                rootModelNode().setAuxiliaryData(edit3dSnapPosIntProperty,
                                                 m_snapConfiguration->posInt());
            });
        }
        m_snapConfiguration->showConfigDialog(resolveToolbarPopupPos(m_snapConfigAction.get()));
    };

    m_snapConfigAction = std::make_unique<Edit3DAction>(QmlDesigner::Constants::EDIT3D_SNAP_CONFIG,
                                                        View3DActionType::Empty,
                                                        Tr::tr("Open Snap Configuration"),
                                                        QKeySequence(),
                                                        false,
                                                        false,
                                                        toolbarIcon(DesignerIcons::SnappingConfIcon),
                                                        this,
                                                        snapConfigTrigger);

    SelectionContextOperation viewportPresetsActionTrigger = [this](const SelectionContext &) {
        if (!edit3DWidget()->viewportPresetsMenu())
            return;

        edit3DWidget()->showViewportPresetsMenu(
            !edit3DWidget()->viewportPresetsMenu()->isVisible(),
            resolveToolbarPopupPos(m_viewportPresetsMenuAction.get()));
    };

    m_viewportPresetsMenuAction = std::make_unique<Edit3DAction>(QmlDesigner::Constants::EDIT3D_PRESETS,
                                                       View3DActionType::Empty,
                                                       Tr::tr("Show Viewport Modes"),
                                                       QKeySequence(),
<<<<<<< HEAD
                                                       false,
                                                       false,
                                                       toolbarIcon(DesignerIcons::MultiViewPortIcon),
=======
                                                       false,
                                                       false,
                                                       toolbarIcon(DesignerIcons::SplitViewIcon),
>>>>>>> d114082f
                                                       this,
                                                       viewportPresetsActionTrigger);

    SelectionContextOperation cameraSpeedConfigTrigger = [this](const SelectionContext &) {
        if (!m_cameraSpeedConfiguration) {
            m_cameraSpeedConfiguration = new CameraSpeedConfiguration(this);
            connect(m_cameraSpeedConfiguration.data(), &CameraSpeedConfiguration::totalSpeedChanged,
                    this, [this] {
                        setCameraSpeedAuxData(m_cameraSpeedConfiguration->speed(),
                                              m_cameraSpeedConfiguration->multiplier());
                    });
            connect(m_cameraSpeedConfiguration.data(), &CameraSpeedConfiguration::accessibilityOpened,
                    this, [this] {
                        m_cameraSpeedConfigAction->setIndicator(false);
                    });
        }
        m_cameraSpeedConfiguration->showConfigDialog(resolveToolbarPopupPos(m_cameraSpeedConfigAction.get()));
    };

    m_cameraSpeedConfigAction = std::make_unique<Edit3DIndicatorButtonAction>(
        QmlDesigner::Constants::EDIT3D_CAMERA_SPEED_CONFIG,
        View3DActionType::Empty,
        Tr::tr("Open Camera Speed Configuration"),
        toolbarIcon(DesignerIcons::CameraSpeedConfigIcon),
        cameraSpeedConfigTrigger,
        this);

    m_cameraSpeedConfigAction->setIndicator(!isQDSTrusted());

    m_leftActions << m_selectionModeAction.get();
    m_leftActions << nullptr; // Null indicates separator
    m_leftActions << nullptr; // Second null after separator indicates an exclusive group
    m_leftActions << m_moveToolAction.get();
    m_leftActions << m_rotateToolAction.get();
    m_leftActions << m_scaleToolAction.get();
    m_leftActions << nullptr;
    m_leftActions << m_fitAction.get();
    m_leftActions << nullptr;
    m_leftActions << m_cameraModeAction.get();
    m_leftActions << m_orientationModeAction.get();
    m_leftActions << m_editLightAction.get();
    m_leftActions << nullptr;
    m_leftActions << m_snapToggleAction.get();
    m_leftActions << m_snapConfigAction.get();
    m_leftActions << nullptr;
    m_leftActions << m_alignCamerasAction.get();
    m_leftActions << m_alignViewAction.get();
    m_leftActions << m_cameraSpeedConfigAction.get();
    m_leftActions << nullptr;
    m_leftActions << m_visibilityTogglesAction.get();
    m_leftActions << m_backgroundColorMenuAction.get();
    m_leftActions << m_viewportPresetsMenuAction.get();

    m_rightActions << m_particleViewModeAction.get();
    m_rightActions << m_particlesPlayAction.get();
    m_rightActions << m_particlesRestartAction.get();
    m_rightActions << nullptr;
    m_rightActions << m_seekerAction.get();
    m_rightActions << nullptr;
    m_rightActions << m_bakeLightsAction.get();
    m_rightActions << m_resetAction.get();

    m_visibilityToggleActions << m_showGridAction.get();
    m_visibilityToggleActions << m_showLookAtAction.get();
    m_visibilityToggleActions << m_showSelectionBoxAction.get();
    m_visibilityToggleActions << m_showIconGizmoAction.get();
    m_visibilityToggleActions << m_showCameraFrustumAction.get();
    m_visibilityToggleActions << m_showParticleEmitterAction.get();
    m_visibilityToggleActions << m_cameraViewAction.get();

    createSyncEnvBackgroundAction();
    createSelectBackgroundColorAction(m_syncEnvBackgroundAction->action());
    createGridColorSelectionAction();
    createResetColorAction(m_syncEnvBackgroundAction->action());

    m_backgroundColorActions << m_selectBackgroundColorAction.get();
    m_backgroundColorActions << m_selectGridColorAction.get();
    m_backgroundColorActions << m_syncEnvBackgroundAction.get();
    m_backgroundColorActions << m_resetColorAction.get();

    createViewportPresetActions();
}

QVector<Edit3DAction *> Edit3DView::leftActions() const
{
    return m_leftActions;
}

QVector<Edit3DAction *> Edit3DView::rightActions() const
{
    return m_rightActions;
}

QVector<Edit3DAction *> Edit3DView::visibilityToggleActions() const
{
    return m_visibilityToggleActions;
}

QVector<Edit3DAction *> Edit3DView::backgroundColorActions() const
{
    return m_backgroundColorActions;
}

QVector<Edit3DAction *> Edit3DView::viewportPresetActions() const
{
    return m_viewportPresetActions;
}

Edit3DAction *Edit3DView::edit3DAction(View3DActionType type) const
{
    return m_edit3DActions.value(type, nullptr);
}

Edit3DBakeLightsAction *Edit3DView::bakeLightsAction() const
{
    return m_bakeLightsAction.get();
}

// This method is called upon right-clicking the view to prepare for context-menu creation. The actual
// context menu is created when nodeAtPosReady() is received from puppet
void Edit3DView::startContextMenu(const QPoint &pos)
{
    m_contextMenuPosMouse = pos;
    m_nodeAtPosReqType = NodeAtPosReqType::ContextMenu;
}

void Edit3DView::dropMaterial(const ModelNode &matNode, const QPointF &pos)
{
    m_nodeAtPosReqType = NodeAtPosReqType::MaterialDrop;
    m_droppedModelNode = matNode;
    emitView3DAction(View3DActionType::GetNodeAtPos, pos);
}

void Edit3DView::dropBundleMaterial(const QPointF &pos)
{
    m_nodeAtPosReqType = NodeAtPosReqType::BundleMaterialDrop;
    emitView3DAction(View3DActionType::GetNodeAtPos, pos);
}

void Edit3DView::dropBundleItem(const QPointF &pos)
{
    m_nodeAtPosReqType = NodeAtPosReqType::BundleEffectDrop;
    emitView3DAction(View3DActionType::GetNodeAtPos, pos);
}

void Edit3DView::dropTexture(const ModelNode &textureNode, const QPointF &pos)
{
    m_nodeAtPosReqType = NodeAtPosReqType::TextureDrop;
    m_droppedModelNode = textureNode;
    emitView3DAction(View3DActionType::GetNodeAtPos, pos);
}

void Edit3DView::dropComponent(const ItemLibraryEntry &entry, const QPointF &pos)
{
    m_nodeAtPosReqType = NodeAtPosReqType::ComponentDrop;
    m_droppedEntry = entry;
    NodeMetaInfo metaInfo = model()->metaInfo(entry.typeName());
    if (metaInfo.isQtQuick3DNode())
        emitView3DAction(View3DActionType::GetNodeAtPos, pos);
    else
        nodeAtPosReady({}, {}); // No need to actually resolve position for non-node items
}

void QmlDesigner::Edit3DView::dropAssets(const QList<QUrl> &urls, const QPointF &pos)
{
    m_nodeAtPosReqType = NodeAtPosReqType::AssetDrop;
    m_dropped3dImports.clear();

    for (const QUrl &url : urls) {
        Asset asset(url.toLocalFile());
        // For textures we only support single drops
        if (m_dropped3dImports.isEmpty() && asset.isTexture3D()) {
            m_droppedTexture = asset.fileName();
            break;
        } else if (asset.isImported3D()) {
            m_dropped3dImports.append(asset.id());
        }
    }

    emitView3DAction(View3DActionType::GetNodeAtPos, pos);
}

bool Edit3DView::isBakingLightsSupported() const
{
    return m_isBakingLightsSupported;
}

} // namespace QmlDesigner<|MERGE_RESOLUTION|>--- conflicted
+++ resolved
@@ -130,7 +130,6 @@
 
 void Edit3DView::updateActiveScene3D(const QVariantMap &sceneState)
 {
-<<<<<<< HEAD
     const QString mouseCursorKey = QStringLiteral("mouseCursor");
     if (sceneState.contains(mouseCursorKey)) {
         setMouseCursor(sceneState[mouseCursorKey].toInt());
@@ -138,8 +137,6 @@
         return;
     }
 
-=======
->>>>>>> d114082f
     const QString activeViewportKey = QStringLiteral("activeViewport");
     if (sceneState.contains(activeViewportKey)) {
         setActiveViewport(sceneState[activeViewportKey].toInt());
@@ -198,18 +195,10 @@
         for (int i = 0; i < 4; ++i)
             m_viewportToolStates[i].isPerspective = i < showList.size() ? showList[i].toBool() : i == 0;
     } else {
-<<<<<<< HEAD
         for (int i = 0; i < 4; ++i)
             m_viewportToolStates[i].isPerspective = i == 0;
     }
     m_cameraModeAction->action()->setChecked(m_viewportToolStates[m_activeViewport].isPerspective);
-=======
-        for (int i = 0; i < 4; ++i) {
-            ViewportToolState &state = m_viewportToolStates[i];
-            state.isPerspective = i == 0;
-        }
-    }
->>>>>>> d114082f
 
     if (sceneState.contains(orientationKey))
         m_orientationModeAction->action()->setChecked(sceneState[orientationKey].toBool());
@@ -303,10 +292,6 @@
 void Edit3DView::setActiveViewport(int viewport)
 {
     m_activeViewport = viewport;
-<<<<<<< HEAD
-=======
-    m_cameraModeAction->action()->setChecked(m_viewportToolStates[m_activeViewport].isPerspective);
->>>>>>> d114082f
 }
 
 void Edit3DView::modelAttached(Model *model)
@@ -494,17 +479,10 @@
             self->m_nodeAtPosReqType = NodeAtPosReqType::MainScenePick;
             self->m_pickView3dNode = self->modelNodeForInternalId(qint32(data[1].toInt()));
         });
-<<<<<<< HEAD
 #ifndef QDS_USE_PROJECTSTORAGE
     } else if (identifier == "asset_import_finished" || identifier == "assets_deleted") {
         onEntriesChanged();
 #endif
-=======
-    } else if (identifier == "asset_import_finished" || identifier == "assets_deleted") {
-        // TODO: These custom notifications should be removed once QDS-15163 is fixed and
-        //       exportedTypeNamesChanged notification is reliable
-        onEntriesChanged();
->>>>>>> d114082f
     }
 }
 
@@ -754,7 +732,6 @@
 void Edit3DView::createViewportPresetActions()
 {
     auto createViewportPresetAction = [this](std::unique_ptr<Edit3DAction> &targetAction,
-<<<<<<< HEAD
                                              const QByteArray &id,
                                              const QString &label,
                                              const ViewPreset &opCode,
@@ -765,17 +742,6 @@
                 action->action()->setChecked(action->menuId() == targetAction->menuId());
 
             emitView3DAction(View3DActionType::ViewportPreset, int(opCode));
-=======
-                                     const QByteArray &id,
-                                     const QString &label,
-                                     bool isChecked) {
-        auto operation = [this, &targetAction, label](const SelectionContext &) {
-            for (Edit3DAction *action : std::as_const(m_viewportPresetActions)) {
-                if (action->menuId() != targetAction->menuId())
-                    action->action()->setChecked(false);
-            }
-            emitView3DAction(View3DActionType::ViewportPreset, label);
->>>>>>> d114082f
         };
 
         targetAction = std::make_unique<Edit3DAction>(
@@ -785,16 +751,11 @@
             QKeySequence(),
             true,
             isChecked,
-<<<<<<< HEAD
             icon,
-=======
-            QIcon(),
->>>>>>> d114082f
             this,
             operation);
     };
 
-<<<<<<< HEAD
     createViewportPresetAction(m_viewportPresetSingleAction, Constants::EDIT3D_PRESET_SINGLE,
                                Tr::tr("Single"), ViewPreset::Single, contextIcon(DesignerIcons::MultiViewPort1Icon), true);
     createViewportPresetAction(m_viewportPresetQuadAction, Constants::EDIT3D_PRESET_QUAD,
@@ -805,13 +766,6 @@
                                Tr::tr("2 Horizontal"), ViewPreset::TwoHorizontal, contextIcon(DesignerIcons::MultiViewPort2hlIcon), false);
     createViewportPresetAction(m_viewportPreset2VerticalAction, Constants::EDIT3D_PRESET_2VERTICAL,
                                Tr::tr("2 Vertical"), ViewPreset::TwoVertical, contextIcon(DesignerIcons::MultiViewPort2vlIcon), false);
-=======
-    createViewportPresetAction(m_viewportPresetSingleAction, Constants::EDIT3D_PRESET_SINGLE, "Single", true);
-    createViewportPresetAction(m_viewportPresetQuadAction, Constants::EDIT3D_PRESET_QUAD, "Quad", false);
-    createViewportPresetAction(m_viewportPreset3Left1RightAction, Constants::EDIT3D_PRESET_3LEFT1RIGHT, "3Left1Right", false);
-    createViewportPresetAction(m_viewportPreset2HorizontalAction, Constants::EDIT3D_PRESET_2HORIZONTAL, "2Horizontal", false);
-    createViewportPresetAction(m_viewportPreset2VerticalAction, Constants::EDIT3D_PRESET_2VERTICAL, "2Vertical", false);
->>>>>>> d114082f
 
     m_viewportPresetActions << m_viewportPresetSingleAction.get();
     m_viewportPresetActions << m_viewportPresetQuadAction.get();
@@ -1448,15 +1402,9 @@
                                                        View3DActionType::Empty,
                                                        Tr::tr("Show Viewport Modes"),
                                                        QKeySequence(),
-<<<<<<< HEAD
                                                        false,
                                                        false,
                                                        toolbarIcon(DesignerIcons::MultiViewPortIcon),
-=======
-                                                       false,
-                                                       false,
-                                                       toolbarIcon(DesignerIcons::SplitViewIcon),
->>>>>>> d114082f
                                                        this,
                                                        viewportPresetsActionTrigger);
 
