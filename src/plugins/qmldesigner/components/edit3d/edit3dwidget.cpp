/****************************************************************************
**
** Copyright (C) 2020 The Qt Company Ltd.
** Contact: https://www.qt.io/licensing/
**
** This file is part of Qt Creator.
**
** Commercial License Usage
** Licensees holding valid commercial Qt licenses may use this file in
** accordance with the commercial license agreement provided with the
** Software or, alternatively, in accordance with the terms contained in
** a written agreement between you and The Qt Company. For licensing terms
** and conditions see https://www.qt.io/terms-conditions. For further
** information use the contact form at https://www.qt.io/contact-us.
**
** GNU General Public License Usage
** Alternatively, this file may be used under the terms of the GNU
** General Public License version 3 as published by the Free Software
** Foundation with exceptions as appearing in the file LICENSE.GPL3-EXCEPT
** included in the packaging of this file. Please review the following
** information to ensure the GNU General Public License requirements will
** be met: https://www.gnu.org/licenses/gpl-3.0.html.
**
****************************************************************************/

#include "designersettings.h"
#include "edit3dactions.h"
#include "edit3dcanvas.h"
#include "edit3dview.h"
#include "edit3dwidget.h"
#include "edit3dvisibilitytogglesmenu.h"
#include "metainfo.h"
#include "modelnodeoperations.h"
#include "qmldesignerconstants.h"
#include "qmldesignerplugin.h"
#include "qmlvisualnode.h"
#include "viewmanager.h"
#include <seekerslider.h>
#include <nodeinstanceview.h>

#include <coreplugin/actionmanager/actionmanager.h>
#include <coreplugin/actionmanager/command.h>
#include <coreplugin/icore.h>
#include <toolbox.h>
#include <utils/utilsicons.h>

#include <QActionGroup>
#include <QMimeData>
#include <QVBoxLayout>

namespace QmlDesigner {

Edit3DWidget::Edit3DWidget(Edit3DView *view)
    : m_view(view)
{
    setAcceptDrops(true);

    Core::Context context(Constants::C_QMLEDITOR3D);
    m_context = new Core::IContext(this);
    m_context->setContext(context);
    m_context->setWidget(this);

    setMouseTracking(true);
    setFocusPolicy(Qt::WheelFocus);

    auto fillLayout = new QVBoxLayout(this);
    fillLayout->setContentsMargins(0, 0, 0, 0);
    fillLayout->setSpacing(0);
    setLayout(fillLayout);

    SeekerSlider *seeker = new SeekerSlider(this);
    seeker->setEnabled(false);

    // Initialize toolbar
    m_toolBox = new ToolBox(seeker, this);
    fillLayout->addWidget(m_toolBox.data());

    // Iterate through view actions. A null action indicates a separator and a second null action
    // after separator indicates an exclusive group.
    auto handleActions = [this, &context](const QVector<Edit3DAction *> &actions, QMenu *menu, bool left) {
        bool previousWasSeparator = true;
        QActionGroup *group = nullptr;
        QActionGroup *proxyGroup = nullptr;
        for (auto action : actions) {
            if (action) {
                QAction *a = action->action();
                if (group)
                    group->addAction(a);
                if (menu) {
                    menu->addAction(a);
                } else {
                    addAction(a);
                    if (left)
                        m_toolBox->addLeftSideAction(a);
                    else
                        m_toolBox->addRightSideAction(a);
                }
                previousWasSeparator = false;

                // Register action as creator command to make it configurable
                Core::Command *command = Core::ActionManager::registerAction(
                            a, action->menuId().constData(), context);
                command->setDefaultKeySequence(a->shortcut());
                if (proxyGroup)
                    proxyGroup->addAction(command->action());
                // Menu actions will have custom tooltips
                if (menu)
                    a->setToolTip(command->stringWithAppendedShortcut(a->toolTip()));
                else
                    command->augmentActionWithShortcutToolTip(a);

                // Clear action shortcut so it doesn't conflict with command's override action
                a->setShortcut({});
            } else {
                if (previousWasSeparator) {
                    group = new QActionGroup(this);
                    proxyGroup = new QActionGroup(this);
                    previousWasSeparator = false;
                } else {
                    group = nullptr;
                    proxyGroup = nullptr;
                    auto separator = new QAction(this);
                    separator->setSeparator(true);
                    if (menu) {
                        menu->addAction(separator);
                    } else {
                        addAction(separator);
                        if (left)
                            m_toolBox->addLeftSideAction(separator);
                        else
                            m_toolBox->addRightSideAction(separator);
                    }
                    previousWasSeparator = true;
                }
            }
        }
    };

    handleActions(view->leftActions(), nullptr, true);
    handleActions(view->rightActions(), nullptr, false);

    m_visibilityTogglesMenu = new Edit3DVisibilityTogglesMenu(this);
    handleActions(view->visibilityToggleActions(), m_visibilityTogglesMenu, false);

    m_backgroundColorMenu = new QMenu(this);
    m_backgroundColorMenu->setToolTipsVisible(true);

    handleActions(view->backgroundColorActions(), m_backgroundColorMenu, false);

    createContextMenu();

    view->setSeeker(seeker);
    seeker->setToolTip(QLatin1String("Seek particle system time when paused."));

    QObject::connect(seeker, &SeekerSlider::positionChanged, [seeker](){
        QmlDesignerPlugin::instance()->viewManager().nodeInstanceView()
                ->view3DAction(View3DSeekActionCommand(seeker->position()));
    });

    // Onboarding label contains instructions for new users how to get 3D content into the project
    m_onboardingLabel = new QLabel(this);
    QString labelText =
            tr("Your file does not import Qt Quick 3D.<br><br>"
               "To create a 3D view, add the QtQuick3D module in the Library view. Or click"
               " <a href=\"#add_import\"><span style=\"text-decoration:none;color:%1\">here</span></a> "
               "to add it immediately.<br><br>"
               "To import 3D assets from another tool, click the \"Add New Assets...\" button in the Assets tab of the Library view.");
    m_onboardingLabel->setText(labelText.arg(Utils::creatorTheme()->color(Utils::Theme::TextColorLink).name()));
    m_onboardingLabel->setAlignment(Qt::AlignHCenter | Qt::AlignVCenter);
    connect(m_onboardingLabel, &QLabel::linkActivated, this, &Edit3DWidget::linkActivated);
    fillLayout->addWidget(m_onboardingLabel.data());

    // Canvas is used to render the actual edit 3d view
    m_canvas = new Edit3DCanvas(this);
    fillLayout->addWidget(m_canvas.data());
    showCanvas(false);
}

void Edit3DWidget::createContextMenu()
{
    m_contextMenu = new QMenu(this);
    m_editMaterialAction = m_contextMenu->addAction(tr("Edit Material"), [&] {
        SelectionContext selCtx(m_view);
        selCtx.setTargetNode(m_contextMenuTarget);
        ModelNodeOperations::editMaterial(selCtx);
    });

    m_deleteAction = m_contextMenu->addAction(tr("Delete"), [&] {
        view()->executeInTransaction("Edit3DWidget::createContextMenu", [&] {
            for (ModelNode &node : m_view->selectedModelNodes())
                node.destroy();
        });
    });
}

void Edit3DWidget::contextHelp(const Core::IContext::HelpCallback &callback) const
{
    if (m_view)
        m_view->contextHelp(callback);

    callback({});
}

void Edit3DWidget::showCanvas(bool show)
{
    if (!show) {
        QImage emptyImage;
        m_canvas->updateRenderImage(emptyImage);
    }
    m_canvas->setVisible(show);
    m_onboardingLabel->setVisible(!show);
}

QMenu *Edit3DWidget::visibilityTogglesMenu() const
{
    return m_visibilityTogglesMenu.data();
}

void Edit3DWidget::showVisibilityTogglesMenu(bool show, const QPoint &pos)
{
    if (m_visibilityTogglesMenu.isNull())
        return;
    if (show)
        m_visibilityTogglesMenu->popup(pos);
    else
        m_visibilityTogglesMenu->close();
}

QMenu *Edit3DWidget::backgroundColorMenu() const
{
    return m_backgroundColorMenu.data();
}

void Edit3DWidget::showBackgroundColorMenu(bool show, const QPoint &pos)
{
    if (m_backgroundColorMenu.isNull())
        return;
    if (show)
        m_backgroundColorMenu->popup(pos);
    else
        m_backgroundColorMenu->close();
}

<<<<<<< HEAD
void Edit3DWidget::linkActivated([[maybe_unused]] const QString &link)
=======
void Edit3DWidget::showContextMenu(const QPoint &pos, const ModelNode &modelNode)
{
    m_contextMenuTarget = modelNode;

    m_editMaterialAction->setEnabled(modelNode.isValid());
    m_deleteAction->setEnabled(modelNode.isValid());

    m_contextMenu->popup(mapToGlobal(pos));
}

void Edit3DWidget::linkActivated(const QString &link)
>>>>>>> 70343084
{
    if (m_view)
        m_view->addQuick3DImport();
}

Edit3DCanvas *Edit3DWidget::canvas() const
{
    return m_canvas.data();
}

Edit3DView *Edit3DWidget::view() const
{
    return m_view.data();
}

void Edit3DWidget::dragEnterEvent(QDragEnterEvent *dragEnterEvent)
{
    const DesignerActionManager &actionManager = QmlDesignerPlugin::instance()
                                                     ->viewManager().designerActionManager();
    if (actionManager.externalDragHasSupportedAssets(dragEnterEvent->mimeData())
        || dragEnterEvent->mimeData()->hasFormat(Constants::MIME_TYPE_MATERIAL)) {
        dragEnterEvent->acceptProposedAction();
    }
}

void Edit3DWidget::dropEvent(QDropEvent *dropEvent)
{
    // handle dropping materials
    if (dropEvent->mimeData()->hasFormat(Constants::MIME_TYPE_MATERIAL)) {
        QByteArray data = dropEvent->mimeData()->data(Constants::MIME_TYPE_MATERIAL);
        QDataStream stream(data);
        qint32 internalId;
        stream >> internalId;
        ModelNode matNode = m_view->modelNodeForInternalId(internalId);

        if (matNode.isValid())
            m_view->dropMaterial(matNode, dropEvent->position());
        return;
    }

    // handle dropping external assets
    const DesignerActionManager &actionManager = QmlDesignerPlugin::instance()
                                                     ->viewManager().designerActionManager();
    QHash<QString, QStringList> addedAssets = actionManager.handleExternalAssetsDrop(dropEvent->mimeData());

    view()->executeInTransaction("Edit3DWidget::dropEvent", [&] {
        // add 3D assets to 3d editor (QtQuick3D import will be added if missing)
        ItemLibraryInfo *itemLibInfo = m_view->model()->metaInfo().itemLibraryInfo();

        const QStringList added3DAssets = addedAssets.value(ComponentCoreConstants::add3DAssetsDisplayString);
        for (const QString &assetPath : added3DAssets) {
            QString fileName = QFileInfo(assetPath).baseName();
            fileName = fileName.at(0).toUpper() + fileName.mid(1); // capitalize first letter
            QString type = QString("Quick3DAssets.%1.%1").arg(fileName);
            QList<ItemLibraryEntry> entriesForType = itemLibInfo->entriesForType(type.toLatin1());
            if (!entriesForType.isEmpty()) { // should always be true, but just in case
                QmlVisualNode::createQml3DNode(view(), entriesForType.at(0),
                                               m_canvas->activeScene(), {}, false).modelNode();
            }
        }
    });
}

} // namespace QmlDesigner<|MERGE_RESOLUTION|>--- conflicted
+++ resolved
@@ -241,9 +241,6 @@
         m_backgroundColorMenu->close();
 }
 
-<<<<<<< HEAD
-void Edit3DWidget::linkActivated([[maybe_unused]] const QString &link)
-=======
 void Edit3DWidget::showContextMenu(const QPoint &pos, const ModelNode &modelNode)
 {
     m_contextMenuTarget = modelNode;
@@ -254,8 +251,7 @@
     m_contextMenu->popup(mapToGlobal(pos));
 }
 
-void Edit3DWidget::linkActivated(const QString &link)
->>>>>>> 70343084
+void Edit3DWidget::linkActivated([[maybe_unused]] const QString &link)
 {
     if (m_view)
         m_view->addQuick3DImport();
