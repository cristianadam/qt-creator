--- conflicted
+++ resolved
@@ -39,12 +39,8 @@
 
 #include <modelutils.h>
 
-<<<<<<< HEAD
-#include <utils/asset.h>
+#include <qmldesignerutils/asset.h>
 #include <utils/fileutils.h>
-=======
-#include <qmldesignerutils/asset.h>
->>>>>>> 6068df55
 #include <utils/qtcassert.h>
 #include <utils/utilsicons.h>
 
@@ -200,7 +196,7 @@
     showCanvas(false);
 
     IContext::attach(this,
-                     Context(Constants::C_QMLEDITOR3D, Constants::C_QT_QUICK_TOOLS_MENU),
+                     Context(Constants::qml3DEditorContextId, Constants::qtQuickToolsMenuContextId),
                      [this](const IContext::HelpCallback &callback) { contextHelp(callback); });
 }
 
@@ -378,31 +374,20 @@
     m_addToContentLibAction = m_contextMenu->addAction(
         contextIcon(DesignerIcons::CreateIcon),  // TODO: placeholder icon
         tr("Add to Content Library"), [&] {
-<<<<<<< HEAD
-=======
             QmlDesignerPlugin::instance()->mainWidget()->showDockWidget("ContentLibrary");
->>>>>>> 6068df55
             view()->emitCustomNotification("add_3d_to_content_lib", {m_contextMenuTarget}); // To ContentLibrary
         });
 
     m_importBundleAction = m_contextMenu->addAction(
         contextIcon(DesignerIcons::CreateIcon),  // TODO: placeholder icon
         tr("Import Component"), [&] {
-<<<<<<< HEAD
-            view()->emitCustomNotification("import_bundle_to_project"); // To ContentLibrary
-=======
             m_bundleHelper->importBundleToProject();
->>>>>>> 6068df55
         });
 
     m_exportBundleAction = m_contextMenu->addAction(
         contextIcon(DesignerIcons::CreateIcon),  // TODO: placeholder icon
         tr("Export Component"), [&] {
-<<<<<<< HEAD
-            view()->emitCustomNotification("export_item_as_bundle", {m_contextMenuTarget}); // To ContentLibrary
-=======
             m_bundleHelper->exportBundle(m_contextMenuTarget);
->>>>>>> 6068df55
         });
 
     m_contextMenu->addSeparator();
