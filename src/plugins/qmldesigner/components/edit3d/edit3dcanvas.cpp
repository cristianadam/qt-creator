// Copyright (C) 2020 The Qt Company Ltd.
// SPDX-License-Identifier: LicenseRef-Qt-Commercial OR GPL-3.0-only WITH Qt-GPL-exception-1.0

#include "edit3dcanvas.h"
#include "edit3dview.h"
#include "edit3dwidget.h"

#include <bindingproperty.h>
#include <nodemetainfo.h>
#include <nodelistproperty.h>
#include <variantproperty.h>

#include <utils/qtcassert.h>

#include <coreplugin/icore.h>

#include <qmldesignerplugin.h>
#include <qmldesignerconstants.h>

#include <QApplication>
#include <QDateTime>
#include <QFileInfo>
#include <QPainter>
#include <QQuickWidget>
#include <QtCore/qmimedata.h>

namespace QmlDesigner {

static QQuickWidget *createBusyIndicator(QWidget *p)
{
    auto widget = new QQuickWidget(p);

    const QString source = Core::ICore::resourcePath("qmldesigner/misc/BusyIndicator.qml").toString();
    QTC_ASSERT(QFileInfo::exists(source), return widget);
    widget->setSource(QUrl::fromLocalFile(source));
    widget->setFixedSize(64, 64);
    widget->setAttribute(Qt::WA_AlwaysStackOnTop);
    widget->setClearColor(Qt::transparent);
    widget->setResizeMode(QQuickWidget::SizeRootObjectToView);
    widget->setObjectName(Constants::OBJECT_NAME_BUSY_INDICATOR);

    return widget;
}

Edit3DCanvas::Edit3DCanvas(Edit3DWidget *parent)
    : QWidget(parent)
    , m_parent(parent)
    , m_busyIndicator(createBusyIndicator(this))
{
    setMouseTracking(true);
    setAcceptDrops(true);
    setFocusPolicy(Qt::ClickFocus);
    m_busyIndicator->show();

    installEventFilter(this);
}

void Edit3DCanvas::updateRenderImage(const QImage &img)
{
    m_image = img;
    update();
}

void Edit3DCanvas::updateActiveScene(qint32 activeScene)
{
    m_activeScene = activeScene;
}

QImage QmlDesigner::Edit3DCanvas::renderImage() const
{
    return m_image;
}

void Edit3DCanvas::setOpacity(qreal opacity)
{
    m_opacity = opacity;
}

QWidget *Edit3DCanvas::busyIndicator() const
{
    return m_busyIndicator;
}

void Edit3DCanvas::setFlyMode(bool enabled, const QPoint &pos)
{
    if (m_flyMode == enabled)
        return;

    m_flyMode = enabled;
    m_isQDSTrusted = Edit3DView::isQDSTrusted();

    if (enabled) {
        m_flyModeStartTime = QDateTime::currentMSecsSinceEpoch();

        // Mouse cursor will be hidden in the flight mode
        QApplication::setOverrideCursor(QCursor(Qt::BlankCursor));

        m_flyModeStartCursorPos = pos;
        m_flyModeFirstUpdate = true;

        // Hide cursor on the middle of the active split to make the wheel work during flight mode.
        // We can't rely on current activeSplit value, as mouse press to enter flight mode can change the
        // active split, so hide the cursor based on its current location.
        QPoint center = mapToGlobal(QPoint(width() / 2, height() / 2));
        if (m_parent->view()->isSplitView()) {
            if (pos.x() <= center.x()) {
                if (pos.y() <= center.y())
                    m_hiddenCursorPos = mapToGlobal(QPoint(width() / 4, height() / 4));
                else
                    m_hiddenCursorPos = mapToGlobal(QPoint(width() / 4, (height() / 4) * 3));
            } else {
                if (pos.y() <= center.y())
                    m_hiddenCursorPos = mapToGlobal(QPoint((width() / 4) * 3, height() / 4));
                else
                    m_hiddenCursorPos = mapToGlobal(QPoint((width() / 4) * 3, (height() / 4) * 3));
            }
        } else {
            m_hiddenCursorPos = center;
        }

        QCursor::setPos(m_hiddenCursorPos);
    } else {
        QCursor::setPos(m_flyModeStartCursorPos);

        if (QApplication::overrideCursor())
            QApplication::restoreOverrideCursor();

        if (m_contextMenuPending && (QDateTime::currentMSecsSinceEpoch() - m_flyModeStartTime) < 500)
            m_parent->view()->showContextMenu();

        m_contextMenuPending = false;
        m_flyModeStartTime = 0;
    }

    m_parent->view()->setFlyMode(enabled);
}

bool Edit3DCanvas::eventFilter(QObject *obj, QEvent *event)
{
    if (m_flyMode && event->type() == QEvent::ShortcutOverride) {
        // Suppress shortcuts that conflict with fly mode keys
        const QList<int> controlKeys = { Qt::Key_W, Qt::Key_A, Qt::Key_S,
                                        Qt::Key_D, Qt::Key_Q, Qt::Key_E,
                                        Qt::Key_Up, Qt::Key_Down, Qt::Key_Left,
                                        Qt::Key_Right, Qt::Key_PageDown, Qt::Key_PageUp,
                                        Qt::Key_Alt, Qt::Key_Shift };
        auto ke = static_cast<QKeyEvent *>(event);
        if (controlKeys.contains(ke->key()))
            event->accept();
   }

    return QObject::eventFilter(obj, event);
}

void Edit3DCanvas::mousePressEvent(QMouseEvent *e)
{
    m_contextMenuPending = false;
    if (!m_flyMode && e->modifiers() == Qt::NoModifier && e->buttons() == Qt::RightButton) {
        setFlyMode(true, e->globalPos());
        m_parent->view()->startContextMenu(e->pos());
        m_contextMenuPending = true;
    }

    m_parent->view()->sendInputEvent(e);
    QWidget::mousePressEvent(e);
}

void Edit3DCanvas::mouseReleaseEvent(QMouseEvent *e)
{
    if ((e->buttons() & Qt::RightButton) == Qt::NoButton)
        setFlyMode(false);
    m_parent->view()->sendInputEvent(e);
    QWidget::mouseReleaseEvent(e);
}

void Edit3DCanvas::mouseDoubleClickEvent(QMouseEvent *e)
{
    m_parent->view()->sendInputEvent(e);
    QWidget::mouseDoubleClickEvent(e);
}

void Edit3DCanvas::mouseMoveEvent(QMouseEvent *e)
{
    if (!m_flyMode)
        m_parent->view()->sendInputEvent(e);

    QWidget::mouseMoveEvent(e);

    if (m_flyMode && e->globalPos() != m_hiddenCursorPos) {
        if (!m_flyModeFirstUpdate) {
            // We notify explicit camera rotation need for puppet rather than rely in mouse events,
            // as mouse isn't grabbed on puppet side and can't handle fast movements that go out of
            // edit camera mouse area. This also simplifies split view handling.
            QPointF diff = m_isQDSTrusted ? (m_hiddenCursorPos - e->globalPos()) : (m_lastCursorPos - e->globalPos());

<<<<<<< HEAD
            if (e->buttons() == (Qt::LeftButton | Qt::RightButton)) {
                m_parent->view()->emitView3DAction(View3DActionType::EditCameraMove,
                                                   QVector3D{float(-diff.x()), float(-diff.y()), 0.f});
            } else {
                m_parent->view()->emitView3DAction(View3DActionType::EditCameraRotation, diff / 6.);
=======
            if (auto model = m_parent->view()->model()) {
                if (e->buttons() == (Qt::LeftButton | Qt::RightButton)) {
                    model->emitView3DAction(View3DActionType::EditCameraMove,
                                            QVector3D{float(-diff.x()), float(-diff.y()), 0.f});
                } else {
                    model->emitView3DAction(View3DActionType::EditCameraRotation, diff / 6.);
                }
>>>>>>> 6068df55
            }
        } else {
            // Skip first move to avoid undesirable jump occasionally when initiating flight mode
            m_flyModeFirstUpdate = false;
        }

        if (m_isQDSTrusted)
            QCursor::setPos(m_hiddenCursorPos);
        else
            m_lastCursorPos = e->globalPos();
    }
}

void Edit3DCanvas::wheelEvent(QWheelEvent *e)
{
    if (m_flyMode) {
        // In fly mode, wheel controls the camera speed slider (value range 1-100)
        double speed;
        double mult;
        m_parent->view()->getCameraSpeedAuxData(speed, mult);
        speed = qMin(100., qMax(1., speed + double(e->angleDelta().y()) / 40.));
        m_parent->view()->setCameraSpeedAuxData(speed, mult);
    } else {
        m_parent->view()->sendInputEvent(e);
    }
    QWidget::wheelEvent(e);
}

void Edit3DCanvas::keyPressEvent(QKeyEvent *e)
{
    if (!e->isAutoRepeat())
        m_parent->view()->sendInputEvent(e);
    QWidget::keyPressEvent(e);
}

void Edit3DCanvas::keyReleaseEvent(QKeyEvent *e)
{
    if (!e->isAutoRepeat())
        m_parent->view()->sendInputEvent(e);
    QWidget::keyReleaseEvent(e);
}

void Edit3DCanvas::paintEvent([[maybe_unused]] QPaintEvent *e)
{
    QWidget::paintEvent(e);

    QPainter painter(this);

    if (m_opacity < 1.0) {
        painter.fillRect(rect(), Qt::black);
        painter.setOpacity(m_opacity);
    }

    painter.drawImage(rect(), m_image, QRect(0, 0, m_image.width(), m_image.height()));
}

void Edit3DCanvas::resizeEvent(QResizeEvent *e)
{
    positionBusyInidicator();
    m_parent->view()->edit3DViewResized(e->size());
}

void Edit3DCanvas::focusOutEvent(QFocusEvent *focusEvent)
{
    QmlDesignerPlugin::emitUsageStatisticsTime(Constants::EVENT_3DEDITOR_TIME,
                                               m_usageTimer.elapsed());

    setFlyMode(false);
    if (auto model = m_parent->view()->model())
        model->emitView3DAction(View3DActionType::EditCameraStopAllMoves, {});

    QWidget::focusOutEvent(focusEvent);
}

void Edit3DCanvas::focusInEvent(QFocusEvent *focusEvent)
{
    m_usageTimer.restart();
    QWidget::focusInEvent(focusEvent);
}

void Edit3DCanvas::enterEvent(QEnterEvent *e)
{
    m_parent->view()->sendInputEvent(e);
    QWidget::enterEvent(e);
}

void Edit3DCanvas::leaveEvent(QEvent *e)
{
    m_parent->view()->sendInputEvent(e);
    QWidget::leaveEvent(e);
}

void Edit3DCanvas::positionBusyInidicator()
{
    m_busyIndicator->move(width() / 2 - 32, height() / 2 - 32);
}

}<|MERGE_RESOLUTION|>--- conflicted
+++ resolved
@@ -193,13 +193,6 @@
             // edit camera mouse area. This also simplifies split view handling.
             QPointF diff = m_isQDSTrusted ? (m_hiddenCursorPos - e->globalPos()) : (m_lastCursorPos - e->globalPos());
 
-<<<<<<< HEAD
-            if (e->buttons() == (Qt::LeftButton | Qt::RightButton)) {
-                m_parent->view()->emitView3DAction(View3DActionType::EditCameraMove,
-                                                   QVector3D{float(-diff.x()), float(-diff.y()), 0.f});
-            } else {
-                m_parent->view()->emitView3DAction(View3DActionType::EditCameraRotation, diff / 6.);
-=======
             if (auto model = m_parent->view()->model()) {
                 if (e->buttons() == (Qt::LeftButton | Qt::RightButton)) {
                     model->emitView3DAction(View3DActionType::EditCameraMove,
@@ -207,7 +200,6 @@
                 } else {
                     model->emitView3DAction(View3DActionType::EditCameraRotation, diff / 6.);
                 }
->>>>>>> 6068df55
             }
         } else {
             // Skip first move to avoid undesirable jump occasionally when initiating flight mode
