--- conflicted
+++ resolved
@@ -1019,12 +1019,8 @@
     ModelNode targetNode(modelNodeForIndex(rowModelIndex));
     ModelNode newModelNode;
 
-<<<<<<< HEAD
-    if (targetNode.hasParentProperty() && targetNode.parentProperty().name() == "layer.effect")
-=======
     if ((targetNode.hasParentProperty() && targetNode.parentProperty().name() == "layer.effect")
             || !targetNode.metaInfo().isQtQuickItem())
->>>>>>> a61f8b02
         return newModelNode;
 
     if (ModelNodeOperations::validateEffect(effectPath)) {
