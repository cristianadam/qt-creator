// Copyright (C) 2022 The Qt Company Ltd.
// SPDX-License-Identifier: LicenseRef-Qt-Commercial OR GPL-3.0-only WITH Qt-GPL-exception-1.0

#include "materialeditorview.h"

#include "asset.h"
#include "auxiliarydataproperties.h"
#include "bindingproperty.h"
#include "designdocument.h"
#include "designmodewidget.h"
#include "dynamicpropertiesmodel.h"
#include "externaldependenciesinterface.h"
#include "materialeditorcontextobject.h"
#include "materialeditordynamicpropertiesproxymodel.h"
#include "materialeditorqmlbackend.h"
#include "materialeditortransaction.h"
#include "metainfo.h"
#include "nodeinstanceview.h"
#include "nodelistproperty.h"
#include "nodemetainfo.h"
#include "propertyeditorqmlbackend.h"
#include "propertyeditorvalue.h"
#include "qmldesignerconstants.h"
#include "qmldesignerplugin.h"
#include "qmltimeline.h"
#include "variantproperty.h"
<<<<<<< HEAD
#include <modelutils.h>
=======
>>>>>>> 6068df55
#include <uniquename.h>
#include <utils3d.h>

#include <coreplugin/icore.h>
#include <coreplugin/messagebox.h>

#include <utils/environment.h>
#include <utils/qtcassert.h>

#include <QDir>
#include <QFileInfo>
#include <QQuickItem>
#include <QStackedWidget>
#include <QShortcut>
#include <QColorDialog>

namespace QmlDesigner {

static const char MATERIAL_EDITOR_IMAGE_REQUEST_ID[] = "MaterialEditor";

static bool containsTexture(const ModelNode &node)
{
    if (node.metaInfo().isQtQuick3DTexture())
        return true;

    const ModelNodes children = node.allSubModelNodes();
    for (const ModelNode &child : children) {
        if (child.metaInfo().isQtQuick3DTexture())
            return true;
    }
    return false;
};

<<<<<<< HEAD
=======
static bool isPreviewAuxiliaryKey(AuxiliaryDataKeyView key)
{
    static const QVector<AuxiliaryDataKeyView> previewKeys = [] {
        QVector<AuxiliaryDataKeyView> previewKeys{
            materialPreviewEnvDocProperty,
            materialPreviewEnvValueDocProperty,
            materialPreviewModelDocProperty,
            materialPreviewEnvProperty,
            materialPreviewEnvValueProperty,
            materialPreviewModelProperty,
        };
        std::sort(previewKeys.begin(), previewKeys.end());
        return previewKeys;
    }();
    return Utils::containsInSorted(previewKeys, key);
}

>>>>>>> 6068df55
MaterialEditorView::MaterialEditorView(ExternalDependenciesInterface &externalDependencies)
    : AbstractView{externalDependencies}
    , m_stackedWidget(new QStackedWidget)
    , m_dynamicPropertiesModel(new DynamicPropertiesModel(true, this))
{
    m_updateShortcut = new QShortcut(QKeySequence(Qt::CTRL | Qt::Key_F7), m_stackedWidget);
    connect(m_updateShortcut, &QShortcut::activated, this, &MaterialEditorView::reloadQml);

    m_ensureMatLibTimer.callOnTimeout([this] {
        if (model() && model()->rewriterView() && !model()->rewriterView()->hasIncompleteTypeInformation()
            && model()->rewriterView()->errors().isEmpty()) {
            DesignDocument *doc = QmlDesignerPlugin::instance()->currentDesignDocument();
            if (doc && !doc->inFileComponentModelActive())
                Utils3D::ensureMaterialLibraryNode(this);
            ModelNode matLib = Utils3D::materialLibraryNode(this);
            if (m_qmlBackEnd && m_qmlBackEnd->contextObject())
                m_qmlBackEnd->contextObject()->setHasMaterialLibrary(matLib.isValid());
            m_ensureMatLibTimer.stop();

            ModelNode mat = Utils3D::selectedMaterial(this);
            if (!mat.isValid()) {
                const QList <ModelNode> matLibNodes = matLib.directSubModelNodes();
                for (const ModelNode &node : matLibNodes) {
                    if (node.metaInfo().isQtQuick3DMaterial()) {
                        Utils3D::selectMaterial(node);
                        break;
                    }
                }
            }
        }
    });

    QmlDesignerPlugin::trackWidgetFocusTime(m_stackedWidget, Constants::EVENT_MATERIALEDITOR_TIME);

    MaterialEditorDynamicPropertiesProxyModel::registerDeclarativeType();
}

MaterialEditorView::~MaterialEditorView()
{
    qDeleteAll(m_qmlBackendHash);
}

// from material editor to model
void MaterialEditorView::changeValue(const QString &name)
{
    PropertyName propertyName = name.toUtf8();

    if (propertyName.isNull() || locked() || noValidSelection() || propertyName == "id"
        || propertyName == Constants::PROPERTY_EDITOR_CLASSNAME_PROPERTY) {
        return;
    }

    if (propertyName == "objectName") {
        renameMaterial(m_selectedMaterial, m_qmlBackEnd->propertyValueForName("objectName")->value().toString());
        return;
    }

    PropertyName underscoreName(propertyName);
    underscoreName.replace('.', '_');
    PropertyEditorValue *value = m_qmlBackEnd->propertyValueForName(QString::fromLatin1(underscoreName));

    if (!value)
        return;

    if (propertyName.endsWith("__AUX")) {
        commitAuxValueToModel(propertyName, value->value());
        return;
    }

    const NodeMetaInfo metaInfo = m_selectedMaterial.metaInfo();

    QVariant castedValue;

    if (auto property = metaInfo.property(propertyName)) {
        castedValue = property.castedValue(value->value());
    } else {
        qWarning() << __FUNCTION__ << propertyName << "cannot be casted (metainfo)";
        return;
    }

    if (value->value().isValid() && !castedValue.isValid()) {
        qWarning() << __FUNCTION__ << propertyName << "not properly casted (metainfo)";
        return;
    }

    bool propertyTypeUrl = false;

    if (auto property = metaInfo.property(propertyName)) {
        if (property.propertyType().isUrl()) {
            // turn absolute local file paths into relative paths
            propertyTypeUrl = true;
            QString filePath = castedValue.toUrl().toString();
            QFileInfo fi(filePath);
            if (fi.exists() && fi.isAbsolute()) {
                QDir fileDir(QFileInfo(model()->fileUrl().toLocalFile()).absolutePath());
                castedValue = QUrl(fileDir.relativeFilePath(filePath));
            }
        }
    }

    if (name == "state" && castedValue.toString() == "base state")
        castedValue = "";

    if (castedValue.typeId() == QVariant::Color) {
        QColor color = castedValue.value<QColor>();
        QColor newColor = QColor(color.name());
        newColor.setAlpha(color.alpha());
        castedValue = QVariant(newColor);
    }

    if (!value->value().isValid() || (propertyTypeUrl && value->value().toString().isEmpty())) { // reset
        removePropertyFromModel(propertyName);
    } else {
        // QVector*D(0, 0, 0) detects as null variant though it is valid value
        if (castedValue.isValid()
            && (!castedValue.isNull() || castedValue.typeId() == QVariant::Vector2D
                || castedValue.typeId() == QVariant::Vector3D
                || castedValue.typeId() == QVariant::Vector4D)) {
            commitVariantValueToModel(propertyName, castedValue);
        }
    }

    requestPreviewRender();
}

static bool isTrueFalseLiteral(const QString &expression)
{
    return (expression.compare("false", Qt::CaseInsensitive) == 0)
           || (expression.compare("true", Qt::CaseInsensitive) == 0);
}

void MaterialEditorView::changeExpression(const QString &propertyName)
{
    PropertyName name = propertyName.toUtf8();

    if (name.isNull() || locked() || noValidSelection())
        return;

    executeInTransaction(__FUNCTION__, [this, name] {
        PropertyName underscoreName(name);
        underscoreName.replace('.', '_');

        QmlObjectNode qmlObjectNode(m_selectedMaterial);
        PropertyEditorValue *value = m_qmlBackEnd->propertyValueForName(QString::fromLatin1(underscoreName));

        if (!value) {
            qWarning() << __FUNCTION__ << "no value for " << underscoreName;
            return;
        }

        if (auto property = m_selectedMaterial.metaInfo().property(name)) {
            auto propertyType = property.propertyType();
            if (propertyType.isColor()) {
                if (QColor(value->expression().remove('"')).isValid()) {
                    qmlObjectNode.setVariantProperty(name, QColor(value->expression().remove('"')));
                    return;
                }
            } else if (propertyType.isBool()) {
                if (isTrueFalseLiteral(value->expression())) {
                    if (value->expression().compare("true", Qt::CaseInsensitive) == 0)
                        qmlObjectNode.setVariantProperty(name, true);
                    else
                        qmlObjectNode.setVariantProperty(name, false);
                    return;
                }
            } else if (propertyType.isInteger()) {
                bool ok;
                int intValue = value->expression().toInt(&ok);
                if (ok) {
                    qmlObjectNode.setVariantProperty(name, intValue);
                    return;
                }
            } else if (propertyType.isFloat()) {
                bool ok;
                qreal realValue = value->expression().toDouble(&ok);
                if (ok) {
                    qmlObjectNode.setVariantProperty(name, realValue);
                    return;
                }
            } else if (propertyType.isVariant()) {
                bool ok;
                qreal realValue = value->expression().toDouble(&ok);
                if (ok) {
                    qmlObjectNode.setVariantProperty(name, realValue);
                    return;
                } else if (isTrueFalseLiteral(value->expression())) {
                    if (value->expression().compare("true", Qt::CaseInsensitive) == 0)
                        qmlObjectNode.setVariantProperty(name, true);
                    else
                        qmlObjectNode.setVariantProperty(name, false);
                    return;
                }
            }
        }

        if (value->expression().isEmpty()) {
            value->resetValue();
            return;
        }

        if (qmlObjectNode.expression(name) != value->expression() || !qmlObjectNode.propertyAffectedByCurrentState(name))
            qmlObjectNode.setBindingProperty(name, value->expression());

        requestPreviewRender();
    }); // end of transaction
}

void MaterialEditorView::exportPropertyAsAlias(const QString &name)
{
    if (name.isNull() || locked() || noValidSelection())
        return;

    executeInTransaction(__FUNCTION__, [this, name] {
        const QString id = m_selectedMaterial.validId();
        QString upperCasePropertyName = name;
        upperCasePropertyName.replace(0, 1, upperCasePropertyName.at(0).toUpper());
        QString aliasName = id + upperCasePropertyName;
        aliasName.replace(".", ""); //remove all dots

        PropertyName propertyName = aliasName.toUtf8();
        if (rootModelNode().hasProperty(propertyName)) {
            Core::AsynchronousMessageBox::warning(tr("Cannot Export Property as Alias"),
                                                  tr("Property %1 does already exist for root component.").arg(aliasName));
            return;
        }
        rootModelNode().bindingProperty(propertyName).setDynamicTypeNameAndExpression("alias", id + "." + name);
    });
}

void MaterialEditorView::removeAliasExport(const QString &name)
{
    if (name.isNull() || locked() || noValidSelection())
        return;

    executeInTransaction(__FUNCTION__, [this, name] {
        const QString id = m_selectedMaterial.validId();

        const QList<BindingProperty> bindingProps = rootModelNode().bindingProperties();
        for (const BindingProperty &property : bindingProps) {
            if (property.expression() == (id + "." + name)) {
                rootModelNode().removeProperty(property.name());
                break;
            }
        }
    });
}

bool MaterialEditorView::locked() const
{
    return m_locked;
}

void MaterialEditorView::currentTimelineChanged(const ModelNode &)
{
    if (m_qmlBackEnd)
        m_qmlBackEnd->contextObject()->setHasActiveTimeline(QmlTimeline::hasActiveTimeline(this));
}

DynamicPropertiesModel *MaterialEditorView::dynamicPropertiesModel() const
{
    return m_dynamicPropertiesModel;
}

MaterialEditorView *MaterialEditorView::instance()
{
    static MaterialEditorView *s_instance = nullptr;

    if (s_instance)
        return s_instance;

    const auto views = QmlDesignerPlugin::instance()->viewManager().views();
    for (auto *view : views) {
        MaterialEditorView *myView = qobject_cast<MaterialEditorView *>(view);
        if (myView)
            s_instance =  myView;
    }

    QTC_ASSERT(s_instance, return nullptr);
    return s_instance;
}

void MaterialEditorView::timerEvent(QTimerEvent *timerEvent)
{
    if (m_timerId == timerEvent->timerId()) {
        if (m_selectedMaterialChanged) {
            m_selectedMaterialChanged = false;
            Utils3D::selectMaterial(m_newSelectedMaterial);
            m_newSelectedMaterial = {};
        } else {
            resetView();
        }
    }
}

void MaterialEditorView::asyncResetView()
{
    if (m_timerId)
        killTimer(m_timerId);
    m_timerId = startTimer(0);
}

void MaterialEditorView::resetView()
{
    if (!model())
        return;

    m_locked = true;

    if (m_timerId)
        killTimer(m_timerId);

    setupQmlBackend();

    if (m_qmlBackEnd) {
        m_qmlBackEnd->emitSelectionChanged();
        updatePossibleTypes();
    }

    QTimer::singleShot(0, this, &MaterialEditorView::requestPreviewRender);

    m_locked = false;

    if (m_timerId)
        m_timerId = 0;
}

// static
QString MaterialEditorView::materialEditorResourcesPath()
{
#ifdef SHARE_QML_PATH
    if (Utils::qtcEnvironmentVariableIsSet("LOAD_QML_FROM_SOURCE"))
        return QLatin1String(SHARE_QML_PATH) + "/materialEditorQmlSources";
#endif
    return Core::ICore::resourcePath("qmldesigner/materialEditorQmlSources").toString();
}

<<<<<<< HEAD
void MaterialEditorView::applyMaterialToSelectedModels(const ModelNode &material, bool add)
{
    if (m_selectedModels.isEmpty())
        return;

    QTC_ASSERT(material.isValid(), return);

    executeInTransaction(__FUNCTION__, [&] {
        for (const ModelNode &node : std::as_const(m_selectedModels)) {
            QmlObjectNode qmlObjNode(node);
            if (add) {
                QStringList matList = ModelUtils::expressionToList(
                    qmlObjNode.expression("materials"));
                matList.append(material.id());
                QString updatedExp = ModelUtils::listToExpression(matList);
                qmlObjNode.setBindingProperty("materials", updatedExp);
            } else {
                qmlObjNode.setBindingProperty("materials", material.id());
            }
        }
    });
}

=======
>>>>>>> 6068df55
void MaterialEditorView::handleToolBarAction(int action)
{
    QTC_ASSERT(m_hasQuick3DImport, return);

    switch (action) {
    case MaterialEditorContextObject::ApplyToSelected: {
        Utils3D::applyMaterialToModels(this, m_selectedMaterial, Utils3D::getSelectedModels(this));
        break;
    }

    case MaterialEditorContextObject::ApplyToSelectedAdd: {
        Utils3D::applyMaterialToModels(this, m_selectedMaterial, Utils3D::getSelectedModels(this), true);
        break;
    }

    case MaterialEditorContextObject::AddNewMaterial: {
        if (!model())
            break;
        ModelNode newMatNode;
        executeInTransaction(__FUNCTION__, [&] {
            ModelNode matLib = Utils3D::materialLibraryNode(this);
            if (!matLib.isValid())
                return;
#ifdef QDS_USE_PROJECTSTORAGE
            ModelNode newMatNode = createModelNode("PrincipledMaterial");
#else
            NodeMetaInfo metaInfo = model()->qtQuick3DPrincipledMaterialMetaInfo();
            newMatNode = createModelNode("QtQuick3D.PrincipledMaterial",
                                                   metaInfo.majorVersion(),
                                                   metaInfo.minorVersion());
#endif
            renameMaterial(newMatNode, "New Material");
            matLib.defaultNodeListProperty().reparentHere(newMatNode);
        });
        QTimer::singleShot(0, this, [newMatNode]() {
            Utils3D::selectMaterial(newMatNode);
        });
        break;
    }

    case MaterialEditorContextObject::DeleteCurrentMaterial: {
        if (m_selectedMaterial.isValid()) {
            executeInTransaction(__FUNCTION__, [&] {
                m_selectedMaterial.destroy();
            });
        }
        break;
    }

    case MaterialEditorContextObject::OpenMaterialBrowser: {
        QmlDesignerPlugin::instance()->mainWidget()->showDockWidget("MaterialBrowser", true);
        break;
    }
    }
}

void MaterialEditorView::handlePreviewEnvChanged(const QString &envAndValue)
{
    if (envAndValue.isEmpty() || m_initializingPreviewData)
        return;

    QTC_ASSERT(m_hasQuick3DImport, return);
    QTC_ASSERT(model(), return);
    QTC_ASSERT(model()->nodeInstanceView(), return);

    QStringList parts = envAndValue.split('=');
    QString env = parts[0];
    QString value;
    if (parts.size() > 1)
        value = parts[1];

    auto renderPreviews = [this](const QString &auxEnv, const QString &auxValue) {
        rootModelNode().setAuxiliaryData(materialPreviewEnvDocProperty, auxEnv);
        rootModelNode().setAuxiliaryData(materialPreviewEnvProperty, auxEnv);
        rootModelNode().setAuxiliaryData(materialPreviewEnvValueDocProperty, auxValue);
        rootModelNode().setAuxiliaryData(materialPreviewEnvValueProperty, auxValue);
        QTimer::singleShot(0, this, &MaterialEditorView::requestPreviewRender);
        emitCustomNotification("refresh_material_browser", {});
    };

    if (env == "Color") {
        auto oldColorPropVal = rootModelNode().auxiliaryData(materialPreviewColorDocProperty);
        QString oldColor = oldColorPropVal ? oldColorPropVal->toString() : "";

        if (value.isEmpty())
            value = oldColor;
        else
            rootModelNode().setAuxiliaryData(materialPreviewColorDocProperty, value);
    }

    renderPreviews(env, value);
}

void MaterialEditorView::handlePreviewModelChanged(const QString &modelStr)
{
    if (modelStr.isEmpty() || m_initializingPreviewData)
        return;

    QTC_ASSERT(m_hasQuick3DImport, return);
    QTC_ASSERT(model(), return);
    QTC_ASSERT(model()->nodeInstanceView(), return);

    rootModelNode().setAuxiliaryData(materialPreviewModelDocProperty, modelStr);
    rootModelNode().setAuxiliaryData(materialPreviewModelProperty, modelStr);

    QTimer::singleShot(0, this, &MaterialEditorView::requestPreviewRender);
    emitCustomNotification("refresh_material_browser", {});
}

void MaterialEditorView::handlePreviewSizeChanged(const QSizeF &size)
{
    if (m_previewSize == size.toSize())
        return;

    m_previewSize = size.toSize();
    requestPreviewRender();
}

void MaterialEditorView::setupQmlBackend()
{
#ifdef QDS_USE_PROJECTSTORAGE
// TODO unify implementation with property editor view
#else

    QUrl qmlPaneUrl;
    QUrl qmlSpecificsUrl;
    QString specificQmlData;
    QString currentTypeName;

    if (m_selectedMaterial.isValid() && m_hasQuick3DImport
        && (Utils3D::materialLibraryNode(this).isValid() || m_hasMaterialRoot)) {
        qmlPaneUrl = QUrl::fromLocalFile(materialEditorResourcesPath() + "/MaterialEditorPane.qml");

        TypeName diffClassName;
        if (NodeMetaInfo metaInfo = m_selectedMaterial.metaInfo()) {
            diffClassName = metaInfo.typeName();
            for (const NodeMetaInfo &metaInfo : metaInfo.selfAndPrototypes()) {
                if (PropertyEditorQmlBackend::checkIfUrlExists(qmlSpecificsUrl))
                    break;
                qmlSpecificsUrl = PropertyEditorQmlBackend::getQmlFileUrl(metaInfo.typeName()
                                                                          + "Specifics", metaInfo);
                diffClassName = metaInfo.typeName();
            }

            if (diffClassName != m_selectedMaterial.type()) {
                specificQmlData = PropertyEditorQmlBackend::templateGeneration(metaInfo,
                                                                               model()->metaInfo(
                                                                                   diffClassName),
                                                                               m_selectedMaterial);
            }
        }
        currentTypeName = QString::fromLatin1(m_selectedMaterial.type());
    } else {
        qmlPaneUrl = QUrl::fromLocalFile(materialEditorResourcesPath() + "/EmptyMaterialEditorPane.qml");
    }

    MaterialEditorQmlBackend *currentQmlBackend = m_qmlBackendHash.value(qmlPaneUrl.toString());

    QmlModelState currentState = currentStateNode();
    QString currentStateName = currentState.isBaseState() ? currentState.name() : "invalid state";

    if (!currentQmlBackend) {
        currentQmlBackend = new MaterialEditorQmlBackend(this);

        m_stackedWidget->addWidget(currentQmlBackend->widget());
        m_qmlBackendHash.insert(qmlPaneUrl.toString(), currentQmlBackend);

        currentQmlBackend->setup(m_selectedMaterial, currentStateName, qmlSpecificsUrl, this);

        currentQmlBackend->setSource(qmlPaneUrl);

        QObject *rootObj = currentQmlBackend->widget()->rootObject();
        QObject::connect(rootObj, SIGNAL(toolBarAction(int)),
                         this, SLOT(handleToolBarAction(int)));
        QObject::connect(rootObj, SIGNAL(previewEnvChanged(QString)),
                         this, SLOT(handlePreviewEnvChanged(QString)));
        QObject::connect(rootObj, SIGNAL(previewModelChanged(QString)),
                         this, SLOT(handlePreviewModelChanged(QString)));
    } else {
        currentQmlBackend->setup(m_selectedMaterial, currentStateName, qmlSpecificsUrl, this);
    }

    currentQmlBackend->widget()->installEventFilter(this);
    currentQmlBackend->contextObject()->setHasQuick3DImport(m_hasQuick3DImport);
    currentQmlBackend->contextObject()->setHasMaterialLibrary(
        Utils3D::materialLibraryNode(this).isValid());
    currentQmlBackend->contextObject()->setSpecificQmlData(specificQmlData);
    currentQmlBackend->contextObject()->setCurrentType(currentTypeName);
    currentQmlBackend->contextObject()->setIsQt6Project(externalDependencies().isQt6Project());

    m_qmlBackEnd = currentQmlBackend;

    if (m_hasMaterialRoot)
        m_dynamicPropertiesModel->setSelectedNode(m_selectedMaterial);
    else
        m_dynamicPropertiesModel->reset();

    initPreviewData();

    m_stackedWidget->setCurrentWidget(m_qmlBackEnd->widget());
    m_stackedWidget->setMinimumSize({400, 300});
#endif
}

void MaterialEditorView::commitVariantValueToModel(PropertyNameView propertyName, const QVariant &value)
{
    m_locked = true;
    executeInTransaction(__FUNCTION__, [&] {
        QmlObjectNode(m_selectedMaterial).setVariantProperty(propertyName, value);
    });
    m_locked = false;
}

void MaterialEditorView::commitAuxValueToModel(PropertyNameView propertyName, const QVariant &value)
{
    m_locked = true;

    PropertyNameView name = propertyName;
    name.chop(5);

    try {
        if (value.isValid())
            m_selectedMaterial.setAuxiliaryData(AuxiliaryDataType::Document, name, value);
        else
            m_selectedMaterial.removeAuxiliaryData(AuxiliaryDataType::Document, name);
    }
    catch (const Exception &e) {
        e.showException();
    }
    m_locked = false;
}

void MaterialEditorView::removePropertyFromModel(PropertyNameView propertyName)
{
    m_locked = true;
    executeInTransaction(__FUNCTION__, [&] {
        QmlObjectNode(m_selectedMaterial).removeProperty(propertyName);
    });
    m_locked = false;
}

bool MaterialEditorView::noValidSelection() const
{
    QTC_ASSERT(m_qmlBackEnd, return true);
    return !QmlObjectNode::isValidQmlObjectNode(m_selectedMaterial);
}

void MaterialEditorView::initPreviewData()
{
    if (model() && m_qmlBackEnd) {
        auto envPropVal = rootModelNode().auxiliaryData(materialPreviewEnvDocProperty);
        auto envValuePropVal = rootModelNode().auxiliaryData(materialPreviewEnvValueDocProperty);
        auto modelStrPropVal = rootModelNode().auxiliaryData(materialPreviewModelDocProperty);
        QString env = envPropVal ? envPropVal->toString() : "";
        QString envValue = envValuePropVal ? envValuePropVal->toString() : "";
        QString modelStr = modelStrPropVal ? modelStrPropVal->toString() : "";
        // Initialize corresponding instance aux values used by puppet
        QTimer::singleShot(0, this, [this, env, envValue, modelStr]() {
            if (model()) {
                rootModelNode().setAuxiliaryData(materialPreviewEnvProperty, env);
                rootModelNode().setAuxiliaryData(materialPreviewEnvValueProperty, envValue);
                rootModelNode().setAuxiliaryData(materialPreviewModelProperty, modelStr);
            }
        });

        if (!envValue.isEmpty() && env != "Basic") {
            env += '=';
            env += envValue;
        }
        if (env.isEmpty())
            env = "SkyBox=preview_studio";
        if (modelStr.isEmpty())
            modelStr = "#Sphere";
        m_initializingPreviewData = true;
        QMetaObject::invokeMethod(m_qmlBackEnd->widget()->rootObject(),
                                  "initPreviewData",
                                  Q_ARG(QVariant, env), Q_ARG(QVariant, modelStr));
        m_initializingPreviewData = false;
    }
}

void MaterialEditorView::updatePossibleTypes()
{
    QTC_ASSERT(model(), return);

    if (!m_qmlBackEnd)
        return;

    static const QStringList basicTypes{
        "CustomMaterial",
        "DefaultMaterial",
        "PrincipledMaterial",
        "SpecularGlossyMaterial",
    };

    const QString matType = m_selectedMaterial.simplifiedTypeName();

    if (basicTypes.contains(matType)) {
        m_qmlBackEnd->contextObject()->setPossibleTypes(basicTypes);
        return;
    }

    m_qmlBackEnd->contextObject()->setPossibleTypes({matType});
}

void MaterialEditorView::modelAttached(Model *model)
{
    AbstractView::modelAttached(model);

    m_locked = true;

    m_hasQuick3DImport = model->hasImport("QtQuick3D");
    m_hasMaterialRoot = rootModelNode().metaInfo().isQtQuick3DMaterial();

    if (m_hasMaterialRoot) {
        m_selectedMaterial = rootModelNode();
    } else if (m_hasQuick3DImport) {
        // Creating the material library node on model attach causes errors as long as the type
        // information is not complete yet, so we keep checking until type info is complete.
        m_ensureMatLibTimer.start(500);
        m_selectedMaterial = Utils3D::selectedMaterial(this);
    }

    if (!m_setupCompleted) {
        reloadQml();
        m_setupCompleted = true;
    }
    resetView();

    selectedNodesChanged(selectedModelNodes(), {});

    m_locked = false;
}

void MaterialEditorView::modelAboutToBeDetached(Model *model)
{
    AbstractView::modelAboutToBeDetached(model);
    m_dynamicPropertiesModel->reset();
    if (m_qmlBackEnd) {
        if (auto transaction = m_qmlBackEnd->materialEditorTransaction())
            transaction->end();
        m_qmlBackEnd->contextObject()->setHasMaterialLibrary(false);
    }
    m_selectedMaterial = {};
}

void MaterialEditorView::propertiesRemoved(const QList<AbstractProperty> &propertyList)
{
    if (noValidSelection())
        return;

    bool changed = false;
    for (const AbstractProperty &property : propertyList) {
        ModelNode node(property.parentModelNode());

        if (node.isRootNode())
            m_qmlBackEnd->contextObject()->setHasAliasExport(QmlObjectNode(m_selectedMaterial).isAliasExported());

        if (node == m_selectedMaterial || QmlObjectNode(m_selectedMaterial).propertyChangeForCurrentState() == node) {
            m_locked = true;

            const PropertyName propertyName = property.name().toByteArray();
            PropertyName convertedpropertyName = propertyName;

            convertedpropertyName.replace('.', '_');

            PropertyEditorValue *value = m_qmlBackEnd->propertyValueForName(
                QString::fromUtf8(convertedpropertyName));

            if (value) {
                value->resetValue();
                m_qmlBackEnd
                    ->setValue(m_selectedMaterial,
                               propertyName,
                               QmlObjectNode(m_selectedMaterial).instanceValue(propertyName));
            }
            m_locked = false;
            changed = true;
        }

        dynamicPropertiesModel()->dispatchPropertyChanges(property);
    }
    if (changed)
        requestPreviewRender();
}

void MaterialEditorView::variantPropertiesChanged(const QList<VariantProperty> &propertyList, PropertyChangeFlags /*propertyChange*/)
{
    if (noValidSelection())
        return;

    bool changed = false;
    for (const VariantProperty &property : propertyList) {
        ModelNode node(property.parentModelNode());
        if (node == m_selectedMaterial || QmlObjectNode(m_selectedMaterial).propertyChangeForCurrentState() == node) {
            if (property.isDynamic())
                m_dynamicPropertiesModel->updateItem(property);
            if (m_selectedMaterial.property(property.name()).isBindingProperty())
                setValue(m_selectedMaterial, property.name(), QmlObjectNode(m_selectedMaterial).instanceValue(property.name()));
            else
                setValue(m_selectedMaterial, property.name(), QmlObjectNode(m_selectedMaterial).modelValue(property.name()));

            changed = true;
        }

        if (!changed && node.metaInfo().isQtQuick3DTexture()
            && m_selectedMaterial.bindingProperties().size() > 0) {
            // update preview when editing texture properties if the material has binding properties
            changed = true;
        }

        dynamicPropertiesModel()->dispatchPropertyChanges(property);
    }
    if (changed)
        requestPreviewRender();
}

void MaterialEditorView::bindingPropertiesChanged(const QList<BindingProperty> &propertyList, PropertyChangeFlags /*propertyChange*/)
{
    if (noValidSelection())
        return;

    bool changed = false;
    for (const BindingProperty &property : propertyList) {
        ModelNode node(property.parentModelNode());

        if (property.isAliasExport())
            m_qmlBackEnd->contextObject()->setHasAliasExport(QmlObjectNode(m_selectedMaterial).isAliasExported());

        if (node == m_selectedMaterial || QmlObjectNode(m_selectedMaterial).propertyChangeForCurrentState() == node) {
            if (property.isDynamic())
                m_dynamicPropertiesModel->updateItem(property);
            m_locked = true;
            QString exp = QmlObjectNode(m_selectedMaterial).bindingProperty(property.name()).expression();
            m_qmlBackEnd->setExpression(property.name(), exp);
            m_locked = false;
            changed = true;
        }

        dynamicPropertiesModel()->dispatchPropertyChanges(property);
    }
    if (changed)
        requestPreviewRender();
}

void MaterialEditorView::auxiliaryDataChanged(const ModelNode &node,
                                              AuxiliaryDataKeyView key,
                                              const QVariant &)
{
    if (!noValidSelection() && node.isSelected())
        m_qmlBackEnd->setValueforAuxiliaryProperties(m_selectedMaterial, key);

    if (!m_hasMaterialRoot) {
        if (key == Utils3D::matLibSelectedMaterialProperty) {
            if (ModelNode selNode = Utils3D::selectedMaterial(this)) {
                m_selectedMaterial = selNode;
                m_dynamicPropertiesModel->setSelectedNode(m_selectedMaterial);
                asyncResetView();
            }
        } else if (isPreviewAuxiliaryKey(key)) {
            QTimer::singleShot(0, this, &MaterialEditorView::initPreviewData);
        }
    }
}

void MaterialEditorView::propertiesAboutToBeRemoved(const QList<AbstractProperty> &propertyList)
{
    for (const auto &property : propertyList)
        m_dynamicPropertiesModel->removeItem(property);
}

// request render image for the selected material node
void MaterialEditorView::requestPreviewRender()
{
    if (model() && model()->nodeInstanceView() && m_selectedMaterial.isValid()) {
        static int requestId = 0;
        m_previewRequestId = QByteArray(MATERIAL_EDITOR_IMAGE_REQUEST_ID)
                             + QByteArray::number(++requestId);
<<<<<<< HEAD
        model()->nodeInstanceView()->previewImageDataForGenericNode(m_selectedMaterial,
                                                                    {},
                                                                    m_previewSize,
                                                                    m_previewRequestId);
=======
        static_cast<const NodeInstanceView *>(model()->nodeInstanceView())
            ->previewImageDataForGenericNode(m_selectedMaterial, {}, m_previewSize, m_previewRequestId);
>>>>>>> 6068df55
    }
}

bool MaterialEditorView::hasWidget() const
{
    return true;
}

WidgetInfo MaterialEditorView::widgetInfo()
{
    return createWidgetInfo(m_stackedWidget,
                            "MaterialEditor",
                            WidgetInfo::RightPane,
                            tr("Material Editor"),
                            tr("Material Editor view"));
}

void MaterialEditorView::selectedNodesChanged([[maybe_unused]] const QList<ModelNode> &selectedNodeList,
                                              [[maybe_unused]] const QList<ModelNode> &lastSelectedNodeList)
{
    if (m_qmlBackEnd)
        m_qmlBackEnd->contextObject()->setHasModelSelection(!Utils3D::getSelectedModels(this).isEmpty());
}

void MaterialEditorView::currentStateChanged(const ModelNode &node)
{
    QmlModelState newQmlModelState(node);
    Q_ASSERT(newQmlModelState.isValid());

    resetView();
}

void MaterialEditorView::instancePropertyChanged(const QList<QPair<ModelNode, PropertyName> > &propertyList)
{
    if (!m_selectedMaterial.isValid() || !m_qmlBackEnd)
        return;

    m_locked = true;

    bool changed = false;
    for (const QPair<ModelNode, PropertyName> &propertyPair : propertyList) {
        const ModelNode modelNode = propertyPair.first;
        const QmlObjectNode qmlObjectNode(modelNode);
        const PropertyName propertyName = propertyPair.second;

        if (qmlObjectNode.isValid() && modelNode == m_selectedMaterial && qmlObjectNode.currentState().isValid()) {
            const AbstractProperty property = modelNode.property(propertyName);
            if (!modelNode.hasProperty(propertyName) || modelNode.property(property.name()).isBindingProperty())
                setValue(modelNode, property.name(), qmlObjectNode.instanceValue(property.name()));
            else
                setValue(modelNode, property.name(), qmlObjectNode.modelValue(property.name()));
            changed = true;
        }
    }
    if (changed)
        requestPreviewRender();

    m_locked = false;
}

void MaterialEditorView::nodeTypeChanged(const ModelNode &node, const TypeName &typeName, int, int)
{
     if (node == m_selectedMaterial) {
         m_qmlBackEnd->contextObject()->setCurrentType(QString::fromLatin1(typeName));
         resetView();
     }
}

void MaterialEditorView::rootNodeTypeChanged(const QString &type, int, int)
{
    if (rootModelNode() == m_selectedMaterial) {
        m_qmlBackEnd->contextObject()->setCurrentType(type);
        resetView();
    }
}

void MaterialEditorView::modelNodePreviewPixmapChanged(const ModelNode &node,
                                                       const QPixmap &pixmap,
                                                       const QByteArray &requestId)
{
    if (node != m_selectedMaterial || requestId != m_previewRequestId)
        return;

    m_qmlBackEnd->updateMaterialPreview(pixmap);
}

void MaterialEditorView::importsChanged([[maybe_unused]] const Imports &addedImports,
                                        [[maybe_unused]] const Imports &removedImports)
{
    m_hasQuick3DImport = model()->hasImport("QtQuick3D");
    if (m_qmlBackEnd)
        m_qmlBackEnd->contextObject()->setHasQuick3DImport(m_hasQuick3DImport);

    if (m_hasQuick3DImport)
        m_ensureMatLibTimer.start(500);

    resetView();
}

void MaterialEditorView::renameMaterial(ModelNode &material, const QString &newName)
{
    QTC_ASSERT(material.isValid(), return);

    QVariant objName = material.variantProperty("objectName").value();
    if (objName.isValid() && objName.toString() == newName)
        return;

    executeInTransaction(__FUNCTION__, [&] {
        material.setIdWithRefactoring(model()->generateNewId(newName, "material"));

        VariantProperty objNameProp = material.variantProperty("objectName");
        objNameProp.setValue(newName);
    });
}

void MaterialEditorView::duplicateMaterial(const ModelNode &material)
{
    QTC_ASSERT(material.isValid() && model(), return);

    TypeName matType = material.type();
    QmlObjectNode sourceMat(material);
    ModelNode duplicateMatNode;
    QList<AbstractProperty> dynamicProps;

    executeInTransaction(__FUNCTION__, [&] {
        ModelNode matLib = Utils3D::materialLibraryNode(this);
        QTC_ASSERT(matLib.isValid(), return);

        // create the duplicate material
#ifdef QDS_USE_PROJECTSTORAGE
        QmlObjectNode duplicateMat = createModelNode(matType);
#else
        NodeMetaInfo metaInfo = model()->metaInfo(matType);
        QmlObjectNode duplicateMat = createModelNode(matType, metaInfo.majorVersion(), metaInfo.minorVersion());
#endif
        duplicateMatNode = duplicateMat.modelNode();

        // generate and set a unique name
        QString newName = sourceMat.modelNode().variantProperty("objectName").value().toString();
        if (!newName.contains("copy", Qt::CaseInsensitive))
            newName.append(" copy");

        const QList<ModelNode> mats = matLib.directSubModelNodesOfType(model()->qtQuick3DMaterialMetaInfo());
        QStringList matNames;
        for (const ModelNode &mat : mats)
            matNames.append(mat.variantProperty("objectName").value().toString());

        newName = UniqueName::generate(newName, [&] (const QString &name) {
            return matNames.contains(name);
        });

        VariantProperty objNameProp = duplicateMatNode.variantProperty("objectName");
        objNameProp.setValue(newName);

        // generate and set an id
        duplicateMatNode.setIdWithoutRefactoring(model()->generateNewId(newName, "material"));

        // sync properties. Only the base state is duplicated.
        const QList<AbstractProperty> props = material.properties();
        for (const AbstractProperty &prop : props) {
            if (prop.name() == "objectName" || prop.name() == "data")
                continue;

            if (prop.isVariantProperty()) {
                if (prop.isDynamic()) {
                    dynamicProps.append(prop);
                } else {
                    VariantProperty variantProp = duplicateMatNode.variantProperty(prop.name());
                    variantProp.setValue(prop.toVariantProperty().value());
                }
            } else if (prop.isBindingProperty()) {
                if (prop.isDynamic()) {
                    dynamicProps.append(prop);
                } else {
                    BindingProperty bindingProp = duplicateMatNode.bindingProperty(prop.name());
                    bindingProp.setExpression(prop.toBindingProperty().expression());
                }
            }
        }

        matLib.defaultNodeListProperty().reparentHere(duplicateMat);
    });

    // For some reason, creating dynamic properties in the same transaction doesn't work, so
    // let's do it in separate transaction.
    // TODO: Fix the issue and merge transactions (QDS-8094)
    if (!dynamicProps.isEmpty()) {
        executeInTransaction(__FUNCTION__, [&] {
            for (const AbstractProperty &prop : std::as_const(dynamicProps)) {
                if (prop.isVariantProperty()) {
                    VariantProperty variantProp = duplicateMatNode.variantProperty(prop.name());
                    variantProp.setDynamicTypeNameAndValue(prop.dynamicTypeName(),
                                                           prop.toVariantProperty().value());
                } else if (prop.isBindingProperty()) {
                    BindingProperty bindingProp = duplicateMatNode.bindingProperty(prop.name());
                    bindingProp.setDynamicTypeNameAndExpression(prop.dynamicTypeName(),
                                                                prop.toBindingProperty().expression());
                }
            }
        });
    }
}

void MaterialEditorView::customNotification([[maybe_unused]] const AbstractView *view,
                                            const QString &identifier,
                                            const QList<ModelNode> &nodeList,
                                            const QList<QVariant> &data)
{
    if (identifier == "rename_material")
        renameMaterial(m_selectedMaterial, data.first().toString());
    else if (identifier == "add_new_material")
        handleToolBarAction(MaterialEditorContextObject::AddNewMaterial);
    else if (identifier == "duplicate_material")
        duplicateMaterial(nodeList.first());
}

void MaterialEditorView::nodeReparented(const ModelNode &node,
                                        [[maybe_unused]] const NodeAbstractProperty &newPropertyParent,
                                        [[maybe_unused]] const NodeAbstractProperty &oldPropertyParent,
                                        [[maybe_unused]] PropertyChangeFlags propertyChange)
{
    if (node.id() == Constants::MATERIAL_LIB_ID && m_qmlBackEnd && m_qmlBackEnd->contextObject()) {
        m_qmlBackEnd->contextObject()->setHasMaterialLibrary(true);
<<<<<<< HEAD
    else if (m_qmlBackEnd && containsTexture(node))
        m_qmlBackEnd->refreshBackendModel();
=======
        asyncResetView();
    } else {
        if (!m_selectedMaterial && node.metaInfo().isQtQuick3DMaterial()
            && node.parentProperty().parentModelNode() == Utils3D::materialLibraryNode(this)) {
            ModelNode currentSelection = Utils3D::selectedMaterial(this);
            if (currentSelection) {
                m_selectedMaterial = currentSelection;
                asyncResetView();
            } else {
                QTimer::singleShot(0, this, [node]() {
                    Utils3D::selectMaterial(node);
                });
            }
        }

        if (m_qmlBackEnd && containsTexture(node))
            m_qmlBackEnd->refreshBackendModel();
    }
>>>>>>> 6068df55
}

void MaterialEditorView::nodeIdChanged(const ModelNode &node,
                                       [[maybe_unused]] const QString &newId,
                                       [[maybe_unused]] const QString &oldId)
{
    if (m_qmlBackEnd && node.metaInfo().isQtQuick3DTexture())
        m_qmlBackEnd->refreshBackendModel();
}

void MaterialEditorView::nodeAboutToBeRemoved(const ModelNode &removedNode)
{
    if (removedNode.id() == Constants::MATERIAL_LIB_ID && m_qmlBackEnd && m_qmlBackEnd->contextObject()) {
        m_selectedMaterial = {};
        m_qmlBackEnd->contextObject()->setHasMaterialLibrary(false);
<<<<<<< HEAD
    else if (containsTexture(removedNode))
        m_textureAboutToBeRemoved = true;
=======
        asyncResetView();
    } else {
        if (removedNode == m_selectedMaterial) {
            ModelNode matLib = Utils3D::materialLibraryNode(this);
            QTC_ASSERT(matLib.isValid(), return);

            const QList<ModelNode> mats = matLib.directSubModelNodesOfType(
                model()->qtQuick3DMaterialMetaInfo());
            bool selectedNodeFound = false;
            m_newSelectedMaterial = {};
            for (const ModelNode &mat : mats) {
                if (selectedNodeFound) {
                    m_newSelectedMaterial = mat;
                    break;
                }
                if (m_selectedMaterial == mat)
                    selectedNodeFound = true;
                else
                    m_newSelectedMaterial = mat;
            }
            m_selectedMaterialChanged = true;
        }

        if (containsTexture(removedNode))
            m_textureAboutToBeRemoved = true;
    }
>>>>>>> 6068df55
}

void MaterialEditorView::nodeRemoved([[maybe_unused]] const ModelNode &removedNode,
                                     [[maybe_unused]] const NodeAbstractProperty &parentProperty,
                                     [[maybe_unused]] PropertyChangeFlags propertyChange)
{
    if (m_qmlBackEnd && m_textureAboutToBeRemoved)
        m_qmlBackEnd->refreshBackendModel();

    m_textureAboutToBeRemoved = false;
<<<<<<< HEAD
=======

    if (m_selectedMaterialChanged)
        asyncResetView();
>>>>>>> 6068df55
}

void MaterialEditorView::highlightSupportedProperties(bool highlight)
{
    if (!m_selectedMaterial.isValid())
        return;

    DesignerPropertyMap &propMap = m_qmlBackEnd->backendValuesPropertyMap();
    const QStringList propNames = propMap.keys();
    NodeMetaInfo metaInfo = m_selectedMaterial.metaInfo();
    QTC_ASSERT(metaInfo.isValid(), return);

    for (const QString &propName : propNames) {
        if (metaInfo.property(propName.toUtf8()).propertyType().isQtQuick3DTexture()) {
            QObject *propEditorValObj = propMap.value(propName).value<QObject *>();
            PropertyEditorValue *propEditorVal = qobject_cast<PropertyEditorValue *>(propEditorValObj);
            propEditorVal->setHasActiveDrag(highlight);
        }
    }
}

void MaterialEditorView::dragStarted(QMimeData *mimeData)
{
    if (mimeData->hasFormat(Constants::MIME_TYPE_ASSETS)) {
        const QString assetPath = QString::fromUtf8(mimeData->data(Constants::MIME_TYPE_ASSETS)).split(',')[0];
        Asset asset(assetPath);

        if (!asset.isValidTextureSource()) // currently only image assets have dnd-supported properties
            return;

        highlightSupportedProperties();
    } else if (mimeData->hasFormat(Constants::MIME_TYPE_TEXTURE)
            || mimeData->hasFormat(Constants::MIME_TYPE_BUNDLE_TEXTURE)) {
        highlightSupportedProperties();
    }
}

void MaterialEditorView::dragEnded()
{
    highlightSupportedProperties(false);
}

// from model to material editor
void MaterialEditorView::setValue(const QmlObjectNode &qmlObjectNode,
                                  PropertyNameView name,
                                  const QVariant &value)
{
    m_locked = true;
    m_qmlBackEnd->setValue(qmlObjectNode, name, value);
    m_locked = false;
}

bool MaterialEditorView::eventFilter(QObject *obj, QEvent *event)
{
    if (event->type() == QEvent::FocusOut) {
        if (m_qmlBackEnd && m_qmlBackEnd->widget() == obj)
            QMetaObject::invokeMethod(m_qmlBackEnd->widget()->rootObject(), "closeContextMenu");
    }
    return AbstractView::eventFilter(obj, event);
}

void MaterialEditorView::reloadQml()
{
    m_qmlBackendHash.clear();
    while (QWidget *widget = m_stackedWidget->widget(0)) {
        m_stackedWidget->removeWidget(widget);
        delete widget;
    }
    m_qmlBackEnd = nullptr;

    resetView();
}

} // namespace QmlDesigner<|MERGE_RESOLUTION|>--- conflicted
+++ resolved
@@ -24,10 +24,6 @@
 #include "qmldesignerplugin.h"
 #include "qmltimeline.h"
 #include "variantproperty.h"
-<<<<<<< HEAD
-#include <modelutils.h>
-=======
->>>>>>> 6068df55
 #include <uniquename.h>
 #include <utils3d.h>
 
@@ -61,8 +57,6 @@
     return false;
 };
 
-<<<<<<< HEAD
-=======
 static bool isPreviewAuxiliaryKey(AuxiliaryDataKeyView key)
 {
     static const QVector<AuxiliaryDataKeyView> previewKeys = [] {
@@ -80,7 +74,6 @@
     return Utils::containsInSorted(previewKeys, key);
 }
 
->>>>>>> 6068df55
 MaterialEditorView::MaterialEditorView(ExternalDependenciesInterface &externalDependencies)
     : AbstractView{externalDependencies}
     , m_stackedWidget(new QStackedWidget)
@@ -417,32 +410,6 @@
     return Core::ICore::resourcePath("qmldesigner/materialEditorQmlSources").toString();
 }
 
-<<<<<<< HEAD
-void MaterialEditorView::applyMaterialToSelectedModels(const ModelNode &material, bool add)
-{
-    if (m_selectedModels.isEmpty())
-        return;
-
-    QTC_ASSERT(material.isValid(), return);
-
-    executeInTransaction(__FUNCTION__, [&] {
-        for (const ModelNode &node : std::as_const(m_selectedModels)) {
-            QmlObjectNode qmlObjNode(node);
-            if (add) {
-                QStringList matList = ModelUtils::expressionToList(
-                    qmlObjNode.expression("materials"));
-                matList.append(material.id());
-                QString updatedExp = ModelUtils::listToExpression(matList);
-                qmlObjNode.setBindingProperty("materials", updatedExp);
-            } else {
-                qmlObjNode.setBindingProperty("materials", material.id());
-            }
-        }
-    });
-}
-
-=======
->>>>>>> 6068df55
 void MaterialEditorView::handleToolBarAction(int action)
 {
     QTC_ASSERT(m_hasQuick3DImport, return);
@@ -921,15 +888,8 @@
         static int requestId = 0;
         m_previewRequestId = QByteArray(MATERIAL_EDITOR_IMAGE_REQUEST_ID)
                              + QByteArray::number(++requestId);
-<<<<<<< HEAD
-        model()->nodeInstanceView()->previewImageDataForGenericNode(m_selectedMaterial,
-                                                                    {},
-                                                                    m_previewSize,
-                                                                    m_previewRequestId);
-=======
         static_cast<const NodeInstanceView *>(model()->nodeInstanceView())
             ->previewImageDataForGenericNode(m_selectedMaterial, {}, m_previewSize, m_previewRequestId);
->>>>>>> 6068df55
     }
 }
 
@@ -1153,10 +1113,6 @@
 {
     if (node.id() == Constants::MATERIAL_LIB_ID && m_qmlBackEnd && m_qmlBackEnd->contextObject()) {
         m_qmlBackEnd->contextObject()->setHasMaterialLibrary(true);
-<<<<<<< HEAD
-    else if (m_qmlBackEnd && containsTexture(node))
-        m_qmlBackEnd->refreshBackendModel();
-=======
         asyncResetView();
     } else {
         if (!m_selectedMaterial && node.metaInfo().isQtQuick3DMaterial()
@@ -1175,7 +1131,6 @@
         if (m_qmlBackEnd && containsTexture(node))
             m_qmlBackEnd->refreshBackendModel();
     }
->>>>>>> 6068df55
 }
 
 void MaterialEditorView::nodeIdChanged(const ModelNode &node,
@@ -1191,10 +1146,6 @@
     if (removedNode.id() == Constants::MATERIAL_LIB_ID && m_qmlBackEnd && m_qmlBackEnd->contextObject()) {
         m_selectedMaterial = {};
         m_qmlBackEnd->contextObject()->setHasMaterialLibrary(false);
-<<<<<<< HEAD
-    else if (containsTexture(removedNode))
-        m_textureAboutToBeRemoved = true;
-=======
         asyncResetView();
     } else {
         if (removedNode == m_selectedMaterial) {
@@ -1221,7 +1172,6 @@
         if (containsTexture(removedNode))
             m_textureAboutToBeRemoved = true;
     }
->>>>>>> 6068df55
 }
 
 void MaterialEditorView::nodeRemoved([[maybe_unused]] const ModelNode &removedNode,
@@ -1232,12 +1182,9 @@
         m_qmlBackEnd->refreshBackendModel();
 
     m_textureAboutToBeRemoved = false;
-<<<<<<< HEAD
-=======
 
     if (m_selectedMaterialChanged)
         asyncResetView();
->>>>>>> 6068df55
 }
 
 void MaterialEditorView::highlightSupportedProperties(bool highlight)
