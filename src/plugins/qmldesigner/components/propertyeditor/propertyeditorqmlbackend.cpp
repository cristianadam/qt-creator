// Copyright (C) 2016 The Qt Company Ltd.
// SPDX-License-Identifier: LicenseRef-Qt-Commercial OR GPL-3.0-only WITH Qt-GPL-exception-1.0

#include "propertyeditorqmlbackend.h"

#include "propertyeditortransaction.h"
#include "propertyeditorutils.h"
#include "propertyeditorvalue.h"
#include "propertymetainfo.h"

#include <auxiliarydataproperties.h>
#include <bindingproperty.h>
#include <nodemetainfo.h>
#include <qmldesignerconstants.h>
#include <qmldesignerplugin.h>
#include <qmlobjectnode.h>
#include <qmltimeline.h>
#include <sourcepathcache.h>
#include <variantproperty.h>

#include <theme.h>

#include <qmldesignerbase/settings/designersettings.h>

#include <coreplugin/icore.h>
#include <coreplugin/messagebox.h>
#include <qmljs/qmljssimplereader.h>
#include <utils/algorithm.h>
#include <utils/environment.h>
#include <utils/fileutils.h>
#include <utils/qtcassert.h>
#include <utils/smallstring.h>

#include <QApplication>
#include <QDir>
#include <QFileInfo>
#include <QVector2D>
#include <QVector3D>
#include <QVector4D>

#include <QLoggingCategory>

#include <tuple>

static Q_LOGGING_CATEGORY(propertyEditorBenchmark, "qtc.propertyeditor.load", QtWarningMsg)

static QmlJS::SimpleReaderNode::Ptr s_templateConfiguration = QmlJS::SimpleReaderNode::Ptr();

inline static QString propertyTemplatesPath()
{
    return QmlDesigner::PropertyEditorQmlBackend::propertyEditorResourcesPath() + QStringLiteral("/PropertyTemplates/");
}

QmlJS::SimpleReaderNode::Ptr templateConfiguration()
{
    if (!s_templateConfiguration) {
        QmlJS::SimpleReader reader;
        const QString fileName = propertyTemplatesPath() + QStringLiteral("TemplateTypes.qml");
        s_templateConfiguration = reader.readFile(fileName);

        if (!s_templateConfiguration)
            qWarning().nospace() << "template definitions:" << reader.errors();
    }

    return s_templateConfiguration;
}

QStringList variantToStringList(const QVariant &variant) {
    QStringList stringList;

    for (const QVariant &singleValue : variant.toList())
        stringList << singleValue.toString();

    return stringList;
}

static QObject *variantToQObject(const QVariant &value)
{
    if (value.typeId() == QMetaType::QObjectStar || value.typeId() > QMetaType::User)
        return *(QObject **)value.constData();

    return nullptr;
}

namespace QmlDesigner {

PropertyEditorQmlBackend::PropertyEditorQmlBackend(PropertyEditorView *propertyEditor,
                                                   AsynchronousImageCache &imageCache)
    : m_view(Utils::makeUniqueObjectPtr<Quick2PropertyEditorView>(imageCache))
    , m_propertyEditorTransaction(std::make_unique<PropertyEditorTransaction>(propertyEditor))
    , m_dummyPropertyEditorValue(std::make_unique<PropertyEditorValue>())
    , m_contextObject(std::make_unique<PropertyEditorContextObject>(m_view.get()))
{
    m_view->engine()->setOutputWarningsToStandardError(QmlDesignerPlugin::instance()
        ->settings().value(DesignerSettingsKey::SHOW_PROPERTYEDITOR_WARNINGS).toBool());

    m_view->engine()->addImportPath(propertyEditorResourcesPath() + "/imports");
    m_dummyPropertyEditorValue->setValue(QLatin1String("#000000"));
    context()->setContextProperty(QLatin1String("dummyBackendValue"),
                                  m_dummyPropertyEditorValue.get());
    m_contextObject->setBackendValues(&m_backendValuesPropertyMap);
    m_contextObject->setModel(propertyEditor->model());
    m_contextObject->insertInQmlContext(context());

    QObject::connect(&m_backendValuesPropertyMap, &DesignerPropertyMap::valueChanged,
                     propertyEditor, &PropertyEditorView::changeValue);
}

PropertyEditorQmlBackend::~PropertyEditorQmlBackend() = default;

void PropertyEditorQmlBackend::setupPropertyEditorValue(PropertyNameView name,
                                                        PropertyEditorView *propertyEditor,
                                                        const NodeMetaInfo &type)
{
    QmlDesigner::PropertyName propertyName(name.toByteArray());
    propertyName.replace('.', '_');
    auto valueObject = qobject_cast<PropertyEditorValue*>(variantToQObject(backendValuesPropertyMap().value(QString::fromUtf8(propertyName))));
    if (!valueObject) {
        valueObject = new PropertyEditorValue(&backendValuesPropertyMap());
        QObject::connect(valueObject, &PropertyEditorValue::valueChanged, &backendValuesPropertyMap(), &DesignerPropertyMap::valueChanged);
        QObject::connect(valueObject, &PropertyEditorValue::expressionChanged, propertyEditor, &PropertyEditorView::changeExpression);
        backendValuesPropertyMap().insert(QString::fromUtf8(propertyName), QVariant::fromValue(valueObject));
    }
    valueObject->setName(propertyName);
    if (type.isColor())
        valueObject->setValue(QVariant(QLatin1String("#000000")));
    else
        valueObject->setValue(QVariant(1));
}
namespace {
PropertyName auxNamePostFix(Utils::SmallStringView propertyName)
{
    return PropertyNameView(propertyName) + "__AUX";
}

QVariant properDefaultAuxiliaryProperties(const QmlObjectNode &qmlObjectNode,
                                          AuxiliaryDataKeyDefaultValue key)
{
    const ModelNode node = qmlObjectNode.modelNode();

    if (auto data = node.auxiliaryData(key))
        return *data;

    return getDefaultValueAsQVariant(key);
}

QVariant properDefaultLayoutAttachedProperties(const QmlObjectNode &qmlObjectNode,
                                               PropertyNameView propertyName)
{
    const QVariant value = qmlObjectNode.modelValue("Layout."_sv + propertyName);
    QVariant marginsValue = qmlObjectNode.modelValue("Layout.margins");

    if (!marginsValue.isValid())
        marginsValue.setValue(0.0);

    if (value.isValid())
        return value;

    if ("fillHeight" == propertyName || "fillWidth" == propertyName)
        return false;

      if ("minimumWidth" == propertyName || "minimumHeight" == propertyName)
          return 0;

      if ("preferredWidth" == propertyName || "preferredHeight" == propertyName)
          return -1;

      if ("maximumWidth" == propertyName || "maximumHeight" == propertyName)
          return 0xffff;

     if ("columnSpan" == propertyName || "rowSpan" == propertyName)
         return 1;

     if ("topMargin" == propertyName || "bottomMargin" == propertyName ||
         "leftMargin" == propertyName || "rightMargin" == propertyName ||
         "margins" == propertyName)
         return marginsValue;

    return QVariant();
}

QVariant properDefaultInsightAttachedProperties(const QmlObjectNode &qmlObjectNode,
                                                PropertyNameView propertyName)
{
    const QVariant value = qmlObjectNode.modelValue("InsightCategory."_sv + propertyName);

    if (value.isValid())
        return value;

    return QString();
}
} // namespace

void PropertyEditorQmlBackend::setupLayoutAttachedProperties(const QmlObjectNode &qmlObjectNode, PropertyEditorView *propertyEditor)
{
    if (QmlItemNode(qmlObjectNode).isInLayout()) {

        static const PropertyNameList propertyNames =
            {"alignment", "column", "columnSpan", "fillHeight", "fillWidth", "maximumHeight", "maximumWidth",
                "minimumHeight", "minimumWidth", "preferredHeight", "preferredWidth", "row", "rowSpan",
                "topMargin", "bottomMargin", "leftMargin", "rightMargin", "margins"};

        for (PropertyNameView propertyName : propertyNames) {
            createPropertyEditorValue(qmlObjectNode,
                                      "Layout."_sv + propertyName,
                                      properDefaultLayoutAttachedProperties(qmlObjectNode,
                                                                            propertyName),
                                      propertyEditor);
        }
    }
}

void PropertyEditorQmlBackend::setupInsightAttachedProperties(const QmlObjectNode &qmlObjectNode,
                                                              PropertyEditorView *propertyEditor)
{
    const PropertyName propertyName = "category";
    createPropertyEditorValue(qmlObjectNode,
                              "InsightCategory."_sv + propertyName,
                              properDefaultInsightAttachedProperties(qmlObjectNode, propertyName),
                              propertyEditor);
}

void PropertyEditorQmlBackend::setupAuxiliaryProperties(const QmlObjectNode &qmlObjectNode,
                                                        PropertyEditorView *propertyEditor)
{
    const QmlItemNode itemNode(qmlObjectNode);

    auto createProperty = [&](auto &&...properties) {
        (createPropertyEditorValue(qmlObjectNode,
                                   auxNamePostFix(properties.name),
                                   properDefaultAuxiliaryProperties(qmlObjectNode, properties),
                                   propertyEditor),
         ...);
    };

    constexpr auto commonProperties = std::make_tuple(customIdProperty);

    if (itemNode.isFlowTransition()) {
        constexpr auto properties = std::make_tuple(colorProperty,
                                                    widthProperty,
                                                    inOffsetProperty,
                                                    dashProperty,
                                                    breakPointProperty,
                                                    typeProperty,
                                                    radiusProperty,
                                                    bezierProperty,
                                                    labelPositionProperty,
                                                    labelFlipSideProperty);
        std::apply(createProperty, std::tuple_cat(commonProperties, properties));
    } else if (itemNode.isFlowItem()) {
        constexpr auto properties = std::make_tuple(colorProperty,
                                                    widthProperty,
                                                    inOffsetProperty,
                                                    outOffsetProperty,
                                                    joinConnectionProperty);
        std::apply(createProperty, std::tuple_cat(commonProperties, properties));
    } else if (itemNode.isFlowActionArea()) {
        constexpr auto properties = std::make_tuple(colorProperty,
                                                    widthProperty,
                                                    fillColorProperty,
                                                    outOffsetProperty,
                                                    dashProperty);
        std::apply(createProperty, std::tuple_cat(commonProperties, properties));
    } else if (itemNode.isFlowDecision()) {
        constexpr auto properties = std::make_tuple(colorProperty,
                                                    widthProperty,
                                                    fillColorProperty,
                                                    dashProperty,
                                                    blockSizeProperty,
                                                    blockRadiusProperty,
                                                    showDialogLabelProperty,
                                                    dialogLabelPositionProperty);
        std::apply(createProperty, std::tuple_cat(commonProperties, properties));
    } else if (itemNode.isFlowWildcard()) {
        constexpr auto properties = std::make_tuple(colorProperty,
                                                    widthProperty,
                                                    fillColorProperty,
                                                    dashProperty,
                                                    blockSizeProperty,
                                                    blockRadiusProperty);
        std::apply(createProperty, std::tuple_cat(commonProperties, properties));
    } else if (itemNode.isFlowView()) {
        constexpr auto properties = std::make_tuple(transitionColorProperty,
                                                    areaColorProperty,
                                                    areaFillColorProperty,
                                                    blockColorProperty,
                                                    transitionTypeProperty,
                                                    transitionRadiusProperty,
                                                    transitionBezierProperty);
        std::apply(createProperty, std::tuple_cat(commonProperties, properties));
    } else {
        std::apply(createProperty, commonProperties);
    }
}

void PropertyEditorQmlBackend::handleInstancePropertyChangedInModelNodeProxy(
    const ModelNode &modelNode, PropertyNameView propertyName)
{
    m_backendModelNode.handleInstancePropertyChanged(modelNode, propertyName);
}

void PropertyEditorQmlBackend::handleVariantPropertyChangedInModelNodeProxy(const VariantProperty &property)
{
    m_backendModelNode.handleVariantPropertyChanged(property);
}

void PropertyEditorQmlBackend::handleBindingPropertyChangedInModelNodeProxy(const BindingProperty &property)
{
    m_backendModelNode.handleBindingPropertyChanged(property);
}

void PropertyEditorQmlBackend::handlePropertiesRemovedInModelNodeProxy(const AbstractProperty &property)
{
    m_backendModelNode.handlePropertiesRemoved(property);
}

void PropertyEditorQmlBackend::createPropertyEditorValue(const QmlObjectNode &qmlObjectNode,
                                                         PropertyNameView name,
                                                         const QVariant &value,
                                                         PropertyEditorView *propertyEditor)
{
    PropertyName propertyName(name.toByteArray());
    propertyName.replace('.', '_');
    auto valueObject = qobject_cast<PropertyEditorValue*>(variantToQObject(backendValuesPropertyMap().value(QString::fromUtf8(propertyName))));
    if (!valueObject) {
        valueObject = new PropertyEditorValue(&backendValuesPropertyMap());
        QObject::connect(valueObject, &PropertyEditorValue::valueChanged, &backendValuesPropertyMap(), &DesignerPropertyMap::valueChanged);
        QObject::connect(valueObject, &PropertyEditorValue::expressionChanged, propertyEditor, &PropertyEditorView::changeExpression);
        QObject::connect(valueObject, &PropertyEditorValue::exportPropertyAsAliasRequested, propertyEditor, &PropertyEditorView::exportPropertyAsAlias);
        QObject::connect(valueObject, &PropertyEditorValue::removeAliasExportRequested, propertyEditor, &PropertyEditorView::removeAliasExport);
        backendValuesPropertyMap().insert(QString::fromUtf8(propertyName), QVariant::fromValue(valueObject));
    }
    valueObject->setName(name);
    valueObject->setModelNode(qmlObjectNode);

    if (qmlObjectNode.propertyAffectedByCurrentState(name)
        && !(qmlObjectNode.hasBindingProperty(name)))
        valueObject->setValue(qmlObjectNode.modelValue(name));

    else
        valueObject->setValue(value);

    if (propertyName != "id" &&
        qmlObjectNode.currentState().isBaseState() &&
        qmlObjectNode.modelNode().property(propertyName).isBindingProperty()) {
        valueObject->setExpression(qmlObjectNode.modelNode().bindingProperty(propertyName).expression());
    } else {
        if (qmlObjectNode.hasBindingProperty(name))
            valueObject->setExpression(qmlObjectNode.expression(name));
        else
            valueObject->setExpression(qmlObjectNode.instanceValue(name).toString());
    }
}

void PropertyEditorQmlBackend::setValue(const QmlObjectNode &,
                                        PropertyNameView name,
                                        const QVariant &value)
{
    // Vector*D values need to be split into their subcomponents
    if (value.typeId() == QMetaType::QVector2D) {
        const char *suffix[2] = {"_x", "_y"};
        auto vecValue = value.value<QVector2D>();
        for (int i = 0; i < 2; ++i) {
            PropertyName subPropName(name.size() + 2, '\0');
            subPropName.replace(0, name.size(), name);
            subPropName.replace(name.size(), 2, suffix[i]);
            auto propertyValue = qobject_cast<PropertyEditorValue *>(variantToQObject(m_backendValuesPropertyMap.value(QString::fromUtf8(subPropName))));
            if (propertyValue)
                propertyValue->setValue(QVariant(vecValue[i]));
        }
    } else if (value.typeId() == QMetaType::QVector3D) {
        const char *suffix[3] = {"_x", "_y", "_z"};
        auto vecValue = value.value<QVector3D>();
        for (int i = 0; i < 3; ++i) {
            PropertyName subPropName(name.size() + 2, '\0');
            subPropName.replace(0, name.size(), name);
            subPropName.replace(name.size(), 2, suffix[i]);
            auto propertyValue = qobject_cast<PropertyEditorValue *>(variantToQObject(m_backendValuesPropertyMap.value(QString::fromUtf8(subPropName))));
            if (propertyValue)
                propertyValue->setValue(QVariant(vecValue[i]));
        }
    } else if (value.typeId() == QMetaType::QVector4D) {
        const char *suffix[4] = {"_x", "_y", "_z", "_w"};
        auto vecValue = value.value<QVector4D>();
        for (int i = 0; i < 4; ++i) {
            PropertyName subPropName(name.size() + 2, '\0');
            subPropName.replace(0, name.size(), name);
            subPropName.replace(name.size(), 2, suffix[i]);
            auto propertyValue = qobject_cast<PropertyEditorValue *>(
                variantToQObject(m_backendValuesPropertyMap.value(QString::fromUtf8(subPropName))));
            if (propertyValue)
                propertyValue->setValue(QVariant(vecValue[i]));
        }
    } else {
        PropertyName propertyName = name.toByteArray();
        propertyName.replace('.', '_');
        auto propertyValue = qobject_cast<PropertyEditorValue *>(variantToQObject(m_backendValuesPropertyMap.value(QString::fromUtf8(propertyName))));
        if (propertyValue)
            propertyValue->setValue(value);
    }
}

void PropertyEditorQmlBackend::setExpression(PropertyNameView propName, const QString &exp)
{
    PropertyEditorValue *propertyValue = propertyValueForName(QString::fromUtf8(propName));
    if (propertyValue)
        propertyValue->setExpression(exp);
}

QQmlContext *PropertyEditorQmlBackend::context()
{
    return m_view->rootContext();
}

PropertyEditorContextObject *PropertyEditorQmlBackend::contextObject()
{
    return m_contextObject.get();
}

QQuickWidget *PropertyEditorQmlBackend::widget()
{
    return m_view.get();
}

void PropertyEditorQmlBackend::setSource(const QUrl &url)
{
    m_view->setSource(url);

    const bool showError = qEnvironmentVariableIsSet(Constants::ENVIRONMENT_SHOW_QML_ERRORS);

    if (showError && !m_view->errors().isEmpty()) {
        const QString errMsg = m_view->errors().constFirst().toString();
        Core::AsynchronousMessageBox::warning(PropertyEditorView::tr("Invalid QML source"), errMsg);
    }
}

QmlAnchorBindingProxy &PropertyEditorQmlBackend::backendAnchorBinding()
{
    return m_backendAnchorBinding;
}

DesignerPropertyMap &PropertyEditorQmlBackend::backendValuesPropertyMap() {
    return m_backendValuesPropertyMap;
}

PropertyEditorTransaction *PropertyEditorQmlBackend::propertyEditorTransaction() {
    return m_propertyEditorTransaction.get();
}

PropertyEditorValue *PropertyEditorQmlBackend::propertyValueForName(const QString &propertyName)
{
     return qobject_cast<PropertyEditorValue*>(variantToQObject(backendValuesPropertyMap().value(propertyName)));
}

void PropertyEditorQmlBackend::setup(const QmlObjectNode &qmlObjectNode, const QString &stateName, const QUrl &qmlSpecificsFile, PropertyEditorView *propertyEditor)
{
    if (qmlObjectNode.isValid()) {

        m_contextObject->setModel(propertyEditor->model());

        qCInfo(propertyEditorBenchmark) << Q_FUNC_INFO;

        QElapsedTimer time;
        if (propertyEditorBenchmark().isInfoEnabled())
            time.start();

<<<<<<< HEAD
        for (const auto &property : PropertyEditorUtils::filteredPropertes(qmlObjectNode.metaInfo())) {
=======
        for (const auto &property : PropertyEditorUtils::filteredProperties(qmlObjectNode.metaInfo())) {
>>>>>>> 6068df55
            auto propertyName = property.name();
            createPropertyEditorValue(qmlObjectNode,
                                      propertyName,
                                      qmlObjectNode.instanceValue(propertyName),
                                      propertyEditor);
        }
        setupLayoutAttachedProperties(qmlObjectNode, propertyEditor);
        setupInsightAttachedProperties(qmlObjectNode, propertyEditor);
        setupAuxiliaryProperties(qmlObjectNode, propertyEditor);

        // model node
        m_backendModelNode.setup(qmlObjectNode.modelNode());
        context()->setContextProperty(QLatin1String("modelNodeBackend"), &m_backendModelNode);

        // className
        auto valueObject = qobject_cast<PropertyEditorValue *>(variantToQObject(
            m_backendValuesPropertyMap.value(Constants::PROPERTY_EDITOR_CLASSNAME_PROPERTY)));
        if (!valueObject)
            valueObject = new PropertyEditorValue(&m_backendValuesPropertyMap);
        valueObject->setName(Constants::PROPERTY_EDITOR_CLASSNAME_PROPERTY);
        valueObject->setModelNode(qmlObjectNode.modelNode());
        valueObject->setValue(m_backendModelNode.simplifiedTypeName());
        QObject::connect(valueObject,
                         &PropertyEditorValue::valueChanged,
                         &backendValuesPropertyMap(),
                         &DesignerPropertyMap::valueChanged);
        m_backendValuesPropertyMap.insert(Constants::PROPERTY_EDITOR_CLASSNAME_PROPERTY,
                                          QVariant::fromValue(valueObject));

        // id
        valueObject = qobject_cast<PropertyEditorValue*>(variantToQObject(m_backendValuesPropertyMap.value(QLatin1String("id"))));
        if (!valueObject)
            valueObject = new PropertyEditorValue(&m_backendValuesPropertyMap);
        valueObject->setName("id");
        valueObject->setValue(m_backendModelNode.nodeId());
        QObject::connect(valueObject, &PropertyEditorValue::valueChanged, &backendValuesPropertyMap(), &DesignerPropertyMap::valueChanged);
        m_backendValuesPropertyMap.insert(QLatin1String("id"), QVariant::fromValue(valueObject));

        QmlItemNode itemNode(qmlObjectNode.modelNode());

        // anchors
        m_backendAnchorBinding.setup(qmlObjectNode.modelNode());
        context()->setContextProperties(QVector<QQmlContext::PropertyPair>{
            {{"anchorBackend"}, QVariant::fromValue(&m_backendAnchorBinding)},
            {{"transaction"}, QVariant::fromValue(m_propertyEditorTransaction.get())}});

        contextObject()->setHasMultiSelection(
            !qmlObjectNode.view()->singleSelectedModelNode().isValid());

        qCInfo(propertyEditorBenchmark) << "anchors:" << time.elapsed();

        qCInfo(propertyEditorBenchmark) << "context:" << time.elapsed();

        contextObject()->setSpecificsUrl(qmlSpecificsFile);

        qCInfo(propertyEditorBenchmark) << "specifics:" << time.elapsed();

        contextObject()->setStateName(stateName);
        if (!qmlObjectNode.isValid())
            return;

        context()->setContextProperty(QLatin1String("propertyCount"),
                                      QVariant(qmlObjectNode.modelNode().properties().size()));

        QStringList stateNames = qmlObjectNode.allStateNames();
        stateNames.prepend("base state");
        contextObject()->setAllStateNames(stateNames);

        contextObject()->setIsBaseState(qmlObjectNode.isInBaseState());

        contextObject()->setHasAliasExport(qmlObjectNode.isAliasExported());

        contextObject()->setHasActiveTimeline(QmlTimeline::hasActiveTimeline(qmlObjectNode.view()));

        contextObject()->setSelectionChanged(false);

        contextObject()->setSelectionChanged(false);

        NodeMetaInfo metaInfo = qmlObjectNode.modelNode().metaInfo();

#ifdef QDS_USE_PROJECTSTORAGE
        contextObject()->setMajorVersion(-1);
        contextObject()->setMinorVersion(-1);
        contextObject()->setMajorQtQuickVersion(-1);
        contextObject()->setMinorQtQuickVersion(-1);
#else
        if (metaInfo.isValid()) {
            contextObject()->setMajorVersion(metaInfo.majorVersion());
            contextObject()->setMinorVersion(metaInfo.minorVersion());
        } else {
            contextObject()->setMajorVersion(-1);
            contextObject()->setMinorVersion(-1);
            contextObject()->setMajorQtQuickVersion(-1);
            contextObject()->setMinorQtQuickVersion(-1);
        }
#endif
        contextObject()->setMajorQtQuickVersion(qmlObjectNode.view()->majorQtQuickVersion());
        contextObject()->setMinorQtQuickVersion(qmlObjectNode.view()->minorQtQuickVersion());

        qCInfo(propertyEditorBenchmark) << "final:" << time.elapsed();
    } else {
        qWarning() << "PropertyEditor: invalid node for setup";
    }
}

void PropertyEditorQmlBackend::initialSetup(const TypeName &typeName, const QUrl &qmlSpecificsFile, PropertyEditorView *propertyEditor)
{
    NodeMetaInfo metaInfo = propertyEditor->model()->metaInfo(typeName);

<<<<<<< HEAD
    for (const auto &property : PropertyEditorUtils::filteredPropertes(metaInfo)) {
=======
    for (const auto &property : PropertyEditorUtils::filteredProperties(metaInfo)) {
>>>>>>> 6068df55
        setupPropertyEditorValue(property.name(), propertyEditor, property.propertyType());
    }

    auto valueObject = qobject_cast<PropertyEditorValue *>(variantToQObject(
        m_backendValuesPropertyMap.value(Constants::PROPERTY_EDITOR_CLASSNAME_PROPERTY)));
    if (!valueObject)
        valueObject = new PropertyEditorValue(&m_backendValuesPropertyMap);
    valueObject->setName(Constants::PROPERTY_EDITOR_CLASSNAME_PROPERTY);

    valueObject->setValue(typeName);
    QObject::connect(valueObject,
                     &PropertyEditorValue::valueChanged,
                     &backendValuesPropertyMap(),
                     &DesignerPropertyMap::valueChanged);
    m_backendValuesPropertyMap.insert(Constants::PROPERTY_EDITOR_CLASSNAME_PROPERTY,
                                      QVariant::fromValue(valueObject));

    // id
    valueObject = qobject_cast<PropertyEditorValue*>(variantToQObject(m_backendValuesPropertyMap.value(QLatin1String("id"))));
    if (!valueObject)
        valueObject = new PropertyEditorValue(&m_backendValuesPropertyMap);
    valueObject->setName("id");
    valueObject->setValue("id");
    QObject::connect(valueObject, &PropertyEditorValue::valueChanged, &backendValuesPropertyMap(), &DesignerPropertyMap::valueChanged);
    m_backendValuesPropertyMap.insert(QLatin1String("id"), QVariant::fromValue(valueObject));

    context()->setContextProperties(QVector<QQmlContext::PropertyPair>{
        {{"anchorBackend"}, QVariant::fromValue(&m_backendAnchorBinding)},
        {{"modelNodeBackend"}, QVariant::fromValue(&m_backendModelNode)},
        {{"transaction"}, QVariant::fromValue(m_propertyEditorTransaction.get())}});

    contextObject()->setSpecificsUrl(qmlSpecificsFile);

    contextObject()->setStateName(QStringLiteral("basestate"));

    contextObject()->setIsBaseState(true);

    contextObject()->setSpecificQmlData(QStringLiteral(""));
}

QString PropertyEditorQmlBackend::propertyEditorResourcesPath()
{
#ifdef SHARE_QML_PATH
    if (Utils::qtcEnvironmentVariableIsSet("LOAD_QML_FROM_SOURCE"))
        return QLatin1String(SHARE_QML_PATH) + "/propertyEditorQmlSources";
#endif
    return Core::ICore::resourcePath("qmldesigner/propertyEditorQmlSources").toString();
}

inline bool dotPropertyHeuristic(const QmlObjectNode &node,
                                 const NodeMetaInfo &type,
                                 PropertyNameView name)
{
    if (!name.contains("."))
        return true;

    if (name.count('.') > 1)
        return false;

    QList<QByteArray> list = name.toByteArray().split('.');
    const PropertyName parentProperty = list.first();
    const PropertyName itemProperty = list.last();

    NodeMetaInfo propertyType = type.property(parentProperty).propertyType();

    NodeMetaInfo itemInfo = node.view()->model()->qtQuickItemMetaInfo();
    NodeMetaInfo textInfo = node.view()->model()->qtQuickTextMetaInfo();
    NodeMetaInfo rectangleInfo = node.view()->model()->qtQuickRectangleMetaInfo();
    NodeMetaInfo imageInfo = node.view()->model()->qtQuickImageMetaInfo();
    NodeMetaInfo fontInfo = node.view()->model()->fontMetaInfo();
    NodeMetaInfo vector4dInfo = node.view()->model()->vector4dMetaInfo();
    NodeMetaInfo textureInfo = node.view()->model()->qtQuick3DTextureMetaInfo();

    if (itemInfo.hasProperty(itemProperty)
        || propertyType.isBasedOn(textInfo, fontInfo, rectangleInfo, imageInfo, vector4dInfo, textureInfo))
        return false;

    return true;
}

#ifndef QDS_USE_PROJECTSTORAGE
QString PropertyEditorQmlBackend::templateGeneration(const NodeMetaInfo &metaType,
                                                     const NodeMetaInfo &superType,
                                                     const QmlObjectNode &node)
{
    // If we have dynamically generated specifics file for the type, prefer using it
    QUrl dynamicUrl = PropertyEditorQmlBackend::getQmlFileUrl(
        metaType.typeName() + "SpecificsDynamic", metaType);

    if (checkIfUrlExists(dynamicUrl)) {
        Utils::FilePath fp = Utils::FilePath::fromString(fileFromUrl(dynamicUrl));
        return QString::fromUtf8(fp.fileContents().value_or(QByteArray()));
    }

    if (!templateConfiguration() || !templateConfiguration()->isValid())
        return QString();

    const auto nodes = templateConfiguration()->children();

    QStringList allTypes; // all template types
    QStringList separateSectionTypes; // separate section types only
    QStringList needsTypeArgTypes;  // types that need type as third parameter

    for (const QmlJS::SimpleReaderNode::Ptr &node : nodes) {
        if (node->propertyNames().contains("separateSection"))
            separateSectionTypes.append(variantToStringList(node->property("typeNames").value));
        if (node->propertyNames().contains("needsTypeArg"))
            needsTypeArgTypes.append(variantToStringList(node->property("typeNames").value));

        allTypes.append(variantToStringList(node->property("typeNames").value));
    }

    auto propertyMetaInfoCompare = [](const auto &first, const auto &second) {
        return first.name() < second.name();
    };
    std::map<PropertyMetaInfo, PropertyMetaInfos, decltype(propertyMetaInfoCompare)> propertyMap(
        propertyMetaInfoCompare);
    PropertyMetaInfos separateSectionProperties;

    // Iterate over all properties and isolate the properties which have their own template
<<<<<<< HEAD
    for (const auto &property : PropertyEditorUtils::filteredPropertes(metaType)) {
=======
    for (const auto &property : PropertyEditorUtils::filteredProperties(metaType)) {
>>>>>>> 6068df55
        const auto &propertyName = property.name();
        if (propertyName.startsWith("__"))
            continue; // private API

        if (!superType.hasProperty(propertyName) // TODO add property.isLocalProperty()
            && property.isWritable() && dotPropertyHeuristic(node, metaType, propertyName)) {
            QString typeName = QString::fromUtf8(property.propertyType().simplifiedTypeName());

            if (typeName == "alias" && node.isValid())
                typeName = QString::fromUtf8(node.instanceType(propertyName));

            // Check if a template for the type exists
            if (allTypes.contains(typeName)) {
                if (separateSectionTypes.contains(typeName)) { // template enforces separate section
                    separateSectionProperties.push_back(property);
                } else {
                    if (propertyName.contains('.')) {
                        const PropertyName parentPropertyName = propertyName.split('.').first();
                        const PropertyMetaInfo parentProperty = metaType.property(parentPropertyName);

                        auto vectorFound = std::find(separateSectionProperties.begin(),
                                                     separateSectionProperties.end(),
                                                     parentProperty);

                        auto propertyMapFound = propertyMap.find(parentProperty);

                        const bool exists = propertyMapFound != propertyMap.end()
                                            || vectorFound != separateSectionProperties.end();

                        if (!exists)
                            propertyMap[parentProperty].push_back(property);
                    } else {
                        propertyMap[property];
                    }
                }
            }
        }
    }

    // Filter out the properties which have a basic type e.g. int, string, bool
    PropertyMetaInfos basicProperties;
    auto it = propertyMap.begin();
    while (it != propertyMap.end()) {
        if (it->second.empty()) {
            basicProperties.push_back(it->first);
            it = propertyMap.erase(it);
        } else {
            ++it;
        }
    }

    Utils::sort(basicProperties, propertyMetaInfoCompare);

    auto findAndFillTemplate = [&nodes, &node, &needsTypeArgTypes](PropertyNameView label,
                                                                   const PropertyMetaInfo &property) {
        const auto &propertyName = property.name();
        PropertyName underscoreProperty = propertyName;
        underscoreProperty.replace('.', '_');

        TypeName typeName = property.propertyType().simplifiedTypeName();
        // alias resolution only possible with instance
        if (!useProjectStorage() && typeName == "alias" && node.isValid())
            typeName = node.instanceType(propertyName);

        QString filledTemplate;
        for (const QmlJS::SimpleReaderNode::Ptr &n : nodes) {
            // Check if we have a template for the type
            if (variantToStringList(n->property(QStringLiteral("typeNames")).value).contains(QString::fromLatin1(typeName))) {
                const QString fileName = propertyTemplatesPath() + n->property(QStringLiteral("sourceFile")).value.toString();
                QFile file(fileName);
                if (file.open(QIODevice::ReadOnly)) {
                    QString source = QString::fromUtf8(file.readAll());
                    file.close();
                    if (needsTypeArgTypes.contains(QString::fromUtf8(typeName))) {
                        filledTemplate = source.arg(QString::fromUtf8(label),
                                                    QString::fromUtf8(underscoreProperty),
                                                    QString::fromUtf8(typeName));
                    } else {
                        filledTemplate = source.arg(QString::fromUtf8(label),
                                                    QString::fromUtf8(underscoreProperty));
                    }
                } else {
                    qWarning().nospace() << "template definition source file not found:" << fileName;
                }
            }
        }
        return filledTemplate;
    };

    // QML specfics preparation
    QStringList imports = variantToStringList(templateConfiguration()->property(QStringLiteral("imports")).value);
    QString qmlTemplate = imports.join(QLatin1Char('\n')) + QLatin1Char('\n');
    bool emptyTemplate = true;

    const QString anchorLeftRight = "anchors.left: parent.left\nanchors.right: parent.right\n";

    qmlTemplate += "Column {\n";
    qmlTemplate += "width: parent.width\n";

    bool isEditableComponent = node.modelNode().isComponent() && !QmlItemNode(node).isEffectItem();
    if (isEditableComponent)
        qmlTemplate += "ComponentButton {}\n";

    QString qmlInnerTemplate = "";

    qmlInnerTemplate += "Section {\n";
    qmlInnerTemplate += "caption: \"" + QObject::tr("Exposed Custom Properties") + "\"\n";
    qmlInnerTemplate += anchorLeftRight;
    qmlInnerTemplate += "leftPadding: 0\n";
    qmlInnerTemplate += "rightPadding: 0\n";
    qmlInnerTemplate += "bottomPadding: 0\n";
    qmlInnerTemplate += "Column {\n";
    qmlInnerTemplate += "width: parent.width\n";

    // First the section containing properties of basic type e.g. int, string, bool
    if (!basicProperties.empty()) {
        emptyTemplate = false;

        qmlInnerTemplate += "Column {\n";
        qmlInnerTemplate += "width: parent.width\n";
        qmlInnerTemplate += "leftPadding: 8\n";
        qmlInnerTemplate += "bottomPadding: 10\n";
        qmlInnerTemplate += "SectionLayout {\n";

        for (const auto &basicProperty : std::as_const(basicProperties))
            qmlInnerTemplate += findAndFillTemplate(basicProperty.name(), basicProperty);

        qmlInnerTemplate += "}\n"; // SectionLayout
        qmlInnerTemplate += "}\n"; // Column
    }

    // Second the section containing properties of complex type for which no specific template exists e.g. Button
    if (!propertyMap.empty()) {
        emptyTemplate = false;
        for (auto &[property, properties] : propertyMap) {
            //     for (auto it = propertyMap.cbegin(); it != propertyMap.cend(); ++it) {
            TypeName parentTypeName = property.propertyType().simplifiedTypeName();
            // alias resolution only possible with instance
            if (!useProjectStorage() && parentTypeName == "alias" && node.isValid())
                parentTypeName = node.instanceType(property.name());

            qmlInnerTemplate += "Section {\n";
            qmlInnerTemplate += QStringLiteral("caption: \"%1 - %2\"\n")
                                    .arg(QString::fromUtf8(property.name()),
                                         QString::fromUtf8(parentTypeName));
            qmlInnerTemplate += anchorLeftRight;
            qmlInnerTemplate += "leftPadding: 8\n";
            qmlInnerTemplate += "rightPadding: 0\n";
            qmlInnerTemplate += "expanded: false\n";
            qmlInnerTemplate += "level: 1\n";
            qmlInnerTemplate += "SectionLayout {\n";

            Utils::sort(properties, propertyMetaInfoCompare);

            for (const auto &subProperty : properties) {
                const auto &propertyName = subProperty.name();
                auto found = std::find(propertyName.rbegin(), propertyName.rend(), '.');
                const PropertyName shortName{found.base(),
                                             std::distance(found.base(), propertyName.end())};
                qmlInnerTemplate += findAndFillTemplate(shortName, property);
            }

            qmlInnerTemplate += "}\n"; // SectionLayout
            qmlInnerTemplate += "}\n"; // Section
        }
    }

    // Third the section containing properties of complex type for which a specific template exists e.g. Rectangle, Image
    if (!separateSectionProperties.empty()) {
        emptyTemplate = false;
        Utils::sort(separateSectionProperties, propertyMetaInfoCompare);
        for (const auto &property : separateSectionProperties)
            qmlInnerTemplate += findAndFillTemplate(property.name(), property);
    }

    qmlInnerTemplate += "}\n"; // Column
    qmlInnerTemplate += "}\n"; // Section

    if (!emptyTemplate)
        qmlTemplate += qmlInnerTemplate;

    qmlTemplate += "}\n"; // Column

    return qmlTemplate;
}

QUrl PropertyEditorQmlBackend::getQmlFileUrl(const TypeName &relativeTypeName, const NodeMetaInfo &info)
{
    return fileToUrl(locateQmlFile(info, QString::fromUtf8(fixTypeNameForPanes(relativeTypeName) + ".qml")));
}
#endif // QDS_USE_PROJECTSTORAGE

TypeName PropertyEditorQmlBackend::fixTypeNameForPanes(const TypeName &typeName)
{
    TypeName fixedTypeName = typeName;
    fixedTypeName.replace('.', '/');
    return fixedTypeName;
}

static NodeMetaInfo findCommonSuperClass(const NodeMetaInfo &first, const NodeMetaInfo &second)
{
    auto commonBase = first.commonBase(second);

    return commonBase.isValid() ? commonBase : first;
}

NodeMetaInfo PropertyEditorQmlBackend::findCommonAncestor(const ModelNode &node)
{
    if (!node.isValid())
        return node.metaInfo();

    AbstractView *view = node.view();

    if (view->selectedModelNodes().size() > 1) {
        NodeMetaInfo commonClass = node.metaInfo();
        for (const ModelNode &currentNode :  view->selectedModelNodes()) {
            if (currentNode.metaInfo().isValid() && !currentNode.metaInfo().isBasedOn(commonClass))
                commonClass = findCommonSuperClass(currentNode.metaInfo(), commonClass);
        }
        return commonClass;
    }

    return node.metaInfo();
}

void PropertyEditorQmlBackend::refreshBackendModel()
{
    m_backendModelNode.refresh();
}

#ifndef QDS_USE_PROJECTSTORAGE
TypeName PropertyEditorQmlBackend::qmlFileName(const NodeMetaInfo &nodeInfo)
{
    const TypeName fixedTypeName = fixTypeNameForPanes(nodeInfo.typeName());
    return fixedTypeName + "Pane.qml";
}
#endif

QUrl PropertyEditorQmlBackend::fileToUrl(const QString &filePath)  {
    QUrl fileUrl;

    if (filePath.isEmpty())
        return fileUrl;

    if (filePath.startsWith(':')) {
        fileUrl.setScheme(QLatin1String("qrc"));
        QString path = filePath;
        path.remove(0, 1); // remove trailing ':'
        fileUrl.setPath(path);
    } else {
        fileUrl = QUrl::fromLocalFile(filePath);
    }

    return fileUrl;
}

QString PropertyEditorQmlBackend::fileFromUrl(const QUrl &url)
{
    if (url.scheme() == QStringLiteral("qrc")) {
        const QString &path = url.path();
        return QStringLiteral(":") + path;
    }

    return url.toLocalFile();
}

bool PropertyEditorQmlBackend::checkIfUrlExists(const QUrl &url)
{
    const QString &file = fileFromUrl(url);
    return !file.isEmpty() && QFileInfo::exists(file);
}

void PropertyEditorQmlBackend::emitSelectionToBeChanged()
{
    m_backendModelNode.emitSelectionToBeChanged();
}

void PropertyEditorQmlBackend::emitSelectionChanged()
{
    m_backendModelNode.emitSelectionChanged();
}

void PropertyEditorQmlBackend::setValueforLayoutAttachedProperties(const QmlObjectNode &qmlObjectNode,
                                                                   PropertyNameView name)
{
    PropertyName propertyName = name.toByteArray();
    propertyName.replace("Layout.", "");
    setValue(qmlObjectNode, name, properDefaultLayoutAttachedProperties(qmlObjectNode, propertyName));

    if (propertyName == "margins") {
        const QVariant marginsValue = properDefaultLayoutAttachedProperties(qmlObjectNode, "margins");
        setValue(qmlObjectNode, "Layout.topMargin", marginsValue);
        setValue(qmlObjectNode, "Layout.bottomMargin", marginsValue);
        setValue(qmlObjectNode, "Layout.leftMargin", marginsValue);
        setValue(qmlObjectNode, "Layout.rightMargin", marginsValue);
    }
}

void PropertyEditorQmlBackend::setValueforInsightAttachedProperties(const QmlObjectNode &qmlObjectNode,
                                                                    PropertyNameView name)
{
    PropertyName propertyName = name.toByteArray();
    propertyName.replace("InsightCategory.", "");
    setValue(qmlObjectNode, name, properDefaultInsightAttachedProperties(qmlObjectNode, propertyName));
}

void PropertyEditorQmlBackend::setValueforAuxiliaryProperties(const QmlObjectNode &qmlObjectNode,
                                                              AuxiliaryDataKeyView key)
{
    const PropertyName propertyName = auxNamePostFix(key.name);
    setValue(qmlObjectNode, propertyName, qmlObjectNode.modelNode().auxiliaryDataWithDefault(key));
}

#ifndef QDS_USE_PROJECTSTORAGE
std::tuple<QUrl, NodeMetaInfo> PropertyEditorQmlBackend::getQmlUrlForMetaInfo(const NodeMetaInfo &metaInfo)
{
    QString className;
    if (metaInfo.isValid()) {
        const NodeMetaInfos hierarchy = metaInfo.selfAndPrototypes();
        for (const NodeMetaInfo &info : hierarchy) {
            QUrl fileUrl = fileToUrl(locateQmlFile(info, QString::fromUtf8(qmlFileName(info))));
            if (fileUrl.isValid()) {
                return {fileUrl, info};
            }
        }
    }

    return {fileToUrl(
                QDir(propertyEditorResourcesPath()).filePath(QLatin1String("QtQuick/emptyPane.qml"))),
            {}};
}

QString PropertyEditorQmlBackend::locateQmlFile(const NodeMetaInfo &info, const QString &relativePath)
{
    static const QDir fileSystemDir(PropertyEditorQmlBackend::propertyEditorResourcesPath());

    constexpr QLatin1String qmlDesignerSubfolder{"/designer/"};
    const QDir resourcesDir(QStringLiteral(":/propertyEditorQmlSources"));
    const QDir importDir(info.importDirectoryPath() + qmlDesignerSubfolder);
    const QDir importDirVersion(info.importDirectoryPath() + QStringLiteral(".")
                                + QString::number(info.majorVersion()) + qmlDesignerSubfolder);

    const QString relativePathWithoutEnding = relativePath.left(relativePath.size() - 4);
    const QString relativePathWithVersion = QString("%1_%2_%3.qml").arg(relativePathWithoutEnding
        ).arg(info.majorVersion()).arg(info.minorVersion());

    //Check for qml files with versions first

    const QString withoutDir = relativePath.split(QStringLiteral("/")).constLast();

    int lastSlash = importDirVersion.absoluteFilePath(withoutDir).lastIndexOf("/");
    QString dirPath = importDirVersion.absoluteFilePath(withoutDir).left(lastSlash);

    if (importDirVersion.exists(withoutDir) && !dirPath.endsWith("QtQuick/Controls.2/designer") && !dirPath.endsWith("QtQuick/Controls/designer"))
        return importDirVersion.absoluteFilePath(withoutDir);

    const QString withoutDirWithVersion = relativePathWithVersion.split(QStringLiteral("/")).constLast();

    QStringList possiblePaths = {
        fileSystemDir.absoluteFilePath(relativePathWithVersion),
        resourcesDir.absoluteFilePath(relativePathWithVersion),
        fileSystemDir.absoluteFilePath(relativePath),
        resourcesDir.absoluteFilePath(relativePath)
    };

    if (!importDir.isEmpty())
        possiblePaths.append({
            importDir.absoluteFilePath(relativePathWithVersion),
            //Since we are in a subfolder of the import we do not require the directory
            importDir.absoluteFilePath(withoutDirWithVersion),
            importDir.absoluteFilePath(relativePath),
            //Since we are in a subfolder of the import we do not require the directory
            importDir.absoluteFilePath(withoutDir),
        });

    return Utils::findOrDefault(possiblePaths, [](const QString &possibleFilePath) {
        return QFileInfo::exists(possibleFilePath);
    });
}
#endif // QDS_USE_PROJECTSTORAGE

} //QmlDesigner
<|MERGE_RESOLUTION|>--- conflicted
+++ resolved
@@ -464,11 +464,7 @@
         if (propertyEditorBenchmark().isInfoEnabled())
             time.start();
 
-<<<<<<< HEAD
-        for (const auto &property : PropertyEditorUtils::filteredPropertes(qmlObjectNode.metaInfo())) {
-=======
         for (const auto &property : PropertyEditorUtils::filteredProperties(qmlObjectNode.metaInfo())) {
->>>>>>> 6068df55
             auto propertyName = property.name();
             createPropertyEditorValue(qmlObjectNode,
                                       propertyName,
@@ -578,11 +574,7 @@
 {
     NodeMetaInfo metaInfo = propertyEditor->model()->metaInfo(typeName);
 
-<<<<<<< HEAD
-    for (const auto &property : PropertyEditorUtils::filteredPropertes(metaInfo)) {
-=======
     for (const auto &property : PropertyEditorUtils::filteredProperties(metaInfo)) {
->>>>>>> 6068df55
         setupPropertyEditorValue(property.name(), propertyEditor, property.propertyType());
     }
 
@@ -703,11 +695,7 @@
     PropertyMetaInfos separateSectionProperties;
 
     // Iterate over all properties and isolate the properties which have their own template
-<<<<<<< HEAD
-    for (const auto &property : PropertyEditorUtils::filteredPropertes(metaType)) {
-=======
     for (const auto &property : PropertyEditorUtils::filteredProperties(metaType)) {
->>>>>>> 6068df55
         const auto &propertyName = property.name();
         if (propertyName.startsWith("__"))
             continue; // private API
