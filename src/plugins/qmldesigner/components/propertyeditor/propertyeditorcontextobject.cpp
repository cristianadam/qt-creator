--- conflicted
+++ resolved
@@ -208,12 +208,7 @@
 
         // Create a list of properties available for the new type
         auto propertiesAndSignals = Utils::transform<PropertyNameList>(
-<<<<<<< HEAD
-            PropertyEditorUtils::filteredPropertes(metaInfo),
-            [](const auto &property) { return property.name(); });
-=======
             PropertyEditorUtils::filteredProperties(metaInfo), &PropertyMetaInfo::name);
->>>>>>> 6068df55
         // Add signals to the list
         for (const auto &signal : metaInfo.signalNames()) {
             if (signal.isEmpty())
