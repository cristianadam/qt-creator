// Copyright (C) 2016 The Qt Company Ltd.
// SPDX-License-Identifier: LicenseRef-Qt-Commercial OR GPL-3.0-only WITH Qt-GPL-exception-1.0

#include "propertyeditorview.h"

#include "propertyeditorqmlbackend.h"
#include "propertyeditortransaction.h"
#include "propertyeditorvalue.h"
#include "propertyeditorwidget.h"

#include <asset.h>
#include <auxiliarydataproperties.h>
#include <dynamicpropertiesmodel.h>
#include <nodemetainfo.h>
#include <qmldesignerconstants.h>
#include "qmldesignerplugin.h"
#include <qmltimeline.h>

#include <rewritingexception.h>
#include <variantproperty.h>

#include <bindingproperty.h>

#include <nodeabstractproperty.h>
#include <sourcepathstorage/sourcepathcache.h>

#include <theme.h>

#include <coreplugin/icore.h>
#include <coreplugin/messagebox.h>
#include <utils/fileutils.h>
#include <utils/hostosinfo.h>
#include <utils/qtcassert.h>

#include <QApplication>
#include <QCoreApplication>
#include <QDebug>
#include <QDir>
#include <QFileInfo>
#include <QFileSystemWatcher>
#include <QQuickItem>
#include <QScopeGuard>
#include <QShortcut>
#include <QTimer>

enum {
    debug = false
};

namespace QmlDesigner {

constexpr QStringView quick3dImport{u"QtQuick3D"};

static bool propertyIsAttachedLayoutProperty(PropertyNameView propertyName)
{
    return propertyName.contains("Layout.");
}

static bool propertyIsAttachedInsightProperty(PropertyNameView propertyName)
{
    return propertyName.contains("InsightCategory.");
}

<<<<<<< HEAD
=======
static NodeMetaInfo findCommonSuperClass(const NodeMetaInfo &first, const NodeMetaInfo &second)
{
    auto commonBase = first.commonBase(second);

    return commonBase.isValid() ? commonBase : first;
}

>>>>>>> 204d5590
PropertyEditorView::PropertyEditorView(AsynchronousImageCache &imageCache,
                                       ExternalDependenciesInterface &externalDependencies)
    : AbstractView(externalDependencies)
    , m_imageCache(imageCache)
    , m_updateShortcut(nullptr)
    , m_stackedWidget(new PropertyEditorWidget())
    , m_qmlBackEndForCurrentType(nullptr)
    , m_propertyComponentGenerator{PropertyEditorQmlBackend::propertyEditorResourcesPath(), model()}
    , m_locked(false)
    , m_dynamicPropertiesModel(new DynamicPropertiesModel(true, this))
{
    m_qmlDir = PropertyEditorQmlBackend::propertyEditorResourcesPath();

    if (Utils::HostOsInfo::isMacHost())
        m_updateShortcut = new QShortcut(QKeySequence(Qt::ALT | Qt::Key_F3), m_stackedWidget);
    else
        m_updateShortcut = new QShortcut(QKeySequence(Qt::CTRL | Qt::Key_F3), m_stackedWidget);
    connect(m_updateShortcut, &QShortcut::activated, this, &PropertyEditorView::reloadQml);

    m_stackedWidget->setStyleSheet(Theme::replaceCssColors(
        QString::fromUtf8(Utils::FileReader::fetchQrc(":/qmldesigner/stylesheet.css"))));
    m_stackedWidget->setMinimumSize(340, 340);
    m_stackedWidget->move(0, 0);
    connect(m_stackedWidget, &PropertyEditorWidget::resized, this, &PropertyEditorView::updateSize);

    m_stackedWidget->insertWidget(0, new QWidget(m_stackedWidget));

    m_stackedWidget->setWindowTitle(tr("Properties"));
}

PropertyEditorView::~PropertyEditorView()
{
    qDeleteAll(m_qmlBackendHash);
}

void PropertyEditorView::changeValue(const QString &name)
{
    PropertyName propertyName = name.toUtf8();

    if (propertyName.isNull())
        return;

    if (locked())
        return;

    if (propertyName == Constants::PROPERTY_EDITOR_CLASSNAME_PROPERTY)
        return;

    if (noValidSelection())
        return;

    if (propertyName == "id") {
        PropertyEditorValue *value = m_qmlBackEndForCurrentType->propertyValueForName(QString::fromUtf8(propertyName));
        const QString newId = value->value().toString();

        if (newId == activeNode().id())
            return;

        if (QmlDesigner::ModelNode::isValidId(newId)  && !hasId(newId)) {
            executeInTransaction("PropertyEditorView::changeId",
                                 [&] { activeNode().setIdWithRefactoring(newId); });
        } else {
            m_locked = true;
            value->setValue(activeNode().id());
            m_locked = false;
            QString errMsg = QmlDesigner::ModelNode::getIdValidityErrorMessage(newId);
            if (!errMsg.isEmpty())
                Core::AsynchronousMessageBox::warning(tr("Invalid ID"), errMsg);
            else
                Core::AsynchronousMessageBox::warning(tr("Invalid ID"), tr("%1 already exists.").arg(newId));
        }
        return;
    }

    if (propertyName == "objectName" && currentNodes().size() == 1) {
        if (activeNode().metaInfo().isQtQuick3DMaterial()
            || activeNode().metaInfo().isQtQuick3DTexture()) {
            PropertyEditorValue *value = m_qmlBackEndForCurrentType->propertyValueForName(
                "objectName");
            const QString &newObjectName = value->value().toString();
            QmlObjectNode objectNode(activeNode());
            objectNode.setNameAndId(newObjectName, QString::fromLatin1(activeNode().type()));
            return;
        }
    }

    PropertyName underscoreName(propertyName);
    underscoreName.replace('.', '_');
    PropertyEditorValue *value = m_qmlBackEndForCurrentType->propertyValueForName(QString::fromLatin1(underscoreName));

    if (value == nullptr)
        return;

    if (propertyName.endsWith("__AUX")) {
        commitAuxValueToModel(propertyName, value->value());
        return;
    }

    const NodeMetaInfo metaInfo = QmlObjectNode(activeNode()).modelNode().metaInfo();

    QVariant castedValue;

    if (auto property = metaInfo.property(propertyName)) {
        castedValue = property.castedValue(value->value());
    } else if (propertyIsAttachedLayoutProperty(propertyName)
               || propertyIsAttachedInsightProperty(propertyName)) {
        castedValue = value->value();
    } else {
        qWarning() << "PropertyEditor:" << propertyName << "cannot be casted (metainfo)";
        return ;
    }

    if (value->value().isValid() && !castedValue.isValid()) {
        qWarning() << "PropertyEditor:" << propertyName << "not properly casted (metainfo)";
        return ;
    }

    bool propertyTypeUrl = false;

    if (metaInfo.property(propertyName).propertyType().isUrl()) {
        // turn absolute local file paths into relative paths
        propertyTypeUrl = true;
        QString filePath = castedValue.toUrl().toString();
        QFileInfo fi(filePath);
        if (fi.exists() && fi.isAbsolute()) {
            QDir fileDir(QFileInfo(model()->fileUrl().toLocalFile()).absolutePath());
            castedValue = QUrl(fileDir.relativeFilePath(filePath));
        }
    }

    if (name == "state" && castedValue.toString() == "base state")
        castedValue = "";

    if (castedValue.typeId() == QMetaType::QColor) {
        QColor color = castedValue.value<QColor>();
        QColor newColor = QColor(color.name());
        newColor.setAlpha(color.alpha());
        castedValue = QVariant(newColor);
    }

    if (!value->value().isValid()
            || (propertyTypeUrl && value->value().toString().isEmpty())) { // reset
        removePropertyFromModel(propertyName);
    } else {
        // QVector*D(0, 0, 0) detects as null variant though it is valid value
        if (castedValue.isValid()
            && (!castedValue.isNull() || castedValue.typeId() == QMetaType::QVector2D
                || castedValue.typeId() == QMetaType::QVector3D
                || castedValue.typeId() == QMetaType::QVector4D)) {
            commitVariantValueToModel(propertyName, castedValue);
        }
    }
}

static bool isTrueFalseLiteral(const QString &expression)
{
    return (expression.compare("false", Qt::CaseInsensitive) == 0)
           || (expression.compare("true", Qt::CaseInsensitive) == 0);
}

void PropertyEditorView::changeExpression(const QString &propertyName)
{
    PropertyName name = propertyName.toUtf8();

    if (name.isNull())
        return;

    if (locked())
        return;

    if (noValidSelection())
        return;

    const QScopeGuard cleanup([&] { m_locked = false; });
    m_locked = true;

    executeInTransaction("PropertyEditorView::changeExpression", [this, name] {
        PropertyName underscoreName(name);
        underscoreName.replace('.', '_');

        QmlObjectNode qmlObjectNode{activeNode()};
        PropertyEditorValue *value = m_qmlBackEndForCurrentType->propertyValueForName(
            QString::fromUtf8(underscoreName));

        if (!value) {
            qWarning() << "PropertyEditor::changeExpression no value for " << underscoreName;
            return;
        }

        if (value->expression().isEmpty()) {
            value->resetValue();
            return;
        }
        setExpressionOnObjectNode(qmlObjectNode, name, value->expression());
    }); /* end of transaction */
}

void PropertyEditorView::exportPropertyAsAlias(const QString &name)
{
    if (name.isNull())
        return;

    if (locked())
        return;

    if (noValidSelection())
        return;

    executeInTransaction("PropertyEditorView::exportPropertyAsAlias",
                         [&]() { generateAliasForProperty(activeNode(), name); });
}

void PropertyEditorView::removeAliasExport(const QString &name)
{
    if (name.isNull())
        return;

    if (locked())
        return;

    if (noValidSelection())
        return;

    executeInTransaction("PropertyEditorView::exportPropertyAsAlias",
                         [&]() { removeAliasForProperty(activeNode(), name); });
}

bool PropertyEditorView::locked() const
{
    return m_locked;
}

void PropertyEditorView::currentTimelineChanged(const ModelNode &)
{
    m_qmlBackEndForCurrentType->contextObject()->setHasActiveTimeline(QmlTimeline::hasActiveTimeline(this));
}

void PropertyEditorView::refreshMetaInfos(const TypeIds &deletedTypeIds)
{
    m_propertyComponentGenerator.refreshMetaInfos(deletedTypeIds);
}

DynamicPropertiesModel *PropertyEditorView::dynamicPropertiesModel() const
{
    return m_dynamicPropertiesModel;
}

void PropertyEditorView::setExpressionOnObjectNode(const QmlObjectNode &constObjectNode,
                                                   PropertyNameView name,
                                                   const QString &newExpression)
{
    auto qmlObjectNode = constObjectNode;
    auto expression = newExpression;
    if (auto property = qmlObjectNode.modelNode().metaInfo().property(name)) {
        const auto &propertType = property.propertyType();
        if (propertType.isColor()) {
            if (QColor(expression.remove('"')).isValid()) {
                qmlObjectNode.setVariantProperty(name, QColor(expression.remove('"')));
                return;
            }
        } else if (propertType.isBool()) {
            if (isTrueFalseLiteral(expression)) {
                if (expression.compare("true", Qt::CaseInsensitive) == 0)
                    qmlObjectNode.setVariantProperty(name, true);
                else
                    qmlObjectNode.setVariantProperty(name, false);
                return;
            }
        } else if (propertType.isInteger()) {
            bool ok;
            int intValue = expression.toInt(&ok);
            if (ok) {
                qmlObjectNode.setVariantProperty(name, intValue);
                return;
            }
        } else if (propertType.isFloat()) {
            bool ok;
            qreal realValue = expression.toDouble(&ok);
            if (ok) {
                qmlObjectNode.setVariantProperty(name, realValue);
                return;
            }
        } else if (propertType.isVariant()) {
            bool ok;
            qreal realValue = expression.toDouble(&ok);
            if (ok) {
                qmlObjectNode.setVariantProperty(name, realValue);
                return;
            } else if (isTrueFalseLiteral(expression)) {
                if (expression.compare("true", Qt::CaseInsensitive) == 0)
                    qmlObjectNode.setVariantProperty(name, true);
                else
                    qmlObjectNode.setVariantProperty(name, false);
                return;
            }
        }
    }

    if (qmlObjectNode.expression(name) != newExpression
        || !qmlObjectNode.propertyAffectedByCurrentState(name))
        qmlObjectNode.setBindingProperty(name, newExpression);
}

void PropertyEditorView::generateAliasForProperty(const ModelNode &modelNode, const QString &name)
{
    QTC_ASSERT(modelNode.isValid(), return );

    auto view = modelNode.view();

    auto rootNode = view->rootModelNode();

    auto nonConstModelNode = modelNode;
    const QString id = nonConstModelNode.validId();

    QString upperCasePropertyName = name;
    upperCasePropertyName.replace(0, 1, upperCasePropertyName.at(0).toUpper());
    QString aliasName = id + upperCasePropertyName;
    aliasName.replace(".", ""); //remove all dots

    PropertyName propertyName = aliasName.toUtf8();
    if (rootNode.hasProperty(propertyName)) {
        Core::AsynchronousMessageBox::warning(
            tr("Cannot Export Property as Alias"),
            tr("Property %1 does already exist for root component.").arg(aliasName));
        return;
    }
    rootNode.bindingProperty(propertyName).setDynamicTypeNameAndExpression("alias", id + "." + name);
}

void PropertyEditorView::removeAliasForProperty(const ModelNode &modelNode, const QString &propertyName)
{
    QTC_ASSERT(modelNode.isValid(), return );

    auto view = modelNode.view();

    auto rootNode = view->rootModelNode();

    auto nonConstModelNode = modelNode;

    const QString id = nonConstModelNode.validId();

    for (const BindingProperty &property : rootNode.bindingProperties()) {
        if (property.expression() == (id + "." + propertyName)) {
            rootNode.removeProperty(property.name());
            break;
        }
    }
}

PropertyEditorView *PropertyEditorView::instance()
{
    static PropertyEditorView *s_instance = nullptr;

    if (s_instance)
        return s_instance;

    const QList<AbstractView *> views = QmlDesignerPlugin::instance()->viewManager().views();
    for (AbstractView *view : views) {
        PropertyEditorView *propView = qobject_cast<PropertyEditorView *>(view);
        if (propView)
            s_instance = propView;
    }

    QTC_ASSERT(s_instance, return nullptr);
    return s_instance;
}

<<<<<<< HEAD
=======
NodeMetaInfo PropertyEditorView::findCommonAncestor(const ModelNode &node)
{
    if (!node.isValid())
        return node.metaInfo();

    const QList<ModelNode> allNodes = currentNodes();
    if (allNodes.size() > 1) {
        NodeMetaInfo commonClass = node.metaInfo();

        for (const ModelNode &selectedNode : allNodes) {
            const NodeMetaInfo &nodeMetaInfo = selectedNode.metaInfo();
            if (nodeMetaInfo.isValid() && !nodeMetaInfo.isBasedOn(commonClass))
                commonClass = findCommonSuperClass(nodeMetaInfo, commonClass);
        }
        return commonClass;
    }

    return node.metaInfo();
}

>>>>>>> 204d5590
void PropertyEditorView::updateSize()
{
    if (!m_qmlBackEndForCurrentType)
        return;
    auto frame = m_qmlBackEndForCurrentType->widget()->findChild<QWidget *>("propertyEditorFrame");
    if (frame)
        frame->resize(m_stackedWidget->size());
}

void PropertyEditorView::resetView()
{
    if (model() == nullptr)
        return;

    setActiveNodeToSelection();

    m_locked = true;

    if (debug)
        qDebug() << "________________ RELOADING PROPERTY EDITOR QML _______________________";

    setupQmlBackend();

    if (m_qmlBackEndForCurrentType) {
        m_qmlBackEndForCurrentType->emitSelectionChanged();
        QMetaObject::invokeMethod(m_qmlBackEndForCurrentType->widget()->rootObject(), "clearSearch");
    }

        const auto qmlBackEndObject = m_qmlBackEndForCurrentType->widget()->rootObject();
        if (qmlBackEndObject) {
            const auto metaObject = qmlBackEndObject->metaObject();
            const int methodIndex = metaObject->indexOfMethod("clearSearch()");
            if (methodIndex != -1)
                metaObject->method(methodIndex).invoke(qmlBackEndObject);
        }
    }

    m_locked = false;

    updateSize();
}

void PropertyEditorView::setIsSelectionLocked(bool locked)
{
    if (m_isSelectionLocked != locked) {
        m_isSelectionLocked = locked;
        for (PropertyEditorQmlBackend *qmlBackend : std::as_const(m_qmlBackendHash))
            qmlBackend->contextObject()->setIsSelectionLocked(locked);
    }

    // Show current selection on unlock
    if (!m_locked && !m_isSelectionLocked)
        select();
}

namespace {

#ifndef QDS_USE_PROJECTSTORAGE
[[maybe_unused]] std::tuple<NodeMetaInfo, QUrl> diffType(const NodeMetaInfo &commonAncestor,
                                                         const NodeMetaInfo &specificsClassMetaInfo)
{
    NodeMetaInfo diffClassMetaInfo;
    QUrl qmlSpecificsFile;

    if (commonAncestor.isValid()) {
        diffClassMetaInfo = commonAncestor;
        const NodeMetaInfos hierarchy = commonAncestor.selfAndPrototypes();
        for (const NodeMetaInfo &metaInfo : hierarchy) {
            if (PropertyEditorQmlBackend::checkIfUrlExists(qmlSpecificsFile))
                break;
            qmlSpecificsFile = PropertyEditorQmlBackend::getQmlFileUrl(metaInfo.typeName() + "Specifics",
                                                                       metaInfo);
            diffClassMetaInfo = metaInfo;
        }
    }

    if (!PropertyEditorQmlBackend::checkIfUrlExists(qmlSpecificsFile))
        diffClassMetaInfo = specificsClassMetaInfo;

    return {diffClassMetaInfo, qmlSpecificsFile};
}

[[maybe_unused]] QString getSpecificQmlData(const NodeMetaInfo &commonAncestor,
                                            const ModelNode &selectedNode,
                                            const NodeMetaInfo &diffClassMetaInfo)
{
    if (commonAncestor.isValid() && diffClassMetaInfo != selectedNode.metaInfo())
        return PropertyEditorQmlBackend::templateGeneration(commonAncestor,
                                                            diffClassMetaInfo,
                                                            selectedNode);

    return {};
}
#endif // QDS_USE_PROJECTSTORAGE

PropertyEditorQmlBackend *getQmlBackend(QHash<QString, PropertyEditorQmlBackend *> &qmlBackendHash,
                                        const QUrl &qmlFileUrl,
                                        AsynchronousImageCache &imageCache,
                                        PropertyEditorWidget *stackedWidget,
                                        PropertyEditorView *propertyEditorView)
{
    auto qmlFileName = qmlFileUrl.toString();
    PropertyEditorQmlBackend *currentQmlBackend = qmlBackendHash.value(qmlFileName);

    if (!currentQmlBackend) {
        currentQmlBackend = new PropertyEditorQmlBackend(propertyEditorView, imageCache);

        stackedWidget->addWidget(currentQmlBackend->widget());
        qmlBackendHash.insert(qmlFileName, currentQmlBackend);

        currentQmlBackend->setupContextProperties();
        currentQmlBackend->setSource(qmlFileUrl);
    }

    return currentQmlBackend;
}

void setupCurrentQmlBackend(PropertyEditorQmlBackend *currentQmlBackend,
                            const ModelNodes &editorNodes,
                            const QUrl &qmlSpecificsFile,
                            const QmlModelState &currentState,
                            PropertyEditorView *propertyEditorView,
                            const QString &specificQmlData)
{
    QString currentStateName = currentState.isBaseState() ? QStringLiteral("invalid state")
                                                          : currentState.name();

    if (specificQmlData.isEmpty())
        currentQmlBackend->contextObject()->setSpecificQmlData(specificQmlData);
    currentQmlBackend->setup(editorNodes, currentStateName, qmlSpecificsFile, propertyEditorView);
    currentQmlBackend->contextObject()->setSpecificQmlData(specificQmlData);
}

void setupInsight(const ModelNode &rootModelNode, PropertyEditorQmlBackend *currentQmlBackend)
{
    if (rootModelNode.hasAuxiliaryData(insightEnabledProperty)) {
        currentQmlBackend->contextObject()->setInsightEnabled(
            rootModelNode.auxiliaryData(insightEnabledProperty)->toBool());
    }

    if (rootModelNode.hasAuxiliaryData(insightCategoriesProperty)) {
        currentQmlBackend->contextObject()->setInsightCategories(
            rootModelNode.auxiliaryData(insightCategoriesProperty)->toStringList());
    }
}

void setupWidget(PropertyEditorQmlBackend *currentQmlBackend,
                 PropertyEditorView *propertyEditorView,
                 QStackedWidget *stackedWidget)
{
    currentQmlBackend->widget()->installEventFilter(propertyEditorView);
    stackedWidget->setCurrentWidget(currentQmlBackend->widget());
    currentQmlBackend->contextObject()->triggerSelectionChanged();
}

[[maybe_unused]] auto findPaneAndSpecificsPath(const NodeMetaInfos &prototypes,
                                               const SourcePathCacheInterface &pathCache)
{
    Utils::PathString panePath;
    Utils::PathString specificsPath;
    Utils::PathString specificsDynamicPath;

    for (const NodeMetaInfo &prototype : prototypes) {
        auto sourceId = prototype.propertyEditorPathId();
        if (sourceId) {
            auto path = pathCache.sourcePath(sourceId);
            if (path.endsWith("Pane.qml")) {
<<<<<<< HEAD
                if (!panePath.size())
                    panePath = path;
                if (specificsPath.size())
                    return std::make_tuple(panePath, specificsPath);
            } else if (path.endsWith("Specifics.qml")) {
                if (!specificsPath.size())
                    specificsPath = path;
                if (panePath.size())
                    return std::make_tuple(panePath, specificsPath);
=======
                panePath = path;
                // Pane should always be encountered last, so we can return
                return std::make_tuple(panePath, specificsPath, specificsDynamicPath);
            } else if (path.endsWith("Specifics.qml")) {
                if (!specificsPath.size())
                    specificsPath = path;
            } else if (path.endsWith("SpecificsDynamic.qml")) {
                if (!specificsDynamicPath.size())
                    specificsDynamicPath = path;
>>>>>>> 204d5590
            }
        }
    }

    return std::make_tuple(panePath, specificsPath, specificsDynamicPath);
}

[[maybe_unused]] QUrl createPaneUrl(Utils::SmallStringView panePath)
{
    if (panePath.empty())
        return PropertyEditorQmlBackend::emptyPaneUrl();

    return QUrl::fromLocalFile(QString{panePath});
}

<<<<<<< HEAD
[[maybe_unused]] QUrl createPaneUrl(Utils::SmallStringView panePath)
{
    if (panePath.empty())
        return PropertyEditorQmlBackend::emptyPaneUrl();

    return QUrl::fromLocalFile(QString{panePath});
}

=======
>>>>>>> 204d5590
} // namespace

void PropertyEditorView::handleToolBarAction(int action)
{
    switch (action) {
        case PropertyEditorContextObject::SelectionLock: {
            setIsSelectionLocked(true);
            break;
        }
        case PropertyEditorContextObject::SelectionUnlock: {
            setIsSelectionLocked(false);
            break;
        }
    }
}

void PropertyEditorView::setupQmlBackend()
{
#ifdef QDS_USE_PROJECTSTORAGE
<<<<<<< HEAD
    const NodeMetaInfo commonAncestor = PropertyEditorQmlBackend::findCommonAncestor(m_selectedNode);
    auto selfAndPrototypes = commonAncestor.selfAndPrototypes();
    bool isEditableComponent = m_selectedNode.isComponent()
                               && !QmlItemNode(m_selectedNode).isEffectItem();
    auto specificQmlData = m_propertyEditorComponentGenerator.create(selfAndPrototypes,
                                                                     isEditableComponent);
    auto [panePath, specificsPath] = findPaneAndSpecificsPath(selfAndPrototypes, model()->pathCache());
=======
    const NodeMetaInfo commonAncestor = findCommonAncestor(activeNode());
    auto selfAndPrototypes = commonAncestor.selfAndPrototypes();
    bool isEditableComponent = activeNode().isComponent()
                               && !QmlItemNode(activeNode()).isEffectItem();
    auto [panePath, specificsPath, specificsDynamicPath]
        = findPaneAndSpecificsPath(selfAndPrototypes, model()->pathCache());

    QString specificQmlData;

    if (specificsDynamicPath.size()) {
        Utils::FilePath fp = Utils::FilePath::fromString(QString{specificsDynamicPath});
        specificQmlData = QString::fromUtf8(fp.fileContents().value_or(QByteArray()));
    } else {
        specificQmlData = m_propertyEditorComponentGenerator.create(selfAndPrototypes,
                                                                    isEditableComponent);
    }
>>>>>>> 204d5590

    PropertyEditorQmlBackend *currentQmlBackend = getQmlBackend(m_qmlBackendHash,
                                                                createPaneUrl(panePath),
                                                                m_imageCache,
                                                                m_stackedWidget,
                                                                this);
    setupCurrentQmlBackend(currentQmlBackend,
                           currentNodes(),
                           QUrl::fromLocalFile(QString{specificsPath}),
                           currentStateNode(),
                           this,
                           specificQmlData);

    setupWidget(currentQmlBackend, this, m_stackedWidget);

    m_qmlBackEndForCurrentType = currentQmlBackend;

    setupInsight(rootModelNode(), currentQmlBackend);
#else
    const NodeMetaInfo commonAncestor = findCommonAncestor(activeNode());

    // qmlFileUrl is panel url. and specifics is its metainfo
    const auto [qmlFileUrl, specificsClassMetaInfo] = PropertyEditorQmlBackend::getQmlUrlForMetaInfo(
        commonAncestor);

    auto [diffClassMetaInfo, qmlSpecificsFile] = diffType(commonAncestor, specificsClassMetaInfo);

    // Hack to fix Textures in property views in case obsolete specifics are loaded from module
    if (qmlFileUrl.toLocalFile().endsWith("TexturePane.qml"))
        qmlSpecificsFile = QUrl{};

<<<<<<< HEAD
    QString specificQmlData = getSpecificQmlData(commonAncestor, m_selectedNode, diffClassMetaInfo);
=======
    QString specificQmlData = getSpecificQmlData(commonAncestor, activeNode(), diffClassMetaInfo);
>>>>>>> 204d5590

    PropertyEditorQmlBackend *currentQmlBackend = getQmlBackend(m_qmlBackendHash,
                                                                qmlFileUrl,
                                                                m_imageCache,
                                                                m_stackedWidget,
                                                                this);

    setupCurrentQmlBackend(currentQmlBackend,
                           currentNodes(),
                           qmlSpecificsFile,
                           currentStateNode(),
                           this,
                           specificQmlData);

    setupWidget(currentQmlBackend, this, m_stackedWidget);

    m_qmlBackEndForCurrentType = currentQmlBackend;

    setupInsight(rootModelNode(), currentQmlBackend);
#endif // QDS_USE_PROJECTSTORAGE

<<<<<<< HEAD
    m_dynamicPropertiesModel->setSelectedNode(m_selectedNode);
=======
    m_dynamicPropertiesModel->setSelectedNode(activeNode());

    QObject::connect(m_qmlBackEndForCurrentType->contextObject(), SIGNAL(toolBarAction(int)), this, SLOT(handleToolBarAction(int)));
>>>>>>> 204d5590
}

void PropertyEditorView::commitVariantValueToModel(PropertyNameView propertyName, const QVariant &value)
{
    m_locked = true;
    try {
        RewriterTransaction transaction = beginRewriterTransaction("PropertyEditorView::commitVariantValueToMode");

        const QList<ModelNode> nodes = currentNodes();
        for (const ModelNode &node : nodes) {
            if (auto qmlObjectNode = QmlObjectNode(node))
                qmlObjectNode.setVariantProperty(propertyName, value);
        }
        transaction.commit();
    }
    catch (const RewritingException &e) {
        e.showException();
    }
    m_locked = false;
}

void PropertyEditorView::commitAuxValueToModel(PropertyNameView propertyName, const QVariant &value)
{
    m_locked = true;

    PropertyNameView name = propertyName;
    name.chop(5);

    try {
        const QList<ModelNode> nodes = currentNodes();
        if (value.isValid()) {
            for (const ModelNode &node : nodes)
                node.setAuxiliaryData(AuxiliaryDataType::Document, name, value);
        } else {
            for (const ModelNode &node : nodes)
                node.removeAuxiliaryData(AuxiliaryDataType::Document, name);
        }
    }
    catch (const Exception &e) {
        e.showException();
    }
    m_locked = false;
}

void PropertyEditorView::removePropertyFromModel(PropertyNameView propertyName)
{
    m_locked = true;
    try {
        RewriterTransaction transaction = beginRewriterTransaction("PropertyEditorView::removePropertyFromModel");

        const QList<ModelNode> nodes = currentNodes();
        for (const ModelNode &node : nodes) {
            if (QmlObjectNode::isValidQmlObjectNode(node))
                QmlObjectNode(node).removeProperty(propertyName);
        }

        transaction.commit();
    }
    catch (const RewritingException &e) {
        e.showException();
    }
    m_locked = false;
}

bool PropertyEditorView::noValidSelection() const
{
    QTC_ASSERT(m_qmlBackEndForCurrentType, return true);
    return !QmlObjectNode::isValidQmlObjectNode(activeNode());
}

ModelNode PropertyEditorView::activeNode() const
{
    return m_activeNode;
}

void PropertyEditorView::setActiveNode(const ModelNode &node)
{
    m_activeNode = node;
}

QList<ModelNode> PropertyEditorView::currentNodes() const
{
    if (m_isSelectionLocked)
        return {m_activeNode};

    return selectedModelNodes();
}

void PropertyEditorView::selectedNodesChanged(const QList<ModelNode> &,
                                          const QList<ModelNode> &)
{
    if (!m_isSelectionLocked)
        select();

    // Notify model selection changes to backend regardless of being locked
    if (m_qmlBackEndForCurrentType)
        m_qmlBackEndForCurrentType->handleModelSelectedNodesChanged(this);
}

bool PropertyEditorView::isNodeOrChildSelected(const ModelNode &node) const
{
    if (activeNode().isValid() && node.isValid()) {
        const ModelNodes &nodeList = node.allSubModelNodesAndThisNode();
        return nodeList.contains(activeNode());
    }
    return false;
}

void PropertyEditorView::resetSelectionLocked()
{
    if (m_isSelectionLocked)
        setIsSelectionLocked(false);
}

void PropertyEditorView::resetIfNodeIsRemoved(const ModelNode &removedNode)
{
    if (isNodeOrChildSelected(removedNode)) {
        resetSelectionLocked();
        select();
<<<<<<< HEAD
=======
    }
}

void PropertyEditorView::nodeAboutToBeRemoved(const ModelNode &removedNode)
{
    resetIfNodeIsRemoved(removedNode);
>>>>>>> 204d5590

    const ModelNodes &allRemovedNodes = removedNode.allSubModelNodesAndThisNode();

    if (Utils::contains(allRemovedNodes, model()->qtQuick3DTextureMetaInfo(), &ModelNode::metaInfo))
        m_textureAboutToBeRemoved = true;

    if (m_qmlBackEndForCurrentType) {
        if (Utils::contains(allRemovedNodes, QLatin1String{Constants::MATERIAL_LIB_ID}, &ModelNode::id))
            m_qmlBackEndForCurrentType->contextObject()->setHasMaterialLibrary(false);
    }
}

void PropertyEditorView::nodeRemoved(const ModelNode &, const NodeAbstractProperty &, PropertyChangeFlags)
{
    if (m_qmlBackEndForCurrentType && m_textureAboutToBeRemoved)
        m_qmlBackEndForCurrentType->refreshBackendModel();

    m_textureAboutToBeRemoved = false;
}

void PropertyEditorView::modelAttached(Model *model)
{
    AbstractView::modelAttached(model);

    if constexpr (useProjectStorage())
        m_propertyComponentGenerator.setModel(model);

    if (debug)
        qDebug() << Q_FUNC_INFO;

    resetView();
}

void PropertyEditorView::modelAboutToBeDetached(Model *model)
{
    AbstractView::modelAboutToBeDetached(model);
    m_qmlBackEndForCurrentType->propertyEditorTransaction()->end();

    resetView();
    m_dynamicPropertiesModel->reset();
}

void PropertyEditorView::propertiesRemoved(const QList<AbstractProperty> &propertyList)
{
    if (noValidSelection())
        return;

    QTC_ASSERT(m_qmlBackEndForCurrentType, return );

    bool changed = false;
    for (const AbstractProperty &property : propertyList) {
        m_qmlBackEndForCurrentType->handlePropertiesRemovedInModelNodeProxy(property);

        ModelNode node(property.parentModelNode());

        if (node.isRootNode() && !activeNode().isRootNode())
            m_qmlBackEndForCurrentType->contextObject()->setHasAliasExport(QmlObjectNode(activeNode()).isAliasExported());

        if (node == activeNode() || QmlObjectNode(activeNode()).propertyChangeForCurrentState() == node) {
            m_locked = true;
            changed = true;

            const PropertyName propertyName = property.name().toByteArray();
            PropertyName convertedpropertyName = propertyName;

            convertedpropertyName.replace('.', '_');

            PropertyEditorValue *value = m_qmlBackEndForCurrentType->propertyValueForName(
                QString::fromUtf8(convertedpropertyName));

            if (value) {
                value->resetValue();
                m_qmlBackEndForCurrentType
                    ->setValue(activeNode(),
                               propertyName,
                               QmlObjectNode(activeNode()).instanceValue(propertyName));
            }
            m_locked = false;

            if (propertyIsAttachedLayoutProperty(propertyName)) {
                m_qmlBackEndForCurrentType->setValueforLayoutAttachedProperties(activeNode(),
                                                                                propertyName);

                if (propertyName == "Layout.margins") {
                    m_qmlBackEndForCurrentType
                        ->setValueforLayoutAttachedProperties(activeNode(), "Layout.topMargin");
                    m_qmlBackEndForCurrentType
                        ->setValueforLayoutAttachedProperties(activeNode(), "Layout.bottomMargin");
                    m_qmlBackEndForCurrentType
                        ->setValueforLayoutAttachedProperties(activeNode(), "Layout.leftMargin");
                    m_qmlBackEndForCurrentType
                        ->setValueforLayoutAttachedProperties(activeNode(), "Layout.rightMargin");
                }
            }

            if (propertyIsAttachedInsightProperty(propertyName)) {
                m_qmlBackEndForCurrentType->setValueforInsightAttachedProperties(activeNode(),
                                                                                 propertyName);
            }

            if ("width" == propertyName || "height" == propertyName) {
                const QmlItemNode qmlItemNode = activeNode();
                if (qmlItemNode.isInLayout())
                    resetPuppet();
            }

            if (propertyName.contains("anchor"))
<<<<<<< HEAD
                m_qmlBackEndForCurrentType->backendAnchorBinding().invalidate(m_selectedNode);
=======
                m_qmlBackEndForCurrentType->backendAnchorBinding().invalidate(activeNode());
>>>>>>> 204d5590

            dynamicPropertiesModel()->dispatchPropertyChanges(property);
        }
    }
    if (changed)
        m_qmlBackEndForCurrentType->updateInstanceImage();
}

void PropertyEditorView::propertiesAboutToBeRemoved(const QList<AbstractProperty> &propertyList)
{
    for (const auto &property : propertyList)
        m_dynamicPropertiesModel->removeItem(property);
}

void PropertyEditorView::variantPropertiesChanged(const QList<VariantProperty>& propertyList, PropertyChangeFlags /*propertyChange*/)
{
    if (noValidSelection())
        return;

    QTC_ASSERT(m_qmlBackEndForCurrentType, return );

    bool changed = false;

<<<<<<< HEAD
    bool selectedNodeIsMaterial = m_selectedNode.metaInfo().isQtQuick3DMaterial();
    bool selectedNodeHasBindingProperties = !m_selectedNode.bindingProperties().isEmpty();
=======
    bool selectedNodeIsMaterial = activeNode().metaInfo().isQtQuick3DMaterial();
    bool selectedNodeHasBindingProperties = !activeNode().bindingProperties().isEmpty();
>>>>>>> 204d5590

    for (const VariantProperty &property : propertyList) {
        m_qmlBackEndForCurrentType->handleVariantPropertyChangedInModelNodeProxy(property);

        ModelNode node(property.parentModelNode());

        if (propertyIsAttachedLayoutProperty(property.name()))
            m_qmlBackEndForCurrentType->setValueforLayoutAttachedProperties(activeNode(),
                                                                            property.name());

        if (propertyIsAttachedInsightProperty(property.name()))
            m_qmlBackEndForCurrentType->setValueforInsightAttachedProperties(activeNode(),
                                                                             property.name());

<<<<<<< HEAD
        if (node == m_selectedNode || QmlObjectNode(m_selectedNode).propertyChangeForCurrentState() == node) {
            if (property.isDynamic())
                m_dynamicPropertiesModel->updateItem(property);
            if ( QmlObjectNode(m_selectedNode).modelNode().property(property.name()).isBindingProperty())
                setValue(m_selectedNode, property.name(), QmlObjectNode(m_selectedNode).instanceValue(property.name()));
            else
                setValue(m_selectedNode, property.name(), QmlObjectNode(m_selectedNode).modelValue(property.name()));
            changed = true;
        }

        if (!changed) {
            // Check if property changes affects the selected node preview

            if (selectedNodeIsMaterial && selectedNodeHasBindingProperties
                && node.metaInfo().isQtQuick3DTexture()) {
                changed = true;
            }
        }
=======
        if (node == activeNode() || QmlObjectNode(activeNode()).propertyChangeForCurrentState() == node) {
            if (property.isDynamic())
                m_dynamicPropertiesModel->updateItem(property);
            if ( QmlObjectNode(activeNode()).modelNode().property(property.name()).isBindingProperty())
                setValue(activeNode(), property.name(), QmlObjectNode(activeNode()).instanceValue(property.name()));
            else
                setValue(activeNode(), property.name(), QmlObjectNode(activeNode()).modelValue(property.name()));
            changed = true;
        }

        if (!changed) {
            // Check if property changes affects the selected node preview

            if (selectedNodeIsMaterial && selectedNodeHasBindingProperties
                && node.metaInfo().isQtQuick3DTexture()) {
                changed = true;
            }
        }
>>>>>>> 204d5590
        m_dynamicPropertiesModel->dispatchPropertyChanges(property);
    }

    if (changed)
        m_qmlBackEndForCurrentType->updateInstanceImage();
}

void PropertyEditorView::bindingPropertiesChanged(const QList<BindingProperty> &propertyList,
                                                  PropertyChangeFlags /*propertyChange*/)
{
    if (noValidSelection())
        return;

    QTC_ASSERT(m_qmlBackEndForCurrentType, return);

    if (locked()) {
        for (const BindingProperty &property : propertyList)
            m_qmlBackEndForCurrentType->handleBindingPropertyInModelNodeProxyAboutToChange(property);
        return;
    }

    bool changed = false;
    for (const BindingProperty &property : propertyList) {
        m_qmlBackEndForCurrentType->handleBindingPropertyChangedInModelNodeProxy(property);

        ModelNode node(property.parentModelNode());

        if (property.isAliasExport())
            m_qmlBackEndForCurrentType->contextObject()->setHasAliasExport(QmlObjectNode(activeNode()).isAliasExported());

<<<<<<< HEAD
        if (node == m_selectedNode || QmlObjectNode(m_selectedNode).propertyChangeForCurrentState() == node) {
=======
        if (node == activeNode() || QmlObjectNode(activeNode()).propertyChangeForCurrentState() == node) {
>>>>>>> 204d5590
            if (property.isDynamic())
                m_dynamicPropertiesModel->updateItem(property);
            if (property.name().contains("anchor"))
                m_qmlBackEndForCurrentType->backendAnchorBinding().invalidate(activeNode());

            m_locked = true;
            QString exp = QmlObjectNode(activeNode()).bindingProperty(property.name()).expression();
            m_qmlBackEndForCurrentType->setExpression(property.name(), exp);
            m_locked = false;
            changed = true;
        }
        m_dynamicPropertiesModel->dispatchPropertyChanges(property);
    }

    if (changed)
        m_qmlBackEndForCurrentType->updateInstanceImage();
}

void PropertyEditorView::auxiliaryDataChanged(const ModelNode &node,
                                              [[maybe_unused]] AuxiliaryDataKeyView key,
                                              const QVariant &data)
{
    if (noValidSelection())
        return;

    bool saved = false;

    QScopeGuard rootGuard([this, node, key, &saved] {
        if (node.isRootNode()) {
            if (!saved)
<<<<<<< HEAD
                m_qmlBackEndForCurrentType->setValueforAuxiliaryProperties(m_selectedNode, key);
=======
                m_qmlBackEndForCurrentType->setValueforAuxiliaryProperties(activeNode(), key);
>>>>>>> 204d5590
            m_qmlBackEndForCurrentType->handleAuxiliaryDataChanges(node, key);
        }
    });

    if (!node.isSelected())
        return;

<<<<<<< HEAD
    m_qmlBackEndForCurrentType->setValueforAuxiliaryProperties(m_selectedNode, key);
=======
    m_qmlBackEndForCurrentType->setValueforAuxiliaryProperties(activeNode(), key);
>>>>>>> 204d5590
    saved = true;

    if (key == insightEnabledProperty)
        m_qmlBackEndForCurrentType->contextObject()->setInsightEnabled(data.toBool());

    if (key == insightCategoriesProperty)
        m_qmlBackEndForCurrentType->contextObject()->setInsightCategories(data.toStringList());
}

void PropertyEditorView::signalDeclarationPropertiesChanged(
    const QVector<SignalDeclarationProperty> &propertyList, PropertyChangeFlags /* propertyChange */)
{
    for (const SignalDeclarationProperty &property : propertyList)
        m_dynamicPropertiesModel->updateItem(property);
}

void PropertyEditorView::instanceInformationsChanged(const QMultiHash<ModelNode, InformationName> &informationChangedHash)
{
    if (noValidSelection())
        return;

    m_locked = true;
    QList<InformationName> informationNameList = informationChangedHash.values(activeNode());
    if (informationNameList.contains(Anchor)
            || informationNameList.contains(HasAnchor))
        m_qmlBackEndForCurrentType->backendAnchorBinding().setup(QmlItemNode(activeNode()));
    m_locked = false;
}

void PropertyEditorView::nodeIdChanged(const ModelNode &node, const QString &newId, const QString &oldId)
{
    if (noValidSelection())
        return;

    if (!QmlObjectNode(activeNode()).isValid())
        return;

    m_dynamicPropertiesModel->reset();

    if (m_qmlBackEndForCurrentType) {
        if (newId == Constants::MATERIAL_LIB_ID)
            m_qmlBackEndForCurrentType->contextObject()->setHasMaterialLibrary(true);
        else if (oldId == Constants::MATERIAL_LIB_ID)
            m_qmlBackEndForCurrentType->contextObject()->setHasMaterialLibrary(false);

<<<<<<< HEAD
        if (node == m_selectedNode)
=======
        if (node == activeNode())
>>>>>>> 204d5590
            setValue(node, "id", newId);
        if (node.metaInfo().isQtQuick3DTexture())
            m_qmlBackEndForCurrentType->refreshBackendModel();
    }
}

void PropertyEditorView::select()
{
    if (m_qmlBackEndForCurrentType)
        m_qmlBackEndForCurrentType->emitSelectionToBeChanged();

    resetView();
}

void PropertyEditorView::setActiveNodeToSelection()
{
    const auto selectedNodeList = currentNodes();

    setActiveNode(ModelNode());

    if (selectedNodeList.isEmpty())
        return;

    const ModelNode node = selectedNodeList.constFirst();

    if (QmlObjectNode(node).isValid())
        setActiveNode(node);
}

void PropertyEditorView::forceSelection(const ModelNode &node)
{
    if (node == activeNode())
        return;

    if (m_isSelectionLocked)
        setActiveNode(node);
    ModelNode(node).selectNode();

    resetView();
}

bool PropertyEditorView::hasWidget() const
{
    return true;
}

WidgetInfo PropertyEditorView::widgetInfo()
{
    return createWidgetInfo(m_stackedWidget,
                            QStringLiteral("Properties"),
                            WidgetInfo::RightPane,
                            tr("Properties"),
                            tr("Property Editor view"));
}

void PropertyEditorView::currentStateChanged(const ModelNode &node)
{
    QmlModelState newQmlModelState(node);
    Q_ASSERT(newQmlModelState.isValid());
    if (debug)
        qDebug() << Q_FUNC_INFO << newQmlModelState.name();
    resetView();
}

void PropertyEditorView::instancePropertyChanged(const QList<QPair<ModelNode, PropertyName> > &propertyList)
{
    if (!activeNode().isValid())
        return;

    QTC_ASSERT(m_qmlBackEndForCurrentType, return );

    m_locked = true;
    bool changed = false;
    using ModelNodePropertyPair = QPair<ModelNode, PropertyName>;
    for (const ModelNodePropertyPair &propertyPair : propertyList) {
        const ModelNode modelNode = propertyPair.first;
        const QmlObjectNode qmlObjectNode(modelNode);
        const PropertyName propertyName = propertyPair.second;

        m_qmlBackEndForCurrentType->handleInstancePropertyChangedInModelNodeProxy(modelNode,
                                                                                  propertyName);

<<<<<<< HEAD
        if (qmlObjectNode.isValid() && modelNode == m_selectedNode
=======
        if (qmlObjectNode.isValid() && modelNode == activeNode()
>>>>>>> 204d5590
            && qmlObjectNode.currentState().isValid()) {
            const AbstractProperty property = modelNode.property(propertyName);
            if (!modelNode.hasProperty(propertyName) || property.isBindingProperty())
                setValue(modelNode, property.name(), qmlObjectNode.instanceValue(property.name()));
            else
                setValue(modelNode, property.name(), qmlObjectNode.modelValue(property.name()));
            changed = true;
        }

        m_dynamicPropertiesModel->handleInstancePropertyChanged(modelNode, propertyName);
    }

    if (changed)
        m_qmlBackEndForCurrentType->updateInstanceImage();

    m_locked = false;
}

void PropertyEditorView::rootNodeTypeChanged(const QString &/*type*/, int /*majorVersion*/, int /*minorVersion*/)
{
    resetView();
}

void PropertyEditorView::nodeTypeChanged(const ModelNode &node, const TypeName &, int, int)
{
     if (node == activeNode())
         resetView();
}

void PropertyEditorView::nodeReparented(const ModelNode &node,
                                        const NodeAbstractProperty & /*newPropertyParent*/,
                                        const NodeAbstractProperty & /*oldPropertyParent*/,
                                        AbstractView::PropertyChangeFlags /*propertyChange*/)
{
<<<<<<< HEAD
    if (node == m_selectedNode)
        m_qmlBackEndForCurrentType->backendAnchorBinding().setup(QmlItemNode(m_selectedNode));
=======
    if (node == activeNode())
        m_qmlBackEndForCurrentType->backendAnchorBinding().setup(QmlItemNode(activeNode()));
>>>>>>> 204d5590

    const ModelNodes &allNodes = node.allSubModelNodesAndThisNode();
    if (Utils::contains(allNodes, model()->qtQuick3DTextureMetaInfo(), &ModelNode::metaInfo))
        m_qmlBackEndForCurrentType->refreshBackendModel();

    if (m_qmlBackEndForCurrentType) {
        if (Utils::contains(allNodes, QLatin1String{Constants::MATERIAL_LIB_ID}, &ModelNode::id))
            m_qmlBackEndForCurrentType->contextObject()->setHasMaterialLibrary(true);
    }
}

void PropertyEditorView::importsChanged(const Imports &addedImports, const Imports &removedImports)
{
    if (!m_qmlBackEndForCurrentType)
        return;

    if (Utils::contains(removedImports, quick3dImport, &Import::url))
        m_qmlBackEndForCurrentType->contextObject()->setHasQuick3DImport(false);
    else if (Utils::contains(addedImports, quick3dImport, &Import::url))
        m_qmlBackEndForCurrentType->contextObject()->setHasQuick3DImport(true);
}

<<<<<<< HEAD
=======
void PropertyEditorView::customNotification([[maybe_unused]] const AbstractView *view,
                                            const QString &identifier,
                                            const QList<ModelNode> &nodeList,
                                            [[maybe_unused]] const QList<QVariant> &data)
{
    if (identifier == "force_editing_node") {
        if (!nodeList.isEmpty())
            forceSelection(nodeList.first());
    }
}

>>>>>>> 204d5590
void PropertyEditorView::modelNodePreviewPixmapChanged(const ModelNode &node,
                                                       const QPixmap &pixmap,
                                                       const QByteArray &requestId)
{
<<<<<<< HEAD
    if (node != m_selectedNode)
=======
    if (node != activeNode())
>>>>>>> 204d5590
        return;

    if (m_qmlBackEndForCurrentType)
        m_qmlBackEndForCurrentType->handleModelNodePreviewPixmapChanged(node, pixmap, requestId);
}

void PropertyEditorView::highlightTextureProperties(bool highlight)
{
    NodeMetaInfo metaInfo = activeNode().metaInfo();
    QTC_ASSERT(metaInfo.isValid(), return);

    DesignerPropertyMap &propMap = m_qmlBackEndForCurrentType->backendValuesPropertyMap();
    const QStringList propNames = propMap.keys();
    for (const QString &propName : propNames) {
        if (metaInfo.property(propName.toUtf8()).propertyType().isQtQuick3DTexture()) {
            QObject *propEditorValObj = propMap.value(propName).value<QObject *>();
            PropertyEditorValue *propEditorVal = qobject_cast<PropertyEditorValue *>(propEditorValObj);
            propEditorVal->setHasActiveDrag(highlight);
        }
    }
}

void PropertyEditorView::dragStarted(QMimeData *mimeData)
{
    if (mimeData->hasFormat(Constants::MIME_TYPE_ASSETS)) {
        const QString assetPath = QString::fromUtf8(mimeData->data(Constants::MIME_TYPE_ASSETS))
                                      .split(',')[0];
        const QString suffix = "*." + assetPath.split('.').last().toLower();

        m_qmlBackEndForCurrentType->contextObject()->setActiveDragSuffix(suffix);

        Asset asset(assetPath);
        if (!asset.isValidTextureSource())
            return;

        highlightTextureProperties();
    } else if (mimeData->hasFormat(Constants::MIME_TYPE_TEXTURE)
               || mimeData->hasFormat(Constants::MIME_TYPE_BUNDLE_TEXTURE)) {
        highlightTextureProperties();
    }
}

void PropertyEditorView::dragEnded()
{
    m_qmlBackEndForCurrentType->contextObject()->setActiveDragSuffix("");
    highlightTextureProperties(false);
}

void PropertyEditorView::setValue(const QmlObjectNode &qmlObjectNode,
                                  PropertyNameView name,
                                  const QVariant &value)
{
    m_locked = true;
    m_qmlBackEndForCurrentType->setValue(qmlObjectNode, name, value);
    m_locked = false;
}

bool PropertyEditorView::eventFilter(QObject *obj, QEvent *event)
{
    if (event->type() == QEvent::FocusOut) {
        if (m_qmlBackEndForCurrentType && m_qmlBackEndForCurrentType->widget() == obj)
            QMetaObject::invokeMethod(m_qmlBackEndForCurrentType->widget()->rootObject(), "closeContextMenu");
    }
    return AbstractView::eventFilter(obj, event);
}

void PropertyEditorView::reloadQml()
{
    m_qmlBackendHash.clear();
    while (QWidget *widget = m_stackedWidget->widget(0)) {
        m_stackedWidget->removeWidget(widget);
        delete widget;
    }
    m_qmlBackEndForCurrentType = nullptr;

    resetView();
}

} // namespace QmlDesigner<|MERGE_RESOLUTION|>--- conflicted
+++ resolved
@@ -61,8 +61,6 @@
     return propertyName.contains("InsightCategory.");
 }
 
-<<<<<<< HEAD
-=======
 static NodeMetaInfo findCommonSuperClass(const NodeMetaInfo &first, const NodeMetaInfo &second)
 {
     auto commonBase = first.commonBase(second);
@@ -70,7 +68,6 @@
     return commonBase.isValid() ? commonBase : first;
 }
 
->>>>>>> 204d5590
 PropertyEditorView::PropertyEditorView(AsynchronousImageCache &imageCache,
                                        ExternalDependenciesInterface &externalDependencies)
     : AbstractView(externalDependencies)
@@ -438,8 +435,6 @@
     return s_instance;
 }
 
-<<<<<<< HEAD
-=======
 NodeMetaInfo PropertyEditorView::findCommonAncestor(const ModelNode &node)
 {
     if (!node.isValid())
@@ -460,7 +455,6 @@
     return node.metaInfo();
 }
 
->>>>>>> 204d5590
 void PropertyEditorView::updateSize()
 {
     if (!m_qmlBackEndForCurrentType)
@@ -486,8 +480,6 @@
 
     if (m_qmlBackEndForCurrentType) {
         m_qmlBackEndForCurrentType->emitSelectionChanged();
-        QMetaObject::invokeMethod(m_qmlBackEndForCurrentType->widget()->rootObject(), "clearSearch");
-    }
 
         const auto qmlBackEndObject = m_qmlBackEndForCurrentType->widget()->rootObject();
         if (qmlBackEndObject) {
@@ -628,17 +620,6 @@
         if (sourceId) {
             auto path = pathCache.sourcePath(sourceId);
             if (path.endsWith("Pane.qml")) {
-<<<<<<< HEAD
-                if (!panePath.size())
-                    panePath = path;
-                if (specificsPath.size())
-                    return std::make_tuple(panePath, specificsPath);
-            } else if (path.endsWith("Specifics.qml")) {
-                if (!specificsPath.size())
-                    specificsPath = path;
-                if (panePath.size())
-                    return std::make_tuple(panePath, specificsPath);
-=======
                 panePath = path;
                 // Pane should always be encountered last, so we can return
                 return std::make_tuple(panePath, specificsPath, specificsDynamicPath);
@@ -648,7 +629,6 @@
             } else if (path.endsWith("SpecificsDynamic.qml")) {
                 if (!specificsDynamicPath.size())
                     specificsDynamicPath = path;
->>>>>>> 204d5590
             }
         }
     }
@@ -664,17 +644,6 @@
     return QUrl::fromLocalFile(QString{panePath});
 }
 
-<<<<<<< HEAD
-[[maybe_unused]] QUrl createPaneUrl(Utils::SmallStringView panePath)
-{
-    if (panePath.empty())
-        return PropertyEditorQmlBackend::emptyPaneUrl();
-
-    return QUrl::fromLocalFile(QString{panePath});
-}
-
-=======
->>>>>>> 204d5590
 } // namespace
 
 void PropertyEditorView::handleToolBarAction(int action)
@@ -694,15 +663,6 @@
 void PropertyEditorView::setupQmlBackend()
 {
 #ifdef QDS_USE_PROJECTSTORAGE
-<<<<<<< HEAD
-    const NodeMetaInfo commonAncestor = PropertyEditorQmlBackend::findCommonAncestor(m_selectedNode);
-    auto selfAndPrototypes = commonAncestor.selfAndPrototypes();
-    bool isEditableComponent = m_selectedNode.isComponent()
-                               && !QmlItemNode(m_selectedNode).isEffectItem();
-    auto specificQmlData = m_propertyEditorComponentGenerator.create(selfAndPrototypes,
-                                                                     isEditableComponent);
-    auto [panePath, specificsPath] = findPaneAndSpecificsPath(selfAndPrototypes, model()->pathCache());
-=======
     const NodeMetaInfo commonAncestor = findCommonAncestor(activeNode());
     auto selfAndPrototypes = commonAncestor.selfAndPrototypes();
     bool isEditableComponent = activeNode().isComponent()
@@ -719,7 +679,6 @@
         specificQmlData = m_propertyEditorComponentGenerator.create(selfAndPrototypes,
                                                                     isEditableComponent);
     }
->>>>>>> 204d5590
 
     PropertyEditorQmlBackend *currentQmlBackend = getQmlBackend(m_qmlBackendHash,
                                                                 createPaneUrl(panePath),
@@ -751,11 +710,7 @@
     if (qmlFileUrl.toLocalFile().endsWith("TexturePane.qml"))
         qmlSpecificsFile = QUrl{};
 
-<<<<<<< HEAD
-    QString specificQmlData = getSpecificQmlData(commonAncestor, m_selectedNode, diffClassMetaInfo);
-=======
     QString specificQmlData = getSpecificQmlData(commonAncestor, activeNode(), diffClassMetaInfo);
->>>>>>> 204d5590
 
     PropertyEditorQmlBackend *currentQmlBackend = getQmlBackend(m_qmlBackendHash,
                                                                 qmlFileUrl,
@@ -777,13 +732,9 @@
     setupInsight(rootModelNode(), currentQmlBackend);
 #endif // QDS_USE_PROJECTSTORAGE
 
-<<<<<<< HEAD
-    m_dynamicPropertiesModel->setSelectedNode(m_selectedNode);
-=======
     m_dynamicPropertiesModel->setSelectedNode(activeNode());
 
     QObject::connect(m_qmlBackEndForCurrentType->contextObject(), SIGNAL(toolBarAction(int)), this, SLOT(handleToolBarAction(int)));
->>>>>>> 204d5590
 }
 
 void PropertyEditorView::commitVariantValueToModel(PropertyNameView propertyName, const QVariant &value)
@@ -903,15 +854,12 @@
     if (isNodeOrChildSelected(removedNode)) {
         resetSelectionLocked();
         select();
-<<<<<<< HEAD
-=======
     }
 }
 
 void PropertyEditorView::nodeAboutToBeRemoved(const ModelNode &removedNode)
 {
     resetIfNodeIsRemoved(removedNode);
->>>>>>> 204d5590
 
     const ModelNodes &allRemovedNodes = removedNode.allSubModelNodesAndThisNode();
 
@@ -1019,11 +967,7 @@
             }
 
             if (propertyName.contains("anchor"))
-<<<<<<< HEAD
-                m_qmlBackEndForCurrentType->backendAnchorBinding().invalidate(m_selectedNode);
-=======
                 m_qmlBackEndForCurrentType->backendAnchorBinding().invalidate(activeNode());
->>>>>>> 204d5590
 
             dynamicPropertiesModel()->dispatchPropertyChanges(property);
         }
@@ -1047,13 +991,8 @@
 
     bool changed = false;
 
-<<<<<<< HEAD
-    bool selectedNodeIsMaterial = m_selectedNode.metaInfo().isQtQuick3DMaterial();
-    bool selectedNodeHasBindingProperties = !m_selectedNode.bindingProperties().isEmpty();
-=======
     bool selectedNodeIsMaterial = activeNode().metaInfo().isQtQuick3DMaterial();
     bool selectedNodeHasBindingProperties = !activeNode().bindingProperties().isEmpty();
->>>>>>> 204d5590
 
     for (const VariantProperty &property : propertyList) {
         m_qmlBackEndForCurrentType->handleVariantPropertyChangedInModelNodeProxy(property);
@@ -1068,26 +1007,6 @@
             m_qmlBackEndForCurrentType->setValueforInsightAttachedProperties(activeNode(),
                                                                              property.name());
 
-<<<<<<< HEAD
-        if (node == m_selectedNode || QmlObjectNode(m_selectedNode).propertyChangeForCurrentState() == node) {
-            if (property.isDynamic())
-                m_dynamicPropertiesModel->updateItem(property);
-            if ( QmlObjectNode(m_selectedNode).modelNode().property(property.name()).isBindingProperty())
-                setValue(m_selectedNode, property.name(), QmlObjectNode(m_selectedNode).instanceValue(property.name()));
-            else
-                setValue(m_selectedNode, property.name(), QmlObjectNode(m_selectedNode).modelValue(property.name()));
-            changed = true;
-        }
-
-        if (!changed) {
-            // Check if property changes affects the selected node preview
-
-            if (selectedNodeIsMaterial && selectedNodeHasBindingProperties
-                && node.metaInfo().isQtQuick3DTexture()) {
-                changed = true;
-            }
-        }
-=======
         if (node == activeNode() || QmlObjectNode(activeNode()).propertyChangeForCurrentState() == node) {
             if (property.isDynamic())
                 m_dynamicPropertiesModel->updateItem(property);
@@ -1106,7 +1025,6 @@
                 changed = true;
             }
         }
->>>>>>> 204d5590
         m_dynamicPropertiesModel->dispatchPropertyChanges(property);
     }
 
@@ -1137,11 +1055,7 @@
         if (property.isAliasExport())
             m_qmlBackEndForCurrentType->contextObject()->setHasAliasExport(QmlObjectNode(activeNode()).isAliasExported());
 
-<<<<<<< HEAD
-        if (node == m_selectedNode || QmlObjectNode(m_selectedNode).propertyChangeForCurrentState() == node) {
-=======
         if (node == activeNode() || QmlObjectNode(activeNode()).propertyChangeForCurrentState() == node) {
->>>>>>> 204d5590
             if (property.isDynamic())
                 m_dynamicPropertiesModel->updateItem(property);
             if (property.name().contains("anchor"))
@@ -1172,11 +1086,7 @@
     QScopeGuard rootGuard([this, node, key, &saved] {
         if (node.isRootNode()) {
             if (!saved)
-<<<<<<< HEAD
-                m_qmlBackEndForCurrentType->setValueforAuxiliaryProperties(m_selectedNode, key);
-=======
                 m_qmlBackEndForCurrentType->setValueforAuxiliaryProperties(activeNode(), key);
->>>>>>> 204d5590
             m_qmlBackEndForCurrentType->handleAuxiliaryDataChanges(node, key);
         }
     });
@@ -1184,11 +1094,7 @@
     if (!node.isSelected())
         return;
 
-<<<<<<< HEAD
-    m_qmlBackEndForCurrentType->setValueforAuxiliaryProperties(m_selectedNode, key);
-=======
     m_qmlBackEndForCurrentType->setValueforAuxiliaryProperties(activeNode(), key);
->>>>>>> 204d5590
     saved = true;
 
     if (key == insightEnabledProperty)
@@ -1234,11 +1140,7 @@
         else if (oldId == Constants::MATERIAL_LIB_ID)
             m_qmlBackEndForCurrentType->contextObject()->setHasMaterialLibrary(false);
 
-<<<<<<< HEAD
-        if (node == m_selectedNode)
-=======
         if (node == activeNode())
->>>>>>> 204d5590
             setValue(node, "id", newId);
         if (node.metaInfo().isQtQuick3DTexture())
             m_qmlBackEndForCurrentType->refreshBackendModel();
@@ -1321,11 +1223,7 @@
         m_qmlBackEndForCurrentType->handleInstancePropertyChangedInModelNodeProxy(modelNode,
                                                                                   propertyName);
 
-<<<<<<< HEAD
-        if (qmlObjectNode.isValid() && modelNode == m_selectedNode
-=======
         if (qmlObjectNode.isValid() && modelNode == activeNode()
->>>>>>> 204d5590
             && qmlObjectNode.currentState().isValid()) {
             const AbstractProperty property = modelNode.property(propertyName);
             if (!modelNode.hasProperty(propertyName) || property.isBindingProperty())
@@ -1360,13 +1258,8 @@
                                         const NodeAbstractProperty & /*oldPropertyParent*/,
                                         AbstractView::PropertyChangeFlags /*propertyChange*/)
 {
-<<<<<<< HEAD
-    if (node == m_selectedNode)
-        m_qmlBackEndForCurrentType->backendAnchorBinding().setup(QmlItemNode(m_selectedNode));
-=======
     if (node == activeNode())
         m_qmlBackEndForCurrentType->backendAnchorBinding().setup(QmlItemNode(activeNode()));
->>>>>>> 204d5590
 
     const ModelNodes &allNodes = node.allSubModelNodesAndThisNode();
     if (Utils::contains(allNodes, model()->qtQuick3DTextureMetaInfo(), &ModelNode::metaInfo))
@@ -1389,8 +1282,6 @@
         m_qmlBackEndForCurrentType->contextObject()->setHasQuick3DImport(true);
 }
 
-<<<<<<< HEAD
-=======
 void PropertyEditorView::customNotification([[maybe_unused]] const AbstractView *view,
                                             const QString &identifier,
                                             const QList<ModelNode> &nodeList,
@@ -1402,16 +1293,11 @@
     }
 }
 
->>>>>>> 204d5590
 void PropertyEditorView::modelNodePreviewPixmapChanged(const ModelNode &node,
                                                        const QPixmap &pixmap,
                                                        const QByteArray &requestId)
 {
-<<<<<<< HEAD
-    if (node != m_selectedNode)
-=======
     if (node != activeNode())
->>>>>>> 204d5590
         return;
 
     if (m_qmlBackEndForCurrentType)
