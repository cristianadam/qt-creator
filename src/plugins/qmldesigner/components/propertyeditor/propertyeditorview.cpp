// Copyright (C) 2016 The Qt Company Ltd.
// SPDX-License-Identifier: LicenseRef-Qt-Commercial OR GPL-3.0-only WITH Qt-GPL-exception-1.0

#include "propertyeditorview.h"

#include "propertyeditorqmlbackend.h"
#include "propertyeditortracing.h"
#include "propertyeditortransaction.h"
#include "propertyeditorvalue.h"
#include "propertyeditorwidget.h"

#include "qmldesignerplugin.h"
#include <asset.h>
#include <auxiliarydataproperties.h>
#include <dynamicpropertiesmodel.h>
#include <functional.h>
#include <nodemetainfo.h>
#include <qmldesignerconstants.h>
#include <qmltimeline.h>

#include <rewritingexception.h>
#include <variantproperty.h>

#include <bindingproperty.h>

#include <nodeabstractproperty.h>
#include <sourcepathstorage/sourcepathcache.h>

#include <theme.h>

#include <coreplugin/icore.h>
#include <coreplugin/messagebox.h>
#include <extensionsystem/pluginmanager.h>
#include <utils/fileutils.h>
#include <utils/hostosinfo.h>
#include <utils/qtcassert.h>
#include <utils3d.h>

#include <QApplication>
#include <QCoreApplication>
#include <QDebug>
#include <QDir>
#include <QFileInfo>
#include <QFileSystemWatcher>
#include <QQuickItem>
#include <QScopeGuard>
#include <QShortcut>
#include <QTimer>

enum {
    debug = false
};

namespace QmlDesigner {

<<<<<<< HEAD
using PropertyEditorTracing::category;

=======
>>>>>>> d114082f
constexpr QStringView quick3dImport{u"QtQuick3D"};

static bool propertyIsAttachedLayoutProperty(PropertyNameView propertyName)
{
    return propertyName.contains("Layout.");
}

static bool propertyIsAttachedInsightProperty(PropertyNameView propertyName)
{
    return propertyName.contains("InsightCategory.");
}

static NodeMetaInfo findCommonSuperClass(const NodeMetaInfo &first, const NodeMetaInfo &second)
{
<<<<<<< HEAD
    auto commonPrototype = first.commonPrototype(second);

    return commonPrototype.isValid() ? commonPrototype : first;
=======
    auto commonBase = first.commonBase(second);

    return commonBase.isValid() ? commonBase : first;
>>>>>>> d114082f
}

PropertyEditorView::PropertyEditorView(AsynchronousImageCache &imageCache,
                                       ExternalDependenciesInterface &externalDependencies)
    : AbstractView(externalDependencies)
    , m_imageCache(imageCache)
    , m_updateShortcut(nullptr)
<<<<<<< HEAD
    , m_dynamicPropertiesModel(std::make_unique<DynamicPropertiesModel>(true, this))
=======
>>>>>>> d114082f
    , m_stackedWidget(new PropertyEditorWidget())
    , m_qmlBackEndForCurrentType(nullptr)
    , m_propertyComponentGenerator{PropertyEditorQmlBackend::propertyEditorResourcesPath(), model()}
    , m_locked(false)
<<<<<<< HEAD
    , m_manageNotifications(ManageCustomNotifications::Yes)
=======
    , m_dynamicPropertiesModel(new DynamicPropertiesModel(true, this))
>>>>>>> d114082f
{
    NanotraceHR::Tracer tracer{"property editor view constructor", category()};

    m_qmlDir = PropertyEditorQmlBackend::propertyEditorResourcesPath();

    if (Utils::HostOsInfo::isMacHost())
        m_updateShortcut = new QShortcut(QKeySequence(Qt::ALT | Qt::Key_F3), m_stackedWidget);
    else
        m_updateShortcut = new QShortcut(QKeySequence(Qt::CTRL | Qt::Key_F3), m_stackedWidget);
    connect(m_updateShortcut, &QShortcut::activated, this, &PropertyEditorView::reloadQml);

    m_stackedWidget->setStyleSheet(Theme::replaceCssColors(
        Utils::FileUtils::fetchQrc(":/qmldesigner/stylesheet.css")));
    m_stackedWidget->setMinimumSize(340, 340);
    m_stackedWidget->move(0, 0);
    connect(m_stackedWidget, &PropertyEditorWidget::resized, this, &PropertyEditorView::updateSize);

    m_stackedWidget->insertWidget(0, new QWidget(m_stackedWidget));

    m_stackedWidget->setWindowTitle(tr("Properties"));

    m_extraPropertyViewsCallbacks.setTargetNode = std::bind_front(&PropertyEditorView::setTargetNode,
                                                                  this);
}

PropertyEditorView::~PropertyEditorView()
{
    NanotraceHR::Tracer tracer{"property editor view destructor", category()};

    qDeleteAll(m_qmlBackendHash);
}

void PropertyEditorView::changeValue(const QString &name)
{
    NanotraceHR::Tracer tracer{"property editor view change value", category()};

    PropertyName propertyName = name.toUtf8();

    if (propertyName.isNull())
        return;

    if (locked())
        return;

    if (propertyName == Constants::PROPERTY_EDITOR_CLASSNAME_PROPERTY)
        return;

    if (noValidSelection())
        return;

    if (propertyName == "id") {
        PropertyEditorValue *value = m_qmlBackEndForCurrentType->propertyValueForName(QString::fromUtf8(propertyName));
        const QString newId = value->value().toString();

        if (newId == activeNode().id())
            return;

        if (QmlDesigner::ModelNode::isValidId(newId)  && !hasId(newId)) {
            executeInTransaction("PropertyEditorView::changeId",
                                 [&] { activeNode().setIdWithRefactoring(newId); });
        } else {
            m_locked = true;
            value->setValue(activeNode().id());
            m_locked = false;
            QString errMsg = QmlDesigner::ModelNode::getIdValidityErrorMessage(newId);
            if (!errMsg.isEmpty())
                Core::AsynchronousMessageBox::warning(tr("Invalid ID"), errMsg);
            else
                Core::AsynchronousMessageBox::warning(tr("Invalid ID"), tr("%1 already exists.").arg(newId));
        }
        return;
    }

    if (propertyName == "objectName" && currentNodes().size() == 1) {
        if (activeNode().metaInfo().isQtQuick3DMaterial()
            || activeNode().metaInfo().isQtQuick3DTexture()) {
            PropertyEditorValue *value = m_qmlBackEndForCurrentType->propertyValueForName(
                "objectName");
            const QString &newObjectName = value->value().toString();
            QmlObjectNode objectNode(activeNode());
            objectNode.setNameAndId(newObjectName, QString::fromLatin1(activeNode().type()));
            return;
        }
    }

    PropertyName underscoreName(propertyName);
    underscoreName.replace('.', '_');
    PropertyEditorValue *value = m_qmlBackEndForCurrentType->propertyValueForName(QString::fromLatin1(underscoreName));

    if (value == nullptr)
        return;

    if (propertyName.endsWith("__AUX")) {
        commitAuxValueToModel(propertyName, value->value());
        return;
    }

    const NodeMetaInfo metaInfo = QmlObjectNode(activeNode()).modelNode().metaInfo();

    QVariant castedValue;

    if (auto property = metaInfo.property(propertyName)) {
        castedValue = property.castedValue(value->value());
    } else if (propertyIsAttachedLayoutProperty(propertyName)
               || propertyIsAttachedInsightProperty(propertyName)) {
        castedValue = value->value();
    } else {
        qWarning() << "PropertyEditor:" << propertyName << "cannot be casted (metainfo)";
        return ;
    }

    if (value->value().isValid() && !castedValue.isValid()) {
        qWarning() << "PropertyEditor:" << propertyName << "not properly casted (metainfo)";
        return ;
    }

    bool propertyTypeUrl = false;

    if (metaInfo.property(propertyName).propertyType().isUrl()) {
        // turn absolute local file paths into relative paths
        propertyTypeUrl = true;
        QString filePath = castedValue.toUrl().toString();
        QFileInfo fi(filePath);
        if (fi.exists() && fi.isAbsolute()) {
            QDir fileDir(QFileInfo(model()->fileUrl().toLocalFile()).absolutePath());
            castedValue = QUrl(fileDir.relativeFilePath(filePath));
        }
    }

    if (name == "state" && castedValue.toString() == "base state")
        castedValue = "";

    if (castedValue.typeId() == QMetaType::QColor) {
        QColor color = castedValue.value<QColor>();
        QColor newColor = QColor(color.name());
        newColor.setAlpha(color.alpha());
        castedValue = QVariant(newColor);
    }

    if (!value->value().isValid()
            || (propertyTypeUrl && value->value().toString().isEmpty())) { // reset
        removePropertyFromModel(propertyName);
    } else {
        // QVector*D(0, 0, 0) detects as null variant though it is valid value
        if (castedValue.isValid()
            && (!castedValue.isNull() || castedValue.typeId() == QMetaType::QVector2D
                || castedValue.typeId() == QMetaType::QVector3D
                || castedValue.typeId() == QMetaType::QVector4D)) {
            commitVariantValueToModel(propertyName, castedValue);
        }
    }
}

static bool isTrueFalseLiteral(const QString &expression)
{
    return (expression.compare("false", Qt::CaseInsensitive) == 0)
           || (expression.compare("true", Qt::CaseInsensitive) == 0);
}

void PropertyEditorView::changeExpression(const QString &propertyName)
{
    NanotraceHR::Tracer tracer{"property editor view change expression", category()};

    PropertyName name = propertyName.toUtf8();

    if (name.isNull())
        return;

    if (locked())
        return;

    if (noValidSelection())
        return;

    const QScopeGuard cleanup([&] { m_locked = false; });
    m_locked = true;

    executeInTransaction("PropertyEditorView::changeExpression", [this, name] {
        PropertyName underscoreName(name);
        underscoreName.replace('.', '_');

        QmlObjectNode qmlObjectNode{activeNode()};
        PropertyEditorValue *value = m_qmlBackEndForCurrentType->propertyValueForName(
            QString::fromUtf8(underscoreName));

        if (!value) {
            qWarning() << "PropertyEditor::changeExpression no value for " << underscoreName;
            return;
        }

        if (value->expression().isEmpty()) {
            value->resetValue();
            return;
        }
        setExpressionOnObjectNode(qmlObjectNode, name, value->expression());
    }); /* end of transaction */
}

void PropertyEditorView::exportPropertyAsAlias(const QString &name)
{
    NanotraceHR::Tracer tracer{"property editor view export property as alias", category()};

    if (name.isNull())
        return;

    if (locked())
        return;

    if (noValidSelection())
        return;

    executeInTransaction("PropertyEditorView::exportPropertyAsAlias",
                         [&]() { generateAliasForProperty(activeNode(), name); });
}

void PropertyEditorView::removeAliasExport(const QString &name)
{
    NanotraceHR::Tracer tracer{"property editor view remove alias export", category()};

    if (name.isNull())
        return;

    if (locked())
        return;

    if (noValidSelection())
        return;

    executeInTransaction("PropertyEditorView::exportPropertyAsAlias",
                         [&]() { removeAliasForProperty(activeNode(), name); });
<<<<<<< HEAD
}

void PropertyEditorView::demoteCustomManagerRole()
{
    NanotraceHR::Tracer tracer{"property editor view demote custom manager role", category()};

    m_manageNotifications = ManageCustomNotifications::No;
}

void PropertyEditorView::setExtraPropertyViewsCallbacks(const ExtraPropertyViewsCallbacks &callbacks)
{
    m_extraPropertyViewsCallbacks = callbacks;
=======
>>>>>>> d114082f
}

bool PropertyEditorView::locked() const
{
    NanotraceHR::Tracer tracer{"property editor view locked", category()};

    return m_locked;
}

void PropertyEditorView::currentTimelineChanged(const ModelNode &)
{
    NanotraceHR::Tracer tracer{"property editor view current timeline changed", category()};

    m_qmlBackEndForCurrentType->contextObject()->setHasActiveTimeline(
        QmlTimeline::hasActiveTimeline(this));
}

void PropertyEditorView::refreshMetaInfos(const TypeIds &deletedTypeIds)
{
    NanotraceHR::Tracer tracer{"property editor view refresh meta infos", category()};

    m_propertyComponentGenerator.refreshMetaInfos(deletedTypeIds);
}

DynamicPropertiesModel *PropertyEditorView::dynamicPropertiesModel() const
{
<<<<<<< HEAD
    NanotraceHR::Tracer tracer{"property editor view dynamic properties model", category()};

    return m_dynamicPropertiesModel.get();
}

void PropertyEditorView::setUnifiedAction(QAction *unifiedAction)
{
    NanotraceHR::Tracer tracer{"property editor set unified action", category()};

    m_unifiedAction = unifiedAction;
    action()->setVisible(m_unifiedAction.isNull());
}

QAction *PropertyEditorView::unifiedAction() const
{
    return m_unifiedAction.get();
}

void PropertyEditorView::registerWidgetInfo()
{
    NanotraceHR::Tracer tracer{"property editor register widget info", category()};

    AbstractView::registerWidgetInfo();
    m_extraPropertyViewsCallbacks.registerEditor(this);
}

void PropertyEditorView::deregisterWidgetInfo()
{
    NanotraceHR::Tracer tracer{"property editor deregister widget info", category()};

    AbstractView::deregisterWidgetInfo();
    m_extraPropertyViewsCallbacks.unregisterEditor(this);
}

void PropertyEditorView::showExtraWidget()
{
    if (auto wr = widgetRegistration())
        wr->showExtraWidget(widgetInfo());
}

void PropertyEditorView::closeExtraWidget()
{
    if (auto wr = widgetRegistration())
        wr->hideExtraWidget(widgetInfo());
=======
    return m_dynamicPropertiesModel;
>>>>>>> d114082f
}

void PropertyEditorView::setExpressionOnObjectNode(const QmlObjectNode &constObjectNode,
                                                   PropertyNameView name,
                                                   const QString &newExpression)
{
    NanotraceHR::Tracer tracer{"property editor view set expression on object node", category()};

    auto qmlObjectNode = constObjectNode;
    auto expression = newExpression;
    if (auto property = qmlObjectNode.modelNode().metaInfo().property(name)) {
        const auto &propertType = property.propertyType();
        if (propertType.isColor()) {
            if (QColor(expression.remove('"')).isValid()) {
                qmlObjectNode.setVariantProperty(name, QColor(expression.remove('"')));
                return;
            }
        } else if (propertType.isBool()) {
            if (isTrueFalseLiteral(expression)) {
                if (expression.compare("true", Qt::CaseInsensitive) == 0)
                    qmlObjectNode.setVariantProperty(name, true);
                else
                    qmlObjectNode.setVariantProperty(name, false);
                return;
            }
        } else if (propertType.isInteger()) {
            bool ok;
            int intValue = expression.toInt(&ok);
            if (ok) {
                qmlObjectNode.setVariantProperty(name, intValue);
                return;
            }
        } else if (propertType.isFloat()) {
            bool ok;
            qreal realValue = expression.toDouble(&ok);
            if (ok) {
                qmlObjectNode.setVariantProperty(name, realValue);
                return;
            }
        } else if (propertType.isVariant()) {
            bool ok;
            qreal realValue = expression.toDouble(&ok);
            if (ok) {
                qmlObjectNode.setVariantProperty(name, realValue);
                return;
            } else if (isTrueFalseLiteral(expression)) {
                if (expression.compare("true", Qt::CaseInsensitive) == 0)
                    qmlObjectNode.setVariantProperty(name, true);
                else
                    qmlObjectNode.setVariantProperty(name, false);
                return;
            }
        }
    }

    if (qmlObjectNode.expression(name) != newExpression
        || !qmlObjectNode.propertyAffectedByCurrentState(name))
        qmlObjectNode.setBindingProperty(name, newExpression);
}

void PropertyEditorView::generateAliasForProperty(const ModelNode &modelNode, const QString &name)
{
    NanotraceHR::Tracer tracer{"property editor view generate alias for property", category()};

    QTC_ASSERT(modelNode.isValid(), return);

    auto view = modelNode.view();

    auto rootNode = view->rootModelNode();

    auto nonConstModelNode = modelNode;
    const QString id = nonConstModelNode.validId();

    QString upperCasePropertyName = name;
    upperCasePropertyName.replace(0, 1, upperCasePropertyName.at(0).toUpper());
    QString aliasName = id + upperCasePropertyName;
    aliasName.replace(".", ""); //remove all dots

    PropertyName propertyName = aliasName.toUtf8();
    if (rootNode.hasProperty(propertyName)) {
        Core::AsynchronousMessageBox::warning(
            tr("Cannot Export Property as Alias"),
            tr("Property %1 does already exist for root component.").arg(aliasName));
        return;
    }
    rootNode.bindingProperty(propertyName).setDynamicTypeNameAndExpression("alias", id + "." + name);
}

void PropertyEditorView::removeAliasForProperty(const ModelNode &modelNode, const QString &propertyName)
{
    NanotraceHR::Tracer tracer{"property editor view remove alias for property", category()};

    QTC_ASSERT(modelNode.isValid(), return);

    auto view = modelNode.view();

    auto rootNode = view->rootModelNode();

    auto nonConstModelNode = modelNode;

    const QString id = nonConstModelNode.validId();

    for (const BindingProperty &property : rootNode.bindingProperties()) {
        if (property.expression() == (id + "." + propertyName)) {
            rootNode.removeProperty(property.name());
            break;
        }
    }
}

PropertyEditorView *PropertyEditorView::instance()
{
<<<<<<< HEAD
    NanotraceHR::Tracer tracer{"property editor view instance", category()};
    return QmlDesignerPlugin::instance()->viewManager().propertyEditorView();
=======
    static PropertyEditorView *s_instance = nullptr;

    if (s_instance)
        return s_instance;

    const QList<AbstractView *> views = QmlDesignerPlugin::instance()->viewManager().views();
    for (AbstractView *view : views) {
        PropertyEditorView *propView = qobject_cast<PropertyEditorView *>(view);
        if (propView)
            s_instance = propView;
    }

    QTC_ASSERT(s_instance, return nullptr);
    return s_instance;
>>>>>>> d114082f
}

NodeMetaInfo PropertyEditorView::findCommonAncestor(const ModelNode &node)
{
<<<<<<< HEAD
    NanotraceHR::Tracer tracer{"property editor view find common ancestor", category()};

=======
>>>>>>> d114082f
    if (!node.isValid())
        return node.metaInfo();

    const QList<ModelNode> allNodes = currentNodes();
    if (allNodes.size() > 1) {
        NodeMetaInfo commonClass = node.metaInfo();

        for (const ModelNode &selectedNode : allNodes) {
            const NodeMetaInfo &nodeMetaInfo = selectedNode.metaInfo();
            if (nodeMetaInfo.isValid() && !nodeMetaInfo.isBasedOn(commonClass))
                commonClass = findCommonSuperClass(nodeMetaInfo, commonClass);
        }
        return commonClass;
    }

    return node.metaInfo();
}

<<<<<<< HEAD
AuxiliaryDataKey PropertyEditorView::activeNodeAuxKey() const
{
    return AuxiliaryDataKey{AuxiliaryDataType::Temporary,
                            QLatin1StringView("PropertyEditor_ActiveNode_%1").arg(m_uniqueWidgetId)};
}

void PropertyEditorView::showAsExtraWidget()
{
    NanotraceHR::Tracer tracer{"property editor show as extra widget", category()};

    if (auto wr = widgetRegistration())
        wr->showExtraWidget(widgetInfo());
}

=======
>>>>>>> d114082f
void PropertyEditorView::updateSize()
{
    NanotraceHR::Tracer tracer{"property editor view update size", category()};

    if (!m_qmlBackEndForCurrentType)
        return;
    auto frame = m_qmlBackEndForCurrentType->widget()->findChild<QWidget *>("propertyEditorFrame");
    if (frame)
        frame->resize(m_stackedWidget->size());
}

void PropertyEditorView::resetView()
{
    NanotraceHR::Tracer tracer{"property editor view reset view", category()};

    if (model() == nullptr)
        return;

    setActiveNodeToSelection();

    m_locked = true;

    if (debug)
        qDebug() << "________________ RELOADING PROPERTY EDITOR QML _______________________";

    setupQmlBackend();

    if (m_qmlBackEndForCurrentType) {
        m_qmlBackEndForCurrentType->emitSelectionChanged();

        const auto qmlBackEndObject = m_qmlBackEndForCurrentType->widget()->rootObject();
        if (qmlBackEndObject) {
            const auto metaObject = qmlBackEndObject->metaObject();
            const int methodIndex = metaObject->indexOfMethod("clearSearch()");
            if (methodIndex != -1)
                metaObject->method(methodIndex).invoke(qmlBackEndObject);
        }
    }

    m_locked = false;

    updateSize();
}

void PropertyEditorView::setIsSelectionLocked(bool locked)
{
<<<<<<< HEAD
    NanotraceHR::Tracer tracer{"property editor view set is selection locked", category()};

=======
>>>>>>> d114082f
    if (m_isSelectionLocked != locked) {
        m_isSelectionLocked = locked;
        for (PropertyEditorQmlBackend *qmlBackend : std::as_const(m_qmlBackendHash))
            qmlBackend->contextObject()->setIsSelectionLocked(locked);
    }

    // Show current selection on unlock
    if (!m_locked && !m_isSelectionLocked)
        select();
}

namespace {

#ifndef QDS_USE_PROJECTSTORAGE
[[maybe_unused]] std::tuple<NodeMetaInfo, QUrl> diffType(const NodeMetaInfo &commonAncestor,
                                                         const NodeMetaInfo &specificsClassMetaInfo)
{
    NodeMetaInfo diffClassMetaInfo;
    QUrl qmlSpecificsFile;

    if (commonAncestor.isValid()) {
        diffClassMetaInfo = commonAncestor;
        const NodeMetaInfos hierarchy = commonAncestor.selfAndPrototypes();
        for (const NodeMetaInfo &metaInfo : hierarchy) {
            if (PropertyEditorQmlBackend::checkIfUrlExists(qmlSpecificsFile))
                break;
            qmlSpecificsFile = PropertyEditorQmlBackend::getQmlFileUrl(metaInfo.typeName() + "Specifics",
                                                                       metaInfo);
            diffClassMetaInfo = metaInfo;
        }
    }

    if (!PropertyEditorQmlBackend::checkIfUrlExists(qmlSpecificsFile))
        diffClassMetaInfo = specificsClassMetaInfo;

    return {diffClassMetaInfo, qmlSpecificsFile};
}

[[maybe_unused]] QString getSpecificQmlData(const NodeMetaInfo &commonAncestor,
                                            const ModelNode &selectedNode,
                                            const NodeMetaInfo &diffClassMetaInfo)
{
    if (commonAncestor.isValid() && diffClassMetaInfo != selectedNode.metaInfo())
        return PropertyEditorQmlBackend::templateGeneration(commonAncestor,
                                                            diffClassMetaInfo,
                                                            selectedNode);

    return {};
}
#endif // QDS_USE_PROJECTSTORAGE

PropertyEditorQmlBackend *getQmlBackend(QHash<QString, PropertyEditorQmlBackend *> &qmlBackendHash,
                                        const QUrl &qmlFileUrl,
                                        AsynchronousImageCache &imageCache,
                                        PropertyEditorWidget *stackedWidget,
                                        PropertyEditorView *propertyEditorView)
{
    NanotraceHR::Tracer tracer{"property editor view get Qml Backend", category()};

    auto qmlFileName = qmlFileUrl.toString();
    PropertyEditorQmlBackend *currentQmlBackend = qmlBackendHash.value(qmlFileName);

    if (!currentQmlBackend) {
        currentQmlBackend = new PropertyEditorQmlBackend(propertyEditorView, imageCache);

        stackedWidget->addWidget(currentQmlBackend->widget());
        qmlBackendHash.insert(qmlFileName, currentQmlBackend);

        currentQmlBackend->setupContextProperties();
        currentQmlBackend->setSource(qmlFileUrl);
    }

    return currentQmlBackend;
}

void setupCurrentQmlBackend(PropertyEditorQmlBackend *currentQmlBackend,
                            const ModelNodes &editorNodes,
                            const QUrl &qmlSpecificsFile,
                            const QmlModelState &currentState,
                            PropertyEditorView *propertyEditorView,
                            const QString &specificQmlData)
{
    QString currentStateName = currentState.isBaseState() ? QStringLiteral("invalid state")
                                                          : currentState.name();

    if (specificQmlData.isEmpty())
        currentQmlBackend->contextObject()->setSpecificQmlData(specificQmlData);
    currentQmlBackend->setup(editorNodes, currentStateName, qmlSpecificsFile, propertyEditorView);
    currentQmlBackend->contextObject()->setSpecificQmlData(specificQmlData);
}

void setupInsight(const ModelNode &rootModelNode, PropertyEditorQmlBackend *currentQmlBackend)
{
    if (rootModelNode.hasAuxiliaryData(insightEnabledProperty)) {
        currentQmlBackend->contextObject()->setInsightEnabled(
            rootModelNode.auxiliaryData(insightEnabledProperty)->toBool());
    }

    if (rootModelNode.hasAuxiliaryData(insightCategoriesProperty)) {
        currentQmlBackend->contextObject()->setInsightCategories(
            rootModelNode.auxiliaryData(insightCategoriesProperty)->toStringList());
    }
}

void setupWidget(PropertyEditorQmlBackend *currentQmlBackend,
                 PropertyEditorView *propertyEditorView,
                 QStackedWidget *stackedWidget)
{
    currentQmlBackend->widget()->installEventFilter(propertyEditorView);
    stackedWidget->setCurrentWidget(currentQmlBackend->widget());
    currentQmlBackend->contextObject()->triggerSelectionChanged();
}

[[maybe_unused]] auto findPaneAndSpecificsPath(const NodeMetaInfos &prototypes,
                                               const SourcePathCacheInterface &pathCache)
{
    Utils::PathString panePath;
    Utils::PathString specificsPath;
    Utils::PathString specificsDynamicPath;

    for (const NodeMetaInfo &prototype : prototypes) {
        auto sourceId = prototype.propertyEditorPathId();
        if (sourceId) {
            auto path = pathCache.sourcePath(sourceId);
            if (path.endsWith("Pane.qml")) {
                panePath = path;
                // Pane should always be encountered last, so we can return
                return std::make_tuple(panePath, specificsPath, specificsDynamicPath);
            } else if (path.endsWith("Specifics.qml")) {
                if (!specificsPath.size())
                    specificsPath = path;
            } else if (path.endsWith("SpecificsDynamic.qml")) {
                if (!specificsDynamicPath.size())
                    specificsDynamicPath = path;
            }
        }
    }

    return std::make_tuple(panePath, specificsPath, specificsDynamicPath);
<<<<<<< HEAD
}

[[maybe_unused]] QUrl createPaneUrl(Utils::SmallStringView panePath)
{
    if (panePath.empty())
        return PropertyEditorQmlBackend::emptyPaneUrl();

    return QUrl::fromLocalFile(QString{panePath});
}

=======
}

[[maybe_unused]] QUrl createPaneUrl(Utils::SmallStringView panePath)
{
    if (panePath.empty())
        return PropertyEditorQmlBackend::emptyPaneUrl();

    return QUrl::fromLocalFile(QString{panePath});
}

>>>>>>> d114082f
} // namespace

void PropertyEditorView::handleToolBarAction(int action)
{
<<<<<<< HEAD
    NanotraceHR::Tracer tracer{"property editor view handle toolbar action", category()};

    switch (action) {
    case PropertyEditorContextObject::SelectionLock: {
        setIsSelectionLocked(true);
        break;
    }
    case PropertyEditorContextObject::SelectionUnlock: {
        setIsSelectionLocked(false);
        break;
    }
    case PropertyEditorContextObject::AddExtraWidget: {
        m_extraPropertyViewsCallbacks.addEditor(widgetInfo().uniqueId);
        break;
    }
=======
    switch (action) {
        case PropertyEditorContextObject::SelectionLock: {
            setIsSelectionLocked(true);
            break;
        }
        case PropertyEditorContextObject::SelectionUnlock: {
            setIsSelectionLocked(false);
            break;
        }
>>>>>>> d114082f
    }
}

void PropertyEditorView::setupQmlBackend()
{
    NanotraceHR::Tracer tracer{"property editor view setup Qml Backend", category()};

#ifdef QDS_USE_PROJECTSTORAGE
    const NodeMetaInfo commonAncestor = findCommonAncestor(activeNode());
    auto selfAndPrototypes = commonAncestor.selfAndPrototypes();
    bool isEditableComponent = activeNode().isComponent()
                               && !QmlItemNode(activeNode()).isEffectItem();
    auto [panePath, specificsPath, specificsDynamicPath]
        = findPaneAndSpecificsPath(selfAndPrototypes, model()->pathCache());

    QString specificQmlData;

    if (specificsDynamicPath.size()) {
        Utils::FilePath fp = Utils::FilePath::fromString(QString{specificsDynamicPath});
        specificQmlData = QString::fromUtf8(fp.fileContents().value_or(QByteArray()));
    } else {
        specificQmlData = m_propertyEditorComponentGenerator.create(selfAndPrototypes,
                                                                    isEditableComponent);
    }

    PropertyEditorQmlBackend *currentQmlBackend = getQmlBackend(m_qmlBackendHash,
                                                                createPaneUrl(panePath),
                                                                m_imageCache,
                                                                m_stackedWidget,
                                                                this);
    setupCurrentQmlBackend(currentQmlBackend,
                           currentNodes(),
                           QUrl::fromLocalFile(QString{specificsPath}),
                           currentStateNode(),
                           this,
                           specificQmlData);

    setupWidget(currentQmlBackend, this, m_stackedWidget);

    m_qmlBackEndForCurrentType = currentQmlBackend;

    setupInsight(rootModelNode(), currentQmlBackend);
#else
    const NodeMetaInfo commonAncestor = findCommonAncestor(activeNode());

    // qmlFileUrl is panel url. and specifics is its metainfo
    const auto [qmlFileUrl, specificsClassMetaInfo] = PropertyEditorQmlBackend::getQmlUrlForMetaInfo(
        commonAncestor);

    auto [diffClassMetaInfo, qmlSpecificsFile] = diffType(commonAncestor, specificsClassMetaInfo);

    // Hack to fix Textures in property views in case obsolete specifics are loaded from module
    if (qmlFileUrl.toLocalFile().endsWith("TexturePane.qml"))
        qmlSpecificsFile = QUrl{};

    QString specificQmlData = getSpecificQmlData(commonAncestor, activeNode(), diffClassMetaInfo);

    PropertyEditorQmlBackend *currentQmlBackend = getQmlBackend(m_qmlBackendHash,
                                                                qmlFileUrl,
                                                                m_imageCache,
                                                                m_stackedWidget,
                                                                this);

    setupCurrentQmlBackend(currentQmlBackend,
                           currentNodes(),
                           qmlSpecificsFile,
                           currentStateNode(),
                           this,
                           specificQmlData);

    setupWidget(currentQmlBackend, this, m_stackedWidget);

    m_qmlBackEndForCurrentType = currentQmlBackend;

    setupInsight(rootModelNode(), currentQmlBackend);
#endif // QDS_USE_PROJECTSTORAGE

    m_dynamicPropertiesModel->setSelectedNode(activeNode());
<<<<<<< HEAD
    connect(m_qmlBackEndForCurrentType->contextObject(),
            &PropertyEditorContextObject::toolBarAction,
            this,
            &PropertyEditorView::handleToolBarAction,
            Qt::UniqueConnection);
=======

    QObject::connect(m_qmlBackEndForCurrentType->contextObject(), SIGNAL(toolBarAction(int)), this, SLOT(handleToolBarAction(int)));
>>>>>>> d114082f
}

void PropertyEditorView::commitVariantValueToModel(PropertyNameView propertyName, const QVariant &value)
{
    NanotraceHR::Tracer tracer{"property editor view commit variant value to model", category()};

    m_locked = true;
    try {
        RewriterTransaction transaction = beginRewriterTransaction("PropertyEditorView::commitVariantValueToMode");

        const QList<ModelNode> nodes = currentNodes();
        for (const ModelNode &node : nodes) {
            if (auto qmlObjectNode = QmlObjectNode(node))
                qmlObjectNode.setVariantProperty(propertyName, value);
        }
        transaction.commit();
    }
    catch (const RewritingException &e) {
        e.showException();
    }
    m_locked = false;
}

void PropertyEditorView::commitAuxValueToModel(PropertyNameView propertyName, const QVariant &value)
{
    NanotraceHR::Tracer tracer{"property editor view commit aux value to model", category()};

    m_locked = true;

    PropertyNameView name = propertyName;
    name.chop(5);

    try {
        const QList<ModelNode> nodes = currentNodes();
        if (value.isValid()) {
            for (const ModelNode &node : nodes)
                node.setAuxiliaryData(AuxiliaryDataType::Document, name, value);
        } else {
            for (const ModelNode &node : nodes)
                node.removeAuxiliaryData(AuxiliaryDataType::Document, name);
        }
    }
    catch (const Exception &e) {
        e.showException();
    }
    m_locked = false;
}

void PropertyEditorView::removePropertyFromModel(PropertyNameView propertyName)
{
    NanotraceHR::Tracer tracer{"property editor view remove property from model", category()};

    m_locked = true;
    try {
        RewriterTransaction transaction = beginRewriterTransaction("PropertyEditorView::removePropertyFromModel");

        const QList<ModelNode> nodes = currentNodes();
        for (const ModelNode &node : nodes) {
            if (QmlObjectNode::isValidQmlObjectNode(node))
                QmlObjectNode(node).removeProperty(propertyName);
        }

        transaction.commit();
    }
    catch (const RewritingException &e) {
        e.showException();
    }
    m_locked = false;
}

bool PropertyEditorView::noValidSelection() const
{
    NanotraceHR::Tracer tracer{"property editor view no valid selection", category()};

    QTC_ASSERT(m_qmlBackEndForCurrentType, return true);
    return !QmlObjectNode::isValidQmlObjectNode(activeNode());
}

ModelNode PropertyEditorView::activeNode() const
{
<<<<<<< HEAD
    NanotraceHR::Tracer tracer{"property editor view active node", category()};

=======
>>>>>>> d114082f
    return m_activeNode;
}

void PropertyEditorView::setActiveNode(const ModelNode &node)
{
<<<<<<< HEAD
    NanotraceHR::Tracer tracer{"property editor view set active node", category()};

    m_activeNode = node;
}

/*!
 * \brief PropertyEditorView::setTargetNode forces the node on the editor and sets the focus
 * on the editor.
 */
void PropertyEditorView::setTargetNode(const ModelNode &node)
{
    NanotraceHR::Tracer tracer{"property set target node", category()};

    if (node != activeNode()) {
        setSelectionUnlocked();
        setSelectedModelNode(node);
    }

    m_stackedWidget->setFocus();
}

void PropertyEditorView::setInstancesCount(int n)
{
    NanotraceHR::Tracer tracer{"property editor view set instances count", category()};

    if (m_instancesCount == n)
        return;

    m_instancesCount = n;

    if (m_qmlBackEndForCurrentType)
        m_qmlBackEndForCurrentType->contextObject()->setEditorInstancesCount(instancesCount());
}

int PropertyEditorView::instancesCount() const
{
    NanotraceHR::Tracer tracer{"property editor view instances count", category()};

    return m_instancesCount;
}

QList<ModelNode> PropertyEditorView::currentNodes() const
{
    NanotraceHR::Tracer tracer{"property editor view current nodes", category()};

    if (m_isSelectionLocked)
        return {activeNode()};
=======
    m_activeNode = node;
}

QList<ModelNode> PropertyEditorView::currentNodes() const
{
    if (m_isSelectionLocked)
        return {m_activeNode};
>>>>>>> d114082f

    return selectedModelNodes();
}

void PropertyEditorView::selectedNodesChanged(const QList<ModelNode> &,
                                          const QList<ModelNode> &)
{
<<<<<<< HEAD
    NanotraceHR::Tracer tracer{"property editor view selected nodes changed", category()};

=======
>>>>>>> d114082f
    if (!m_isSelectionLocked)
        select();

    // Notify model selection changes to backend regardless of being locked
    if (m_qmlBackEndForCurrentType)
        m_qmlBackEndForCurrentType->handleModelSelectedNodesChanged(this);
}

bool PropertyEditorView::isNodeOrChildSelected(const ModelNode &node) const
<<<<<<< HEAD
{
    NanotraceHR::Tracer tracer{"property editor view is node or child selected", category()};

    if (activeNode().isValid() && node.isValid()) {
        const ModelNodes &nodeList = node.allSubModelNodesAndThisNode();
        return nodeList.contains(activeNode());
    }
    return false;
}

void PropertyEditorView::setSelectionUnlocked()
{
    NanotraceHR::Tracer tracer{"property editor view set selection unlocked", category()};

    if (m_isSelectionLocked)
        setIsSelectionLocked(false);
}

void PropertyEditorView::setSelectionUnlockedIfNodeRemoved(const ModelNode &removedNode)
{
    NanotraceHR::Tracer tracer{"property editor set selection unlocked if node is removed",
                               category()};

    if (isNodeOrChildSelected(removedNode)) {
        setSelectionUnlocked();
=======
{
    if (activeNode().isValid() && node.isValid()) {
        const ModelNodes &nodeList = node.allSubModelNodesAndThisNode();
        return nodeList.contains(activeNode());
    }
    return false;
}

void PropertyEditorView::resetSelectionLocked()
{
    if (m_isSelectionLocked)
        setIsSelectionLocked(false);
}

void PropertyEditorView::resetIfNodeIsRemoved(const ModelNode &removedNode)
{
    if (isNodeOrChildSelected(removedNode)) {
        resetSelectionLocked();
>>>>>>> d114082f
        select();
    }
}

void PropertyEditorView::nodeAboutToBeRemoved(const ModelNode &removedNode)
{
<<<<<<< HEAD
    NanotraceHR::Tracer tracer{"property editor view node about to be removed", category()};

    setSelectionUnlockedIfNodeRemoved(removedNode);
=======
    resetIfNodeIsRemoved(removedNode);
>>>>>>> d114082f

    const ModelNodes &allRemovedNodes = removedNode.allSubModelNodesAndThisNode();

    using SL = ModelTracing::SourceLocation;
    if (Utils::contains(allRemovedNodes,
                        model()->qtQuick3DTextureMetaInfo(),
                        bind_back(&ModelNode::metaInfo, SL{})))
        m_textureAboutToBeRemoved = true;

    if (m_qmlBackEndForCurrentType) {
        if (Utils::contains(allRemovedNodes,
                            QLatin1String{Constants::MATERIAL_LIB_ID},
                            bind_back(&ModelNode::id, SL{})))
            m_qmlBackEndForCurrentType->contextObject()->setHasMaterialLibrary(false);
    }
}

void PropertyEditorView::nodeRemoved(const ModelNode &, const NodeAbstractProperty &, PropertyChangeFlags)
{
    NanotraceHR::Tracer tracer{"property editor view node removed", category()};

    if (m_qmlBackEndForCurrentType && m_textureAboutToBeRemoved)
        m_qmlBackEndForCurrentType->refreshBackendModel();

    m_textureAboutToBeRemoved = false;
}

void PropertyEditorView::modelAttached(Model *model)
{
    NanotraceHR::Tracer tracer{"property editor view model attached", category()};

    AbstractView::modelAttached(model);

    if constexpr (useProjectStorage())
        m_propertyComponentGenerator.setModel(model);

    if (debug)
        qDebug() << Q_FUNC_INFO;

<<<<<<< HEAD
    loadLockedNode();
=======
    resetSelectionLocked();
>>>>>>> d114082f
    resetView();

    showAsExtraWidget();
}

static PropertyEditorValue *variantToPropertyEditorValue(const QVariant &value)
{
    if (auto object = get_if<QObject *>(&value))
        return qobject_cast<PropertyEditorValue *>(*object);

    return nullptr;
}

void PropertyEditorView::modelAboutToBeDetached(Model *model)
{
    NanotraceHR::Tracer tracer{"property editor view model about to be detached", category()};

    saveLockedNode();
    AbstractView::modelAboutToBeDetached(model);
    if (m_qmlBackEndForCurrentType)
        m_qmlBackEndForCurrentType->propertyEditorTransaction()->end();

    resetView();
    m_dynamicPropertiesModel->reset();
<<<<<<< HEAD

    for (PropertyEditorQmlBackend *qmlBackend : std::as_const(m_qmlBackendHash)) {
        const QStringList propNames = qmlBackend->backendValuesPropertyMap().keys();
        for (const QString &propName : propNames) {
            if (PropertyEditorValue *valueObject = variantToPropertyEditorValue(
                    qmlBackend->backendValuesPropertyMap().value(propName))) {
                valueObject->resetMetaInfo();
            }
        }
    }
    setActiveNode({});
=======
>>>>>>> d114082f
}

void PropertyEditorView::propertiesRemoved(const QList<AbstractProperty> &propertyList)
{
    NanotraceHR::Tracer tracer{"property editor view properties removed", category()};

    if (noValidSelection())
        return;

    QTC_ASSERT(m_qmlBackEndForCurrentType, return );

    bool changed = false;
    for (const AbstractProperty &property : propertyList) {
        m_qmlBackEndForCurrentType->handlePropertiesRemovedInModelNodeProxy(property);

        ModelNode node(property.parentModelNode());

        if (node.isRootNode() && !activeNode().isRootNode())
            m_qmlBackEndForCurrentType->contextObject()->setHasAliasExport(QmlObjectNode(activeNode()).isAliasExported());

<<<<<<< HEAD
        if (node == activeNode()
            || QmlObjectNode(activeNode()).propertyChangeForCurrentState() == node) {
=======
        if (node == activeNode() || QmlObjectNode(activeNode()).propertyChangeForCurrentState() == node) {
>>>>>>> d114082f
            m_locked = true;
            changed = true;

            const PropertyName propertyName = property.name().toByteArray();
            PropertyName convertedpropertyName = propertyName;

            convertedpropertyName.replace('.', '_');

            PropertyEditorValue *value = m_qmlBackEndForCurrentType->propertyValueForName(
                QString::fromUtf8(convertedpropertyName));

            if (value) {
                value->resetValue();
                m_qmlBackEndForCurrentType
                    ->setValue(activeNode(),
                               propertyName,
                               QmlObjectNode(activeNode()).instanceValue(propertyName));
            }
            m_locked = false;

            if (propertyIsAttachedLayoutProperty(propertyName)) {
                m_qmlBackEndForCurrentType->setValueforLayoutAttachedProperties(activeNode(),
                                                                                propertyName);

                if (propertyName == "Layout.margins") {
                    m_qmlBackEndForCurrentType
                        ->setValueforLayoutAttachedProperties(activeNode(), "Layout.topMargin");
                    m_qmlBackEndForCurrentType
                        ->setValueforLayoutAttachedProperties(activeNode(), "Layout.bottomMargin");
                    m_qmlBackEndForCurrentType
                        ->setValueforLayoutAttachedProperties(activeNode(), "Layout.leftMargin");
                    m_qmlBackEndForCurrentType
                        ->setValueforLayoutAttachedProperties(activeNode(), "Layout.rightMargin");
                }
            }

            if (propertyIsAttachedInsightProperty(propertyName)) {
                m_qmlBackEndForCurrentType->setValueforInsightAttachedProperties(activeNode(),
                                                                                 propertyName);
            }

            if ("width" == propertyName || "height" == propertyName) {
                const QmlItemNode qmlItemNode = activeNode();
                if (qmlItemNode.isInLayout())
                    resetPuppet();
            }

            if (propertyName.contains("anchor"))
                m_qmlBackEndForCurrentType->backendAnchorBinding().invalidate(activeNode());

            dynamicPropertiesModel()->dispatchPropertyChanges(property);
        }
    }
    if (changed)
        m_qmlBackEndForCurrentType->updateInstanceImage();
}

void PropertyEditorView::propertiesAboutToBeRemoved(const QList<AbstractProperty> &propertyList)
{
<<<<<<< HEAD
    NanotraceHR::Tracer tracer{"property editor view properties about to be removed", category()};

=======
>>>>>>> d114082f
    for (const auto &property : propertyList)
        m_dynamicPropertiesModel->removeItem(property);
}

void PropertyEditorView::variantPropertiesChanged(const QList<VariantProperty>& propertyList, PropertyChangeFlags /*propertyChange*/)
{
    NanotraceHR::Tracer tracer{"property editor view variant properties changed", category()};

    if (noValidSelection())
        return;

    QTC_ASSERT(m_qmlBackEndForCurrentType, return );

    bool changed = false;

    bool selectedNodeIsMaterial = activeNode().metaInfo().isQtQuick3DMaterial();
    bool selectedNodeHasBindingProperties = !activeNode().bindingProperties().isEmpty();

    for (const VariantProperty &property : propertyList) {
        m_qmlBackEndForCurrentType->handleVariantPropertyChangedInModelNodeProxy(property);

        ModelNode node(property.parentModelNode());

        if (propertyIsAttachedLayoutProperty(property.name()))
            m_qmlBackEndForCurrentType->setValueforLayoutAttachedProperties(activeNode(),
                                                                            property.name());

        if (propertyIsAttachedInsightProperty(property.name()))
            m_qmlBackEndForCurrentType->setValueforInsightAttachedProperties(activeNode(),
                                                                             property.name());

<<<<<<< HEAD
        if (node == activeNode()
            || QmlObjectNode(activeNode()).propertyChangeForCurrentState() == node) {
=======
        if (node == activeNode() || QmlObjectNode(activeNode()).propertyChangeForCurrentState() == node) {
>>>>>>> d114082f
            if (property.isDynamic())
                m_dynamicPropertiesModel->updateItem(property);
            if ( QmlObjectNode(activeNode()).modelNode().property(property.name()).isBindingProperty())
                setValue(activeNode(), property.name(), QmlObjectNode(activeNode()).instanceValue(property.name()));
            else
                setValue(activeNode(), property.name(), QmlObjectNode(activeNode()).modelValue(property.name()));
            changed = true;
        }

        if (!changed) {
            // Check if property changes affects the selected node preview

            if (selectedNodeIsMaterial && selectedNodeHasBindingProperties
                && node.metaInfo().isQtQuick3DTexture()) {
                changed = true;
            }
        }
        m_dynamicPropertiesModel->dispatchPropertyChanges(property);
    }

    if (changed)
        m_qmlBackEndForCurrentType->updateInstanceImage();
}

void PropertyEditorView::bindingPropertiesChanged(const QList<BindingProperty> &propertyList,
                                                  PropertyChangeFlags /*propertyChange*/)
{
<<<<<<< HEAD
    NanotraceHR::Tracer tracer{"property editor view binding properties changed", category()};

=======
>>>>>>> d114082f
    if (noValidSelection())
        return;

    QTC_ASSERT(m_qmlBackEndForCurrentType, return);
<<<<<<< HEAD

    if (locked()) {
        for (const BindingProperty &property : propertyList)
            m_qmlBackEndForCurrentType->handleBindingPropertyInModelNodeProxyAboutToChange(property);
        return;
    }

=======

    if (locked()) {
        for (const BindingProperty &property : propertyList)
            m_qmlBackEndForCurrentType->handleBindingPropertyInModelNodeProxyAboutToChange(property);
        return;
    }

>>>>>>> d114082f
    bool changed = false;
    for (const BindingProperty &property : propertyList) {
        m_qmlBackEndForCurrentType->handleBindingPropertyChangedInModelNodeProxy(property);

        ModelNode node(property.parentModelNode());

        if (property.isAliasExport())
            m_qmlBackEndForCurrentType->contextObject()->setHasAliasExport(QmlObjectNode(activeNode()).isAliasExported());

<<<<<<< HEAD
        if (node == activeNode()
            || QmlObjectNode(activeNode()).propertyChangeForCurrentState() == node) {
=======
        if (node == activeNode() || QmlObjectNode(activeNode()).propertyChangeForCurrentState() == node) {
>>>>>>> d114082f
            if (property.isDynamic())
                m_dynamicPropertiesModel->updateItem(property);
            if (property.name().contains("anchor"))
                m_qmlBackEndForCurrentType->backendAnchorBinding().invalidate(activeNode());

            m_locked = true;
            QString exp = QmlObjectNode(activeNode()).bindingProperty(property.name()).expression();
            m_qmlBackEndForCurrentType->setExpression(property.name(), exp);
            m_locked = false;
            changed = true;
        }
        m_dynamicPropertiesModel->dispatchPropertyChanges(property);
    }

    if (changed)
        m_qmlBackEndForCurrentType->updateInstanceImage();
}

void PropertyEditorView::auxiliaryDataChanged(const ModelNode &node,
                                              [[maybe_unused]] AuxiliaryDataKeyView key,
                                              const QVariant &data)
{
    NanotraceHR::Tracer tracer{"property editor view auxiliary data changed", category()};

    if (noValidSelection())
        return;

    bool saved = false;

    QScopeGuard rootGuard([this, node, key, &saved] {
        if (node.isRootNode()) {
            if (!saved)
                m_qmlBackEndForCurrentType->setValueforAuxiliaryProperties(activeNode(), key);
            m_qmlBackEndForCurrentType->handleAuxiliaryDataChanges(node, key);
        }
    });

    if (!node.isSelected())
        return;

    m_qmlBackEndForCurrentType->setValueforAuxiliaryProperties(activeNode(), key);
    saved = true;

    if (key == insightEnabledProperty)
        m_qmlBackEndForCurrentType->contextObject()->setInsightEnabled(data.toBool());

    if (key == insightCategoriesProperty)
        m_qmlBackEndForCurrentType->contextObject()->setInsightCategories(data.toStringList());

    if (key == active3dSceneProperty) {
        bool hasScene3D = data.toInt() != -1;
        m_qmlBackEndForCurrentType->contextObject()->setHas3DScene(hasScene3D);
    }
}

void PropertyEditorView::signalDeclarationPropertiesChanged(
    const QVector<SignalDeclarationProperty> &propertyList, PropertyChangeFlags /* propertyChange */)
{
    NanotraceHR::Tracer tracer{"property editor view signal declaration properties changed",
                               category()};

    for (const SignalDeclarationProperty &property : propertyList)
        m_dynamicPropertiesModel->updateItem(property);
}

void PropertyEditorView::signalDeclarationPropertiesChanged(
    const QVector<SignalDeclarationProperty> &propertyList, PropertyChangeFlags /* propertyChange */)
{
    for (const SignalDeclarationProperty &property : propertyList)
        m_dynamicPropertiesModel->updateItem(property);
}

void PropertyEditorView::instanceInformationsChanged(const QMultiHash<ModelNode, InformationName> &informationChangedHash)
{
    NanotraceHR::Tracer tracer{"property editor view instance informations changed", category()};

    if (noValidSelection())
        return;

    m_locked = true;
    QList<InformationName> informationNameList = informationChangedHash.values(activeNode());
    if (informationNameList.contains(Anchor)
            || informationNameList.contains(HasAnchor))
        m_qmlBackEndForCurrentType->backendAnchorBinding().setup(QmlItemNode(activeNode()));
    m_locked = false;
}

void PropertyEditorView::nodeIdChanged(const ModelNode &node, const QString &newId, const QString &oldId)
{
    NanotraceHR::Tracer tracer{"property editor view node id changed", category()};

    if (noValidSelection())
        return;

    if (!QmlObjectNode(activeNode()).isValid())
        return;

    m_dynamicPropertiesModel->reset();

    if (m_qmlBackEndForCurrentType) {
        if (newId == Constants::MATERIAL_LIB_ID)
            m_qmlBackEndForCurrentType->contextObject()->setHasMaterialLibrary(true);
        else if (oldId == Constants::MATERIAL_LIB_ID)
            m_qmlBackEndForCurrentType->contextObject()->setHasMaterialLibrary(false);

        if (node == activeNode())
            setValue(node, "id", newId);
        if (node.metaInfo().isQtQuick3DTexture())
            m_qmlBackEndForCurrentType->refreshBackendModel();
    }
}

void PropertyEditorView::select()
{
    NanotraceHR::Tracer tracer{"property editor view select", category()};

    if (m_qmlBackEndForCurrentType)
        m_qmlBackEndForCurrentType->emitSelectionToBeChanged();

    resetView();
<<<<<<< HEAD
}

void PropertyEditorView::loadLockedNode()
{
    NanotraceHR::Tracer tracer{"property editor load locked node", category()};

    ModelNode rootNode = rootModelNode();
    ModelNode loadedNode;
    AuxiliaryDataKey key = activeNodeAuxKey();

    if (auto data = rootNode.auxiliaryData(key); data.has_value()) {
        loadedNode = data->value<ModelNode>();
        rootNode.removeAuxiliaryData(key);
    }

    setActiveNode(loadedNode);
    setIsSelectionLocked(loadedNode.isValid());
}

void PropertyEditorView::saveLockedNode()
{
    NanotraceHR::Tracer tracer{"property editor save locked node", category()};

    ModelNode rootNode = rootModelNode();
    if (!rootNode)
        return;

    ModelNode lockedNode = m_isSelectionLocked ? activeNode() : ModelNode{};
    if (lockedNode)
        rootNode.setAuxiliaryData(activeNodeAuxKey(), QVariant::fromValue(lockedNode));
}

void PropertyEditorView::setActiveNodeToSelection()
{
    NanotraceHR::Tracer tracer{"property editor view set active node to selection", category()};

=======
}

void PropertyEditorView::setActiveNodeToSelection()
{
>>>>>>> d114082f
    const auto selectedNodeList = currentNodes();

    setActiveNode(ModelNode());

    if (selectedNodeList.isEmpty())
        return;

    const ModelNode node = selectedNodeList.constFirst();

    if (QmlObjectNode(node).isValid())
        setActiveNode(node);
<<<<<<< HEAD
=======
}

void PropertyEditorView::forceSelection(const ModelNode &node)
{
    if (node == activeNode())
        return;

    if (m_isSelectionLocked)
        setActiveNode(node);
    ModelNode(node).selectNode();

    resetView();
>>>>>>> d114082f
}

bool PropertyEditorView::hasWidget() const
{
    NanotraceHR::Tracer tracer{"property editor view has widget", category()};

    return true;
}

void PropertyEditorView::setWidgetInfo(WidgetInfo info)
{
    auto mainPropertyEditor = QmlDesignerPlugin::instance()->viewManager().propertyEditorView();
    if (this == mainPropertyEditor)
        return;

    m_parentWidgetId = info.parentId;
    m_widgetTabName = info.tabName;

    if (m_uniqueWidgetId == mainPropertyEditor->m_uniqueWidgetId) {
        static int counter = 0;
        m_uniqueWidgetId = QString("Properties_%1").arg(++counter);
    }
}

WidgetInfo PropertyEditorView::widgetInfo()
{
    NanotraceHR::Tracer tracer{"property editor view widget info", category()};

    return createWidgetInfo(m_stackedWidget,
                            m_uniqueWidgetId,
                            WidgetInfo::RightPane,
                            m_widgetTabName,
                            tr("Property Editor view"),
                            DesignerWidgetFlags::DisableOnError,
                            m_parentWidgetId);
}

void PropertyEditorView::currentStateChanged(const ModelNode &node)
{
    NanotraceHR::Tracer tracer{"property editor view current state changed", category()};

    QmlModelState newQmlModelState(node);
    Q_ASSERT(newQmlModelState.isValid());
    if (debug)
        qDebug() << Q_FUNC_INFO << newQmlModelState.name();
    resetView();
}

void PropertyEditorView::instancePropertyChanged(const QList<QPair<ModelNode, PropertyName> > &propertyList)
{
<<<<<<< HEAD
    NanotraceHR::Tracer tracer{"property editor view instance property changed", category()};

=======
>>>>>>> d114082f
    if (!activeNode().isValid())
        return;

    QTC_ASSERT(m_qmlBackEndForCurrentType, return );

    m_locked = true;
    bool changed = false;
    using ModelNodePropertyPair = QPair<ModelNode, PropertyName>;
    for (const ModelNodePropertyPair &propertyPair : propertyList) {
        const ModelNode modelNode = propertyPair.first;
        const QmlObjectNode qmlObjectNode(modelNode);
        const PropertyName propertyName = propertyPair.second;

        m_qmlBackEndForCurrentType->handleInstancePropertyChangedInModelNodeProxy(modelNode,
                                                                                  propertyName);

        if (qmlObjectNode.isValid() && modelNode == activeNode()
            && qmlObjectNode.currentState().isValid()) {
            const AbstractProperty property = modelNode.property(propertyName);
            if (!modelNode.hasProperty(propertyName) || property.isBindingProperty())
                setValue(modelNode, property.name(), qmlObjectNode.instanceValue(property.name()));
            else
                setValue(modelNode, property.name(), qmlObjectNode.modelValue(property.name()));
            changed = true;
        }

        m_dynamicPropertiesModel->handleInstancePropertyChanged(modelNode, propertyName);
    }

    if (changed)
        m_qmlBackEndForCurrentType->updateInstanceImage();

    m_locked = false;
}

void PropertyEditorView::rootNodeTypeChanged(const QString &/*type*/, int /*majorVersion*/, int /*minorVersion*/)
{
    NanotraceHR::Tracer tracer{"property editor view root node type changed", category()};

    resetView();
}

void PropertyEditorView::nodeTypeChanged(const ModelNode &node, const TypeName &, int, int)
{
<<<<<<< HEAD
    NanotraceHR::Tracer tracer{"property editor view node type changed", category()};

    if (node == activeNode())
        resetView();
=======
     if (node == activeNode())
         resetView();
>>>>>>> d114082f
}

void PropertyEditorView::nodeReparented(const ModelNode &node,
                                        const NodeAbstractProperty & /*newPropertyParent*/,
                                        const NodeAbstractProperty & /*oldPropertyParent*/,
                                        AbstractView::PropertyChangeFlags /*propertyChange*/)
{
<<<<<<< HEAD
    NanotraceHR::Tracer tracer{"property editor view node reparented", category()};

=======
>>>>>>> d114082f
    if (node == activeNode())
        m_qmlBackEndForCurrentType->backendAnchorBinding().setup(QmlItemNode(activeNode()));

    using SL = const ModelTracing::SourceLocation;
    const ModelNodes &allNodes = node.allSubModelNodesAndThisNode();
    if (Utils::contains(allNodes,
                        model()->qtQuick3DTextureMetaInfo(),
                        bind_back(&ModelNode::metaInfo, SL{})))
        m_qmlBackEndForCurrentType->refreshBackendModel();

    if (m_qmlBackEndForCurrentType) {
        if (Utils::contains(allNodes,
                            QLatin1String{Constants::MATERIAL_LIB_ID},
                            bind_back(&ModelNode::id, SL{})))
            m_qmlBackEndForCurrentType->contextObject()->setHasMaterialLibrary(true);
    }
}

void PropertyEditorView::importsChanged(const Imports &addedImports, const Imports &removedImports)
{
<<<<<<< HEAD
    NanotraceHR::Tracer tracer{"property editor view imports changed", category()};

=======
>>>>>>> d114082f
    if (!m_qmlBackEndForCurrentType)
        return;

    if (Utils::contains(removedImports, quick3dImport, &Import::url))
        m_qmlBackEndForCurrentType->contextObject()->setHasQuick3DImport(false);
    else if (Utils::contains(addedImports, quick3dImport, &Import::url))
        m_qmlBackEndForCurrentType->contextObject()->setHasQuick3DImport(true);
}

void PropertyEditorView::customNotification([[maybe_unused]] const AbstractView *view,
                                            const QString &identifier,
                                            const QList<ModelNode> &nodeList,
                                            [[maybe_unused]] const QList<QVariant> &data)
{
<<<<<<< HEAD
    NanotraceHR::Tracer tracer{"property editor view custom notification", category()};

    if (m_manageNotifications == ManageCustomNotifications::No)
        return;

    if (identifier == "set_property_editor_target_node") {
        if (nodeList.isEmpty())
            return;

        m_extraPropertyViewsCallbacks.setTargetNode(nodeList.first());
=======
    if (identifier == "force_editing_node") {
        if (!nodeList.isEmpty())
            forceSelection(nodeList.first());
>>>>>>> d114082f
    }
}

void PropertyEditorView::modelNodePreviewPixmapChanged(const ModelNode &node,
                                                       const QPixmap &pixmap,
                                                       const QByteArray &requestId)
{
<<<<<<< HEAD
    NanotraceHR::Tracer tracer{"property editor view model node preview pixmap changed", category()};

=======
>>>>>>> d114082f
    if (node != activeNode())
        return;

    if (m_qmlBackEndForCurrentType)
        m_qmlBackEndForCurrentType->handleModelNodePreviewPixmapChanged(node, pixmap, requestId);
}

void PropertyEditorView::highlightTextureProperties(bool highlight)
{
<<<<<<< HEAD
    NanotraceHR::Tracer tracer{"property editor view highlight texture properties", category()};

=======
>>>>>>> d114082f
    NodeMetaInfo metaInfo = activeNode().metaInfo();
    QTC_ASSERT(metaInfo.isValid(), return);

    DesignerPropertyMap &propMap = m_qmlBackEndForCurrentType->backendValuesPropertyMap();
    const QStringList propNames = propMap.keys();
    for (const QString &propName : propNames) {
        if (metaInfo.property(propName.toUtf8()).propertyType().isQtQuick3DTexture()) {
            QObject *propEditorValObj = propMap.value(propName).value<QObject *>();
            PropertyEditorValue *propEditorVal = qobject_cast<PropertyEditorValue *>(propEditorValObj);
            propEditorVal->setHasActiveDrag(highlight);
        }
    }
}

void PropertyEditorView::dragStarted(QMimeData *mimeData)
{
    NanotraceHR::Tracer tracer{"property editor view drag started", category()};

    if (mimeData->hasFormat(Constants::MIME_TYPE_ASSETS)) {
        const QString assetPath = QString::fromUtf8(mimeData->data(Constants::MIME_TYPE_ASSETS))
                                      .split(',')[0];
        const QString suffix = "*." + assetPath.split('.').last().toLower();

        m_qmlBackEndForCurrentType->contextObject()->setActiveDragSuffix(suffix);

        Asset asset(assetPath);
        if (!asset.isValidTextureSource())
            return;

        highlightTextureProperties();
    } else if (mimeData->hasFormat(Constants::MIME_TYPE_TEXTURE)
               || mimeData->hasFormat(Constants::MIME_TYPE_BUNDLE_TEXTURE)) {
        highlightTextureProperties();
    }
}

void PropertyEditorView::dragEnded()
{
    NanotraceHR::Tracer tracer{"property editor view drag ended", category()};

    m_qmlBackEndForCurrentType->contextObject()->setActiveDragSuffix("");
    highlightTextureProperties(false);
}

void PropertyEditorView::setValue(const QmlObjectNode &qmlObjectNode,
                                  PropertyNameView name,
                                  const QVariant &value)
{
    NanotraceHR::Tracer tracer{"property editor view set value", category()};

    m_locked = true;
    m_qmlBackEndForCurrentType->setValue(qmlObjectNode, name, value);
    m_locked = false;
}

bool PropertyEditorView::eventFilter(QObject *obj, QEvent *event)
{
    NanotraceHR::Tracer tracer{"property editor view event filter", category()};

    if (event->type() == QEvent::FocusOut) {
        if (m_qmlBackEndForCurrentType && m_qmlBackEndForCurrentType->widget() == obj)
            QMetaObject::invokeMethod(m_qmlBackEndForCurrentType->widget()->rootObject(), "closeContextMenu");
    }
    return AbstractView::eventFilter(obj, event);
}

void PropertyEditorView::reloadQml()
{
    NanotraceHR::Tracer tracer{"property editor view reload Qml", category()};

    m_qmlBackendHash.clear();
    while (QWidget *widget = m_stackedWidget->widget(0)) {
        m_stackedWidget->removeWidget(widget);
        delete widget;
    }
    m_qmlBackEndForCurrentType = nullptr;

    resetView();
}

} // namespace QmlDesigner<|MERGE_RESOLUTION|>--- conflicted
+++ resolved
@@ -53,11 +53,8 @@
 
 namespace QmlDesigner {
 
-<<<<<<< HEAD
 using PropertyEditorTracing::category;
 
-=======
->>>>>>> d114082f
 constexpr QStringView quick3dImport{u"QtQuick3D"};
 
 static bool propertyIsAttachedLayoutProperty(PropertyNameView propertyName)
@@ -72,15 +69,9 @@
 
 static NodeMetaInfo findCommonSuperClass(const NodeMetaInfo &first, const NodeMetaInfo &second)
 {
-<<<<<<< HEAD
     auto commonPrototype = first.commonPrototype(second);
 
     return commonPrototype.isValid() ? commonPrototype : first;
-=======
-    auto commonBase = first.commonBase(second);
-
-    return commonBase.isValid() ? commonBase : first;
->>>>>>> d114082f
 }
 
 PropertyEditorView::PropertyEditorView(AsynchronousImageCache &imageCache,
@@ -88,19 +79,12 @@
     : AbstractView(externalDependencies)
     , m_imageCache(imageCache)
     , m_updateShortcut(nullptr)
-<<<<<<< HEAD
     , m_dynamicPropertiesModel(std::make_unique<DynamicPropertiesModel>(true, this))
-=======
->>>>>>> d114082f
     , m_stackedWidget(new PropertyEditorWidget())
     , m_qmlBackEndForCurrentType(nullptr)
     , m_propertyComponentGenerator{PropertyEditorQmlBackend::propertyEditorResourcesPath(), model()}
     , m_locked(false)
-<<<<<<< HEAD
     , m_manageNotifications(ManageCustomNotifications::Yes)
-=======
-    , m_dynamicPropertiesModel(new DynamicPropertiesModel(true, this))
->>>>>>> d114082f
 {
     NanotraceHR::Tracer tracer{"property editor view constructor", category()};
 
@@ -331,7 +315,6 @@
 
     executeInTransaction("PropertyEditorView::exportPropertyAsAlias",
                          [&]() { removeAliasForProperty(activeNode(), name); });
-<<<<<<< HEAD
 }
 
 void PropertyEditorView::demoteCustomManagerRole()
@@ -344,8 +327,6 @@
 void PropertyEditorView::setExtraPropertyViewsCallbacks(const ExtraPropertyViewsCallbacks &callbacks)
 {
     m_extraPropertyViewsCallbacks = callbacks;
-=======
->>>>>>> d114082f
 }
 
 bool PropertyEditorView::locked() const
@@ -372,7 +353,6 @@
 
 DynamicPropertiesModel *PropertyEditorView::dynamicPropertiesModel() const
 {
-<<<<<<< HEAD
     NanotraceHR::Tracer tracer{"property editor view dynamic properties model", category()};
 
     return m_dynamicPropertiesModel.get();
@@ -417,9 +397,6 @@
 {
     if (auto wr = widgetRegistration())
         wr->hideExtraWidget(widgetInfo());
-=======
-    return m_dynamicPropertiesModel;
->>>>>>> d114082f
 }
 
 void PropertyEditorView::setExpressionOnObjectNode(const QmlObjectNode &constObjectNode,
@@ -532,34 +509,14 @@
 
 PropertyEditorView *PropertyEditorView::instance()
 {
-<<<<<<< HEAD
     NanotraceHR::Tracer tracer{"property editor view instance", category()};
     return QmlDesignerPlugin::instance()->viewManager().propertyEditorView();
-=======
-    static PropertyEditorView *s_instance = nullptr;
-
-    if (s_instance)
-        return s_instance;
-
-    const QList<AbstractView *> views = QmlDesignerPlugin::instance()->viewManager().views();
-    for (AbstractView *view : views) {
-        PropertyEditorView *propView = qobject_cast<PropertyEditorView *>(view);
-        if (propView)
-            s_instance = propView;
-    }
-
-    QTC_ASSERT(s_instance, return nullptr);
-    return s_instance;
->>>>>>> d114082f
 }
 
 NodeMetaInfo PropertyEditorView::findCommonAncestor(const ModelNode &node)
 {
-<<<<<<< HEAD
     NanotraceHR::Tracer tracer{"property editor view find common ancestor", category()};
 
-=======
->>>>>>> d114082f
     if (!node.isValid())
         return node.metaInfo();
 
@@ -578,7 +535,6 @@
     return node.metaInfo();
 }
 
-<<<<<<< HEAD
 AuxiliaryDataKey PropertyEditorView::activeNodeAuxKey() const
 {
     return AuxiliaryDataKey{AuxiliaryDataType::Temporary,
@@ -593,8 +549,6 @@
         wr->showExtraWidget(widgetInfo());
 }
 
-=======
->>>>>>> d114082f
 void PropertyEditorView::updateSize()
 {
     NanotraceHR::Tracer tracer{"property editor view update size", category()};
@@ -641,11 +595,8 @@
 
 void PropertyEditorView::setIsSelectionLocked(bool locked)
 {
-<<<<<<< HEAD
     NanotraceHR::Tracer tracer{"property editor view set is selection locked", category()};
 
-=======
->>>>>>> d114082f
     if (m_isSelectionLocked != locked) {
         m_isSelectionLocked = locked;
         for (PropertyEditorQmlBackend *qmlBackend : std::as_const(m_qmlBackendHash))
@@ -785,7 +736,6 @@
     }
 
     return std::make_tuple(panePath, specificsPath, specificsDynamicPath);
-<<<<<<< HEAD
 }
 
 [[maybe_unused]] QUrl createPaneUrl(Utils::SmallStringView panePath)
@@ -796,23 +746,10 @@
     return QUrl::fromLocalFile(QString{panePath});
 }
 
-=======
-}
-
-[[maybe_unused]] QUrl createPaneUrl(Utils::SmallStringView panePath)
-{
-    if (panePath.empty())
-        return PropertyEditorQmlBackend::emptyPaneUrl();
-
-    return QUrl::fromLocalFile(QString{panePath});
-}
-
->>>>>>> d114082f
 } // namespace
 
 void PropertyEditorView::handleToolBarAction(int action)
 {
-<<<<<<< HEAD
     NanotraceHR::Tracer tracer{"property editor view handle toolbar action", category()};
 
     switch (action) {
@@ -828,17 +765,6 @@
         m_extraPropertyViewsCallbacks.addEditor(widgetInfo().uniqueId);
         break;
     }
-=======
-    switch (action) {
-        case PropertyEditorContextObject::SelectionLock: {
-            setIsSelectionLocked(true);
-            break;
-        }
-        case PropertyEditorContextObject::SelectionUnlock: {
-            setIsSelectionLocked(false);
-            break;
-        }
->>>>>>> d114082f
     }
 }
 
@@ -917,16 +843,11 @@
 #endif // QDS_USE_PROJECTSTORAGE
 
     m_dynamicPropertiesModel->setSelectedNode(activeNode());
-<<<<<<< HEAD
     connect(m_qmlBackEndForCurrentType->contextObject(),
             &PropertyEditorContextObject::toolBarAction,
             this,
             &PropertyEditorView::handleToolBarAction,
             Qt::UniqueConnection);
-=======
-
-    QObject::connect(m_qmlBackEndForCurrentType->contextObject(), SIGNAL(toolBarAction(int)), this, SLOT(handleToolBarAction(int)));
->>>>>>> d114082f
 }
 
 void PropertyEditorView::commitVariantValueToModel(PropertyNameView propertyName, const QVariant &value)
@@ -1007,17 +928,13 @@
 
 ModelNode PropertyEditorView::activeNode() const
 {
-<<<<<<< HEAD
     NanotraceHR::Tracer tracer{"property editor view active node", category()};
 
-=======
->>>>>>> d114082f
     return m_activeNode;
 }
 
 void PropertyEditorView::setActiveNode(const ModelNode &node)
 {
-<<<<<<< HEAD
     NanotraceHR::Tracer tracer{"property editor view set active node", category()};
 
     m_activeNode = node;
@@ -1065,15 +982,6 @@
 
     if (m_isSelectionLocked)
         return {activeNode()};
-=======
-    m_activeNode = node;
-}
-
-QList<ModelNode> PropertyEditorView::currentNodes() const
-{
-    if (m_isSelectionLocked)
-        return {m_activeNode};
->>>>>>> d114082f
 
     return selectedModelNodes();
 }
@@ -1081,11 +989,8 @@
 void PropertyEditorView::selectedNodesChanged(const QList<ModelNode> &,
                                           const QList<ModelNode> &)
 {
-<<<<<<< HEAD
     NanotraceHR::Tracer tracer{"property editor view selected nodes changed", category()};
 
-=======
->>>>>>> d114082f
     if (!m_isSelectionLocked)
         select();
 
@@ -1095,7 +1000,6 @@
 }
 
 bool PropertyEditorView::isNodeOrChildSelected(const ModelNode &node) const
-<<<<<<< HEAD
 {
     NanotraceHR::Tracer tracer{"property editor view is node or child selected", category()};
 
@@ -1121,39 +1025,15 @@
 
     if (isNodeOrChildSelected(removedNode)) {
         setSelectionUnlocked();
-=======
-{
-    if (activeNode().isValid() && node.isValid()) {
-        const ModelNodes &nodeList = node.allSubModelNodesAndThisNode();
-        return nodeList.contains(activeNode());
-    }
-    return false;
-}
-
-void PropertyEditorView::resetSelectionLocked()
-{
-    if (m_isSelectionLocked)
-        setIsSelectionLocked(false);
-}
-
-void PropertyEditorView::resetIfNodeIsRemoved(const ModelNode &removedNode)
-{
-    if (isNodeOrChildSelected(removedNode)) {
-        resetSelectionLocked();
->>>>>>> d114082f
         select();
     }
 }
 
 void PropertyEditorView::nodeAboutToBeRemoved(const ModelNode &removedNode)
 {
-<<<<<<< HEAD
     NanotraceHR::Tracer tracer{"property editor view node about to be removed", category()};
 
     setSelectionUnlockedIfNodeRemoved(removedNode);
-=======
-    resetIfNodeIsRemoved(removedNode);
->>>>>>> d114082f
 
     const ModelNodes &allRemovedNodes = removedNode.allSubModelNodesAndThisNode();
 
@@ -1193,11 +1073,7 @@
     if (debug)
         qDebug() << Q_FUNC_INFO;
 
-<<<<<<< HEAD
     loadLockedNode();
-=======
-    resetSelectionLocked();
->>>>>>> d114082f
     resetView();
 
     showAsExtraWidget();
@@ -1222,7 +1098,6 @@
 
     resetView();
     m_dynamicPropertiesModel->reset();
-<<<<<<< HEAD
 
     for (PropertyEditorQmlBackend *qmlBackend : std::as_const(m_qmlBackendHash)) {
         const QStringList propNames = qmlBackend->backendValuesPropertyMap().keys();
@@ -1234,8 +1109,6 @@
         }
     }
     setActiveNode({});
-=======
->>>>>>> d114082f
 }
 
 void PropertyEditorView::propertiesRemoved(const QList<AbstractProperty> &propertyList)
@@ -1256,12 +1129,8 @@
         if (node.isRootNode() && !activeNode().isRootNode())
             m_qmlBackEndForCurrentType->contextObject()->setHasAliasExport(QmlObjectNode(activeNode()).isAliasExported());
 
-<<<<<<< HEAD
         if (node == activeNode()
             || QmlObjectNode(activeNode()).propertyChangeForCurrentState() == node) {
-=======
-        if (node == activeNode() || QmlObjectNode(activeNode()).propertyChangeForCurrentState() == node) {
->>>>>>> d114082f
             m_locked = true;
             changed = true;
 
@@ -1321,11 +1190,8 @@
 
 void PropertyEditorView::propertiesAboutToBeRemoved(const QList<AbstractProperty> &propertyList)
 {
-<<<<<<< HEAD
     NanotraceHR::Tracer tracer{"property editor view properties about to be removed", category()};
 
-=======
->>>>>>> d114082f
     for (const auto &property : propertyList)
         m_dynamicPropertiesModel->removeItem(property);
 }
@@ -1357,12 +1223,8 @@
             m_qmlBackEndForCurrentType->setValueforInsightAttachedProperties(activeNode(),
                                                                              property.name());
 
-<<<<<<< HEAD
         if (node == activeNode()
             || QmlObjectNode(activeNode()).propertyChangeForCurrentState() == node) {
-=======
-        if (node == activeNode() || QmlObjectNode(activeNode()).propertyChangeForCurrentState() == node) {
->>>>>>> d114082f
             if (property.isDynamic())
                 m_dynamicPropertiesModel->updateItem(property);
             if ( QmlObjectNode(activeNode()).modelNode().property(property.name()).isBindingProperty())
@@ -1390,16 +1252,12 @@
 void PropertyEditorView::bindingPropertiesChanged(const QList<BindingProperty> &propertyList,
                                                   PropertyChangeFlags /*propertyChange*/)
 {
-<<<<<<< HEAD
     NanotraceHR::Tracer tracer{"property editor view binding properties changed", category()};
 
-=======
->>>>>>> d114082f
     if (noValidSelection())
         return;
 
     QTC_ASSERT(m_qmlBackEndForCurrentType, return);
-<<<<<<< HEAD
 
     if (locked()) {
         for (const BindingProperty &property : propertyList)
@@ -1407,15 +1265,6 @@
         return;
     }
 
-=======
-
-    if (locked()) {
-        for (const BindingProperty &property : propertyList)
-            m_qmlBackEndForCurrentType->handleBindingPropertyInModelNodeProxyAboutToChange(property);
-        return;
-    }
-
->>>>>>> d114082f
     bool changed = false;
     for (const BindingProperty &property : propertyList) {
         m_qmlBackEndForCurrentType->handleBindingPropertyChangedInModelNodeProxy(property);
@@ -1425,12 +1274,8 @@
         if (property.isAliasExport())
             m_qmlBackEndForCurrentType->contextObject()->setHasAliasExport(QmlObjectNode(activeNode()).isAliasExported());
 
-<<<<<<< HEAD
         if (node == activeNode()
             || QmlObjectNode(activeNode()).propertyChangeForCurrentState() == node) {
-=======
-        if (node == activeNode() || QmlObjectNode(activeNode()).propertyChangeForCurrentState() == node) {
->>>>>>> d114082f
             if (property.isDynamic())
                 m_dynamicPropertiesModel->updateItem(property);
             if (property.name().contains("anchor"))
@@ -1492,13 +1337,6 @@
     NanotraceHR::Tracer tracer{"property editor view signal declaration properties changed",
                                category()};
 
-    for (const SignalDeclarationProperty &property : propertyList)
-        m_dynamicPropertiesModel->updateItem(property);
-}
-
-void PropertyEditorView::signalDeclarationPropertiesChanged(
-    const QVector<SignalDeclarationProperty> &propertyList, PropertyChangeFlags /* propertyChange */)
-{
     for (const SignalDeclarationProperty &property : propertyList)
         m_dynamicPropertiesModel->updateItem(property);
 }
@@ -1551,7 +1389,6 @@
         m_qmlBackEndForCurrentType->emitSelectionToBeChanged();
 
     resetView();
-<<<<<<< HEAD
 }
 
 void PropertyEditorView::loadLockedNode()
@@ -1588,12 +1425,6 @@
 {
     NanotraceHR::Tracer tracer{"property editor view set active node to selection", category()};
 
-=======
-}
-
-void PropertyEditorView::setActiveNodeToSelection()
-{
->>>>>>> d114082f
     const auto selectedNodeList = currentNodes();
 
     setActiveNode(ModelNode());
@@ -1605,21 +1436,6 @@
 
     if (QmlObjectNode(node).isValid())
         setActiveNode(node);
-<<<<<<< HEAD
-=======
-}
-
-void PropertyEditorView::forceSelection(const ModelNode &node)
-{
-    if (node == activeNode())
-        return;
-
-    if (m_isSelectionLocked)
-        setActiveNode(node);
-    ModelNode(node).selectNode();
-
-    resetView();
->>>>>>> d114082f
 }
 
 bool PropertyEditorView::hasWidget() const
@@ -1670,11 +1486,8 @@
 
 void PropertyEditorView::instancePropertyChanged(const QList<QPair<ModelNode, PropertyName> > &propertyList)
 {
-<<<<<<< HEAD
     NanotraceHR::Tracer tracer{"property editor view instance property changed", category()};
 
-=======
->>>>>>> d114082f
     if (!activeNode().isValid())
         return;
 
@@ -1719,15 +1532,10 @@
 
 void PropertyEditorView::nodeTypeChanged(const ModelNode &node, const TypeName &, int, int)
 {
-<<<<<<< HEAD
     NanotraceHR::Tracer tracer{"property editor view node type changed", category()};
 
     if (node == activeNode())
         resetView();
-=======
-     if (node == activeNode())
-         resetView();
->>>>>>> d114082f
 }
 
 void PropertyEditorView::nodeReparented(const ModelNode &node,
@@ -1735,11 +1543,8 @@
                                         const NodeAbstractProperty & /*oldPropertyParent*/,
                                         AbstractView::PropertyChangeFlags /*propertyChange*/)
 {
-<<<<<<< HEAD
     NanotraceHR::Tracer tracer{"property editor view node reparented", category()};
 
-=======
->>>>>>> d114082f
     if (node == activeNode())
         m_qmlBackEndForCurrentType->backendAnchorBinding().setup(QmlItemNode(activeNode()));
 
@@ -1760,11 +1565,8 @@
 
 void PropertyEditorView::importsChanged(const Imports &addedImports, const Imports &removedImports)
 {
-<<<<<<< HEAD
     NanotraceHR::Tracer tracer{"property editor view imports changed", category()};
 
-=======
->>>>>>> d114082f
     if (!m_qmlBackEndForCurrentType)
         return;
 
@@ -1779,7 +1581,6 @@
                                             const QList<ModelNode> &nodeList,
                                             [[maybe_unused]] const QList<QVariant> &data)
 {
-<<<<<<< HEAD
     NanotraceHR::Tracer tracer{"property editor view custom notification", category()};
 
     if (m_manageNotifications == ManageCustomNotifications::No)
@@ -1790,11 +1591,6 @@
             return;
 
         m_extraPropertyViewsCallbacks.setTargetNode(nodeList.first());
-=======
-    if (identifier == "force_editing_node") {
-        if (!nodeList.isEmpty())
-            forceSelection(nodeList.first());
->>>>>>> d114082f
     }
 }
 
@@ -1802,11 +1598,8 @@
                                                        const QPixmap &pixmap,
                                                        const QByteArray &requestId)
 {
-<<<<<<< HEAD
     NanotraceHR::Tracer tracer{"property editor view model node preview pixmap changed", category()};
 
-=======
->>>>>>> d114082f
     if (node != activeNode())
         return;
 
@@ -1816,11 +1609,8 @@
 
 void PropertyEditorView::highlightTextureProperties(bool highlight)
 {
-<<<<<<< HEAD
     NanotraceHR::Tracer tracer{"property editor view highlight texture properties", category()};
 
-=======
->>>>>>> d114082f
     NodeMetaInfo metaInfo = activeNode().metaInfo();
     QTC_ASSERT(metaInfo.isValid(), return);
 
