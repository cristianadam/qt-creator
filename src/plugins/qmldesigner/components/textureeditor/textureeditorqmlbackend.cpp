--- conflicted
+++ resolved
@@ -42,18 +42,11 @@
 
 namespace QmlDesigner {
 
-<<<<<<< HEAD
-TextureEditorQmlBackend::TextureEditorQmlBackend(TextureEditorView *textureEditor, AsynchronousImageCache &imageCache)
-    : m_quickWidget(new QQuickWidget)
-    , m_textureEditorTransaction(new TextureEditorTransaction(textureEditor))
-    , m_contextObject(new TextureEditorContextObject(m_quickWidget->rootContext()))
-=======
 TextureEditorQmlBackend::TextureEditorQmlBackend(TextureEditorView *textureEditor,
                                                  AsynchronousImageCache &imageCache)
     : m_quickWidget(Utils::makeUniqueObjectPtr<QQuickWidget>())
     , m_textureEditorTransaction(std::make_unique<TextureEditorTransaction>(textureEditor))
     , m_contextObject(std::make_unique<TextureEditorContextObject>(m_quickWidget->rootContext()))
->>>>>>> 8790cbc9
 {
     QImage defaultImage;
     defaultImage.load(Utils::StyleHelper::dpiSpecificImageFile(":/textureeditor/images/texture_default.png"));
