// Copyright (C) 2022 The Qt Company Ltd.
// SPDX-License-Identifier: LicenseRef-Qt-Commercial OR GPL-3.0+ OR GPL-3.0 WITH Qt-GPL-exception-1.0

#include "materialbrowserview.h"
#include "bindingproperty.h"
#include "bundlematerial.h"
#include "materialbrowsermodel.h"
#include "materialbrowserwidget.h"
#include "materialbrowserbundlemodel.h"
#include "nodeabstractproperty.h"
#include "nodemetainfo.h"
#include "qmlobjectnode.h"
#include "variantproperty.h"

#include <coreplugin/icore.h>
#include <designmodecontext.h>
#include <nodeinstanceview.h>
#include <nodemetainfo.h>
#include <nodelistproperty.h>
#include <qmldesignerconstants.h>

#include <QQuickItem>
#include <QRegularExpression>
#include <QTimer>

namespace QmlDesigner {

MaterialBrowserView::MaterialBrowserView() {}

MaterialBrowserView::~MaterialBrowserView()
{}

bool MaterialBrowserView::hasWidget() const
{
    return true;
}

WidgetInfo MaterialBrowserView::widgetInfo()
{
    if (m_widget.isNull()) {
        m_widget = new MaterialBrowserWidget(this);

        auto matEditorContext = new Internal::MaterialBrowserContext(m_widget.data());
        Core::ICore::addContextObject(matEditorContext);

        MaterialBrowserModel *matBrowserModel = m_widget->materialBrowserModel().data();

        // custom notifications below are sent to the MaterialEditor

        connect(matBrowserModel, &MaterialBrowserModel::selectedIndexChanged, this, [&] (int idx) {
            ModelNode matNode = m_widget->materialBrowserModel()->materialAt(idx);
            emitCustomNotification("selected_material_changed", {matNode}, {});
        });

        connect(matBrowserModel, &MaterialBrowserModel::applyToSelectedTriggered, this,
                [&] (const ModelNode &material, bool add) {
            emitCustomNotification("apply_to_selected_triggered", {material}, {add});
        });

        connect(matBrowserModel, &MaterialBrowserModel::renameMaterialTriggered, this,
                [&] (const ModelNode &material, const QString &newName) {
            emitCustomNotification("rename_material", {material}, {newName});
        });

        connect(matBrowserModel, &MaterialBrowserModel::addNewMaterialTriggered, this, [&] {
            emitCustomNotification("add_new_material");
        });

        connect(matBrowserModel, &MaterialBrowserModel::duplicateMaterialTriggered, this,
                [&] (const ModelNode &material) {
            emitCustomNotification("duplicate_material", {material});
        });

        connect(matBrowserModel, &MaterialBrowserModel::pasteMaterialPropertiesTriggered, this,
                [&] (const ModelNode &material, const QList<AbstractProperty> &props, bool all) {
            QmlObjectNode mat(material);
            executeInTransaction(__FUNCTION__, [&] {
                if (all) { // all material properties copied
                    // remove current properties
                    const PropertyNameList propNames = material.propertyNames();
                    for (const PropertyName &propName : propNames) {
                        if (propName != "objectName")
                            mat.removeProperty(propName);
                    }
                }

                // apply pasted properties
                for (const AbstractProperty &prop : props) {
                    if (prop.name() == "objectName")
                        continue;

                    if (prop.isVariantProperty())
                        mat.setVariantProperty(prop.name(), prop.toVariantProperty().value());
                    else if (prop.isBindingProperty())
                        mat.setBindingProperty(prop.name(), prop.toBindingProperty().expression());
                    else if (!all)
                        mat.removeProperty(prop.name());
                }
            });
        });

        connect(m_widget, &MaterialBrowserWidget::bundleMaterialDragStarted, this,
                [&] (QmlDesigner::BundleMaterial *bundleMat) {
            m_draggedBundleMaterial = bundleMat;
        });

        MaterialBrowserBundleModel *matBrowserBundleModel = m_widget->materialBrowserBundleModel().data();

        connect(matBrowserBundleModel, &MaterialBrowserBundleModel::applyToSelectedTriggered, this,
                [&] (BundleMaterial *bundleMat, bool add) {
            if (!m_selectedModel.isValid())
                return;

            m_bundleMaterialDropTarget = m_selectedModel;
            m_bundleMaterialAddToSelected = add;

            ModelNode defaultMat = getBundleMaterialDefaultInstance(bundleMat->type());
            if (defaultMat.isValid())
                applyBundleMaterialToDropTarget(defaultMat);
            else
                m_widget->materialBrowserBundleModel()->addMaterial(bundleMat);
        });

        connect(matBrowserBundleModel, &MaterialBrowserBundleModel::addBundleMaterialToProjectRequested, this,
                [&] (const QmlDesigner::NodeMetaInfo &metaInfo) {
            applyBundleMaterialToDropTarget({}, metaInfo);
        });
    }

    return createWidgetInfo(m_widget.data(),
                            "MaterialBrowser",
                            WidgetInfo::LeftPane,
                            0,
                            tr("Material Browser"));
}

void MaterialBrowserView::applyBundleMaterialToDropTarget(const ModelNode &bundleMat,
                                                          const NodeMetaInfo &metaInfo)
{
    if (!bundleMat.isValid() && !metaInfo.isValid())
        return;

    ModelNode matLib = materialLibraryNode();
    if (!matLib.isValid())
        return;

    executeInTransaction("MaterialBrowserView::applyBundleMaterialToDropTarget", [&] {
        ModelNode newMatNode;
        if (metaInfo.isValid()) {
            newMatNode = createModelNode(metaInfo.typeName(), metaInfo.majorVersion(),
                                                              metaInfo.minorVersion());
            matLib.defaultNodeListProperty().reparentHere(newMatNode);

            static QRegularExpression rgx("([A-Z])([a-z]*)");
            QString newName = QString::fromLatin1(metaInfo.simplifiedTypeName()).replace(rgx, " \\1\\2").trimmed();
            if (newName.endsWith(" Material"))
                newName.chop(9); // remove trailing " Material"
            QString newId = model()->generateIdFromName(newName, "material");
            newMatNode.setIdWithRefactoring(newId);

            VariantProperty objNameProp = newMatNode.variantProperty("objectName");
            objNameProp.setValue(newName);
        } else {
            newMatNode = bundleMat;
        }

        if (m_bundleMaterialDropTarget.isValid()) {
            QmlObjectNode qmlObjNode(m_bundleMaterialDropTarget);
            if (m_bundleMaterialAddToSelected) {
                // TODO: unify this logic as it exist elsewhere also
                auto expToList = [](const QString &exp) {
                    QString copy = exp;
                    copy = copy.remove("[").remove("]");

                    QStringList tmp = copy.split(',', Qt::SkipEmptyParts);
                    for (QString &str : tmp)
                        str = str.trimmed();

                    return tmp;
                };

                auto listToExp = [](QStringList &stringList) {
                    if (stringList.size() > 1)
                        return QString("[" + stringList.join(",") + "]");

                    if (stringList.size() == 1)
                        return stringList.first();

                    return QString();
                };
                QStringList matList = expToList(qmlObjNode.expression("materials"));
                matList.append(newMatNode.id());
                QString updatedExp = listToExp(matList);
                qmlObjNode.setBindingProperty("materials", updatedExp);
            } else {
                qmlObjNode.setBindingProperty("materials", newMatNode.id());
            }

            m_bundleMaterialDropTarget = {};
            m_bundleMaterialAddToSelected = false;
        }
    });
}

void MaterialBrowserView::modelAttached(Model *model)
{
    AbstractView::modelAttached(model);

    m_widget->clearSearchFilter();
    m_widget->materialBrowserModel()->setHasMaterialRoot(
        rootModelNode().metaInfo().isQtQuick3DMaterial());
    m_hasQuick3DImport = model->hasImport("QtQuick3D");

    loadPropertyGroups();

    // Project load is already very busy and may even trigger puppet reset, so let's wait a moment
    // before refreshing the model
    QTimer::singleShot(1000, this, [this]() {
        refreshModel(true);
    });
}

void MaterialBrowserView::refreshModel(bool updateImages)
{
    if (!model() || !model()->nodeInstanceView())
        return;

    ModelNode matLib = modelNodeForId(Constants::MATERIAL_LIB_ID);
    QList <ModelNode> materials;

    if (m_hasQuick3DImport && matLib.isValid()) {
        const QList <ModelNode> matLibNodes = matLib.directSubModelNodes();
        for (const ModelNode &node : matLibNodes) {
            if (isMaterial(node))
                materials.append(node);
        }
    }

    m_widget->materialBrowserModel()->setMaterials(materials, m_hasQuick3DImport);

    if (updateImages) {
        for (const ModelNode &node : std::as_const(materials))
            model()->nodeInstanceView()->previewImageDataForGenericNode(node, {});
    }
}

bool MaterialBrowserView::isMaterial(const ModelNode &node) const
{
    return node.metaInfo().isQtQuick3DMaterial();
}

void MaterialBrowserView::modelAboutToBeDetached(Model *model)
{
    m_widget->materialBrowserModel()->setMaterials({}, m_hasQuick3DImport);

    AbstractView::modelAboutToBeDetached(model);
}

void MaterialBrowserView::selectedNodesChanged(const QList<ModelNode> &selectedNodeList,
                                               [[maybe_unused]] const QList<ModelNode> &lastSelectedNodeList)
{
    m_selectedModel = {};

    for (const ModelNode &node : selectedNodeList) {
        if (node.metaInfo().isQtQuick3DModel()) {
            m_selectedModel = node;
            break;
        }
    }

    m_widget->materialBrowserModel()->setHasModelSelection(m_selectedModel.isValid());

    if (!m_autoSelectModelMaterial)
        return;

    if (selectedNodeList.size() > 1 || !m_selectedModel.isValid())
        return;

    QmlObjectNode qmlObjNode(m_selectedModel);
    QString matExp = qmlObjNode.expression("materials");
    if (matExp.isEmpty())
        return;

    QString matId = matExp.remove('[').remove(']').split(',', Qt::SkipEmptyParts).at(0);
    ModelNode mat = modelNodeForId(matId);
    if (!mat.isValid())
        return;

    // if selected object is a model, select its material in the material browser and editor
    int idx = m_widget->materialBrowserModel()->materialIndex(mat);
    m_widget->materialBrowserModel()->selectMaterial(idx);
}

void MaterialBrowserView::modelNodePreviewPixmapChanged(const ModelNode &node, const QPixmap &pixmap)
{
    if (isMaterial(node))
        m_widget->updateMaterialPreview(node, pixmap);
}

void MaterialBrowserView::variantPropertiesChanged(const QList<VariantProperty> &propertyList,
                                                   [[maybe_unused]] PropertyChangeFlags propertyChange)
{
    for (const VariantProperty &property : propertyList) {
        ModelNode node(property.parentModelNode());

        if (isMaterial(node) && property.name() == "objectName")
            m_widget->materialBrowserModel()->updateMaterialName(node);
    }
}

void MaterialBrowserView::nodeReparented(const ModelNode &node,
                                         const NodeAbstractProperty &newPropertyParent,
                                         const NodeAbstractProperty &oldPropertyParent,
                                         [[maybe_unused]] PropertyChangeFlags propertyChange)
{
    if (!isMaterial(node))
        return;

    ModelNode newParentNode = newPropertyParent.parentModelNode();
    ModelNode oldParentNode = oldPropertyParent.parentModelNode();
    bool matAdded = newParentNode.id() == Constants::MATERIAL_LIB_ID;
    bool matRemoved = oldParentNode.id() == Constants::MATERIAL_LIB_ID;

    if (matAdded || matRemoved) {
        if (matAdded && !m_puppetResetPending) {
            // Workaround to fix various material issues all likely caused by QTBUG-103316
            resetPuppet();
            m_puppetResetPending = true;
        }
        refreshModel(!matAdded);
        int idx = m_widget->materialBrowserModel()->materialIndex(node);
        m_widget->materialBrowserModel()->selectMaterial(idx);
    }
}

void MaterialBrowserView::nodeAboutToBeRemoved(const ModelNode &removedNode)
{
    // removing the material editor node
    if (removedNode.id() == Constants::MATERIAL_LIB_ID) {
        m_widget->materialBrowserModel()->setMaterials({}, m_hasQuick3DImport);
        return;
    }

    // not a material under the material editor
    if (!isMaterial(removedNode)
        || removedNode.parentProperty().parentModelNode().id() != Constants::MATERIAL_LIB_ID) {
        return;
    }

    m_widget->materialBrowserModel()->removeMaterial(removedNode);
}

void MaterialBrowserView::nodeRemoved([[maybe_unused]] const ModelNode &removedNode,
                                      const NodeAbstractProperty &parentProperty,
                                      [[maybe_unused]] PropertyChangeFlags propertyChange)
{
    if (parentProperty.parentModelNode().id() != Constants::MATERIAL_LIB_ID)
        return;

    m_widget->materialBrowserModel()->updateSelectedMaterial();
}

void QmlDesigner::MaterialBrowserView::loadPropertyGroups()
{
    if (!m_hasQuick3DImport || m_propertyGroupsLoaded)
        return;

    QString matPropsPath = model()->metaInfo("QtQuick3D.Material").importDirectoryPath()
                               + "/designer/propertyGroups.json";
    m_propertyGroupsLoaded = m_widget->materialBrowserModel()->loadPropertyGroups(matPropsPath);
}

<<<<<<< HEAD
void MaterialBrowserView::importsChanged([[maybe_unused]] const QList<Import> &addedImports,
                                         [[maybe_unused]] const QList<Import> &removedImports)
=======
ModelNode MaterialBrowserView::getBundleMaterialDefaultInstance(const TypeName &type)
{
    const QList<ModelNode> materials = m_widget->materialBrowserModel()->materials();
    for (const ModelNode &mat : materials) {
        if (mat.type() == type) {
            bool isDefault = true;
            const QList<AbstractProperty> props = mat.properties();
            for (const AbstractProperty &prop : props) {
                if (prop.name() != "objectName") {
                    isDefault = false;
                    break;
                }
            }

            if (isDefault)
                return mat;
        }
    }

    return {};
}

void MaterialBrowserView::importsChanged(const QList<Import> &addedImports, const QList<Import> &removedImports)
>>>>>>> 4da66867
{
    bool hasQuick3DImport = model()->hasImport("QtQuick3D");

    if (hasQuick3DImport == m_hasQuick3DImport)
        return;

    m_hasQuick3DImport = hasQuick3DImport;

    loadPropertyGroups();

    // Import change will trigger puppet reset, so we don't want to update previews immediately
    refreshModel(false);
}

void MaterialBrowserView::customNotification(const AbstractView *view,
                                             const QString &identifier,
                                             const QList<ModelNode> &nodeList,
                                             [[maybe_unused]] const QList<QVariant> &data)
{
    if (view == this)
        return;

    if (identifier == "selected_material_changed") {
        int idx = m_widget->materialBrowserModel()->materialIndex(nodeList.first());
        if (idx != -1)
            m_widget->materialBrowserModel()->selectMaterial(idx);
    } else if (identifier == "refresh_material_browser") {
        QTimer::singleShot(0, this, [this]() {
            refreshModel(true);
        });
    } else if (identifier == "delete_selected_material") {
        m_widget->materialBrowserModel()->deleteSelectedMaterial();
    } else if (identifier == "drop_bundle_material") {
        m_bundleMaterialDropTarget = nodeList.first();


        ModelNode defaultMat = getBundleMaterialDefaultInstance(m_draggedBundleMaterial->type());
        if (defaultMat.isValid())
            applyBundleMaterialToDropTarget(defaultMat);
        else
            m_widget->materialBrowserBundleModel()->addMaterial(m_draggedBundleMaterial);

        m_draggedBundleMaterial = nullptr;
    }
}

void MaterialBrowserView::instancesCompleted(const QVector<ModelNode> &completedNodeList)
{
    for (const ModelNode &node : completedNodeList) {
        // We use root node completion as indication of puppet reset
        if (node.isRootNode()) {
            m_puppetResetPending  = false;
            QTimer::singleShot(1000, this, [this]() {
                if (!model() || !model()->nodeInstanceView())
                    return;
                const QList<ModelNode> materials = m_widget->materialBrowserModel()->materials();
                for (const ModelNode &node : materials)
                    model()->nodeInstanceView()->previewImageDataForGenericNode(node, {});
            });
            break;
        }
    }
}

} // namespace QmlDesigner<|MERGE_RESOLUTION|>--- conflicted
+++ resolved
@@ -370,10 +370,6 @@
     m_propertyGroupsLoaded = m_widget->materialBrowserModel()->loadPropertyGroups(matPropsPath);
 }
 
-<<<<<<< HEAD
-void MaterialBrowserView::importsChanged([[maybe_unused]] const QList<Import> &addedImports,
-                                         [[maybe_unused]] const QList<Import> &removedImports)
-=======
 ModelNode MaterialBrowserView::getBundleMaterialDefaultInstance(const TypeName &type)
 {
     const QList<ModelNode> materials = m_widget->materialBrowserModel()->materials();
@@ -396,8 +392,8 @@
     return {};
 }
 
-void MaterialBrowserView::importsChanged(const QList<Import> &addedImports, const QList<Import> &removedImports)
->>>>>>> 4da66867
+void MaterialBrowserView::importsChanged([[maybe_unused]] const QList<Import> &addedImports,
+                                         [[maybe_unused]] const QList<Import> &removedImports)
 {
     bool hasQuick3DImport = model()->hasImport("QtQuick3D");
 
