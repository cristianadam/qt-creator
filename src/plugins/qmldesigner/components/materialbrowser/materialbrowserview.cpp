// Copyright (C) 2022 The Qt Company Ltd.
// SPDX-License-Identifier: LicenseRef-Qt-Commercial OR GPL-3.0-only WITH Qt-GPL-exception-1.0

#include "materialbrowserview.h"

#include "bindingproperty.h"
#include "createtexture.h"
#include "externaldependenciesinterface.h"
#include "materialbrowsermodel.h"
#include "materialbrowsertexturesmodel.h"
#include "materialbrowserwidget.h"

#include <bindingproperty.h>
#include <createtexture.h>
#include <designmodewidget.h>
#include <externaldependenciesinterface.h>
#include <nodeabstractproperty.h>
#include <nodeinstanceview.h>
#include <nodemetainfo.h>
#include <qmldesignerconstants.h>
#include <qmldesignerplugin.h>
#include <qmlobjectnode.h>
#include <variantproperty.h>
#include <utils3d.h>

#include <coreplugin/icore.h>

#include <utils/algorithm.h>
#include <utils/qtcassert.h>

#include <QQmlContext>
#include <QQmlEngine>
#include <QQuickItem>
#include <QQuickView>
#include <QTimer>

namespace QmlDesigner {

static QString propertyEditorResourcesPath()
{
#ifdef SHARE_QML_PATH
    if (qEnvironmentVariableIsSet("LOAD_QML_FROM_SOURCE"))
        return QLatin1String(SHARE_QML_PATH) + "/propertyEditorQmlSources";
#endif
    return Core::ICore::resourcePath("qmldesigner/propertyEditorQmlSources").toString();
}

MaterialBrowserView::MaterialBrowserView(AsynchronousImageCache &imageCache,
                                         ExternalDependenciesInterface &externalDependencies)
    : AbstractView{externalDependencies}
    , m_imageCache(imageCache)
{
    m_previewTimer.setSingleShot(true);
    connect(&m_previewTimer, &QTimer::timeout, this, &MaterialBrowserView::requestPreviews);

    m_selectionTimer.setSingleShot(true);
    connect(&m_selectionTimer, &QTimer::timeout, this, &MaterialBrowserView::handleModelSelectionChange);
}

MaterialBrowserView::~MaterialBrowserView()
{}

bool MaterialBrowserView::hasWidget() const
{
    return true;
}

WidgetInfo MaterialBrowserView::widgetInfo()
{
    if (m_widget.isNull()) {
        m_widget = new MaterialBrowserWidget(m_imageCache, this);

        // custom notifications below are sent to the MaterialEditor
        MaterialBrowserModel *matBrowserModel = m_widget->materialBrowserModel().data();

        connect(matBrowserModel, &MaterialBrowserModel::selectedIndexChanged, this, [this](int idx) {
            if (!model())
                return;
            m_pendingMaterialIndex = idx;
            m_selectionTimer.start(0);
        });

        connect(matBrowserModel, &MaterialBrowserModel::applyToSelectedTriggered, this,
                [&] (const ModelNode &material, bool add) {
            Utils3D::applyMaterialToModels(this, material, Utils3D::getSelectedModels(this), add);
        });

        connect(matBrowserModel, &MaterialBrowserModel::renameMaterialTriggered, this,
                [&] (const ModelNode &material, const QString &newName) {
            QmlDesignerPlugin::instance()->mainWidget()->showDockWidget("MaterialEditor");
            emitCustomNotification("rename_material", {material}, {newName});
        });

        connect(matBrowserModel, &MaterialBrowserModel::addNewMaterialTriggered, this, [&] {
            QmlDesignerPlugin::instance()->mainWidget()->showDockWidget("MaterialEditor");
            emitCustomNotification("add_new_material");
        });

        connect(matBrowserModel, &MaterialBrowserModel::duplicateMaterialTriggered, this,
                [&] (const ModelNode &material) {
            QmlDesignerPlugin::instance()->mainWidget()->showDockWidget("MaterialEditor");
            emitCustomNotification("duplicate_material", {material});
        });

        connect(matBrowserModel, &MaterialBrowserModel::pasteMaterialPropertiesTriggered, this,
                [&] (const ModelNode &material,
                     const QList<QmlDesigner::MaterialBrowserModel::PropertyCopyData> &propDatas,
                     bool all) {
            QmlObjectNode mat(material);
            executeInTransaction(__FUNCTION__, [&] {
                if (all) { // all material properties copied
                    // remove current properties
                    if (mat.isInBaseState()) {
                        const QList<AbstractProperty> baseProps = material.properties();
                        PropertyNameViews propNames;
                        for (const auto &baseProp : baseProps) {
                            if (!baseProp.isDynamic())
                                propNames.append(baseProp.name());
                        }

                        for (PropertyNameView propName : propNames) {
                            if (propName != "objectName" && propName != "data")
                                mat.removeProperty(propName);
                        }
                    } else {
                        QmlPropertyChanges changes = mat.propertyChangeForCurrentState();
                        if (changes.isValid()) {
                            PropertyNameViews propNames;
                            const QList<AbstractProperty> changedProps = changes.targetProperties();
                            for (const auto &changedProp : changedProps) {
                                if (!changedProp.isDynamic())
                                    propNames.append(changedProp.name());
                            }

                            for (PropertyNameView propName : propNames) {
                                if (propName != "objectName" && propName != "data")
                                    mat.removeProperty(propName);
                            }
                        }
                    }
                }

                // apply pasted properties
                for (const QmlDesigner::MaterialBrowserModel::PropertyCopyData &propData : propDatas) {
                    if (propData.isValid) {
                        const bool isDynamic = !propData.dynamicTypeName.isEmpty();
                        const bool isBaseState = QmlModelState::isBaseState(currentStateNode());
                        const bool hasProperty = mat.hasProperty(propData.name);
                        if (propData.isBinding) {
                            if (isDynamic && (!hasProperty || isBaseState)) {
                                mat.modelNode().bindingProperty(propData.name)
                                        .setDynamicTypeNameAndExpression(
                                            propData.dynamicTypeName, propData.value.toString());
                                continue;
                            }
                            mat.setBindingProperty(propData.name, propData.value.toString());
                        } else {
                            const bool isRecording = mat.timelineIsActive()
                                    && mat.currentTimeline().isRecording();
                            if (isDynamic && (!hasProperty || (isBaseState && !isRecording))) {
                                mat.modelNode().variantProperty(propData.name)
                                        .setDynamicTypeNameAndValue(
                                            propData.dynamicTypeName, propData.value);
                                continue;
                            }
                            mat.setVariantProperty(propData.name, propData.value);
                        }
                    } else {
                        mat.removeProperty(propData.name);
                    }
                }
            });
        });

        // custom notifications below are sent to the TextureEditor
        MaterialBrowserTexturesModel *texturesModel = m_widget->materialBrowserTexturesModel().data();
        connect(texturesModel, &MaterialBrowserTexturesModel::selectedIndexChanged, this, [this](int idx) {
            if (!model())
                return;
            m_pendingTextureIndex = idx;
            m_selectionTimer.start(0);
        });
        connect(texturesModel, &MaterialBrowserTexturesModel::duplicateTextureTriggered, this,
                [&] (const ModelNode &texture) {
            QmlDesignerPlugin::instance()->mainWidget()->showDockWidget("TextureEditor");
            emitCustomNotification("duplicate_texture", {texture});
        });

        connect(texturesModel, &MaterialBrowserTexturesModel::applyToSelectedMaterialTriggered, this,
                [&] (const ModelNode &texture) {
            if (!m_widget)
                return;
            const ModelNode material = m_widget->materialBrowserModel()->selectedMaterial();
            applyTextureToMaterial({material}, texture);
        });

        connect(texturesModel, &MaterialBrowserTexturesModel::applyToSelectedModelTriggered, this,
                [&] (const ModelNode &texture) {
            const QList<ModelNode> selectedModels = Utils3D::getSelectedModels(this);

            if (selectedModels.size() != 1)
                return;
            applyTextureToModel3D(selectedModels[0], texture);
        });

        connect(texturesModel, &MaterialBrowserTexturesModel::addNewTextureTriggered, this, [&] {
            QmlDesignerPlugin::instance()->mainWidget()->showDockWidget("TextureEditor");
            emitCustomNotification("add_new_texture");
        });

<<<<<<< HEAD
        connect(texturesModel, &MaterialBrowserTexturesModel::updateSceneEnvStateRequested, this, [&]() {
            ModelNode activeSceneEnv = Utils3D::resolveSceneEnv(this, m_sceneId);
=======
        connect(texturesModel, &MaterialBrowserTexturesModel::updateSceneEnvStateRequested, this, [this] {
            ModelNode activeSceneEnv = CreateTexture(this).resolveSceneEnv(m_sceneId);
>>>>>>> 58af141d
            const bool sceneEnvExists = activeSceneEnv.isValid();
            m_widget->materialBrowserTexturesModel()->setHasSceneEnv(sceneEnvExists);
        });

        connect(texturesModel, &MaterialBrowserTexturesModel::updateModelSelectionStateRequested, this, [this] {
            bool hasModel = false;
            const QList<ModelNode> selectedModels = Utils3D::getSelectedModels(this);
            if (selectedModels.size() == 1)
                hasModel = Utils3D::getMaterialOfModel(selectedModels.at(0)).isValid();
            m_widget->materialBrowserTexturesModel()->setHasSingleModelSelection(hasModel);
        });

        connect(texturesModel,
                &MaterialBrowserTexturesModel::applyAsLightProbeRequested,
                this,
                [&](const ModelNode &texture) {
                    executeInTransaction(__FUNCTION__, [&] {
                        Utils3D::assignTextureAsLightProbe(this, texture, m_sceneId);
                    });
                });
    }

    return createWidgetInfo(m_widget.data(),
                            "MaterialBrowser",
                            WidgetInfo::LeftPane,
                            tr("Material Browser"),
                            tr("Material Browser view"));
}

void MaterialBrowserView::createTextures(const QStringList &assetPaths)
{
    executeInTransaction("MaterialBrowserView::createTextures", [&]() {
        CreateTexture(this).execute(assetPaths, AddTextureMode::Texture, m_sceneId);
    });
}

void MaterialBrowserView::modelAttached(Model *model)
{
    AbstractView::modelAttached(model);

    m_widget->clearSearchFilter();
    m_widget->materialBrowserModel()->setHasMaterialLibrary(false);
    m_hasQuick3DImport = model->hasImport("QtQuick3D");
    m_widget->materialBrowserModel()->setIsQt6Project(externalDependencies().isQt6Project());

    // Project load is already very busy and may even trigger puppet reset, so let's wait a moment
    // before refreshing the model
    QTimer::singleShot(1000, model, [this] {
        refreshModel(true);
        loadPropertyGroups(); // Needs the delay because it uses metaInfo
    });

    m_sceneId = Utils3D::active3DSceneId(model);
}

void MaterialBrowserView::refreshModel(bool updateImages)
{
    if (!model())
        return;

    ModelNode matLib = modelNodeForId(Constants::MATERIAL_LIB_ID);
    QList<ModelNode> materials;
    QList<ModelNode> textures;

    if (m_hasQuick3DImport && matLib.isValid()) {
        const QList <ModelNode> matLibNodes = matLib.directSubModelNodes();
        for (const ModelNode &node : matLibNodes) {
            if (isMaterial(node))
                materials.append(node);
            else if (isTexture(node))
                textures.append(node);
        }
    }

    m_widget->materialBrowserModel()->setMaterials(materials, m_hasQuick3DImport);
    m_widget->materialBrowserTexturesModel()->setTextures(textures);
    m_widget->materialBrowserModel()->setHasMaterialLibrary(matLib.isValid());

    if (updateImages)
        updateMaterialsPreview();

    updateMaterialSelection();
    updateTextureSelection();
}

void MaterialBrowserView::updateMaterialsPreview()
{
    const QList<ModelNode> materials = m_widget->materialBrowserModel()->materials();
    for (const ModelNode &node : materials)
        m_previewRequests.insert(node);
    if (!m_previewRequests.isEmpty())
        m_previewTimer.start(0);
}

template<typename T, typename> // T can be either BindingProperty or VariantProperty
void MaterialBrowserView::updatePropertyList(const QList<T> &propertyList)
{
    for (const AbstractProperty &property : propertyList) {
        ModelNode node(property.parentModelNode());
        if (isMaterial(node)) {
            if (property.name() == "objectName")
                m_widget->materialBrowserModel()->updateMaterialName(node);
            else
                m_previewRequests << node;
        } else if (isTexture(node)) {
            QmlObjectNode selectedTex = m_widget->materialBrowserTexturesModel()->selectedTexture();
            if (property.name() == "source")
                m_widget->materialBrowserTexturesModel()->updateTextureSource(node);
            else if (property.name() == "objectName")
                m_widget->materialBrowserTexturesModel()->updateTextureName(node);
        } else {
            QmlObjectNode selectedTex = m_widget->materialBrowserTexturesModel()->selectedTexture();
            if (property.name() == "source" && selectedTex.propertyChangeForCurrentState() == node)
                m_widget->materialBrowserTexturesModel()->updateTextureSource(selectedTex);
        }
    }

    if (!m_previewRequests.isEmpty())
        m_previewTimer.start(0);
}

bool MaterialBrowserView::isMaterial(const ModelNode &node) const
{
    return node.metaInfo().isQtQuick3DMaterial();
}

bool MaterialBrowserView::isTexture(const ModelNode &node) const
{
    if (!node.isValid())
        return false;

    return node.metaInfo().isQtQuick3DTexture();
}

void MaterialBrowserView::modelAboutToBeDetached(Model *model)
{
    m_widget->materialBrowserModel()->setMaterials({}, m_hasQuick3DImport);
    m_widget->materialBrowserModel()->setHasMaterialLibrary(false);
    m_widget->clearPreviewCache();
    m_pendingMaterialIndex = -1;
    m_pendingTextureIndex = -1;

    if (m_propertyGroupsLoaded) {
        m_propertyGroupsLoaded = false;
        m_widget->materialBrowserModel()->unloadPropertyGroups();
    }

    AbstractView::modelAboutToBeDetached(model);
}

void MaterialBrowserView::selectedNodesChanged([[maybe_unused]] const QList<ModelNode> &selectedNodeList,
                                               [[maybe_unused]] const QList<ModelNode> &lastSelectedNodeList)
{
    const QList<ModelNode> selectedModels = Utils3D::getSelectedModels(this);

    m_widget->materialBrowserModel()->setHasModelSelection(!selectedModels.isEmpty());

    // the logic below selects the material of the first selected model if auto selection is on
    if (!m_autoSelectModelMaterial)
        return;

    if (selectedNodeList.size() > 1 || selectedModels.isEmpty())
        return;

    ModelNode mat = Utils3D::getMaterialOfModel(selectedModels.at(0));

    if (!mat.isValid())
        return;

    // if selected object is a model, select its material in the material browser and editor
    int idx = m_widget->materialBrowserModel()->materialIndex(mat);
    m_widget->materialBrowserModel()->selectMaterial(idx);
}

void MaterialBrowserView::modelNodePreviewPixmapChanged(const ModelNode &node,
                                                        const QPixmap &pixmap,
                                                        const QByteArray &requestId)
{
    if (!isMaterial(node))
        return;

    // There might be multiple requests for different preview pixmap sizes.
    // Here only the one with the default size is picked.
    if (requestId.isEmpty())
        m_widget->updateMaterialPreview(node, pixmap);
}

void MaterialBrowserView::nodeIdChanged(const ModelNode &node, [[maybe_unused]] const QString &newId,
                                                               [[maybe_unused]] const QString &oldId)
{
    if (isTexture(node))
        m_widget->materialBrowserTexturesModel()->updateTextureId(node);
}

void MaterialBrowserView::variantPropertiesChanged(const QList<VariantProperty> &propertyList,
                                                   [[maybe_unused]] PropertyChangeFlags propertyChange)
{
    updatePropertyList(propertyList);
}

void MaterialBrowserView::bindingPropertiesChanged(const QList<BindingProperty> &propertyList,
                                                   [[maybe_unused]] PropertyChangeFlags propertyChange)
{
    updatePropertyList(propertyList);
}

void MaterialBrowserView::propertiesRemoved(const QList<AbstractProperty> &propertyList)
{
    updatePropertyList(propertyList);
}

void MaterialBrowserView::nodeReparented(const ModelNode &node,
                                         const NodeAbstractProperty &newPropertyParent,
                                         const NodeAbstractProperty &oldPropertyParent,
                                         [[maybe_unused]] PropertyChangeFlags propertyChange)
{
    Q_UNUSED(propertyChange)

    if (node.id() == Constants::MATERIAL_LIB_ID)
        m_widget->materialBrowserModel()->setHasMaterialLibrary(true);

    if (!isMaterial(node) && !isTexture(node))
        return;

    ModelNode newParentNode = newPropertyParent.parentModelNode();
    ModelNode oldParentNode = oldPropertyParent.parentModelNode();
    bool added = newParentNode.id() == Constants::MATERIAL_LIB_ID;
    bool removed = oldParentNode.id() == Constants::MATERIAL_LIB_ID;

    if (!added && !removed)
        return;

    refreshModel(removed);

    if (isMaterial(node)) {
        if (added && !m_puppetResetPending) {
            // Workaround to fix various material issues all likely caused by QTBUG-103316
            resetPuppet();
            m_puppetResetPending = true;
        }
        int idx = m_widget->materialBrowserModel()->materialIndex(node);
        m_widget->materialBrowserModel()->selectMaterial(idx);
        m_widget->materialBrowserModel()->refreshSearch();
    } else { // is texture
        int idx = m_widget->materialBrowserTexturesModel()->textureIndex(node);
        m_widget->materialBrowserTexturesModel()->selectTexture(idx);
        m_widget->materialBrowserTexturesModel()->refreshSearch();
    }
}

void MaterialBrowserView::nodeAboutToBeRemoved(const ModelNode &removedNode)
{
    // removing the material lib node
    if (removedNode.id() == Constants::MATERIAL_LIB_ID) {
        m_widget->materialBrowserModel()->setMaterials({}, m_hasQuick3DImport);
        m_widget->materialBrowserModel()->setHasMaterialLibrary(false);
        m_widget->clearPreviewCache();
        return;
    }

    // not under the material lib
    if (removedNode.parentProperty().parentModelNode().id() != Constants::MATERIAL_LIB_ID)
        return;

    if (isMaterial(removedNode))
        m_widget->materialBrowserModel()->removeMaterial(removedNode);
    else if (isTexture(removedNode))
        m_widget->materialBrowserTexturesModel()->removeTexture(removedNode);
}

void MaterialBrowserView::nodeRemoved([[maybe_unused]] const ModelNode &removedNode,
                                      const NodeAbstractProperty &parentProperty,
                                      [[maybe_unused]] PropertyChangeFlags propertyChange)
{
    if (parentProperty.parentModelNode().id() != Constants::MATERIAL_LIB_ID)
        return;

    m_widget->materialBrowserModel()->updateSelectedMaterial();
    m_widget->materialBrowserTexturesModel()->updateSelectedTexture();
}

void QmlDesigner::MaterialBrowserView::loadPropertyGroups()
{
    if (!m_hasQuick3DImport || m_propertyGroupsLoaded || !model())
        return;

#ifdef QDS_USE_PROJECTSTORAGE
    // TODO
    QString matPropsPath;
#else
    QString matPropsPath = model()->metaInfo("QtQuick3D.Material").importDirectoryPath()
                               + "/designer/propertyGroups.json";
#endif
    m_propertyGroupsLoaded = m_widget->materialBrowserModel()->loadPropertyGroups(matPropsPath);
}

void MaterialBrowserView::requestPreviews()
{
    if (model() && model()->nodeInstanceView()) {
        for (const auto &node : std::as_const(m_previewRequests))
            static_cast<const NodeInstanceView *>(model()->nodeInstanceView())
                ->previewImageDataForGenericNode(node, {});
    }
    m_previewRequests.clear();
}

void MaterialBrowserView::updateMaterialSelection()
{
    QTC_ASSERT(model(), return);

    ModelNode node = Utils3D::selectedMaterial(this);
    int idx = m_widget->materialBrowserModel()->materialIndex(node);
    if (idx == -1 && !m_widget->materialBrowserModel()->isEmpty())
        idx = 0;
    if (idx != -1) {
        m_widget->materialBrowserModel()->selectMaterial(idx);
        m_widget->focusMaterialSection(true);
    }
}

void MaterialBrowserView::updateTextureSelection()
{
    QTC_ASSERT(model(), return);

    ModelNode node = Utils3D::selectedTexture(this);
    int idx = m_widget->materialBrowserTexturesModel()->textureIndex(node);
    if (idx == -1 && !m_widget->materialBrowserTexturesModel()->isEmpty())
        idx = 0;
    if (idx != -1) {
        m_widget->materialBrowserTexturesModel()->selectTexture(idx);
        m_widget->materialBrowserTexturesModel()->refreshSearch();
        m_widget->focusMaterialSection(false);
    }
}

// This method is asynchronously called in response to a selection change in the material and
// texture models to update the selection state to the main scene model.
void MaterialBrowserView::handleModelSelectionChange()
{
    if (!model())
        return;

    if (m_pendingMaterialIndex >= 0) {
        ModelNode matNode = m_widget->materialBrowserModel()->materialAt(m_pendingMaterialIndex);
        ModelNode current = Utils3D::selectedMaterial(this);
        if (current != matNode)
            Utils3D::selectMaterial(matNode);
        m_pendingMaterialIndex = -1;
    }

    if (m_pendingTextureIndex >= 0) {
        ModelNode texNode = m_widget->materialBrowserTexturesModel()->textureAt(m_pendingTextureIndex);
        ModelNode current = Utils3D::selectedTexture(this);
        if (current != texNode)
            Utils3D::selectTexture(texNode);
        m_pendingTextureIndex = -1;
    }
}

void MaterialBrowserView::importsChanged([[maybe_unused]] const Imports &addedImports,
                                         [[maybe_unused]] const Imports &removedImports)
{
    bool hasQuick3DImport = model()->hasImport("QtQuick3D");

    if (hasQuick3DImport == m_hasQuick3DImport)
        return;

    m_hasQuick3DImport = hasQuick3DImport;

    loadPropertyGroups();

    // Import change will trigger puppet reset, so we don't want to update previews immediately
    refreshModel(false);
}

void MaterialBrowserView::customNotification(const AbstractView *view,
                                             const QString &identifier,
                                             const QList<ModelNode> &nodeList,
                                             const QList<QVariant> &data)
{
    if (view == this)
        return;

    if (identifier == "refresh_material_browser") {
        QTimer::singleShot(0, model(), [this] {
            refreshModel(true);
        });
    } else if (identifier == "delete_selected_material") {
        m_widget->deleteSelectedItem();
    } else if (identifier == "apply_asset_to_model3D") {
        m_appliedTexturePath = data.at(0).toString();
        applyTextureToModel3D(nodeList.at(0));
    } else if (identifier == "apply_texture_to_model3D") {
        applyTextureToModel3D(nodeList.at(0), nodeList.at(1));
    } else if (identifier == "focus_material_section") {
        m_widget->focusMaterialSection(true);
    }
}

void MaterialBrowserView::active3DSceneChanged(qint32 sceneId)
{
    m_sceneId = sceneId;
}

void MaterialBrowserView::currentStateChanged([[maybe_unused]] const ModelNode &node)
{
    m_widget->materialBrowserTexturesModel()->updateAllTexturesSources();
    updateMaterialsPreview();
}

void MaterialBrowserView::instancesCompleted(const QVector<ModelNode> &completedNodeList)
{
    for (const ModelNode &node : completedNodeList) {
        // We use root node completion as indication of puppet reset
        if (node.isRootNode()) {
            m_puppetResetPending  = false;
            QTimer::singleShot(1000, this, [this] {
                if (!model() || !model()->nodeInstanceView())
                    return;
                const QList<ModelNode> materials = m_widget->materialBrowserModel()->materials();
                for (const ModelNode &node : materials)
                    m_previewRequests.insert(node);
                if (!m_previewRequests.isEmpty())
                    m_previewTimer.start(0);
            });
            break;
        }
    }
}

void MaterialBrowserView::instancePropertyChanged(const QList<QPair<ModelNode, PropertyName> > &propertyList)
{
    for (const auto &nodeProp : propertyList) {
        ModelNode node = nodeProp.first;
        if (node.metaInfo().isQtQuick3DMaterial())
            m_previewRequests.insert(node);
    }
    if (!m_previewRequests.isEmpty() && !m_previewTimer.isActive()) {
        // Updating material browser isn't urgent in e.g. timeline scrubbing case, so have a bit
        // of delay to reduce unnecessary rendering
        m_previewTimer.start(500);
    }
}

void MaterialBrowserView::auxiliaryDataChanged(const ModelNode &,
                                               AuxiliaryDataKeyView type,
                                               const QVariant &data)
{
    if (type == Utils3D::active3dSceneProperty)
        active3DSceneChanged(data.toInt());
    else if (type == Utils3D::matLibSelectedMaterialProperty)
        updateMaterialSelection();
    else if ( type == Utils3D::matLibSelectedTextureProperty)
        updateTextureSelection();
}

void MaterialBrowserView::applyTextureToModel3D(const QmlObjectNode &model3D, const ModelNode &texture)
{
    if (!texture.isValid() && m_appliedTexturePath.isEmpty())
        return;

    if (!model3D.isValid() || !model3D.modelNode().metaInfo().isQtQuick3DModel())
        return;

    BindingProperty matsProp = model3D.bindingProperty("materials");
    QList<ModelNode> materials;
    if (hasId(matsProp.expression()))
        materials.append(modelNodeForId(matsProp.expression()));
    else
        materials = matsProp.resolveToModelNodeList();

    applyTextureToMaterial(materials, texture);
}

void MaterialBrowserView::applyTextureToMaterial(const QList<ModelNode> &materials,
                                                 const ModelNode &texture)
{
    if (materials.isEmpty())
        return;

    if (texture.isValid())
        m_appliedTextureId = texture.id();

    m_textureModels.clear();
    QStringList materialsModel;
    for (const ModelNode &mat : std::as_const(materials)) {
        QString matName = mat.variantProperty("objectName").value().toString();
        materialsModel.append(QLatin1String("%1 (%2)").arg(matName, mat.id()));
        QList<PropertyName> texProps;
        for (const PropertyMetaInfo &p : mat.metaInfo().properties()) {
            if (p.propertyType().isQtQuick3DTexture())
                texProps.append(p.name());
        }
        m_textureModels.insert(mat.id(), texProps);
    }

    QString path = MaterialBrowserWidget::qmlSourcesPath() + "/ChooseMaterialProperty.qml";

    m_chooseMatPropsView = new QQuickView;
    m_chooseMatPropsView->setTitle(tr("Select a material property"));
    m_chooseMatPropsView->setResizeMode(QQuickView::SizeRootObjectToView);
    m_chooseMatPropsView->setMinimumSize({150, 100});
    m_chooseMatPropsView->setMaximumSize({600, 400});
    m_chooseMatPropsView->setWidth(450);
    m_chooseMatPropsView->setHeight(300);
    m_chooseMatPropsView->setFlags(Qt::Widget);
    m_chooseMatPropsView->setModality(Qt::ApplicationModal);
    m_chooseMatPropsView->engine()->addImportPath(propertyEditorResourcesPath() + "/imports");
    m_chooseMatPropsView->rootContext()->setContextProperties({
        {"rootView", QVariant::fromValue(this)},
        {"materialsModel", QVariant::fromValue(materialsModel)},
        {"propertiesModel", QVariant::fromValue(m_textureModels.value(materials.at(0).id()))},
    });
    m_chooseMatPropsView->setSource(QUrl::fromLocalFile(path));
    m_chooseMatPropsView->installEventFilter(this);
    m_chooseMatPropsView->show();
}

void MaterialBrowserView::updatePropsModel(const QString &matId)
{
    m_chooseMatPropsView->rootContext()->setContextProperty("propertiesModel",
                                                QVariant::fromValue(m_textureModels.value(matId)));
}

void MaterialBrowserView::applyTextureToProperty(const QString &matId, const QString &propName)
{
    executeInTransaction(__FUNCTION__, [&] {
        if (m_appliedTextureId.isEmpty() && !m_appliedTexturePath.isEmpty()) {
            CreateTexture texCreator(this);
            ModelNode tex = texCreator.execute(m_appliedTexturePath, AddTextureMode::Texture);
            m_appliedTextureId = tex.id();
            m_appliedTexturePath.clear();
        }

        QTC_ASSERT(!m_appliedTextureId.isEmpty(), return);

        QmlObjectNode mat = modelNodeForId(matId);
        QTC_ASSERT(mat.isValid(), return);

        BindingProperty texProp = mat.bindingProperty(propName.toLatin1());
        QTC_ASSERT(texProp.isValid(), return);

        mat.setBindingProperty(propName.toLatin1(), m_appliedTextureId);

        closeChooseMatPropsView();
    });
}

void MaterialBrowserView::closeChooseMatPropsView()
{
    m_chooseMatPropsView->close();
}

bool MaterialBrowserView::eventFilter(QObject *obj, QEvent *event)
{
    if (event->type() == QEvent::KeyPress) {
        QKeyEvent *keyEvent = static_cast<QKeyEvent *>(event);
        if (keyEvent->key() == Qt::Key_Escape) {
            if (obj == m_chooseMatPropsView)
                m_chooseMatPropsView->close();
        }
    } else if (event->type() == QEvent::Close) {
        if (obj == m_chooseMatPropsView) {
            m_appliedTextureId.clear();
            m_appliedTexturePath.clear();
            m_chooseMatPropsView->deleteLater();
        }
    }

    return AbstractView::eventFilter(obj, event);
}

} // namespace QmlDesigner<|MERGE_RESOLUTION|>--- conflicted
+++ resolved
@@ -208,13 +208,8 @@
             emitCustomNotification("add_new_texture");
         });
 
-<<<<<<< HEAD
-        connect(texturesModel, &MaterialBrowserTexturesModel::updateSceneEnvStateRequested, this, [&]() {
+        connect(texturesModel, &MaterialBrowserTexturesModel::updateSceneEnvStateRequested, this, [this] {
             ModelNode activeSceneEnv = Utils3D::resolveSceneEnv(this, m_sceneId);
-=======
-        connect(texturesModel, &MaterialBrowserTexturesModel::updateSceneEnvStateRequested, this, [this] {
-            ModelNode activeSceneEnv = CreateTexture(this).resolveSceneEnv(m_sceneId);
->>>>>>> 58af141d
             const bool sceneEnvExists = activeSceneEnv.isValid();
             m_widget->materialBrowserTexturesModel()->setHasSceneEnv(sceneEnvExists);
         });
