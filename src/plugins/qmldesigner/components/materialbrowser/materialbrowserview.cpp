// Copyright (C) 2022 The Qt Company Ltd.
// SPDX-License-Identifier: LicenseRef-Qt-Commercial OR GPL-3.0-only WITH Qt-GPL-exception-1.0

#include "materialbrowserview.h"

#include "bindingproperty.h"
#include "createtexture.h"
<<<<<<< HEAD
#include "designmodecontext.h"
=======
>>>>>>> f7639f45
#include "materialbrowsermodel.h"
#include "materialbrowsertexturesmodel.h"
#include "materialbrowserwidget.h"
#include "nodeabstractproperty.h"
#include "nodeinstanceview.h"
#include "nodemetainfo.h"
#include "qmldesignerconstants.h"
#include "qmlobjectnode.h"
#include "variantproperty.h"

<<<<<<< HEAD
#include <coreplugin/icore.h>

#include <utils/algorithm.h>
#include <utils/qtcassert.h>

=======
#include <designmodecontext.h>
#include <nodeinstanceview.h>
#include <nodelistproperty.h>
#include <qmldesignerconstants.h>

#include <coreplugin/icore.h>
#include <coreplugin/messagebox.h>

#include <utils/algorithm.h>
#include <utils/qtcassert.h>

>>>>>>> f7639f45
#include <QQmlContext>
#include <QQmlEngine>
#include <QQuickItem>
#include <QQuickView>
<<<<<<< HEAD
=======
#include <QRegularExpression>
>>>>>>> f7639f45
#include <QTimer>

namespace QmlDesigner {

static QString propertyEditorResourcesPath()
{
#ifdef SHARE_QML_PATH
    if (qEnvironmentVariableIsSet("LOAD_QML_FROM_SOURCE"))
        return QLatin1String(SHARE_QML_PATH) + "/propertyEditorQmlSources";
#endif
    return Core::ICore::resourcePath("qmldesigner/propertyEditorQmlSources").toString();
}

MaterialBrowserView::MaterialBrowserView(AsynchronousImageCache &imageCache,
                                         ExternalDependenciesInterface &externalDependencies)
    : AbstractView{externalDependencies}
    , m_imageCache(imageCache)
{
    m_previewTimer.setSingleShot(true);
    connect(&m_previewTimer, &QTimer::timeout, this, &MaterialBrowserView::requestPreviews);
}

MaterialBrowserView::~MaterialBrowserView()
{}

bool MaterialBrowserView::hasWidget() const
{
    return true;
}

WidgetInfo MaterialBrowserView::widgetInfo()
{
    if (m_widget.isNull()) {
        m_widget = new MaterialBrowserWidget(m_imageCache, this);

        auto matEditorContext = new Internal::MaterialBrowserContext(m_widget.data());
        Core::ICore::addContextObject(matEditorContext);

        // custom notifications below are sent to the MaterialEditor
        MaterialBrowserModel *matBrowserModel = m_widget->materialBrowserModel().data();

        connect(matBrowserModel, &MaterialBrowserModel::selectedIndexChanged, this, [&] (int idx) {
            ModelNode matNode = m_widget->materialBrowserModel()->materialAt(idx);
            emitCustomNotification("selected_material_changed", {matNode}, {});
        });

        connect(matBrowserModel, &MaterialBrowserModel::applyToSelectedTriggered, this,
                [&] (const ModelNode &material, bool add) {
            emitCustomNotification("apply_to_selected_triggered", {material}, {add});
        });

        connect(matBrowserModel, &MaterialBrowserModel::renameMaterialTriggered, this,
                [&] (const ModelNode &material, const QString &newName) {
            emitCustomNotification("rename_material", {material}, {newName});
        });

        connect(matBrowserModel, &MaterialBrowserModel::addNewMaterialTriggered, this, [&] {
            emitCustomNotification("add_new_material");
        });

        connect(matBrowserModel, &MaterialBrowserModel::duplicateMaterialTriggered, this,
                [&] (const ModelNode &material) {
            emitCustomNotification("duplicate_material", {material});
        });

        connect(matBrowserModel, &MaterialBrowserModel::pasteMaterialPropertiesTriggered, this,
                [&] (const ModelNode &material,
                     const QList<QmlDesigner::MaterialBrowserModel::PropertyCopyData> &propDatas,
                     bool all) {
            QmlObjectNode mat(material);
            executeInTransaction(__FUNCTION__, [&] {
                if (all) { // all material properties copied
                    // remove current properties
                    PropertyNameList propNames;
                    if (mat.isInBaseState()) {
                        const QList<AbstractProperty> baseProps = material.properties();
                        for (const auto &baseProp : baseProps) {
                            if (!baseProp.isDynamic())
                                propNames.append(baseProp.name());
                        }
                    } else {
                        QmlPropertyChanges changes = mat.propertyChangeForCurrentState();
                        if (changes.isValid()) {
                            const QList<AbstractProperty> changedProps = changes.targetProperties();
                            for (const auto &changedProp : changedProps) {
                                if (!changedProp.isDynamic())
                                    propNames.append(changedProp.name());
                            }
                        }
                    }
                    for (const PropertyName &propName : std::as_const(propNames)) {
                        if (propName != "objectName" && propName != "data")
                            mat.removeProperty(propName);
                    }
                }

                // apply pasted properties
                for (const QmlDesigner::MaterialBrowserModel::PropertyCopyData &propData : propDatas) {
                    if (propData.isValid) {
                        const bool isDynamic = !propData.dynamicTypeName.isEmpty();
                        const bool isBaseState = currentState().isBaseState();
                        const bool hasProperty = mat.hasProperty(propData.name);
                        if (propData.isBinding) {
                            if (isDynamic && (!hasProperty || isBaseState)) {
                                mat.modelNode().bindingProperty(propData.name)
                                        .setDynamicTypeNameAndExpression(
                                            propData.dynamicTypeName, propData.value.toString());
                                continue;
                            }
                            mat.setBindingProperty(propData.name, propData.value.toString());
                        } else {
                            const bool isRecording = mat.timelineIsActive()
                                    && mat.currentTimeline().isRecording();
                            if (isDynamic && (!hasProperty || (isBaseState && !isRecording))) {
                                mat.modelNode().variantProperty(propData.name)
                                        .setDynamicTypeNameAndValue(
                                            propData.dynamicTypeName, propData.value);
                                continue;
                            }
                            mat.setVariantProperty(propData.name, propData.value);
                        }
                    } else {
                        mat.removeProperty(propData.name);
                    }
                }
            });
        });

        // custom notifications below are sent to the TextureEditor
        MaterialBrowserTexturesModel *texturesModel = m_widget->materialBrowserTexturesModel().data();
        connect(texturesModel, &MaterialBrowserTexturesModel::selectedIndexChanged, this, [&] (int idx) {
            ModelNode texNode = m_widget->materialBrowserTexturesModel()->textureAt(idx);
<<<<<<< HEAD
            emitCustomNotification("selected_texture_changed", {texNode});
=======
            emitCustomNotification("selected_texture_changed", {texNode}, {});
>>>>>>> f7639f45
        });
        connect(texturesModel, &MaterialBrowserTexturesModel::duplicateTextureTriggered, this,
                [&] (const ModelNode &texture) {
            emitCustomNotification("duplicate_texture", {texture});
        });

        connect(texturesModel, &MaterialBrowserTexturesModel::applyToSelectedMaterialTriggered, this,
                [&] (const ModelNode &texture) {
            if (!m_widget)
                return;
            const ModelNode material = m_widget->materialBrowserModel()->selectedMaterial();
            applyTextureToMaterial({material}, texture);
        });

        connect(texturesModel, &MaterialBrowserTexturesModel::applyToSelectedModelTriggered, this,
                [&] (const ModelNode &texture) {
            if (m_selectedModels.size() != 1)
                return;
            applyTextureToModel3D(m_selectedModels[0], texture);
        });

        connect(texturesModel, &MaterialBrowserTexturesModel::addNewTextureTriggered, this, [&] {
            emitCustomNotification("add_new_texture");
        });

        connect(texturesModel, &MaterialBrowserTexturesModel::updateSceneEnvStateRequested, this, [&]() {
            ModelNode activeSceneEnv = CreateTexture(this).resolveSceneEnv(m_sceneId);
            const bool sceneEnvExists = activeSceneEnv.isValid();
            m_widget->materialBrowserTexturesModel()->setHasSceneEnv(sceneEnvExists);
        });

        connect(texturesModel, &MaterialBrowserTexturesModel::updateModelSelectionStateRequested, this, [&]() {
            bool hasModel = false;
            if (m_selectedModels.size() == 1)
                hasModel = getMaterialOfModel(m_selectedModels.at(0)).isValid();
            m_widget->materialBrowserTexturesModel()->setHasSingleModelSelection(hasModel);
        });

        connect(texturesModel, &MaterialBrowserTexturesModel::applyAsLightProbeRequested, this,
                [&] (const ModelNode &texture) {
            executeInTransaction(__FUNCTION__, [&] {
                CreateTexture(this).assignTextureAsLightProbe(texture, m_sceneId);
            });
        });
    }

    return createWidgetInfo(m_widget.data(),
                            "MaterialBrowser",
                            WidgetInfo::LeftPane,
                            0,
                            tr("Material Browser"),
                            tr("Material Browser view"));
}

<<<<<<< HEAD
void MaterialBrowserView::createTextures(const QStringList &assetPaths)
{
    auto *create = new CreateTextures(this);

    executeInTransaction("MaterialBrowserView::createTextures", [&]() {
        create->execute(assetPaths, AddTextureMode::Texture, m_sceneId);
    });

    create->deleteLater();
}

=======
>>>>>>> f7639f45
void MaterialBrowserView::modelAttached(Model *model)
{
    AbstractView::modelAttached(model);

    m_widget->clearSearchFilter();
    m_widget->materialBrowserModel()->setHasMaterialLibrary(false);
    m_hasQuick3DImport = model->hasImport("QtQuick3D");

    // Project load is already very busy and may even trigger puppet reset, so let's wait a moment
    // before refreshing the model
    QTimer::singleShot(1000, model, [this]() {
        refreshModel(true);
        loadPropertyGroups(); // Needs the delay because it uses metaInfo
    });

    m_sceneId = model->active3DSceneId();
}

void MaterialBrowserView::refreshModel(bool updateImages)
{
    if (!model())
        return;

    ModelNode matLib = modelNodeForId(Constants::MATERIAL_LIB_ID);
    QList<ModelNode> materials;
    QList<ModelNode> textures;

    if (m_hasQuick3DImport && matLib.isValid()) {
        const QList <ModelNode> matLibNodes = matLib.directSubModelNodes();
        for (const ModelNode &node : matLibNodes) {
            if (isMaterial(node))
                materials.append(node);
            else if (isTexture(node))
                textures.append(node);
        }
    }

    m_widget->materialBrowserModel()->setMaterials(materials, m_hasQuick3DImport);
    m_widget->materialBrowserTexturesModel()->setTextures(textures);
    m_widget->materialBrowserModel()->setHasMaterialLibrary(matLib.isValid());

    if (updateImages) {
        for (const ModelNode &node : std::as_const(materials))
            m_previewRequests.insert(node);
        if (!m_previewRequests.isEmpty())
            m_previewTimer.start(0);
    }
}

bool MaterialBrowserView::isMaterial(const ModelNode &node) const
{
    return node.metaInfo().isQtQuick3DMaterial();
}

bool MaterialBrowserView::isTexture(const ModelNode &node) const
{
    if (!node.isValid())
        return false;

    return node.metaInfo().isQtQuick3DTexture();
}

void MaterialBrowserView::modelAboutToBeDetached(Model *model)
{
    m_widget->materialBrowserModel()->setMaterials({}, m_hasQuick3DImport);
    m_widget->materialBrowserModel()->setHasMaterialLibrary(false);
    m_widget->clearPreviewCache();

    if (m_propertyGroupsLoaded) {
        m_propertyGroupsLoaded = false;
        m_widget->materialBrowserModel()->unloadPropertyGroups();
    }

    AbstractView::modelAboutToBeDetached(model);
}

void MaterialBrowserView::selectedNodesChanged(const QList<ModelNode> &selectedNodeList,
                                               [[maybe_unused]] const QList<ModelNode> &lastSelectedNodeList)
{
    m_selectedModels = Utils::filtered(selectedNodeList, [](const ModelNode &node) {
        return node.metaInfo().isQtQuick3DModel();
    });

    m_widget->materialBrowserModel()->setHasModelSelection(!m_selectedModels.isEmpty());

    // the logic below selects the material of the first selected model if auto selection is on
    if (!m_autoSelectModelMaterial)
        return;

    if (selectedNodeList.size() > 1 || m_selectedModels.isEmpty())
        return;

    ModelNode mat = getMaterialOfModel(m_selectedModels.at(0));

    if (!mat.isValid())
        return;

    // if selected object is a model, select its material in the material browser and editor
    int idx = m_widget->materialBrowserModel()->materialIndex(mat);
    m_widget->materialBrowserModel()->selectMaterial(idx);
}

void MaterialBrowserView::modelNodePreviewPixmapChanged(const ModelNode &node, const QPixmap &pixmap)
{
    if (isMaterial(node))
        m_widget->updateMaterialPreview(node, pixmap);
}

void MaterialBrowserView::nodeIdChanged(const ModelNode &node, [[maybe_unused]] const QString &newId,
                                                               [[maybe_unused]] const QString &oldId)
{
    if (isTexture(node))
        m_widget->materialBrowserTexturesModel()->updateTextureSource(node);
}

void MaterialBrowserView::variantPropertiesChanged(const QList<VariantProperty> &propertyList,
                                                   [[maybe_unused]] PropertyChangeFlags propertyChange)
{
    for (const VariantProperty &property : propertyList) {
        ModelNode node(property.parentModelNode());
        if (isMaterial(node) && property.name() == "objectName") {
            m_widget->materialBrowserModel()->updateMaterialName(node);
        } else if (property.name() == "source") {
            QmlObjectNode selectedTex = m_widget->materialBrowserTexturesModel()->selectedTexture();
            if (isTexture(node))
                m_widget->materialBrowserTexturesModel()->updateTextureSource(node);
            else if (selectedTex.propertyChangeForCurrentState() == node)
                m_widget->materialBrowserTexturesModel()->updateTextureSource(selectedTex);
        }
    }
}

void MaterialBrowserView::propertiesRemoved(const QList<AbstractProperty> &propertyList)
{
    for (const AbstractProperty &prop : propertyList) {
        if (isTexture(prop.parentModelNode()) && prop.name() == "source")
            m_widget->materialBrowserTexturesModel()->updateTextureSource(prop.parentModelNode());
    }
}

void MaterialBrowserView::nodeReparented(const ModelNode &node,
                                         const NodeAbstractProperty &newPropertyParent,
                                         const NodeAbstractProperty &oldPropertyParent,
                                         [[maybe_unused]] PropertyChangeFlags propertyChange)
{
    Q_UNUSED(propertyChange)

    if (node.id() == Constants::MATERIAL_LIB_ID)
        m_widget->materialBrowserModel()->setHasMaterialLibrary(true);

    if (!isMaterial(node) && !isTexture(node))
        return;

    ModelNode newParentNode = newPropertyParent.parentModelNode();
    ModelNode oldParentNode = oldPropertyParent.parentModelNode();
    bool added = newParentNode.id() == Constants::MATERIAL_LIB_ID;
    bool removed = oldParentNode.id() == Constants::MATERIAL_LIB_ID;
<<<<<<< HEAD

    if (!added && !removed)
        return;

=======

    if (!added && !removed)
        return;

>>>>>>> f7639f45
    refreshModel(removed);

    if (isMaterial(node)) {
        if (added && !m_puppetResetPending) {
            // Workaround to fix various material issues all likely caused by QTBUG-103316
            resetPuppet();
            m_puppetResetPending = true;
        }
        int idx = m_widget->materialBrowserModel()->materialIndex(node);
        m_widget->materialBrowserModel()->selectMaterial(idx);
        m_widget->materialBrowserModel()->refreshSearch();
    } else { // is texture
        int idx = m_widget->materialBrowserTexturesModel()->textureIndex(node);
        m_widget->materialBrowserTexturesModel()->selectTexture(idx);
        m_widget->materialBrowserTexturesModel()->refreshSearch();
    }
}

void MaterialBrowserView::nodeAboutToBeRemoved(const ModelNode &removedNode)
{
    // removing the material lib node
    if (removedNode.id() == Constants::MATERIAL_LIB_ID) {
        m_widget->materialBrowserModel()->setMaterials({}, m_hasQuick3DImport);
        m_widget->materialBrowserModel()->setHasMaterialLibrary(false);
        m_widget->clearPreviewCache();
        return;
    }

    // not under the material lib
    if (removedNode.parentProperty().parentModelNode().id() != Constants::MATERIAL_LIB_ID)
        return;

    if (isMaterial(removedNode))
        m_widget->materialBrowserModel()->removeMaterial(removedNode);
    else if (isTexture(removedNode))
        m_widget->materialBrowserTexturesModel()->removeTexture(removedNode);
}

void MaterialBrowserView::nodeRemoved([[maybe_unused]] const ModelNode &removedNode,
                                      const NodeAbstractProperty &parentProperty,
                                      [[maybe_unused]] PropertyChangeFlags propertyChange)
{
    if (parentProperty.parentModelNode().id() != Constants::MATERIAL_LIB_ID)
        return;

    m_widget->materialBrowserModel()->updateSelectedMaterial();
    m_widget->materialBrowserTexturesModel()->updateSelectedTexture();
}

void QmlDesigner::MaterialBrowserView::loadPropertyGroups()
{
    if (!m_hasQuick3DImport || m_propertyGroupsLoaded || !model())
        return;

    QString matPropsPath = model()->metaInfo("QtQuick3D.Material").importDirectoryPath()
                               + "/designer/propertyGroups.json";
    m_propertyGroupsLoaded = m_widget->materialBrowserModel()->loadPropertyGroups(matPropsPath);
}

void MaterialBrowserView::requestPreviews()
{
    if (model() && model()->nodeInstanceView()) {
        for (const auto &node : std::as_const(m_previewRequests))
            model()->nodeInstanceView()->previewImageDataForGenericNode(node, {});
    }
    m_previewRequests.clear();
}
<<<<<<< HEAD

ModelNode MaterialBrowserView::getMaterialOfModel(const ModelNode &model, int idx)
{
    QmlObjectNode qmlObjNode(model);
    QString matExp = qmlObjNode.expression("materials");
    if (matExp.isEmpty())
        return {};

    const QStringList mats = matExp.remove('[').remove(']').split(',', Qt::SkipEmptyParts);
    if (mats.isEmpty())
        return {};

    ModelNode mat = modelNodeForId(mats.at(idx));
    QTC_ASSERT(mat.isValid(), return {});

    return mat;
=======

ModelNode MaterialBrowserView::getMaterialOfModel(const ModelNode &model)
{
    QmlObjectNode qmlObjNode(model);
    QString matExp = qmlObjNode.expression("materials");
    if (matExp.isEmpty())
        return {};

    const QStringList mats = matExp.remove('[').remove(']').split(',', Qt::SkipEmptyParts);
    if (mats.isEmpty())
        return {};

    for (const auto &matId : mats) {
        ModelNode mat = modelNodeForId(matId);
        if (mat.isValid())
            return mat;
    }
    return {};
>>>>>>> f7639f45
}

void MaterialBrowserView::importsChanged([[maybe_unused]] const QList<Import> &addedImports,
                                         [[maybe_unused]] const QList<Import> &removedImports)
{
    bool hasQuick3DImport = model()->hasImport("QtQuick3D");

    if (hasQuick3DImport == m_hasQuick3DImport)
        return;

    m_hasQuick3DImport = hasQuick3DImport;

    loadPropertyGroups();

    // Import change will trigger puppet reset, so we don't want to update previews immediately
    refreshModel(false);
}

void MaterialBrowserView::customNotification(const AbstractView *view,
                                             const QString &identifier,
                                             const QList<ModelNode> &nodeList,
                                             const QList<QVariant> &data)
{
    if (view == this && identifier != "select_texture")
        return;

    if (identifier == "select_material") {
        ModelNode matNode;
        if (!data.isEmpty() && !m_selectedModels.isEmpty()) {
            ModelNode model3D = m_selectedModels.at(0);
            QTC_ASSERT(model3D.isValid(), return);
            matNode = getMaterialOfModel(model3D, data[0].toInt());
        } else {
            matNode = nodeList.first();
        }
        QTC_ASSERT(matNode.isValid(), return);

        int idx = m_widget->materialBrowserModel()->materialIndex(matNode);
        if (idx != -1)
            m_widget->materialBrowserModel()->selectMaterial(idx);
<<<<<<< HEAD
    } else if (identifier == "select_texture") {
=======
    } else if (identifier == "selected_texture_changed") {
>>>>>>> f7639f45
        int idx = m_widget->materialBrowserTexturesModel()->textureIndex(nodeList.first());
        if (idx != -1) {
            m_widget->materialBrowserTexturesModel()->selectTexture(idx);
            m_widget->materialBrowserTexturesModel()->refreshSearch();
<<<<<<< HEAD
            if (!data.isEmpty() && data[0].toBool())
                m_widget->focusMaterialSection(false);
=======
>>>>>>> f7639f45
        }
    } else if (identifier == "refresh_material_browser") {
        QTimer::singleShot(0, model(), [this]() {
            refreshModel(true);
        });
    } else if (identifier == "delete_selected_material") {
        m_widget->deleteSelectedItem();
<<<<<<< HEAD
    } else if (identifier == "apply_asset_to_model3D") {
        m_appliedTexturePath = data.at(0).toString();
        applyTextureToModel3D(nodeList.at(0));
=======
>>>>>>> f7639f45
    } else if (identifier == "apply_texture_to_model3D") {
        applyTextureToModel3D(nodeList.at(0), nodeList.at(1));
    } else if (identifier == "apply_texture_to_material") {
        applyTextureToMaterial({nodeList.at(0)}, nodeList.at(1));
<<<<<<< HEAD
    } else if (identifier == "focus_material_section") {
        m_widget->focusMaterialSection(true);
=======
>>>>>>> f7639f45
    }
}

void MaterialBrowserView::active3DSceneChanged(qint32 sceneId)
{
    m_sceneId = sceneId;
}

void MaterialBrowserView::currentStateChanged([[maybe_unused]] const ModelNode &node)
{
    m_widget->materialBrowserTexturesModel()->updateAllTexturesSources();
}

void MaterialBrowserView::instancesCompleted(const QVector<ModelNode> &completedNodeList)
{
    for (const ModelNode &node : completedNodeList) {
        // We use root node completion as indication of puppet reset
        if (node.isRootNode()) {
            m_puppetResetPending  = false;
            QTimer::singleShot(1000, this, [this]() {
                if (!model() || !model()->nodeInstanceView())
                    return;
                const QList<ModelNode> materials = m_widget->materialBrowserModel()->materials();
                for (const ModelNode &node : materials)
                    m_previewRequests.insert(node);
                if (!m_previewRequests.isEmpty())
                    m_previewTimer.start(0);
            });
            break;
        }
    }
}

void MaterialBrowserView::instancePropertyChanged(const QList<QPair<ModelNode, PropertyName> > &propertyList)
{
    for (const auto &nodeProp : propertyList) {
        ModelNode node = nodeProp.first;
        if (node.metaInfo().isQtQuick3DMaterial())
            m_previewRequests.insert(node);
    }
    if (!m_previewRequests.isEmpty() && !m_previewTimer.isActive()) {
        // Updating material browser isn't urgent in e.g. timeline scrubbing case, so have a bit
        // of delay to reduce unnecessary rendering
        m_previewTimer.start(500);
    }
}

void MaterialBrowserView::applyTextureToModel3D(const QmlObjectNode &model3D, const ModelNode &texture)
{
<<<<<<< HEAD
    if (!texture.isValid() && m_appliedTexturePath.isEmpty())
        return;

    if (!model3D.isValid() || !model3D.modelNode().metaInfo().isQtQuick3DModel())
=======
    if (!texture.isValid() || !model3D.isValid() || !model3D.modelNode().metaInfo().isQtQuick3DModel())
>>>>>>> f7639f45
        return;

    BindingProperty matsProp = model3D.bindingProperty("materials");
    QList<ModelNode> materials;
    if (hasId(matsProp.expression()))
        materials.append(modelNodeForId(matsProp.expression()));
    else
        materials = matsProp.resolveToModelNodeList();

    applyTextureToMaterial(materials, texture);
}

void MaterialBrowserView::applyTextureToMaterial(const QList<ModelNode> &materials,
                                                 const ModelNode &texture)
{
<<<<<<< HEAD
    if (materials.isEmpty())
        return;

    if (texture.isValid())
        m_appliedTextureId = texture.id();

    m_textureModels.clear();
    QStringList materialsModel;
    for (const ModelNode &mat : std::as_const(materials)) {
        QString matName = mat.variantProperty("objectName").value().toString();
        materialsModel.append(QLatin1String("%1 (%2)").arg(matName, mat.id()));
        QList<PropertyName> texProps;
        for (const PropertyMetaInfo &p : mat.metaInfo().properties()) {
            if (p.propertyType().isQtQuick3DTexture())
                texProps.append(p.name());
        }
        m_textureModels.insert(mat.id(), texProps);
    }

    QString path = MaterialBrowserWidget::qmlSourcesPath() + "/ChooseMaterialProperty.qml";

    m_chooseMatPropsView = new QQuickView;
    m_chooseMatPropsView->setTitle(tr("Select a material property"));
    m_chooseMatPropsView->setResizeMode(QQuickView::SizeRootObjectToView);
    m_chooseMatPropsView->setMinimumSize({150, 100});
    m_chooseMatPropsView->setMaximumSize({600, 400});
    m_chooseMatPropsView->setWidth(450);
    m_chooseMatPropsView->setHeight(300);
    m_chooseMatPropsView->setFlags(Qt::Widget);
    m_chooseMatPropsView->setModality(Qt::ApplicationModal);
    m_chooseMatPropsView->engine()->addImportPath(propertyEditorResourcesPath() + "/imports");
    m_chooseMatPropsView->rootContext()->setContextProperties({
        {"rootView", QVariant::fromValue(this)},
        {"materialsModel", QVariant::fromValue(materialsModel)},
        {"propertiesModel", QVariant::fromValue(m_textureModels.value(materials.at(0).id()))},
    });
    m_chooseMatPropsView->setSource(QUrl::fromLocalFile(path));
    m_chooseMatPropsView->installEventFilter(this);
    m_chooseMatPropsView->show();
=======
    if (materials.size() > 0) {
        m_appliedTextureId = texture.id();
        m_textureModels.clear();
        QStringList materialsModel;
        for (const ModelNode &mat : std::as_const(materials)) {
            QString matName = mat.variantProperty("objectName").value().toString();
            materialsModel.append(QLatin1String("%1 (%2)").arg(matName, mat.id()));
            QList<PropertyName> texProps;
            for (const PropertyMetaInfo &p : mat.metaInfo().properties()) {
                if (p.propertyType().isQtQuick3DTexture())
                    texProps.append(p.name());
            }
            m_textureModels.insert(mat.id(), texProps);
        }

        QString path = MaterialBrowserWidget::qmlSourcesPath() + "/ChooseMaterialProperty.qml";

        m_chooseMatPropsView = new QQuickView;
        m_chooseMatPropsView->setTitle(tr("Select a material property"));
        m_chooseMatPropsView->setResizeMode(QQuickView::SizeRootObjectToView);
        m_chooseMatPropsView->setMinimumSize({150, 100});
        m_chooseMatPropsView->setMaximumSize({600, 400});
        m_chooseMatPropsView->setWidth(450);
        m_chooseMatPropsView->setHeight(300);
        m_chooseMatPropsView->setFlags(Qt::Widget);
        m_chooseMatPropsView->setModality(Qt::ApplicationModal);
        m_chooseMatPropsView->engine()->addImportPath(propertyEditorResourcesPath() + "/imports");
        m_chooseMatPropsView->rootContext()->setContextProperties({
            {"rootView", QVariant::fromValue(this)},
            {"materialsModel", QVariant::fromValue(materialsModel)},
            {"propertiesModel", QVariant::fromValue(m_textureModels.value(materials.at(0).id()))},
        });
        m_chooseMatPropsView->setSource(QUrl::fromLocalFile(path));
        m_chooseMatPropsView->installEventFilter(this);
        m_chooseMatPropsView->show();
    }
>>>>>>> f7639f45
}

void MaterialBrowserView::updatePropsModel(const QString &matId)
{
    m_chooseMatPropsView->rootContext()->setContextProperty("propertiesModel",
                                                QVariant::fromValue(m_textureModels.value(matId)));
}

void MaterialBrowserView::applyTextureToProperty(const QString &matId, const QString &propName)
{
<<<<<<< HEAD
    executeInTransaction(__FUNCTION__, [&] {
        if (m_appliedTextureId.isEmpty() && !m_appliedTexturePath.isEmpty()) {
            auto texCreator = new CreateTexture(this);
            ModelNode tex = texCreator->execute(m_appliedTexturePath, AddTextureMode::Texture);
            m_appliedTextureId = tex.id();
            m_appliedTexturePath.clear();
            texCreator->deleteLater();
        }

        QTC_ASSERT(!m_appliedTextureId.isEmpty(), return);

        QmlObjectNode mat = modelNodeForId(matId);
        QTC_ASSERT(mat.isValid(), return);

        BindingProperty texProp = mat.bindingProperty(propName.toLatin1());
        QTC_ASSERT(texProp.isValid(), return);

        mat.setBindingProperty(propName.toLatin1(), m_appliedTextureId);

        closeChooseMatPropsView();
    });
=======
    QTC_ASSERT(!m_appliedTextureId.isEmpty(), return);

    QmlObjectNode mat = modelNodeForId(matId);
    QTC_ASSERT(mat.isValid(), return);

    BindingProperty texProp = mat.bindingProperty(propName.toLatin1());
    QTC_ASSERT(texProp.isValid(), return);

    mat.setBindingProperty(propName.toLatin1(), m_appliedTextureId);

    closeChooseMatPropsView();
>>>>>>> f7639f45
}

void MaterialBrowserView::closeChooseMatPropsView()
{
    m_chooseMatPropsView->close();
}

bool MaterialBrowserView::eventFilter(QObject *obj, QEvent *event)
{
    if (event->type() == QEvent::KeyPress) {
        QKeyEvent *keyEvent = static_cast<QKeyEvent *>(event);
        if (keyEvent->key() == Qt::Key_Escape) {
            if (obj == m_chooseMatPropsView)
                m_chooseMatPropsView->close();
        }
    } else if (event->type() == QEvent::Close) {
        if (obj == m_chooseMatPropsView) {
            m_appliedTextureId.clear();
<<<<<<< HEAD
            m_appliedTexturePath.clear();
=======
>>>>>>> f7639f45
            m_chooseMatPropsView->deleteLater();
        }
    }

    return AbstractView::eventFilter(obj, event);
}

} // namespace QmlDesigner<|MERGE_RESOLUTION|>--- conflicted
+++ resolved
@@ -5,10 +5,7 @@
 
 #include "bindingproperty.h"
 #include "createtexture.h"
-<<<<<<< HEAD
 #include "designmodecontext.h"
-=======
->>>>>>> f7639f45
 #include "materialbrowsermodel.h"
 #include "materialbrowsertexturesmodel.h"
 #include "materialbrowserwidget.h"
@@ -19,33 +16,15 @@
 #include "qmlobjectnode.h"
 #include "variantproperty.h"
 
-<<<<<<< HEAD
 #include <coreplugin/icore.h>
 
 #include <utils/algorithm.h>
 #include <utils/qtcassert.h>
 
-=======
-#include <designmodecontext.h>
-#include <nodeinstanceview.h>
-#include <nodelistproperty.h>
-#include <qmldesignerconstants.h>
-
-#include <coreplugin/icore.h>
-#include <coreplugin/messagebox.h>
-
-#include <utils/algorithm.h>
-#include <utils/qtcassert.h>
-
->>>>>>> f7639f45
 #include <QQmlContext>
 #include <QQmlEngine>
 #include <QQuickItem>
 #include <QQuickView>
-<<<<<<< HEAD
-=======
-#include <QRegularExpression>
->>>>>>> f7639f45
 #include <QTimer>
 
 namespace QmlDesigner {
@@ -178,11 +157,7 @@
         MaterialBrowserTexturesModel *texturesModel = m_widget->materialBrowserTexturesModel().data();
         connect(texturesModel, &MaterialBrowserTexturesModel::selectedIndexChanged, this, [&] (int idx) {
             ModelNode texNode = m_widget->materialBrowserTexturesModel()->textureAt(idx);
-<<<<<<< HEAD
             emitCustomNotification("selected_texture_changed", {texNode});
-=======
-            emitCustomNotification("selected_texture_changed", {texNode}, {});
->>>>>>> f7639f45
         });
         connect(texturesModel, &MaterialBrowserTexturesModel::duplicateTextureTriggered, this,
                 [&] (const ModelNode &texture) {
@@ -237,7 +212,6 @@
                             tr("Material Browser view"));
 }
 
-<<<<<<< HEAD
 void MaterialBrowserView::createTextures(const QStringList &assetPaths)
 {
     auto *create = new CreateTextures(this);
@@ -249,8 +223,6 @@
     create->deleteLater();
 }
 
-=======
->>>>>>> f7639f45
 void MaterialBrowserView::modelAttached(Model *model)
 {
     AbstractView::modelAttached(model);
@@ -408,17 +380,10 @@
     ModelNode oldParentNode = oldPropertyParent.parentModelNode();
     bool added = newParentNode.id() == Constants::MATERIAL_LIB_ID;
     bool removed = oldParentNode.id() == Constants::MATERIAL_LIB_ID;
-<<<<<<< HEAD
 
     if (!added && !removed)
         return;
 
-=======
-
-    if (!added && !removed)
-        return;
-
->>>>>>> f7639f45
     refreshModel(removed);
 
     if (isMaterial(node)) {
@@ -486,7 +451,6 @@
     }
     m_previewRequests.clear();
 }
-<<<<<<< HEAD
 
 ModelNode MaterialBrowserView::getMaterialOfModel(const ModelNode &model, int idx)
 {
@@ -503,26 +467,6 @@
     QTC_ASSERT(mat.isValid(), return {});
 
     return mat;
-=======
-
-ModelNode MaterialBrowserView::getMaterialOfModel(const ModelNode &model)
-{
-    QmlObjectNode qmlObjNode(model);
-    QString matExp = qmlObjNode.expression("materials");
-    if (matExp.isEmpty())
-        return {};
-
-    const QStringList mats = matExp.remove('[').remove(']').split(',', Qt::SkipEmptyParts);
-    if (mats.isEmpty())
-        return {};
-
-    for (const auto &matId : mats) {
-        ModelNode mat = modelNodeForId(matId);
-        if (mat.isValid())
-            return mat;
-    }
-    return {};
->>>>>>> f7639f45
 }
 
 void MaterialBrowserView::importsChanged([[maybe_unused]] const QList<Import> &addedImports,
@@ -563,20 +507,13 @@
         int idx = m_widget->materialBrowserModel()->materialIndex(matNode);
         if (idx != -1)
             m_widget->materialBrowserModel()->selectMaterial(idx);
-<<<<<<< HEAD
     } else if (identifier == "select_texture") {
-=======
-    } else if (identifier == "selected_texture_changed") {
->>>>>>> f7639f45
         int idx = m_widget->materialBrowserTexturesModel()->textureIndex(nodeList.first());
         if (idx != -1) {
             m_widget->materialBrowserTexturesModel()->selectTexture(idx);
             m_widget->materialBrowserTexturesModel()->refreshSearch();
-<<<<<<< HEAD
             if (!data.isEmpty() && data[0].toBool())
                 m_widget->focusMaterialSection(false);
-=======
->>>>>>> f7639f45
         }
     } else if (identifier == "refresh_material_browser") {
         QTimer::singleShot(0, model(), [this]() {
@@ -584,21 +521,15 @@
         });
     } else if (identifier == "delete_selected_material") {
         m_widget->deleteSelectedItem();
-<<<<<<< HEAD
     } else if (identifier == "apply_asset_to_model3D") {
         m_appliedTexturePath = data.at(0).toString();
         applyTextureToModel3D(nodeList.at(0));
-=======
->>>>>>> f7639f45
     } else if (identifier == "apply_texture_to_model3D") {
         applyTextureToModel3D(nodeList.at(0), nodeList.at(1));
     } else if (identifier == "apply_texture_to_material") {
         applyTextureToMaterial({nodeList.at(0)}, nodeList.at(1));
-<<<<<<< HEAD
     } else if (identifier == "focus_material_section") {
         m_widget->focusMaterialSection(true);
-=======
->>>>>>> f7639f45
     }
 }
 
@@ -648,14 +579,10 @@
 
 void MaterialBrowserView::applyTextureToModel3D(const QmlObjectNode &model3D, const ModelNode &texture)
 {
-<<<<<<< HEAD
     if (!texture.isValid() && m_appliedTexturePath.isEmpty())
         return;
 
     if (!model3D.isValid() || !model3D.modelNode().metaInfo().isQtQuick3DModel())
-=======
-    if (!texture.isValid() || !model3D.isValid() || !model3D.modelNode().metaInfo().isQtQuick3DModel())
->>>>>>> f7639f45
         return;
 
     BindingProperty matsProp = model3D.bindingProperty("materials");
@@ -671,7 +598,6 @@
 void MaterialBrowserView::applyTextureToMaterial(const QList<ModelNode> &materials,
                                                  const ModelNode &texture)
 {
-<<<<<<< HEAD
     if (materials.isEmpty())
         return;
 
@@ -711,44 +637,6 @@
     m_chooseMatPropsView->setSource(QUrl::fromLocalFile(path));
     m_chooseMatPropsView->installEventFilter(this);
     m_chooseMatPropsView->show();
-=======
-    if (materials.size() > 0) {
-        m_appliedTextureId = texture.id();
-        m_textureModels.clear();
-        QStringList materialsModel;
-        for (const ModelNode &mat : std::as_const(materials)) {
-            QString matName = mat.variantProperty("objectName").value().toString();
-            materialsModel.append(QLatin1String("%1 (%2)").arg(matName, mat.id()));
-            QList<PropertyName> texProps;
-            for (const PropertyMetaInfo &p : mat.metaInfo().properties()) {
-                if (p.propertyType().isQtQuick3DTexture())
-                    texProps.append(p.name());
-            }
-            m_textureModels.insert(mat.id(), texProps);
-        }
-
-        QString path = MaterialBrowserWidget::qmlSourcesPath() + "/ChooseMaterialProperty.qml";
-
-        m_chooseMatPropsView = new QQuickView;
-        m_chooseMatPropsView->setTitle(tr("Select a material property"));
-        m_chooseMatPropsView->setResizeMode(QQuickView::SizeRootObjectToView);
-        m_chooseMatPropsView->setMinimumSize({150, 100});
-        m_chooseMatPropsView->setMaximumSize({600, 400});
-        m_chooseMatPropsView->setWidth(450);
-        m_chooseMatPropsView->setHeight(300);
-        m_chooseMatPropsView->setFlags(Qt::Widget);
-        m_chooseMatPropsView->setModality(Qt::ApplicationModal);
-        m_chooseMatPropsView->engine()->addImportPath(propertyEditorResourcesPath() + "/imports");
-        m_chooseMatPropsView->rootContext()->setContextProperties({
-            {"rootView", QVariant::fromValue(this)},
-            {"materialsModel", QVariant::fromValue(materialsModel)},
-            {"propertiesModel", QVariant::fromValue(m_textureModels.value(materials.at(0).id()))},
-        });
-        m_chooseMatPropsView->setSource(QUrl::fromLocalFile(path));
-        m_chooseMatPropsView->installEventFilter(this);
-        m_chooseMatPropsView->show();
-    }
->>>>>>> f7639f45
 }
 
 void MaterialBrowserView::updatePropsModel(const QString &matId)
@@ -759,7 +647,6 @@
 
 void MaterialBrowserView::applyTextureToProperty(const QString &matId, const QString &propName)
 {
-<<<<<<< HEAD
     executeInTransaction(__FUNCTION__, [&] {
         if (m_appliedTextureId.isEmpty() && !m_appliedTexturePath.isEmpty()) {
             auto texCreator = new CreateTexture(this);
@@ -781,19 +668,6 @@
 
         closeChooseMatPropsView();
     });
-=======
-    QTC_ASSERT(!m_appliedTextureId.isEmpty(), return);
-
-    QmlObjectNode mat = modelNodeForId(matId);
-    QTC_ASSERT(mat.isValid(), return);
-
-    BindingProperty texProp = mat.bindingProperty(propName.toLatin1());
-    QTC_ASSERT(texProp.isValid(), return);
-
-    mat.setBindingProperty(propName.toLatin1(), m_appliedTextureId);
-
-    closeChooseMatPropsView();
->>>>>>> f7639f45
 }
 
 void MaterialBrowserView::closeChooseMatPropsView()
@@ -812,10 +686,7 @@
     } else if (event->type() == QEvent::Close) {
         if (obj == m_chooseMatPropsView) {
             m_appliedTextureId.clear();
-<<<<<<< HEAD
             m_appliedTexturePath.clear();
-=======
->>>>>>> f7639f45
             m_chooseMatPropsView->deleteLater();
         }
     }
