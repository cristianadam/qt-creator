// Copyright (C) 2016 The Qt Company Ltd.
// SPDX-License-Identifier: LicenseRef-Qt-Commercial OR GPL-3.0+ OR GPL-3.0 WITH Qt-GPL-exception-1.0

#include "dragtool.h"

#include "formeditorscene.h"
#include "formeditorview.h"
#include "assetslibrarywidget.h"
#include "assetslibrarymodel.h"
#include <metainfo.h>
#include <modelnodeoperations.h>
#include <nodehints.h>
#include <rewritingexception.h>
#include "qmldesignerconstants.h"

#include <utils/qtcassert.h>

#include <QDebug>
#include <QGraphicsSceneMouseEvent>
#include <QLoggingCategory>
#include <QMimeData>
#include <QTimer>
#include <QWidget>
#include <QMessageBox>

static Q_LOGGING_CATEGORY(dragToolInfo, "qtc.qmldesigner.formeditor", QtWarningMsg);

namespace QmlDesigner {

DragTool::DragTool(FormEditorView *editorView)
    : AbstractFormEditorTool(editorView),
    m_moveManipulator(editorView->scene()->manipulatorLayerItem(), editorView),
    m_selectionIndicator(editorView->scene()->manipulatorLayerItem())
{
}

DragTool::~DragTool() = default;

void DragTool::clear()
{
    m_moveManipulator.clear();
    m_selectionIndicator.clear();
    m_movingItems.clear();
}

void DragTool::mousePressEvent(const QList<QGraphicsItem *> &, QGraphicsSceneMouseEvent *) {}
void DragTool::mouseMoveEvent(const QList<QGraphicsItem *> &, QGraphicsSceneMouseEvent *) {}
void DragTool::hoverMoveEvent(const QList<QGraphicsItem *> &, QGraphicsSceneMouseEvent *) {}

void DragTool::keyPressEvent(QKeyEvent *event)
{
    if (event->key() == Qt::Key_Escape) {
        abort();
        event->accept();
        commitTransaction();
        view()->changeToSelectionTool();
    }
}

void DragTool::keyReleaseEvent(QKeyEvent *) {}
void DragTool::mouseReleaseEvent(const QList<QGraphicsItem *> &, QGraphicsSceneMouseEvent *) {}
void DragTool::mouseDoubleClickEvent(const QList<QGraphicsItem *> &, QGraphicsSceneMouseEvent *) {}
void DragTool::itemsAboutToRemoved(const QList<FormEditorItem *> &) {}
void DragTool::selectedItemsChanged(const QList<FormEditorItem *> &) {}
void DragTool::updateMoveManipulator() {}

void DragTool::beginWithPoint(const QPointF &beginPoint)
{
    m_movingItems = scene()->itemsForQmlItemNodes(m_dragNodes);

    m_moveManipulator.setItems(m_movingItems);
    m_moveManipulator.begin(beginPoint);
}

void DragTool::createQmlItemNode(const ItemLibraryEntry &itemLibraryEntry,
                                 const QmlItemNode &parentNode,
                                 const QPointF &scenePosition)
{
    MetaInfo metaInfo = MetaInfo::global();

    FormEditorItem *parentItem = scene()->itemForQmlItemNode(parentNode);
    const QPointF positonInItemSpace = parentItem->qmlItemNode().instanceSceneContentItemTransform().inverted().map(scenePosition);
    QPointF itemPos = positonInItemSpace;

    const bool rootIsFlow = QmlItemNode(view()->rootModelNode()).isFlowView();

    QmlItemNode adjustedParentNode = parentNode;

    if (rootIsFlow) {
        itemPos = QPointF();
        adjustedParentNode = view()->rootModelNode();
    }

    m_dragNodes.append(QmlItemNode::createQmlItemNode(view(), itemLibraryEntry, itemPos, adjustedParentNode));

    if (rootIsFlow) {
        for (QmlItemNode &dragNode : m_dragNodes)
            dragNode.setFlowItemPosition(positonInItemSpace);
    }

    m_selectionIndicator.setItems(scene()->itemsForQmlItemNodes(m_dragNodes));
}

void DragTool::createQmlItemNodeFromImage(const QString &imagePath,
                                          const QmlItemNode &parentNode,
                                          const QPointF &scenePosition)
{
    if (parentNode.isValid()) {
        MetaInfo metaInfo = MetaInfo::global();

        FormEditorItem *parentItem = scene()->itemForQmlItemNode(parentNode);
        QPointF positonInItemSpace = parentItem->qmlItemNode().instanceSceneContentItemTransform().inverted().map(scenePosition);

        m_dragNodes.append(QmlItemNode::createQmlItemNodeFromImage(view(), imagePath, positonInItemSpace, parentNode));
    }
}

void DragTool::createQmlItemNodeFromFont(const QString &fontPath,
                                         const QmlItemNode &parentNode,
                                         const QPointF &scenePos)
{
    if (parentNode.isValid()) {
        MetaInfo metaInfo = MetaInfo::global();

        FormEditorItem *parentItem = scene()->itemForQmlItemNode(parentNode);
        QPointF positonInItemSpace = parentItem->qmlItemNode().instanceSceneContentItemTransform()
                .inverted().map(scenePos);

        const auto typeAndData = AssetsLibraryWidget::getAssetTypeAndData(fontPath);
        QString fontFamily = QString::fromUtf8(typeAndData.second);

        m_dragNodes.append(QmlItemNode::createQmlItemNodeFromFont(view(), fontFamily,
                                                                  positonInItemSpace, parentNode));
    }
}

FormEditorItem *DragTool::targetContainerOrRootItem(const QList<QGraphicsItem *> &itemList,
                                                    const QList<FormEditorItem *> &currentItems)
{
    FormEditorItem *formEditorItem = containerFormEditorItem(itemList, currentItems);

    if (!formEditorItem)
        formEditorItem = scene()->rootFormEditorItem();

    return formEditorItem;
}

void DragTool::formEditorItemsChanged(const QList<FormEditorItem *> &itemList)
{
    if (!m_movingItems.isEmpty()) {
        for (auto item : std::as_const(m_movingItems)) {
            if (itemList.contains(item)) {
                m_selectionIndicator.updateItems(m_movingItems);
                break;
            }
        }
    }
}

void DragTool::instancesCompleted(const QList<FormEditorItem *> &itemList)
{
    m_moveManipulator.synchronizeInstanceParent(itemList);
    for (FormEditorItem *item : itemList) {
        for (const QmlItemNode &dragNode : std::as_const(m_dragNodes)) {
            if (item->qmlItemNode() == dragNode) {
                clearMoveDelay();
                break;
            }
        }
    }
}

void DragTool::instancesParentChanged(const QList<FormEditorItem *> &itemList)
{
    m_moveManipulator.synchronizeInstanceParent(itemList);
}

void DragTool::instancePropertyChange(const QList<QPair<ModelNode, PropertyName> > &) {}

void DragTool::clearMoveDelay()
{
    if (m_blockMove) {
        m_blockMove = false;
        if (!m_dragNodes.isEmpty())
            beginWithPoint(m_startPoint);
    }
}

void DragTool::focusLost() {}

void DragTool::abort()
{
    if (!m_isAborted) {
        m_isAborted = true;

        for (auto &node : m_dragNodes) {
            if (node.isValid())
                node.destroy();
        }
        m_dragNodes.clear();
    }
}

static ItemLibraryEntry itemLibraryEntryFromMimeData(const QMimeData *mimeData)
{
    QDataStream stream(mimeData->data(Constants::MIME_TYPE_ITEM_LIBRARY_INFO));

    ItemLibraryEntry itemLibraryEntry;
    stream >> itemLibraryEntry;

    return itemLibraryEntry;
}

static bool canBeDropped(const QMimeData *mimeData)
{
    return NodeHints::fromItemLibraryEntry(itemLibraryEntryFromMimeData(mimeData)).canBeDroppedInFormEditor();
}

static bool hasItemLibraryInfo(const QMimeData *mimeData)
{
    return mimeData->hasFormat(Constants::MIME_TYPE_ITEM_LIBRARY_INFO);
}

void DragTool::dropEvent(const QList<QGraphicsItem *> &itemList, QGraphicsSceneDragDropEvent *event)
{
    if (canBeDropped(event->mimeData())) {
        event->accept();
        end(generateUseSnapping(event->modifiers()));

        QString effectPath;
        const QStringList assetPaths = QString::fromUtf8(event->mimeData()
                                                         ->data(Constants::MIME_TYPE_ASSETS)).split(',');
        for (const QString &path : assetPaths) {
            const QString assetType = AssetsLibraryWidget::getAssetTypeAndData(path).first;
            if (assetType == Constants::MIME_TYPE_ASSET_EFFECT) {
                effectPath = path;
                break;
            }
        }

        bool resetPuppet = false;

        if (!effectPath.isEmpty()) {
            FormEditorItem *targetContainerFormEditorItem = targetContainerOrRootItem(itemList);
            if (targetContainerFormEditorItem) {
                if (!ModelNodeOperations::validateEffect(effectPath)) {
                    event->ignore();
                    return;
                }

<<<<<<< HEAD
                QmlItemNode::createQmlItemNodeForEffect(view(), parentQmlItemNode, effectName);

=======
                bool layerEffect = ModelNodeOperations::useLayerEffect();
                QmlItemNode parentQmlItemNode = targetContainerFormEditorItem->qmlItemNode();
                QmlItemNode::createQmlItemNodeForEffect(view(), parentQmlItemNode, effectPath, layerEffect);
>>>>>>> 249c3561
                view()->setSelectedModelNodes({parentQmlItemNode});

                commitTransaction();
            }
        } else {
            for (QmlItemNode &node : m_dragNodes) {
                if (node.isValid()) {
                    if ((node.instanceParentItem().isValid()
                         && node.instanceParent().modelNode().metaInfo().isLayoutable())
                            || node.isFlowItem()) {
                        node.removeProperty("x");
                        node.removeProperty("y");
                        resetPuppet = true;
                    }
                }
            }
            if (resetPuppet)
                view()->resetPuppet(); // Otherwise the layout might not reposition the items

            commitTransaction();

            if (!m_dragNodes.isEmpty()) {
                QList<ModelNode> nodeList;
                for (auto &node : std::as_const(m_dragNodes)) {
                    if (node.isValid())
                        nodeList.append(node);
                }
                view()->setSelectedModelNodes(nodeList);
            }
            m_dragNodes.clear();
        }

        view()->changeToSelectionTool();
    }
}

void DragTool::dragEnterEvent(const QList<QGraphicsItem *> &/*itemList*/, QGraphicsSceneDragDropEvent *event)
{
    if (canBeDropped(event->mimeData())) {
        m_blockMove = false;

        if (hasItemLibraryInfo(event->mimeData())) {
            view()->widgetInfo().widget->setFocus();
            m_isAborted = false;
        }

        if (!m_rewriterTransaction.isValid()) {
            m_rewriterTransaction = view()->beginRewriterTransaction(QByteArrayLiteral("DragTool::dragEnterEvent"));
        }
    }
}

void DragTool::dragLeaveEvent(const QList<QGraphicsItem *> &/*itemList*/, QGraphicsSceneDragDropEvent *event)
{
    if (canBeDropped(event->mimeData())) {
        event->accept();

        m_moveManipulator.end();
        clear();

        for (auto &node : m_dragNodes) {
            if (node.isValid())
                node.destroy();
        }
        m_dragNodes.clear();

        commitTransaction();
    }

    view()->changeToSelectionTool();
}

void DragTool::createDragNodes(const QMimeData *mimeData, const QPointF &scenePosition,
                               const QList<QGraphicsItem *> &itemList)
{
    if (m_dragNodes.isEmpty()) {
        FormEditorItem *targetContainerFormEditorItem = targetContainerOrRootItem(itemList);
        if (targetContainerFormEditorItem) {
            QmlItemNode targetContainerQmlItemNode = targetContainerFormEditorItem->qmlItemNode();

            if (hasItemLibraryInfo(mimeData)) {
                createQmlItemNode(itemLibraryEntryFromMimeData(mimeData), targetContainerQmlItemNode,
                                  scenePosition);
            } else {
                const QStringList assetPaths = QString::fromUtf8(mimeData
                                    ->data(Constants::MIME_TYPE_ASSETS)).split(',');
                for (const QString &assetPath : assetPaths) {
                    QString assetType = AssetsLibraryWidget::getAssetTypeAndData(assetPath).first;
                    if (assetType == Constants::MIME_TYPE_ASSET_IMAGE)
                        createQmlItemNodeFromImage(assetPath, targetContainerQmlItemNode, scenePosition);
                    else if (assetType == Constants::MIME_TYPE_ASSET_FONT)
                        createQmlItemNodeFromFont(assetPath, targetContainerQmlItemNode, scenePosition);
                }

                if (!m_dragNodes.isEmpty())
                    m_selectionIndicator.setItems(scene()->itemsForQmlItemNodes(m_dragNodes));
            }

            m_blockMove = true;
            m_startPoint = scenePosition;
        }
    }
}

void DragTool::dragMoveEvent(const QList<QGraphicsItem *> &itemList, QGraphicsSceneDragDropEvent *event)
{
    FormEditorItem *targetContainerItem = targetContainerOrRootItem(itemList);
    const QStringList assetPaths = QString::fromUtf8(event->mimeData()
                                                     ->data(Constants::MIME_TYPE_ASSETS)).split(',');
    QString assetType = AssetsLibraryWidget::getAssetTypeAndData(assetPaths[0]).first;

    if (!m_blockMove
            && !m_isAborted
            && canBeDropped(event->mimeData())
            && assetType != Constants::MIME_TYPE_ASSET_EFFECT) {
        event->accept();
        if (!m_dragNodes.isEmpty()) {
            if (targetContainerItem) {
                move(event->scenePos(), itemList);
            } else {
                end();
                for (auto &node : m_dragNodes) {
                    if (node.isValid())
                        node.destroy();
                }
                m_dragNodes.clear();
            }
        } else {
            createDragNodes(event->mimeData(), event->scenePos(), itemList);
        }
    } else if (assetType != Constants::MIME_TYPE_ASSET_EFFECT) {
        event->ignore();
    }
}

void  DragTool::end()
{
    m_moveManipulator.end();
    clear();
}

void DragTool::end(Snapper::Snapping useSnapping)
{
    m_moveManipulator.end(useSnapping);
    clear();
}

void DragTool::move(const QPointF &scenePosition, const QList<QGraphicsItem *> &itemList)
{
    if (!m_movingItems.isEmpty()) {
        FormEditorItem *containerItem = targetContainerOrRootItem(itemList, m_movingItems);
        for (auto &movingItem : std::as_const(m_movingItems)) {
            if (containerItem && movingItem->parentItem() &&
                containerItem != movingItem->parentItem()) {
                const QmlItemNode movingNode = movingItem->qmlItemNode();
                const QmlItemNode containerNode = containerItem->qmlItemNode();

                qCInfo(dragToolInfo()) << Q_FUNC_INFO << movingNode << containerNode << movingNode.canBereparentedTo(containerNode);

                if (movingNode.canBereparentedTo(containerNode))
                    m_moveManipulator.reparentTo(containerItem);
            }
        }

        Snapper::Snapping useSnapping = Snapper::UseSnapping;

        m_moveManipulator.update(scenePosition, useSnapping, MoveManipulator::UseBaseState);
    }
}

void DragTool::commitTransaction()
{
    try {
        handleView3dDrop();
        m_rewriterTransaction.commit();
    } catch (const RewritingException &e) {
        e.showException();
    }
}

void DragTool::handleView3dDrop()
{
    // If a View3D is dropped, we need to assign material to the included model
    for (const QmlItemNode &dragNode : std::as_const(m_dragNodes)) {
        if (dragNode.modelNode().metaInfo().isQtQuick3DView3D()) {
            auto model = dragNode.model();
            const QList<ModelNode> models = dragNode.modelNode().subModelNodesOfType(
                model->qtQuick3DModelMetaInfo());
            QTC_ASSERT(models.size() == 1, return);
            view()->assignMaterialTo3dModel(models.at(0));
        }
    }
}

} // namespace QmlDesigner<|MERGE_RESOLUTION|>--- conflicted
+++ resolved
@@ -248,14 +248,9 @@
                     return;
                 }
 
-<<<<<<< HEAD
-                QmlItemNode::createQmlItemNodeForEffect(view(), parentQmlItemNode, effectName);
-
-=======
                 bool layerEffect = ModelNodeOperations::useLayerEffect();
                 QmlItemNode parentQmlItemNode = targetContainerFormEditorItem->qmlItemNode();
                 QmlItemNode::createQmlItemNodeForEffect(view(), parentQmlItemNode, effectPath, layerEffect);
->>>>>>> 249c3561
                 view()->setSelectedModelNodes({parentQmlItemNode});
 
                 commitTransaction();
