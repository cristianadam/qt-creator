--- conflicted
+++ resolved
@@ -28,20 +28,14 @@
       [[deprecated( \
           "In most cases you don't need them anymore because the import is setting them!")]]
 #  define DEPRECATED_COMPONENT_FILE_NAME [[deprecated("Use sourceId() instead.")]]
-<<<<<<< HEAD
-=======
 #  define DEPRECATED_IMPORT_DIRECTORY_PATH [[deprecated("Use allExportedTypeNames().")]]
 #  define DEPRECATED_REQUIRED_IMPORT_STRING [[deprecated("Use allExportedTypeNames().")]]
->>>>>>> 8790cbc9
 #else
 #  define DEPRECATED_TYPENAME
 #  define DEPRECATED_VERSION_NUMBER
 #  define DEPRECATED_COMPONENT_FILE_NAME
-<<<<<<< HEAD
-=======
 #  define DEPRECATED_IMPORT_DIRECTORY_PATH
 #  define DEPRECATED_REQUIRED_IMPORT_STRING
->>>>>>> 8790cbc9
 #endif
 
 namespace QmlDesigner {
@@ -191,10 +185,7 @@
     bool isQtQuick3DLight() const;
     bool isQtQuickListModel() const;
     bool isQtQuickListView() const;
-<<<<<<< HEAD
-=======
     bool isQtQuickGridView() const;
->>>>>>> 8790cbc9
     bool isQtQuick3DMaterial() const;
     bool isQtQuick3DModel() const;
     bool isQtQuick3DNode() const;
