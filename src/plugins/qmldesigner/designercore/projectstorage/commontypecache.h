--- conflicted
+++ resolved
@@ -310,8 +310,6 @@
         else
             static_assert(!std::is_same_v<Type, Type>, "built-in type not supported");
         return TypeId{};
-<<<<<<< HEAD
-=======
     }
 
     const TypeIdsWithoutProperties &typeIdsWithoutProperties() const
@@ -372,7 +370,6 @@
                                        typeIdWithoutTransaction<QML, date>(),
                                        typeIdWithoutTransaction<QML, string>(),
                                        typeIdWithoutTransaction<QML, url>()});
->>>>>>> 3473d9d3
     }
 
 private:
