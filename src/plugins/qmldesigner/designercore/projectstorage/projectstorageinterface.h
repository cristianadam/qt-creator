--- conflicted
+++ resolved
@@ -44,13 +44,8 @@
         = 0;
     virtual ImportedTypeNameId importedTypeNameId(SourceId sourceId, Utils::SmallStringView typeName)
         = 0;
-<<<<<<< HEAD
-    virtual PropertyDeclarationIds propertyDeclarationIds(TypeId typeId) const = 0;
-    virtual PropertyDeclarationIds localPropertyDeclarationIds(TypeId typeId) const = 0;
-=======
     virtual QVarLengthArray<PropertyDeclarationId, 128> propertyDeclarationIds(TypeId typeId) const = 0;
     virtual QVarLengthArray<PropertyDeclarationId, 128> localPropertyDeclarationIds(TypeId typeId) const = 0;
->>>>>>> 3473d9d3
     virtual PropertyDeclarationId propertyDeclarationId(TypeId typeId,
                                                         ::Utils::SmallStringView propertyName) const
         = 0;
