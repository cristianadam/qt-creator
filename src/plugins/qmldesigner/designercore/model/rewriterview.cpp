--- conflicted
+++ resolved
@@ -693,8 +693,6 @@
     m_textToModelMerger->clearPossibleImportKeys();
 }
 
-<<<<<<< HEAD
-=======
 bool RewriterView::possibleImportsEnabled() const
 {
     return m_possibleImportsEnabled;
@@ -705,7 +703,6 @@
     m_possibleImportsEnabled = b;
 }
 
->>>>>>> 249c3561
 Internal::ModelNodePositionStorage *RewriterView::positionStorage() const
 {
     return m_positionStorage.data();
