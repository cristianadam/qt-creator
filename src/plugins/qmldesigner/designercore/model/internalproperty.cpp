// Copyright (C) 2016 The Qt Company Ltd.
// SPDX-License-Identifier: LicenseRef-Qt-Commercial OR GPL-3.0-only WITH Qt-GPL-exception-1.0

#include "internalproperty.h"
#include "internalbindingproperty.h"
#include "internalvariantproperty.h"
#include "internalnodelistproperty.h"
#include "internalnodeproperty.h"
#include "internalsignalhandlerproperty.h"
#include "internalnode_p.h"

namespace QmlDesigner {

namespace Internal {

// Creates invalid InternalProperty
InternalProperty::InternalProperty() = default;

InternalProperty::~InternalProperty() = default;

InternalProperty::InternalProperty(const PropertyName &name,
                                   const InternalNode::Pointer &propertyOwner,
                                   PropertyType propertyType)
    : m_name(name)
    , m_propertyOwner(propertyOwner)
    , m_propertyType{propertyType}
{
}

bool InternalProperty::isValid() const
{
    return !m_propertyOwner.expired() && !m_name.isEmpty();
}

PropertyName InternalProperty::name() const
{
    return m_name;
}

<<<<<<< HEAD
InternalNode::Pointer InternalProperty::propertyOwner() const
{
    return m_propertyOwner.lock();
}

void InternalProperty::remove()
{
    propertyOwner()->removeProperty(name());
    m_propertyOwner.reset();
}

=======
>>>>>>> 3473d9d3
TypeName InternalProperty::dynamicTypeName() const
{
    return m_dynamicType;
}

void InternalProperty::setDynamicTypeName(const TypeName &name)
{
    m_dynamicType = name;
}

void InternalProperty::resetDynamicTypeName()
{
   m_dynamicType.clear();
}


} //namespace Internal
} //namespace QmlDesigner
<|MERGE_RESOLUTION|>--- conflicted
+++ resolved
@@ -37,20 +37,6 @@
     return m_name;
 }
 
-<<<<<<< HEAD
-InternalNode::Pointer InternalProperty::propertyOwner() const
-{
-    return m_propertyOwner.lock();
-}
-
-void InternalProperty::remove()
-{
-    propertyOwner()->removeProperty(name());
-    m_propertyOwner.reset();
-}
-
-=======
->>>>>>> 3473d9d3
 TypeName InternalProperty::dynamicTypeName() const
 {
     return m_dynamicType;
