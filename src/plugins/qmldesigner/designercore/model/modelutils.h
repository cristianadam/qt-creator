// Copyright (C) 2023 The Qt Company Ltd.
// SPDX-License-Identifier: LicenseRef-Qt-Commercial OR GPL-3.0-only WITH Qt-GPL-exception-1.0

#pragma once

#include "qmldesignercorelib_global.h"

#include <import.h>
#include <model.h>

#include <functional>

namespace QmlDesigner {
class PropertyMetaInfo;
}

namespace QmlDesigner::ModelUtils {

QMLDESIGNERCORE_EXPORT bool addImportsWithCheck(const QStringList &importNames,
                                                const std::function<bool(const Import &)> &predicate,
                                                Model *model);
QMLDESIGNERCORE_EXPORT bool addImportsWithCheck(const QStringList &importNames, Model *model);
QMLDESIGNERCORE_EXPORT bool addImportWithCheck(const QString &importName,
                                               const std::function<bool(const Import &)> &predicate,
                                               Model *model);
QMLDESIGNERCORE_EXPORT bool addImportWithCheck(const QString &importName, Model *model);

QMLDESIGNERCORE_EXPORT PropertyMetaInfo metainfo(const AbstractProperty &property);
QMLDESIGNERCORE_EXPORT PropertyMetaInfo metainfo(const ModelNode &node,
                                                 const PropertyName &propertyName);

<<<<<<< HEAD
=======
QMLDESIGNERCORE_EXPORT QString componentFilePath(const PathCacheType &pathCache,
                                                 const NodeMetaInfo &metaInfo);

QMLDESIGNERCORE_EXPORT QString componentFilePath(const ModelNode &node);
>>>>>>> 655ec9d9
} // namespace QmlDesigner::ModelUtils<|MERGE_RESOLUTION|>--- conflicted
+++ resolved
@@ -29,11 +29,8 @@
 QMLDESIGNERCORE_EXPORT PropertyMetaInfo metainfo(const ModelNode &node,
                                                  const PropertyName &propertyName);
 
-<<<<<<< HEAD
-=======
 QMLDESIGNERCORE_EXPORT QString componentFilePath(const PathCacheType &pathCache,
                                                  const NodeMetaInfo &metaInfo);
 
 QMLDESIGNERCORE_EXPORT QString componentFilePath(const ModelNode &node);
->>>>>>> 655ec9d9
 } // namespace QmlDesigner::ModelUtils