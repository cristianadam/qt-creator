// Copyright (C) 2016 The Qt Company Ltd.
// SPDX-License-Identifier: LicenseRef-Qt-Commercial OR GPL-3.0-only WITH Qt-GPL-exception-1.0

#include "nodeabstractproperty.h"
#include "nodeproperty.h"
#include "invalidmodelnodeexception.h"
#include "invalidpropertyexception.h"
#include "invalidreparentingexception.h"
#include "internalnodeabstractproperty.h"
#include "internalnode_p.h"
#include "model.h"
#include "model_p.h"

#include <nodemetainfo.h>

namespace QmlDesigner {

NodeAbstractProperty::NodeAbstractProperty() = default;

NodeAbstractProperty::NodeAbstractProperty(const NodeAbstractProperty &property, AbstractView *view)
    : AbstractProperty(property.name(), property.internalNodeSharedPointer(), property.model(), view)
{
}

NodeAbstractProperty::NodeAbstractProperty(const PropertyName &propertyName, const Internal::InternalNodePointer &internalNode, Model *model, AbstractView *view)
    : AbstractProperty(propertyName, internalNode, model, view)
{
}

NodeAbstractProperty::NodeAbstractProperty(const Internal::InternalNodeAbstractProperty::Pointer &property, Model *model, AbstractView *view)
    : AbstractProperty(property, model, view)
{}

void NodeAbstractProperty::reparentHere(const ModelNode &modelNode)
{
    if (!isValid() || !modelNode.isValid())
        return;

    reparentHere(modelNode,
                 parentModelNode().metaInfo().property(name()).isListProperty()
                     || isDefaultProperty()); //we could use the metasystem instead?
}

void NodeAbstractProperty::reparentHere(const ModelNode &modelNode,  bool isNodeList, const TypeName &dynamicTypeName)
{
    if (!isValid() || !modelNode.isValid())
        return;

    if (modelNode.hasParentProperty() && modelNode.parentProperty() == *this
        && dynamicTypeName == modelNode.parentProperty().dynamicTypeName())
        return;

    Internal::WriteLocker locker(model());
    if (isNodeProperty()) {
        NodeProperty nodeProperty(toNodeProperty());
        if (nodeProperty.modelNode().isValid())
            return;
    }

    if (modelNode.isAncestorOf(parentModelNode()))
        return;

    /* This is currently not supported and not required. */
    /* Removing the property does work of course. */
    if (modelNode.hasParentProperty() && modelNode.parentProperty().isDynamic())
        return;

<<<<<<< HEAD
    auto internalProperty = internalNode()->property(name());
    if (internalProperty && !internalProperty->isNodeAbstractProperty())
        privateModel()->removePropertyAndRelatedResources(internalProperty);
=======
    if (auto internalProperty = internalNode()->property(name());
        internalProperty && !internalProperty->isNodeAbstractProperty()) {
        privateModel()->removePropertyAndRelatedResources(internalProperty);
    }
>>>>>>> 3473d9d3

    if (modelNode.hasParentProperty()) {
        Internal::InternalNodeAbstractProperty::Pointer oldParentProperty = modelNode.internalNode()->parentProperty();

<<<<<<< HEAD
        privateModel()->reparentNode(internalNode(), name(), modelNode.internalNode(), isNodeList, dynamicTypeName);
=======
        privateModel()->reparentNode(internalNodeSharedPointer(),
                                     name(),
                                     modelNode.internalNode(),
                                     isNodeList,
                                     dynamicTypeName);
>>>>>>> 3473d9d3

        Q_ASSERT(oldParentProperty);

    } else {
        privateModel()->reparentNode(internalNodeSharedPointer(),
                                     name(),
                                     modelNode.internalNode(),
                                     isNodeList,
                                     dynamicTypeName);
    }
}

bool NodeAbstractProperty::isEmpty() const
{
    if (isValid()) {
        Internal::InternalNodeAbstractProperty::Pointer property = internalNode()->nodeAbstractProperty(
            name());
        if (!property)
            return true;
        else
            return property->isEmpty();
    }

    return true;
}

int NodeAbstractProperty::indexOf(const ModelNode &node) const
{
    if (isValid()) {
        Internal::InternalNodeAbstractProperty::Pointer property = internalNode()->nodeAbstractProperty(
            name());
        if (!property)
            return 0;

        return property->indexOf(node.internalNode());
    }

    return -1;
}

NodeAbstractProperty NodeAbstractProperty::parentProperty() const
{
    if (!isValid())
        return {};

    if (!internalNode()->parentProperty())
        return {};

    return NodeAbstractProperty(internalNode()->parentProperty()->name(), internalNode()->parentProperty()->propertyOwner(), model(), view());
}

int NodeAbstractProperty::count() const
{
    Internal::InternalNodeAbstractProperty::Pointer property = internalNode()->nodeAbstractProperty(name());
    if (!property)
        return 0;
    else
        return property->count();
}

QList<ModelNode> NodeAbstractProperty::allSubNodes()
{
    if (!internalNode() || !internalNode()->isValid)
        return {};

<<<<<<< HEAD
    Internal::InternalNodeAbstractProperty::Pointer property = internalNode()->nodeAbstractProperty(name());
    return QmlDesigner::toModelNodeList(property->allSubNodes(), model(), view());
=======
    auto property = internalNode()->property(name());

    if (!property)
        return {};

    switch (property->type()) {
    case PropertyType::Node:
        return QmlDesigner::toModelNodeList({property->to<PropertyType::Node>()->allSubNodes()},
                                            model(),
                                            view());
    case PropertyType::NodeList:
        return QmlDesigner::toModelNodeList({property->to<PropertyType::NodeList>()->allSubNodes()},
                                            model(),
                                            view());
    case PropertyType::Binding:
    case PropertyType::None:
    case PropertyType::SignalDeclaration:
    case PropertyType::SignalHandler:
    case PropertyType::Variant:
        break;
    }

    return {};
>>>>>>> 3473d9d3
}

QList<ModelNode> NodeAbstractProperty::directSubNodes() const
{
    if (!internalNode() || !internalNode()->isValid)
        return {};

<<<<<<< HEAD
    Internal::InternalNodeAbstractProperty::Pointer property = internalNode()->nodeAbstractProperty(name());
    return QmlDesigner::toModelNodeList(property->directSubNodes(), model(), view());
=======
    auto property = internalNode()->property(name());

    if (!property)
        return {};

    switch (property->type()) {
    case PropertyType::Node:
        return QmlDesigner::toModelNodeList({property->to<PropertyType::Node>()->node()},
                                            model(),
                                            view());
    case PropertyType::NodeList:
        return QmlDesigner::toModelNodeList({property->to<PropertyType::NodeList>()->nodes()},
                                            model(),
                                            view());
    case PropertyType::Binding:
    case PropertyType::None:
    case PropertyType::SignalDeclaration:
    case PropertyType::SignalHandler:
    case PropertyType::Variant:
        break;
    }

    return {};
>>>>>>> 3473d9d3
}

/*!
    Returns whether property handles \a property1 and \a property2 reference
    the same property in the same node.
*/
bool operator ==(const NodeAbstractProperty &property1, const NodeAbstractProperty &property2)
{
    return AbstractProperty(property1) == AbstractProperty(property2);
}

/*!
    Returns whether the property handles \a property1 and \a property2 do not
    reference the same property in the same node.
  */
bool operator !=(const NodeAbstractProperty &property1, const NodeAbstractProperty &property2)
{
    return !(property1 == property2);
}

QDebug operator<<(QDebug debug, const NodeAbstractProperty &property)
{
    return debug.nospace() << "NodeAbstractProperty(" << (property.isValid() ? property.name() : PropertyName("invalid")) << ')';
}

QTextStream& operator<<(QTextStream &stream, const NodeAbstractProperty &property)
{
    stream << "NodeAbstractProperty(" << property.name() << ')';

    return stream;
}
} // namespace QmlDesigner<|MERGE_RESOLUTION|>--- conflicted
+++ resolved
@@ -65,29 +65,19 @@
     if (modelNode.hasParentProperty() && modelNode.parentProperty().isDynamic())
         return;
 
-<<<<<<< HEAD
-    auto internalProperty = internalNode()->property(name());
-    if (internalProperty && !internalProperty->isNodeAbstractProperty())
-        privateModel()->removePropertyAndRelatedResources(internalProperty);
-=======
     if (auto internalProperty = internalNode()->property(name());
         internalProperty && !internalProperty->isNodeAbstractProperty()) {
         privateModel()->removePropertyAndRelatedResources(internalProperty);
     }
->>>>>>> 3473d9d3
 
     if (modelNode.hasParentProperty()) {
         Internal::InternalNodeAbstractProperty::Pointer oldParentProperty = modelNode.internalNode()->parentProperty();
 
-<<<<<<< HEAD
-        privateModel()->reparentNode(internalNode(), name(), modelNode.internalNode(), isNodeList, dynamicTypeName);
-=======
         privateModel()->reparentNode(internalNodeSharedPointer(),
                                      name(),
                                      modelNode.internalNode(),
                                      isNodeList,
                                      dynamicTypeName);
->>>>>>> 3473d9d3
 
         Q_ASSERT(oldParentProperty);
 
@@ -153,10 +143,6 @@
     if (!internalNode() || !internalNode()->isValid)
         return {};
 
-<<<<<<< HEAD
-    Internal::InternalNodeAbstractProperty::Pointer property = internalNode()->nodeAbstractProperty(name());
-    return QmlDesigner::toModelNodeList(property->allSubNodes(), model(), view());
-=======
     auto property = internalNode()->property(name());
 
     if (!property)
@@ -180,7 +166,6 @@
     }
 
     return {};
->>>>>>> 3473d9d3
 }
 
 QList<ModelNode> NodeAbstractProperty::directSubNodes() const
@@ -188,10 +173,6 @@
     if (!internalNode() || !internalNode()->isValid)
         return {};
 
-<<<<<<< HEAD
-    Internal::InternalNodeAbstractProperty::Pointer property = internalNode()->nodeAbstractProperty(name());
-    return QmlDesigner::toModelNodeList(property->directSubNodes(), model(), view());
-=======
     auto property = internalNode()->property(name());
 
     if (!property)
@@ -215,7 +196,6 @@
     }
 
     return {};
->>>>>>> 3473d9d3
 }
 
 /*!
