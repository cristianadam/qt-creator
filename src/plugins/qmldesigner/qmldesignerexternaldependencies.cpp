// Copyright (C) 2022 The Qt Company Ltd.
// SPDX-License-Identifier: LicenseRef-Qt-Commercial OR GPL-3.0-only WITH Qt-GPL-exception-1.0

#include "qmldesignerexternaldependencies.h"

#include "qmldesignerplugin.h"

#include <edit3d/edit3dviewconfig.h>
#include <itemlibraryimport.h>
#include <projectexplorer/kit.h>
#include <projectexplorer/projectmanager.h>
#include <projectexplorer/target.h>
#include <puppetenvironmentbuilder.h>
#include <qmlpuppetpaths.h>
#include <qtsupport/baseqtversion.h>
#include <qtsupport/qtkitaspect.h>
#include <qmlprojectmanager/buildsystem/qmlbuildsystem.h>

#include <coreplugin/icore.h>

#include <utils/hostosinfo.h>

namespace QmlDesigner {

double ExternalDependencies::formEditorDevicePixelRatio() const
{
    return QmlDesignerPlugin::formEditorDevicePixelRatio();
}

<<<<<<< HEAD
QString ExternalDependencies::defaultPuppetFallbackDirectory() const
{
    return Core::ICore::libexecPath().toUrlishString();
}

QString ExternalDependencies::qmlPuppetFallbackDirectory() const
{
    QString puppetFallbackDirectory = designerSettings()
                                          .value(DesignerSettingsKey::PUPPET_DEFAULT_DIRECTORY)
                                          .toString();
    if (puppetFallbackDirectory.isEmpty() || !QFileInfo::exists(puppetFallbackDirectory))
        return defaultPuppetFallbackDirectory();
    return puppetFallbackDirectory;
}

QString ExternalDependencies::defaultPuppetToplevelBuildDirectory() const
{
    return Core::ICore::userResourcePath("qmlpuppet/").toUrlishString();
}

=======
>>>>>>> 549a485b
QUrl ExternalDependencies::projectUrl() const
{
    DesignDocument *document = QmlDesignerPlugin::instance()->viewManager().currentDesignDocument();
    if (document)
        return QUrl::fromLocalFile(document->projectFolder().toUrlishString());

    return {};
}

QString ExternalDependencies::projectName() const
{
    return QmlDesignerPlugin::instance()->documentManager().currentProjectName();
}

QString ExternalDependencies::currentProjectDirPath() const
{
    return QmlDesignerPlugin::instance()->documentManager().currentProjectDirPath().toUrlishString();
}

QUrl ExternalDependencies::currentResourcePath() const
{
    return QUrl::fromLocalFile(
        QmlDesigner::DocumentManager::currentResourcePath().toFileInfo().absoluteFilePath());
}

void ExternalDependencies::parseItemLibraryDescriptions() {}

const DesignerSettings &ExternalDependencies::designerSettings() const
{
    return QmlDesigner::designerSettings();
}

void ExternalDependencies::undoOnCurrentDesignDocument()
{
    QmlDesignerPlugin::instance()->currentDesignDocument()->undo();
}

bool ExternalDependencies::viewManagerUsesRewriterView(RewriterView *view) const
{
    return QmlDesignerPlugin::instance()->viewManager().usesRewriterView(view);
}

void ExternalDependencies::viewManagerDiableWidgets()
{
    QmlDesignerPlugin::instance()->viewManager().disableWidgets();
}

QString ExternalDependencies::itemLibraryImportUserComponentsTitle() const
{
    return ItemLibraryImport::userComponentsTitle();
}

bool ExternalDependencies::isQt6Import() const
{
    auto target = ProjectExplorer::ProjectManager::startupTarget();
    if (target) {
        QtSupport::QtVersion *currentQtVersion = QtSupport::QtKitAspect::qtVersion(target->kit());
        if (currentQtVersion && currentQtVersion->isValid()) {
            return currentQtVersion->qtVersion().majorVersion() == 6;
        }
    }

    return false;
}

bool ExternalDependencies::hasStartupTarget() const
{
    auto target = ProjectExplorer::ProjectManager::startupTarget();
    if (target) {
        QtSupport::QtVersion *currentQtVersion = QtSupport::QtKitAspect::qtVersion(target->kit());
        if (currentQtVersion && currentQtVersion->isValid()) {
            return true;
        }
    }

    return false;
}

static bool isForcingFreeType(ProjectExplorer::BuildSystem *buildSystem)
{
    if (Utils::HostOsInfo::isWindowsHost() && buildSystem) {
        const QVariant customData = buildSystem->additionalData("CustomForceFreeType");

        if (customData.isValid())
            return customData.toBool();
    }

    return false;
}

static QString createFreeTypeOption(ProjectExplorer::BuildSystem *buildSystem)
{
    if (isForcingFreeType(buildSystem))
        return "-platform windows:fontengine=freetype";

    return {};
}

PuppetStartData ExternalDependencies::puppetStartData(const Model &model) const
{
    PuppetStartData data;
    auto buildSystem = ProjectExplorer::activeBuildSystemForActiveProject();
    if (!buildSystem)
        return data;
<<<<<<< HEAD
    auto [workingDirectory, puppetPath] = QmlPuppetPaths::qmlPuppetPaths(buildSystem->kit(), designerSettings());
=======
    auto [workingDirectory, puppetPath] = QmlPuppetPaths::qmlPuppetPaths(buildSystem->kit());
>>>>>>> 549a485b

    data.puppetPath = puppetPath;
    data.workingDirectoryPath = workingDirectory;
    data.environment = PuppetEnvironmentBuilder::createEnvironment(buildSystem, designerSettings(), model, qmlPuppetPath());
    data.debugPuppet = designerSettings().value(DesignerSettingsKey::DEBUG_PUPPET).toString();
    data.freeTypeOption = createFreeTypeOption(buildSystem);
    data.forwardOutput = designerSettings().value(DesignerSettingsKey::FORWARD_PUPPET_OUTPUT).toString();

    return data;
}

bool ExternalDependencies::instantQmlTextUpdate() const
{
    return false;
}

Utils::FilePath ExternalDependencies::qmlPuppetPath() const
{
    auto target = ProjectExplorer::ProjectManager::startupTarget();
<<<<<<< HEAD
    auto [workingDirectory, puppetPath] = QmlPuppetPaths::qmlPuppetPaths(target->kit(), designerSettings());
=======
    auto [workingDirectory, puppetPath] = QmlPuppetPaths::qmlPuppetPaths(target->kit());
>>>>>>> 549a485b
    return puppetPath;
}

static QString qmlPath(ProjectExplorer::Target *target)
{
    auto kit = target->kit();

    if (!kit)
        return {};

    auto qtVersion = QtSupport::QtKitAspect::qtVersion(kit);
    if (!qtVersion)
        return {};

    return qtVersion->qmlPath().toUrlishString();
}

static std::tuple<ProjectExplorer::Project *, ProjectExplorer::Target *, QmlProjectManager::QmlBuildSystem *>
activeProjectEntries()
{
    auto project = ProjectExplorer::ProjectManager::startupProject();

    if (!project)
        return {};

    auto target = project->activeTarget();

    if (!target)
        return {};

    const auto qmlBuildSystem = qobject_cast<QmlProjectManager::QmlBuildSystem *>(
        target->buildSystem());

    if (qmlBuildSystem)
        return std::make_tuple(project, target, qmlBuildSystem);

    return {};
}

QStringList ExternalDependencies::modulePaths() const
{
    auto [project, target, qmlBuildSystem] = activeProjectEntries();

    if (project && target && qmlBuildSystem) {
        QStringList modulePaths;

        if (auto path = qmlPath(target); !path.isEmpty())
            modulePaths.push_back(path);

        modulePaths.append(qmlBuildSystem->absoluteImportPaths());
        return modulePaths;
    }

    return {};
}

QStringList ExternalDependencies::projectModulePaths() const
{
    auto [project, target, qmlBuildSystem] = activeProjectEntries();

    if (project && target && qmlBuildSystem) {
        return qmlBuildSystem->absoluteImportPaths();
    }

    return {};
}

bool ExternalDependencies::isQt6Project() const
{
    auto [project, target, qmlBuildSystem] = activeProjectEntries();

    return qmlBuildSystem && qmlBuildSystem->qt6Project();
}

bool ExternalDependencies::isQtForMcusProject() const
{
    // QmlBuildSystem
    auto [project, target, qmlBuildSystem] = activeProjectEntries();
    if (qmlBuildSystem)
        return  qmlBuildSystem->qtForMCUs();

    // CMakeBuildSystem
    ProjectExplorer::Target *activeTarget = ProjectExplorer::ProjectManager::startupTarget();
    return activeTarget && activeTarget->kit() && activeTarget->kit()->hasValue("McuSupport.McuTargetKitVersion");
}

QString ExternalDependencies::qtQuickVersion() const
{
    auto [project, target, qmlBuildSystem] = activeProjectEntries();

    return qmlBuildSystem ? qmlBuildSystem->versionQtQuick() : QString{};
}

Utils::FilePath ExternalDependencies::resourcePath(const QString &relativePath) const
{
    return Core::ICore::resourcePath(relativePath);
}

QString ExternalDependencies::userResourcePath(QStringView relativePath) const
{
    return Core::ICore::userResourcePath(relativePath.toString()).path();
}

QWidget *ExternalDependencies::mainWindow() const
{
    return Core::ICore::mainWindow();
}

} // namespace QmlDesigner<|MERGE_RESOLUTION|>--- conflicted
+++ resolved
@@ -27,29 +27,6 @@
     return QmlDesignerPlugin::formEditorDevicePixelRatio();
 }
 
-<<<<<<< HEAD
-QString ExternalDependencies::defaultPuppetFallbackDirectory() const
-{
-    return Core::ICore::libexecPath().toUrlishString();
-}
-
-QString ExternalDependencies::qmlPuppetFallbackDirectory() const
-{
-    QString puppetFallbackDirectory = designerSettings()
-                                          .value(DesignerSettingsKey::PUPPET_DEFAULT_DIRECTORY)
-                                          .toString();
-    if (puppetFallbackDirectory.isEmpty() || !QFileInfo::exists(puppetFallbackDirectory))
-        return defaultPuppetFallbackDirectory();
-    return puppetFallbackDirectory;
-}
-
-QString ExternalDependencies::defaultPuppetToplevelBuildDirectory() const
-{
-    return Core::ICore::userResourcePath("qmlpuppet/").toUrlishString();
-}
-
-=======
->>>>>>> 549a485b
 QUrl ExternalDependencies::projectUrl() const
 {
     DesignDocument *document = QmlDesignerPlugin::instance()->viewManager().currentDesignDocument();
@@ -154,11 +131,7 @@
     auto buildSystem = ProjectExplorer::activeBuildSystemForActiveProject();
     if (!buildSystem)
         return data;
-<<<<<<< HEAD
-    auto [workingDirectory, puppetPath] = QmlPuppetPaths::qmlPuppetPaths(buildSystem->kit(), designerSettings());
-=======
     auto [workingDirectory, puppetPath] = QmlPuppetPaths::qmlPuppetPaths(buildSystem->kit());
->>>>>>> 549a485b
 
     data.puppetPath = puppetPath;
     data.workingDirectoryPath = workingDirectory;
@@ -178,11 +151,7 @@
 Utils::FilePath ExternalDependencies::qmlPuppetPath() const
 {
     auto target = ProjectExplorer::ProjectManager::startupTarget();
-<<<<<<< HEAD
-    auto [workingDirectory, puppetPath] = QmlPuppetPaths::qmlPuppetPaths(target->kit(), designerSettings());
-=======
     auto [workingDirectory, puppetPath] = QmlPuppetPaths::qmlPuppetPaths(target->kit());
->>>>>>> 549a485b
     return puppetPath;
 }
 
