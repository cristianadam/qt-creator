--- conflicted
+++ resolved
@@ -61,12 +61,8 @@
     client.setLocalRenamingCallback(std::move(renameSymbolsCallback));
 
     auto commandLine = RefactoringCompilerOptionsBuilder::build(projectPart,
-<<<<<<< HEAD
-                                                                fileKindInProjectPart(projectPart, filePath.toString()));
-=======
-                                                                fileKind(projectPart, filePath.toString()),
+                                                                fileKindInProjectPart(projectPart, filePath.toString()),
                                                                 CppTools::getPchUsage());
->>>>>>> 82818cb9
 
     commandLine.push_back(filePath.toString());
 
