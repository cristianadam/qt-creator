--- conflicted
+++ resolved
@@ -431,21 +431,12 @@
                     "select Help > UI Tour."),
              InfoBarEntry::GlobalSuppression::Enabled);
     info.setTitle(Tr::tr("UI Tour"));
-<<<<<<< HEAD
-    info.addCustomButton(Tr::tr("Take UI Tour"), [] {
-        ICore::infoBar()->removeInfo(kTakeTourSetting);
-        ICore::infoBar()->globallySuppressInfo(kTakeTourSetting);
-        runUiTour();
-    });
-    ICore::infoBar()->addInfo(info);
-=======
     info.addCustomButton(
         Tr::tr("Take UI Tour"),
         [] { runUiTour(); },
         {},
         InfoBarEntry::ButtonAction::SuppressPersistently);
     infoBar->addInfo(info);
->>>>>>> 46226e93
 }
 
 } //  Welcome::Internal