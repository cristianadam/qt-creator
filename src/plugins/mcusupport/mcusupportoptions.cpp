--- conflicted
+++ resolved
@@ -83,25 +83,6 @@
     return !HostOsInfo::isWindowsHost();
 }
 
-<<<<<<< HEAD
-static void remapQul2xCmakeVars(Kit *kit, const EnvironmentItems &envItems)
-{
-    using namespace CMakeProjectManager;
-    const auto cmakeVars = mapEnvVarsToQul2xCmakeVars(envItems);
-    const auto cmakeVarNames = Utils::transform(cmakeVars, &CMakeConfigItem::key);
-
-    // First filter out all Qul2.x CMake vars
-    auto config = Utils::filtered(CMakeConfigurationKitAspect::configuration(kit),
-                                  [&](const auto &configItem) {
-                                      return !cmakeVarNames.contains(configItem.key);
-                                  });
-    // Then append them with new values
-    config.append(cmakeVars);
-    CMakeConfigurationKitAspect::setConfiguration(kit, config);
-}
-=======
->>>>>>> 7fedb56c
-
 static ToolChain *msvcToolChain(Id language)
 {
     ToolChain *toolChain = ToolChainManager::toolChain([language](const ToolChain *t) {
@@ -323,26 +304,20 @@
 {
     for (auto package : packages()) {
         package->updateStatus();
-        if (!package->validStatus())
+        if (!package->validStatus()) {
             printMessage(tr("Error creating kit for target %1, package %2: %3")
                              .arg(McuSupportOptions::kitName(this),
                                   package->label(),
                                   package->statusText()),
                          true);
-<<<<<<< HEAD
-        if (package->status() == McuPackage::ValidPackageMismatchedVersion)
+        }
+        if (package->status() == McuAbstractPackage::Status::ValidPackageMismatchedVersion) {
             printMessage(tr("Warning creating kit for target %1, package %2: %3")
                              .arg(McuSupportOptions::kitName(this),
                                   package->label(),
                                   package->statusText()),
-=======
-        if (package->status() == McuAbstractPackage::Status::ValidPackageMismatchedVersion)
-            printMessage(tr("Warning creating kit for target %1, package %2: %3").arg(
-                             McuSupportOptions::kitName(this),
-                             package->label(),
-                             package->statusText()),
->>>>>>> 7fedb56c
                          false);
+        }
     }
 }
 
@@ -368,15 +343,10 @@
     : QObject(parent)
     , qtForMCUsSdkPackage(Sdk::createQtForMCUsPackage())
 {
-<<<<<<< HEAD
     connect(qtForMCUsSdkPackage,
-            &McuPackage::changed,
+            &McuAbstractPackage::changed,
             this,
             &McuSupportOptions::populatePackagesAndTargets);
-=======
-    connect(qtForMCUsSdkPackage, &McuAbstractPackage::changed,
-            this, &McuSupportOptions::populatePackagesAndTargets);
->>>>>>> 7fedb56c
 }
 
 McuSupportOptions::~McuSupportOptions()
@@ -575,14 +545,9 @@
     return mcuTarget->qulVersion() >= QVersionNumber{2, 0};
 }
 
-<<<<<<< HEAD
-static void setKitEnvironment(Kit *k,
-                              const McuTarget *mcuTarget,
-                              const McuPackage *qtForMCUsSdkPackage)
-=======
-void McuSupportOptions::setKitEnvironment(Kit *k, const McuTarget *mcuTarget,
-                              const McuAbstractPackage *qtForMCUsSdkPackage)
->>>>>>> 7fedb56c
+void McuSupportOptions::setKitEnvironment(Kit *k,
+                                          const McuTarget *mcuTarget,
+                                          const McuAbstractPackage *qtForMCUsSdkPackage)
 {
     EnvironmentItems changes;
     QStringList pathAdditions;
@@ -623,14 +588,9 @@
     EnvironmentKitAspect::setEnvironmentChanges(k, changes);
 }
 
-<<<<<<< HEAD
 static void setKitDependencies(Kit *k,
                                const McuTarget *mcuTarget,
-                               const McuPackage *qtForMCUsSdkPackage)
-=======
-static void setKitDependencies(Kit *k, const McuTarget *mcuTarget,
-                              const McuAbstractPackage *qtForMCUsSdkPackage)
->>>>>>> 7fedb56c
+                               const McuAbstractPackage *qtForMCUsSdkPackage)
 {
     NameValueItems dependencies;
 
@@ -784,24 +744,16 @@
     });
 }
 
-<<<<<<< HEAD
 QList<Kit *> McuSupportOptions::matchingKits(const McuTarget *mcuTarget,
-                                             const McuPackage *qtForMCUsSdkPackage)
-=======
-QList<Kit *> McuSupportOptions::matchingKits(const McuTarget *mcuTarget, const McuAbstractPackage *qtForMCUsSdkPackage)
->>>>>>> 7fedb56c
+                                             const McuAbstractPackage *qtForMCUsSdkPackage)
 {
     return Utils::filtered(existingKits(mcuTarget), [mcuTarget, qtForMCUsSdkPackage](Kit *kit) {
         return kitUpToDate(kit, mcuTarget, qtForMCUsSdkPackage);
     });
 }
 
-<<<<<<< HEAD
 QList<Kit *> McuSupportOptions::upgradeableKits(const McuTarget *mcuTarget,
-                                                const McuPackage *qtForMCUsSdkPackage)
-=======
-QList<Kit *> McuSupportOptions::upgradeableKits(const McuTarget *mcuTarget, const McuAbstractPackage *qtForMCUsSdkPackage)
->>>>>>> 7fedb56c
+                                                const McuAbstractPackage *qtForMCUsSdkPackage)
 {
     return Utils::filtered(existingKits(mcuTarget), [mcuTarget, qtForMCUsSdkPackage](Kit *kit) {
         return !kitUpToDate(kit, mcuTarget, qtForMCUsSdkPackage);
@@ -812,19 +764,10 @@
 {
     return Utils::filtered(existingKits(mcuTarget), [mcuTarget](Kit *kit) {
         const auto environment = Utils::NameValueDictionary(
-<<<<<<< HEAD
             Utils::NameValueItem::toStringList(EnvironmentKitAspect::environmentChanges(kit)));
-        return Utils::anyOf(mcuTarget->packages(), [&environment](const McuPackage *package) {
-            return !package->environmentVariableName().isEmpty()
-                   && environment.value(package->environmentVariableName())
-                          != package->path().toUserOutput();
-=======
-                    Utils::NameValueItem::toStringList(
-                        EnvironmentKitAspect::environmentChanges(kit)));
         return Utils::anyOf(mcuTarget->packages(), [&environment](const McuAbstractPackage *package) {
             return !package->environmentVariableName().isEmpty() &&
                     environment.value(package->environmentVariableName()) != package->path().toUserOutput();
->>>>>>> 7fedb56c
         });
     });
 }
@@ -889,14 +832,9 @@
     return FilePath();
 }
 
-<<<<<<< HEAD
 bool McuSupportOptions::kitUpToDate(const Kit *kit,
                                     const McuTarget *mcuTarget,
-                                    const McuPackage *qtForMCUsSdkPackage)
-=======
-bool McuSupportOptions::kitUpToDate(const Kit *kit, const McuTarget *mcuTarget,
                                     const McuAbstractPackage *qtForMCUsSdkPackage)
->>>>>>> 7fedb56c
 {
     return kitQulVersion(kit) == mcuTarget->qulVersion()
            && kitDependencyPath(kit, qtForMCUsSdkPackage->environmentVariableName()).toUserOutput()
@@ -934,38 +872,22 @@
     auto qtForMCUsPackage = Sdk::createQtForMCUsPackage();
 
     const auto createKits = [qtForMCUsPackage]() {
-<<<<<<< HEAD
         if (qtForMCUsPackage->automaticKitCreationEnabled()) {
             qtForMCUsPackage->updateStatus();
             if (!qtForMCUsPackage->validStatus()) {
                 switch (qtForMCUsPackage->status()) {
-                case McuPackage::ValidPathInvalidPackage: {
-                    const QString displayPath
-                        = FilePath::fromString(qtForMCUsPackage->detectionPath()).toUserOutput();
-=======
-    if (qtForMCUsPackage->automaticKitCreationEnabled()) {
-        qtForMCUsPackage->updateStatus();
-        if (!qtForMCUsPackage->validStatus()) {
-            switch (qtForMCUsPackage->status()) {
                 case McuAbstractPackage::Status::ValidPathInvalidPackage: {
                     const QString displayPath = FilePath::fromString(qtForMCUsPackage->detectionPath())
                         .toUserOutput();
->>>>>>> 7fedb56c
                     printMessage(tr("Path %1 exists, but does not contain %2.")
                                      .arg(qtForMCUsPackage->path().toUserOutput(), displayPath),
                                  true);
                     break;
                 }
-<<<<<<< HEAD
-                case McuPackage::InvalidPath: {
+                case McuAbstractPackage::Status::InvalidPath: {
                     printMessage(tr("Path %1 does not exist. Add the path in Tools > Options > "
                                     "Devices > MCU.")
                                      .arg(qtForMCUsPackage->path().toUserOutput()),
-=======
-                case McuAbstractPackage::Status::InvalidPath: {
-                    printMessage(tr("Path %1 does not exist. Add the path in Tools > Options > Devices > MCU.")
-                        .arg(qtForMCUsPackage->path().toUserOutput()),
->>>>>>> 7fedb56c
                                  true);
                     break;
                 }
@@ -1063,13 +985,9 @@
     delete qtForMCUsPackage;
 }
 
-<<<<<<< HEAD
 void McuSupportOptions::upgradeKitInPlace(ProjectExplorer::Kit *kit,
                                           const McuTarget *mcuTarget,
-                                          const McuPackage *qtForMCUsSdk)
-=======
-void McuSupportOptions::upgradeKitInPlace(ProjectExplorer::Kit *kit, const McuTarget *mcuTarget, const McuAbstractPackage *qtForMCUsSdk)
->>>>>>> 7fedb56c
+                                          const McuAbstractPackage *qtForMCUsSdk)
 {
     setKitProperties(kitName(mcuTarget), kit, mcuTarget, qtForMCUsSdk->path());
     setKitEnvironment(kit, mcuTarget, qtForMCUsSdk);
