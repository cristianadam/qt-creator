// Copyright (C) 2016 BogDan Vatra <bog_dan_ro@yahoo.com>
// SPDX-License-Identifier: LicenseRef-Qt-Commercial OR GPL-3.0-only WITH Qt-GPL-exception-1.0

#include "androiddebugsupport.h"

#include "androidconfigurations.h"
#include "androidconstants.h"
#include "androiddevice.h"
#include "androidrunner.h"
#include "androidqtversion.h"
#include "androidutils.h"

#include <debugger/debuggerkitaspect.h>
#include <debugger/debuggerrunconfigurationaspect.h>
#include <debugger/debuggerruncontrol.h>

#include <projectexplorer/buildconfiguration.h>
#include <projectexplorer/devicesupport/devicekitaspects.h>
#include <projectexplorer/project.h>
#include <projectexplorer/projectnodes.h>
#include <projectexplorer/target.h>
#include <projectexplorer/toolchain.h>

#include <qtsupport/qtkitaspect.h>

#include <solutions/tasking/barrier.h>

#include <utils/fileutils.h>
#include <utils/hostosinfo.h>
#include <utils/qtcprocess.h>

#include <QHostAddress>
#include <QJsonDocument>
#include <QJsonObject>
#include <QLoggingCategory>

namespace {
static Q_LOGGING_CATEGORY(androidDebugSupportLog, "qtc.android.run.androiddebugsupport", QtWarningMsg)
}

using namespace Debugger;
using namespace ProjectExplorer;
using namespace Tasking;
using namespace Utils;

namespace Android::Internal {

static FilePaths getSoLibSearchPath(const ProjectNode *node)
{
    if (!node)
        return {};

    FilePaths res;
    node->forEachProjectNode([&res](const ProjectNode *node) {
        const QStringList paths = node->data(Constants::AndroidSoLibPath).toStringList();
        res.append(Utils::transform(paths, &FilePath::fromUserInput));
    });

    const FilePath jsonFile = AndroidQtVersion::androidDeploymentSettings(
                node->getProject()->activeBuildConfiguration());
    if (const Result<QByteArray> contents = jsonFile.fileContents()) {
        QJsonParseError error;
        QJsonDocument doc = QJsonDocument::fromJson(*contents, &error);
        if (error.error == QJsonParseError::NoError) {
            auto rootObj = doc.object();
            auto it = rootObj.find("stdcpp-path");
            if (it != rootObj.constEnd())
                res.append(FilePath::fromUserInput(it.value().toString()));
        }
    }

    FilePath::removeDuplicates(res);
    return res;
}

static FilePaths getExtraLibs(const ProjectNode *node)
{
    if (!node)
        return {};

    const QStringList paths = node->data(Constants::AndroidExtraLibs).toStringList();
    FilePaths res = Utils::transform(paths, &FilePath::fromUserInput);

    FilePath::removeDuplicates(res);
    return res;
}

// AndroidDebugWorkerFactory

static DebuggerRunParameters debuggerRunParameters(RunControl *runControl)
{
    DebuggerRunParameters rp = DebuggerRunParameters::fromRunControl(runControl);
    rp.setupPortsGatherer(runControl);
    rp.setSkipDebugServer(true);
    rp.setLldbPlatform("remote-android");

    BuildConfiguration *bc = runControl->buildConfiguration();
    Kit *kit = runControl->kit();
    rp.setStartMode(AttachToRemoteServer);
    const QString packageName = Internal::packageName(bc);
    rp.setDisplayName(packageName);
    rp.setUseContinueInsteadOfRun(true);

    QtSupport::QtVersion *qtVersion = QtSupport::QtKitAspect::qtVersion(kit);
    if (!HostOsInfo::isWindowsHost()
        && (qtVersion && AndroidConfig::ndkVersion(qtVersion) >= QVersionNumber(11, 0, 0))) {
        qCDebug(androidDebugSupportLog) << "UseTargetAsync: " << true;
        rp.setUseTargetAsync(true);
    }

    if (rp.isCppDebugging()) {
        qCDebug(androidDebugSupportLog) << "C++ debugging enabled";
        const ProjectNode *node = runControl->project()->findNodeForBuildKey(runControl->buildKey());
        FilePaths solibSearchPath = getSoLibSearchPath(node);
        if (qtVersion)
            solibSearchPath.append(qtVersion->qtSoPaths());
        const FilePaths extraLibs = getExtraLibs(node);
        solibSearchPath.append(extraLibs);

        FilePath buildDir = Internal::buildDirectory(bc);
        const RunConfiguration *activeRunConfig = bc->activeRunConfiguration();
        if (activeRunConfig)
            solibSearchPath.append(activeRunConfig->buildTargetInfo().workingDirectory);
        solibSearchPath.append(buildDir);
        const FilePath androidLibsPath = androidBuildDirectory(bc)
                                             .pathAppended("libs")
                                             .pathAppended(apkDevicePreferredAbi(bc));
        solibSearchPath.append(androidLibsPath);
        FilePath::removeDuplicates(solibSearchPath);
        rp.setSolibSearchPath(solibSearchPath);
        qCDebug(androidDebugSupportLog).noquote() << "SoLibSearchPath: " << solibSearchPath;
        rp.setSymbolFile(androidAppProcessDir(bc).pathAppended("app_process"));
        rp.setUseExtendedRemote(true);
        const QString devicePreferredAbi = apkDevicePreferredAbi(bc);
        rp.setToolChainAbi(androidAbi2Abi(devicePreferredAbi));

        const IDevice::ConstPtr device = RunDeviceKitAspect::device(kit);
        const AndroidDevice *androidDevice = static_cast<const AndroidDevice *>(device.get());
        rp.modifyDebuggerEnvironment({{"ANDROID_SERIAL", androidDevice->serialNumber()}});

        auto qt = static_cast<AndroidQtVersion *>(qtVersion);
        const int minimumNdk = qt ? qt->minimumNDK() : 0;

        int sdkVersion = qMax(Internal::minimumSDK(kit), minimumNdk);
        if (qtVersion) {
            const FilePath ndkLocation = AndroidConfig::ndkLocation(qtVersion);
            FilePath sysRoot = ndkLocation
                               / "platforms"
                               / QString("android-%1").arg(sdkVersion)
                               / devicePreferredAbi; // Legacy Ndk structure
            if (!sysRoot.exists())
                sysRoot = AndroidConfig::toolchainPathFromNdk(ndkLocation) / "sysroot";
            rp.setSysRoot(sysRoot);
            qCDebug(androidDebugSupportLog).noquote() << "Sysroot: " << sysRoot.toUserOutput();
        }
    }
    if (rp.isQmlDebugging()) {
        qCDebug(androidDebugSupportLog) << "QML debugging enabled. QML server: "
                                        << runControl->qmlChannel().toDisplayString();
        //TODO: Not sure if these are the right paths.
        if (qtVersion)
            rp.addSearchDirectory(qtVersion->qmlPath());
    }
    return rp;
}

class AndroidDebugWorkerFactory final : public RunWorkerFactory
{
public:
    AndroidDebugWorkerFactory()
    {
<<<<<<< HEAD
        setId("AndroidDebugWorkerFactory");
        setRecipeProducer([](RunControl *runControl) {
            const auto kicker = [runControl](const StoredBarrier &barrier) {
                return androidKicker(barrier, runControl);
            };
            return When (kicker) >> Do {
                debuggerRecipe(runControl, debuggerRunParameters(runControl))
            };
=======
        setProducer([](RunControl *runControl) {
            DebuggerRunParameters rp = DebuggerRunParameters::fromRunControl(runControl);
            rp.setupPortsGatherer(runControl);
            rp.setSkipDebugServer(true);
            rp.setLldbPlatform("remote-android");

            auto androidRunner = new RunWorker(runControl, androidRecipe(runControl));

            BuildConfiguration *bc = runControl->buildConfiguration();
            Kit *kit = runControl->kit();
            rp.setStartMode(AttachToRemoteServer);
            const QString packageName = Internal::packageName(bc);
            rp.setDisplayName(packageName);
            rp.setUseContinueInsteadOfRun(true);

            QtSupport::QtVersion *qtVersion = QtSupport::QtKitAspect::qtVersion(kit);
            if (!HostOsInfo::isWindowsHost()
                && (qtVersion && AndroidConfig::ndkVersion(qtVersion) >= QVersionNumber(11, 0, 0))) {
                qCDebug(androidDebugSupportLog) << "UseTargetAsync: " << true;
                rp.setUseTargetAsync(true);
            }

            if (rp.isCppDebugging()) {
                qCDebug(androidDebugSupportLog) << "C++ debugging enabled";
                const ProjectNode *node = runControl->project()->findNodeForBuildKey(runControl->buildKey());
                FilePaths solibSearchPath = getSoLibSearchPath(node);
                if (qtVersion)
                    solibSearchPath.append(qtVersion->qtSoPaths());
                const FilePaths extraLibs = getExtraLibs(node);
                solibSearchPath.append(extraLibs);

                FilePath buildDir = Internal::buildDirectory(bc);
                const RunConfiguration *activeRunConfig = bc->activeRunConfiguration();
                if (activeRunConfig)
                    solibSearchPath.append(activeRunConfig->buildTargetInfo().workingDirectory);
                solibSearchPath.append(buildDir);
                const FilePath androidLibsPath = androidBuildDirectory(bc)
                                                     .pathAppended("libs")
                                                     .pathAppended(apkDevicePreferredAbi(bc));
                solibSearchPath.append(androidLibsPath);
                FilePath::removeDuplicates(solibSearchPath);
                rp.setSolibSearchPath(solibSearchPath);
                qCDebug(androidDebugSupportLog).noquote() << "SoLibSearchPath: " << solibSearchPath;
                rp.setUseExtendedRemote(true);
                const QString devicePreferredAbi = apkDevicePreferredAbi(bc);
                rp.setToolChainAbi(androidAbi2Abi(devicePreferredAbi));

                const IDevice::ConstPtr device = RunDeviceKitAspect::device(kit);
                const AndroidDevice *androidDevice = static_cast<const AndroidDevice *>(device.get());
                rp.modifyDebuggerEnvironment({{"ANDROID_SERIAL", androidDevice->serialNumber()}});

                auto qt = static_cast<AndroidQtVersion *>(qtVersion);
                const int minimumNdk = qt ? qt->minimumNDK() : 0;

                int sdkVersion = qMax(Internal::minimumSDK(kit), minimumNdk);
                if (qtVersion) {
                    const FilePath ndkLocation = AndroidConfig::ndkLocation(qtVersion);
                    FilePath sysRoot = ndkLocation
                                       / "platforms"
                                       / QString("android-%1").arg(sdkVersion)
                                       / devicePreferredAbi; // Legacy Ndk structure
                    if (!sysRoot.exists())
                        sysRoot = AndroidConfig::toolchainPathFromNdk(ndkLocation) / "sysroot";
                    rp.setSysRoot(sysRoot);
                    qCDebug(androidDebugSupportLog).noquote() << "Sysroot: " << sysRoot.toUserOutput();
                }
            }
            if (rp.isQmlDebugging()) {
                qCDebug(androidDebugSupportLog) << "QML debugging enabled. QML server: "
                                                << runControl->qmlChannel().toDisplayString();
                //TODO: Not sure if these are the right paths.
                if (qtVersion)
                    rp.addSearchDirectory(qtVersion->qmlPath());
            }
            auto debugger = createDebuggerWorker(runControl, rp);
            debugger->addStartDependency(androidRunner);

            QObject::connect(debugger, &RunWorker::started, debugger, [runControl, packageName] {
                qCDebug(androidDebugSupportLog) << "Starting debugger - package name: " << packageName
                                                << ", PID: " << runControl->attachPid().pid();
            });

            return debugger;
>>>>>>> ab119535
        });
        addSupportedRunMode(ProjectExplorer::Constants::DEBUG_RUN_MODE);
        addSupportedRunConfig(Constants::ANDROID_RUNCONFIG_ID);
    }
};

void setupAndroidDebugWorker()
{
    static AndroidDebugWorkerFactory theAndroidDebugWorkerFactory;
}

} // Android::Internal<|MERGE_RESOLUTION|>--- conflicted
+++ resolved
@@ -129,7 +129,6 @@
         FilePath::removeDuplicates(solibSearchPath);
         rp.setSolibSearchPath(solibSearchPath);
         qCDebug(androidDebugSupportLog).noquote() << "SoLibSearchPath: " << solibSearchPath;
-        rp.setSymbolFile(androidAppProcessDir(bc).pathAppended("app_process"));
         rp.setUseExtendedRemote(true);
         const QString devicePreferredAbi = apkDevicePreferredAbi(bc);
         rp.setToolChainAbi(androidAbi2Abi(devicePreferredAbi));
@@ -169,7 +168,6 @@
 public:
     AndroidDebugWorkerFactory()
     {
-<<<<<<< HEAD
         setId("AndroidDebugWorkerFactory");
         setRecipeProducer([](RunControl *runControl) {
             const auto kicker = [runControl](const StoredBarrier &barrier) {
@@ -178,91 +176,6 @@
             return When (kicker) >> Do {
                 debuggerRecipe(runControl, debuggerRunParameters(runControl))
             };
-=======
-        setProducer([](RunControl *runControl) {
-            DebuggerRunParameters rp = DebuggerRunParameters::fromRunControl(runControl);
-            rp.setupPortsGatherer(runControl);
-            rp.setSkipDebugServer(true);
-            rp.setLldbPlatform("remote-android");
-
-            auto androidRunner = new RunWorker(runControl, androidRecipe(runControl));
-
-            BuildConfiguration *bc = runControl->buildConfiguration();
-            Kit *kit = runControl->kit();
-            rp.setStartMode(AttachToRemoteServer);
-            const QString packageName = Internal::packageName(bc);
-            rp.setDisplayName(packageName);
-            rp.setUseContinueInsteadOfRun(true);
-
-            QtSupport::QtVersion *qtVersion = QtSupport::QtKitAspect::qtVersion(kit);
-            if (!HostOsInfo::isWindowsHost()
-                && (qtVersion && AndroidConfig::ndkVersion(qtVersion) >= QVersionNumber(11, 0, 0))) {
-                qCDebug(androidDebugSupportLog) << "UseTargetAsync: " << true;
-                rp.setUseTargetAsync(true);
-            }
-
-            if (rp.isCppDebugging()) {
-                qCDebug(androidDebugSupportLog) << "C++ debugging enabled";
-                const ProjectNode *node = runControl->project()->findNodeForBuildKey(runControl->buildKey());
-                FilePaths solibSearchPath = getSoLibSearchPath(node);
-                if (qtVersion)
-                    solibSearchPath.append(qtVersion->qtSoPaths());
-                const FilePaths extraLibs = getExtraLibs(node);
-                solibSearchPath.append(extraLibs);
-
-                FilePath buildDir = Internal::buildDirectory(bc);
-                const RunConfiguration *activeRunConfig = bc->activeRunConfiguration();
-                if (activeRunConfig)
-                    solibSearchPath.append(activeRunConfig->buildTargetInfo().workingDirectory);
-                solibSearchPath.append(buildDir);
-                const FilePath androidLibsPath = androidBuildDirectory(bc)
-                                                     .pathAppended("libs")
-                                                     .pathAppended(apkDevicePreferredAbi(bc));
-                solibSearchPath.append(androidLibsPath);
-                FilePath::removeDuplicates(solibSearchPath);
-                rp.setSolibSearchPath(solibSearchPath);
-                qCDebug(androidDebugSupportLog).noquote() << "SoLibSearchPath: " << solibSearchPath;
-                rp.setUseExtendedRemote(true);
-                const QString devicePreferredAbi = apkDevicePreferredAbi(bc);
-                rp.setToolChainAbi(androidAbi2Abi(devicePreferredAbi));
-
-                const IDevice::ConstPtr device = RunDeviceKitAspect::device(kit);
-                const AndroidDevice *androidDevice = static_cast<const AndroidDevice *>(device.get());
-                rp.modifyDebuggerEnvironment({{"ANDROID_SERIAL", androidDevice->serialNumber()}});
-
-                auto qt = static_cast<AndroidQtVersion *>(qtVersion);
-                const int minimumNdk = qt ? qt->minimumNDK() : 0;
-
-                int sdkVersion = qMax(Internal::minimumSDK(kit), minimumNdk);
-                if (qtVersion) {
-                    const FilePath ndkLocation = AndroidConfig::ndkLocation(qtVersion);
-                    FilePath sysRoot = ndkLocation
-                                       / "platforms"
-                                       / QString("android-%1").arg(sdkVersion)
-                                       / devicePreferredAbi; // Legacy Ndk structure
-                    if (!sysRoot.exists())
-                        sysRoot = AndroidConfig::toolchainPathFromNdk(ndkLocation) / "sysroot";
-                    rp.setSysRoot(sysRoot);
-                    qCDebug(androidDebugSupportLog).noquote() << "Sysroot: " << sysRoot.toUserOutput();
-                }
-            }
-            if (rp.isQmlDebugging()) {
-                qCDebug(androidDebugSupportLog) << "QML debugging enabled. QML server: "
-                                                << runControl->qmlChannel().toDisplayString();
-                //TODO: Not sure if these are the right paths.
-                if (qtVersion)
-                    rp.addSearchDirectory(qtVersion->qmlPath());
-            }
-            auto debugger = createDebuggerWorker(runControl, rp);
-            debugger->addStartDependency(androidRunner);
-
-            QObject::connect(debugger, &RunWorker::started, debugger, [runControl, packageName] {
-                qCDebug(androidDebugSupportLog) << "Starting debugger - package name: " << packageName
-                                                << ", PID: " << runControl->attachPid().pid();
-            });
-
-            return debugger;
->>>>>>> ab119535
         });
         addSupportedRunMode(ProjectExplorer::Constants::DEBUG_RUN_MODE);
         addSupportedRunConfig(Constants::ANDROID_RUNCONFIG_ID);
