// Copyright (C) 2016 The Qt Company Ltd.
// SPDX-License-Identifier: LicenseRef-Qt-Commercial OR GPL-3.0-only WITH Qt-GPL-exception-1.0

#include "remotelinuxenvironmentaspect.h"

#include "linuxdevice.h"
#include "remotelinuxtr.h"

#include <coreplugin/icore.h>

#include <projectexplorer/devicesupport/devicekitaspects.h>
#include <projectexplorer/environmentaspectwidget.h>
#include <projectexplorer/environmentwidget.h>

#include <utils/algorithm.h>
#include <utils/devicefileaccess.h>
#include <utils/qtcassert.h>

#include <QMessageBox>
#include <QPushButton>

using namespace ProjectExplorer;
using namespace Utils;

namespace RemoteLinux {

const char DISPLAY_KEY[] = "DISPLAY";
const char VERSION_KEY[] = "RemoteLinux.EnvironmentAspect.Version";
const int ENVIRONMENTASPECT_VERSION = 1; // Version was introduced in 4.3 with the value 1

class RemoteLinuxEnvironmentAspectWidget : public EnvironmentAspectWidget
{
public:
    RemoteLinuxEnvironmentAspectWidget(RemoteLinuxEnvironmentAspect *aspect)
        : EnvironmentAspectWidget(aspect)
    {
        auto fetchButton = new QPushButton(Tr::tr("Fetch Device Environment"));
        addWidget(fetchButton);

        connect(fetchButton, &QPushButton::clicked, this, [aspect] {
            if (IDevice::ConstPtr device = RunDeviceKitAspect::device(aspect->kit())) {
                DeviceFileAccessPtr access = device->fileAccess();
                QTC_ASSERT(access, return);
                Result<Environment> res = access->deviceEnvironment();
                QTC_ASSERT_RESULT(res, return);
                aspect->setRemoteEnvironment(*res);
            }
        });

        envWidget()->setOpenTerminalFunc([aspect](const Environment &env) {
            IDevice::ConstPtr device = RunDeviceKitAspect::device(aspect->kit());
            if (!device) {
                QMessageBox::critical(Core::ICore::dialogParent(),
                                      Tr::tr("Cannot Open Terminal"),
                                      Tr::tr("Cannot open remote terminal: Current kit has no device."));
                return;
            }
            const auto linuxDevice = std::dynamic_pointer_cast<const LinuxDevice>(device);
            QTC_ASSERT(linuxDevice, return);
            linuxDevice->openTerminal(env, FilePath());
        });
    }
};

static bool displayAlreadySet(const Utils::EnvironmentItems &changes)
{
    return Utils::contains(changes, [](const Utils::EnvironmentItem &item) {
        return item.name == DISPLAY_KEY;
    });
}

RemoteLinuxEnvironmentAspect::RemoteLinuxEnvironmentAspect(AspectContainer *container)
    : EnvironmentAspect(container)
{
    addSupportedBaseEnvironment(Tr::tr("Clean Environment"), {});
    addPreferredBaseEnvironment(Tr::tr("System Environment"), [this] { return m_remoteEnvironment; });

    setConfigWidgetCreator([this] { return new RemoteLinuxEnvironmentAspectWidget(this); });
}

void RemoteLinuxEnvironmentAspect::setRemoteEnvironment(const Utils::Environment &env)
{
    if (env != m_remoteEnvironment) {
        m_remoteEnvironment = env;
        emit environmentChanged();
    }
}

QString RemoteLinuxEnvironmentAspect::userEnvironmentChangesAsString() const
{
    QString env;
    QString placeHolder = QLatin1String("%1=%2 ");
    const Utils::EnvironmentItems items = userEnvironmentChanges();
    for (const Utils::EnvironmentItem &item : items)
        env.append(placeHolder.arg(item.name, item.value));
    return env.mid(0, env.size() - 1);
}

void RemoteLinuxEnvironmentAspect::fromMap(const Store &map)
{
    ProjectExplorer::EnvironmentAspect::fromMap(map);

    const auto version = map.value(VERSION_KEY, 0).toInt();
    if (version == 0) {
        // In Qt Creator versions prior to 4.3 RemoteLinux included DISPLAY=:0.0 in the base
        // environment, if DISPLAY was not set. In order to keep existing projects expecting
        // that working, add the DISPLAY setting to user changes in them. New projects will
        // have version 1 and will not get DISPLAY set.
        auto changes = userEnvironmentChanges();
        if (!displayAlreadySet(changes)) {
            changes.append(Utils::EnvironmentItem(QLatin1String(DISPLAY_KEY), QLatin1String(":0.0")));
            setUserEnvironmentChanges(changes);
        }
    }
}

void RemoteLinuxEnvironmentAspect::toMap(Store &map) const
{
    ProjectExplorer::EnvironmentAspect::toMap(map);
    map.insert(VERSION_KEY, ENVIRONMENTASPECT_VERSION);
}

<<<<<<< HEAD
} // namespace RemoteLinux
=======
void RemoteLinuxEnvironmentAspect::handleKitUpdate()
{
    IDevice::ConstPtr device;
    switch (deviceSelector()) {
    case BuildDevice:
        device = BuildDeviceKitAspect::device(kit());
        break;
    case RunDevice:
        device = RunDeviceKitAspect::device(kit());
        break;
    case HostDevice:
        QTC_CHECK(false);
        break;
    }
    setRemoteEnvironment(Environment(device ? device->osType() : OsTypeLinux));
}

} // namespace RemoteLinux
>>>>>>> 6db3fd31
<|MERGE_RESOLUTION|>--- conflicted
+++ resolved
@@ -120,9 +120,6 @@
     map.insert(VERSION_KEY, ENVIRONMENTASPECT_VERSION);
 }
 
-<<<<<<< HEAD
-} // namespace RemoteLinux
-=======
 void RemoteLinuxEnvironmentAspect::handleKitUpdate()
 {
     IDevice::ConstPtr device;
@@ -140,5 +137,4 @@
     setRemoteEnvironment(Environment(device ? device->osType() : OsTypeLinux));
 }
 
-} // namespace RemoteLinux
->>>>>>> 6db3fd31
+} // namespace RemoteLinux