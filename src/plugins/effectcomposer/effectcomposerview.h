// Copyright (C) 2023 The Qt Company Ltd.
// SPDX-License-Identifier: LicenseRef-Qt-Commercial OR GPL-3.0-only WITH Qt-GPL-exception-1.0

#pragma once

#include <abstractview.h>
#include <modelnode.h>

#include <generatedcomponentutils.h>

#include <QPointer>

namespace EffectComposer {

class EffectComposerWidget;

class EffectComposerView : public QmlDesigner::AbstractView
{
    Q_DECLARE_TR_FUNCTIONS(EffectComposer::EffectComposerView)
public:
    EffectComposerView(QmlDesigner::ExternalDependenciesInterface &externalDependencies);
    ~EffectComposerView() override;

    bool hasWidget() const override;
    QmlDesigner::WidgetInfo widgetInfo() override;

    // AbstractView
    void modelAttached(QmlDesigner::Model *model) override;
    void modelAboutToBeDetached(QmlDesigner::Model *model) override;
    void selectedNodesChanged(const QList<QmlDesigner::ModelNode> &selectedNodeList,
                              const QList<QmlDesigner::ModelNode> &lastSelectedNodeList) override;
    void nodeAboutToBeRemoved(const QmlDesigner::ModelNode &removedNode) override;

    void dragStarted(QMimeData *mimeData) override;
    void dragEnded() override;

    void highlightSupportedProperties(bool highlight, const QString &suffix = {});

<<<<<<< HEAD
=======
    static void registerDeclarativeTypes();

>>>>>>> f5fdafd3
private:
    void customNotification(const AbstractView *view, const QString &identifier,
                            const QList<QmlDesigner::ModelNode> &nodeList, const QList<QVariant> &data) override;
    void removeUnusedEffectImports();

    QPointer<EffectComposerWidget> m_widget;
    QString m_currProjectPath;
    QmlDesigner::GeneratedComponentUtils m_componentUtils;
};

} // namespace EffectComposer<|MERGE_RESOLUTION|>--- conflicted
+++ resolved
@@ -36,11 +36,8 @@
 
     void highlightSupportedProperties(bool highlight, const QString &suffix = {});
 
-<<<<<<< HEAD
-=======
     static void registerDeclarativeTypes();
 
->>>>>>> f5fdafd3
 private:
     void customNotification(const AbstractView *view, const QString &identifier,
                             const QList<QmlDesigner::ModelNode> &nodeList, const QList<QVariant> &data) override;
