// Copyright (C) 2023 The Qt Company Ltd.
// SPDX-License-Identifier: LicenseRef-Qt-Commercial OR GPL-3.0-only WITH Qt-GPL-exception-1.0

#include "effectcomposermodel.h"

#include "compositionnode.h"
#include "effectutils.h"
#include "propertyhandler.h"
#include "syntaxhighlighterdata.h"
#include "uniform.h"

#include <projectexplorer/projecttree.h>
#include <projectexplorer/target.h>

#include <qtsupport/qtkitaspect.h>

#include <utils/qtcassert.h>
#include <utils/qtcprocess.h>

#include <modelnodeoperations.h>

#include <QByteArrayView>
#include <QLibraryInfo>
#include <QTemporaryDir>
#include <QVector2D>

namespace EffectComposer {

enum class FileType
{
    Binary,
    Text
};

static bool writeToFile(const QByteArray &buf, const QString &filename, FileType fileType)
{
    QDir().mkpath(QFileInfo(filename).path());
    QFile f(filename);
    QIODevice::OpenMode flags = QIODevice::WriteOnly | QIODevice::Truncate;
    if (fileType == FileType::Text)
        flags |= QIODevice::Text;
    if (!f.open(flags)) {
        qWarning() << "Failed to open file for writing:" << filename;
        return false;
    }
    f.write(buf);
    return true;
}

EffectComposerModel::EffectComposerModel(QObject *parent)
    : QAbstractListModel{parent}
    , m_shaderDir(QDir::tempPath() + "/qds_ec_XXXXXX")
{
    m_rebakeTimer.setSingleShot(true);
    connect(&m_rebakeTimer, &QTimer::timeout, this, &EffectComposerModel::bakeShaders);
}

QHash<int, QByteArray> EffectComposerModel::roleNames() const
{
    QHash<int, QByteArray> roles;
    roles[NameRole] = "nodeName";
    roles[EnabledRole] = "nodeEnabled";
    roles[UniformsRole] = "nodeUniformsModel";
    roles[Dependency] = "isDependency";
    return roles;
}

int EffectComposerModel::rowCount(const QModelIndex &parent) const
{
    Q_UNUSED(parent)

    return m_nodes.count();
}

QVariant EffectComposerModel::data(const QModelIndex &index, int role) const
{
    QTC_ASSERT(index.isValid() && index.row() < m_nodes.size(), return {});
    QTC_ASSERT(roleNames().contains(role), return {});

    return m_nodes.at(index.row())->property(roleNames().value(role));
}

bool EffectComposerModel::setData(const QModelIndex &index, const QVariant &value, int role)
{
    if (!index.isValid() || !roleNames().contains(role))
        return false;

    if (role == EnabledRole) {
        m_nodes.at(index.row())->setIsEnabled(value.toBool());
        bakeShaders();
        setHasUnsavedChanges(true);

        emit dataChanged(index, index, {role});
    }

    return true;
}

void EffectComposerModel::setEffectsTypePrefix(const QString &prefix)
{
    m_effectTypePrefix = prefix;
}

void EffectComposerModel::setIsEmpty(bool val)
{
    if (m_isEmpty != val) {
        m_isEmpty = val;
        emit isEmptyChanged();

        if (m_isEmpty)
            bakeShaders();
    }
}

void EffectComposerModel::addNode(const QString &nodeQenPath)
{
    beginResetModel();
    auto *node = new CompositionNode({}, nodeQenPath);
    connectCompositionNode(node);

    const QList<QString> requiredNodes = node->requiredNodes();
    if (requiredNodes.size() > 0) {
        for (const QString &requiredId : requiredNodes) {
            if (auto reqNode = findNodeById(requiredId)) {
                reqNode->incRefCount();
                continue;
            }

            const QString path = EffectUtils::nodesSourcesPath() + "/common/" + requiredId + ".qen";
            auto requiredNode = new CompositionNode({}, path);
            connectCompositionNode(requiredNode);
            requiredNode->setRefCount(1);
            m_nodes.prepend(requiredNode);
        }
    }
    m_nodes.append(node);
    endResetModel();

    setIsEmpty(false);

    bakeShaders();
    setHasUnsavedChanges(true);

    emit nodesChanged();
}

CompositionNode *EffectComposerModel::findNodeById(const QString &id) const
{
    for (CompositionNode *node : std::as_const(m_nodes)) {
        if (node->id() == id)
            return node;
    }
    return {};
}

void EffectComposerModel::moveNode(int fromIdx, int toIdx)
{
    if (fromIdx == toIdx)
        return;

    int toIdxAdjusted = fromIdx < toIdx ? toIdx + 1 : toIdx; // otherwise beginMoveRows() crashes
    beginMoveRows({}, fromIdx, fromIdx, {}, toIdxAdjusted);
    m_nodes.move(fromIdx, toIdx);
    endMoveRows();

    setHasUnsavedChanges(true);
    bakeShaders();
}

void EffectComposerModel::removeNode(int idx)
{
    beginResetModel();
    m_rebakeTimer.stop();
    CompositionNode *node = m_nodes.takeAt(idx);

    const QStringList reqNodes = node->requiredNodes();
    for (const QString &reqId : reqNodes) {
        CompositionNode *depNode = findNodeById(reqId);
        if (depNode && depNode->decRefCount() <= 0) {
            m_nodes.removeOne(depNode);
            delete depNode;
        }
    }

    delete node;
    endResetModel();

    if (m_nodes.isEmpty())
        setIsEmpty(true);
    else
        bakeShaders();

    setHasUnsavedChanges(true);
    emit nodesChanged();
}

void EffectComposerModel::clear(bool clearName)
{
    beginResetModel();
    m_rebakeTimer.stop();
    qDeleteAll(m_nodes);
    m_nodes.clear();
    endResetModel();

    if (clearName)
        setCurrentComposition("");

    setHasUnsavedChanges(!m_currentComposition.isEmpty());

    setIsEmpty(true);
    emit nodesChanged();
}

void EffectComposerModel::assignToSelected()
{
    const QString effectsAssetsDir = QmlDesigner::ModelNodeOperations::getEffectsDefaultDirectory();
    const QString path = effectsAssetsDir + '/' + m_currentComposition + ".qep";
    emit assignToSelectedTriggered(path);
}

QString EffectComposerModel::getUniqueEffectName() const
{
    const QString effectsDir = QmlDesigner::ModelNodeOperations::getEffectsDefaultDirectory();
    const QString path = effectsDir + '/' + "Effect%1.qep";

    int num = 0;

    while (QFile::exists(path.arg(++num, 2, 10, QChar('0'))))
        ; // empty body

    return QString("Effect%1").arg(num, 2, 10, QChar('0'));
}

bool EffectComposerModel::nameExists(const QString &name) const
{
    const QString effectsDir = QmlDesigner::ModelNodeOperations::getEffectsDefaultDirectory();
    const QString path = effectsDir + '/' + "%1" + ".qep";

    return QFile::exists(path.arg(name));
}

QString EffectComposerModel::fragmentShader() const
{
    return m_fragmentShader;
}

void EffectComposerModel::setFragmentShader(const QString &newFragmentShader)
{
    if (m_fragmentShader == newFragmentShader)
        return;

    m_fragmentShader = newFragmentShader;
}

QString EffectComposerModel::vertexShader() const
{
    return m_vertexShader;
}

void EffectComposerModel::setVertexShader(const QString &newVertexShader)
{
    if (m_vertexShader == newVertexShader)
        return;

    m_vertexShader = newVertexShader;
}

QString EffectComposerModel::qmlComponentString() const
{
    return m_qmlComponentString;
}

const QList<Uniform *> EffectComposerModel::allUniforms() const
{
    QList<Uniform *> uniforms = {};
    for (const auto &node : std::as_const(m_nodes))
        uniforms.append(static_cast<EffectComposerUniformsModel *>(node->uniformsModel())->uniforms());
    return uniforms;
}

const QString EffectComposerModel::getBufUniform()
{
    QList<Uniform *> uniforms = allUniforms();
    QString s;
    s += "layout(std140, binding = 0) uniform buf {\n";
    s += "    mat4 qt_Matrix;\n";
    s += "    float qt_Opacity;\n";
    if (m_shaderFeatures.enabled(ShaderFeatures::Time))
        s += "    float iTime;\n";
    if (m_shaderFeatures.enabled(ShaderFeatures::Frame))
        s += "    int iFrame;\n";
    if (m_shaderFeatures.enabled(ShaderFeatures::Resolution))
        s += "    vec3 iResolution;\n";
    if (m_shaderFeatures.enabled(ShaderFeatures::Mouse))
        s += "    vec4 iMouse;\n";
    for (const auto uniform : uniforms) {
        // TODO: Check if uniform is already added.
        if (uniform->type() != Uniform::Type::Sampler && uniform->type() != Uniform::Type::Define) {
            QString type = Uniform::stringFromType(uniform->type(), true);
            QString props = "    " + type + " " + uniform->name() + ";\n";
            s += props;
        }
    }
    s += "};\n";
    return s;
}

const QString EffectComposerModel::getVSUniforms()
{
    QString s;
    s += "#version 440\n";
    s += '\n';
    s += "layout(location = 0) in vec4 qt_Vertex;\n";
    s += "layout(location = 1) in vec2 qt_MultiTexCoord0;\n";
    s += "layout(location = 0) out vec2 texCoord;\n";
    if (m_shaderFeatures.enabled(ShaderFeatures::FragCoord))
        s += "layout(location = 1) out vec2 fragCoord;\n";
    s += '\n';
    s += getBufUniform();
    s += '\n';
    s += "out gl_PerVertex { vec4 gl_Position; };\n";
    s += '\n';
    return s;
}

const QString EffectComposerModel::getFSUniforms()
{
    const QList<Uniform *> uniforms = allUniforms();
    QString s;
    s += "#version 440\n";
    s += '\n';
    s += "layout(location = 0) in vec2 texCoord;\n";
    if (m_shaderFeatures.enabled(ShaderFeatures::FragCoord))
        s += "layout(location = 1) in vec2 fragCoord;\n";
    s += "layout(location = 0) out vec4 fragColor;\n";
    s += '\n';
    s += getBufUniform();
    s += '\n';

    bool usesSource = m_shaderFeatures.enabled(ShaderFeatures::Source);
    if (usesSource)
        s += "layout(binding = 1) uniform sampler2D iSource;\n";

    // Add sampler uniforms
    int bindingIndex = usesSource ? 2 : 1;
    for (const auto uniform : uniforms) {
        // TODO: Check if uniform is already added.
        if (uniform->type() == Uniform::Type::Sampler) {
            // Start index from 2, 1 is source item
            QString props = QString("layout(binding = %1) uniform sampler2D %2")
                                .arg(bindingIndex).arg(uniform->name());
            s += props + ";\n";
            bindingIndex++;
        }
    }
    s += '\n';
    if (m_shaderFeatures.enabled(ShaderFeatures::BlurSources)) {
        const int blurItems = 5;
        for (int i = 1; i <= blurItems; i++) {
            QString props = QString("layout(binding = %1) uniform sampler2D iSourceBlur%2")
                                .arg(bindingIndex).arg(QString::number(i));
            s += props + ";\n";
            bindingIndex++;
        }
        s += '\n';
    }
    return s;
}

// Detects common GLSL error messages and returns potential
// additional error information related to them.
QString EffectComposerModel::detectErrorMessage(const QString &errorMessage)
{
    static QHash<QString, QString> nodeErrors {
        { "'BLUR_HELPER_MAX_LEVEL' : undeclared identifier", "BlurHelper"},
        { "'iSourceBlur1' : undeclared identifier", "BlurHelper"},
        { "'hash23' : no matching overloaded function found", "NoiseHelper" },
        { "'HASH_BOX_SIZE' : undeclared identifier", "NoiseHelper" },
        { "'pseudo3dNoise' : no matching overloaded function found", "NoiseHelper" }
    };

    QString missingNodeError = QStringLiteral("Are you missing a %1 node?\n");
    QHash<QString, QString>::const_iterator i = nodeErrors.constBegin();
    while (i != nodeErrors.constEnd()) {
        if (errorMessage.contains(i.key()))
            return missingNodeError.arg(i.value());
        ++i;
    }
    return QString();
}

// Return first error message (if any)
EffectError EffectComposerModel::effectError() const
{
    for (const EffectError &e : std::as_const(m_effectErrors)) {
        if (!e.m_message.isEmpty())
            return e;
    }
    return {};
}

// Set the effect error message with optional type and lineNumber.
// Type comes from ErrorTypes, defaulting to common errors (-1).
// Note that type must match with UI editor tab index.
void EffectComposerModel::setEffectError(const QString &errorMessage, int type, int lineNumber)
{
    EffectError error;
    error.m_type = type;
    if (type == 1 || type == 2) {
        // For shaders, get the line number from baker output.
        // Which is something like "ERROR: :15: message"
        int glslErrorLineNumber = -1;
        QStringList errorStringList = errorMessage.split(m_spaceReg, Qt::SkipEmptyParts);
        if (errorStringList.size() >= 2) {
            QString lineString  = errorStringList.at(1).trimmed();
            if (lineString.size() >= 3) {
                // String is ":[linenumber]:", get only the number.
                glslErrorLineNumber = lineString.sliced(1, lineString.size() - 2).toInt();
            }
        }
        error.m_line = glslErrorLineNumber;
    } else {
        // For QML (and others) use given linenumber
        error.m_line = lineNumber;
    }

    QString additionalErrorInfo = detectErrorMessage(errorMessage);
    error.m_message = additionalErrorInfo + errorMessage;
    m_effectErrors.insert(type, error);
    qWarning() << QString("Effect error (line: %2): %1").arg(error.m_message, error.m_line);
    Q_EMIT effectErrorChanged();
}

QString variantAsDataString(const Uniform::Type type, const Uniform::Type controlType, const QVariant &variant)
{
    QString s;
    switch (type) {
    case Uniform::Type::Bool:
        s = variant.toBool() ? QString("true") : QString("false");
        break;
    case Uniform::Type::Int:
    case Uniform::Type::Channel:
        s = QString::number(variant.toInt());
        break;
    case Uniform::Type::Float:
        s = QString::number(variant.toDouble());
        break;
    case Uniform::Type::Vec2: {
        QStringList list;
        QVector2D v2 = variant.value<QVector2D>();
        list << QString::number(v2.x());
        list << QString::number(v2.y());
        s = list.join(", ");
        break;
    }
    case Uniform::Type::Vec3: {
        QStringList list;
        QVector3D v3 = variant.value<QVector3D>();
        list << QString::number(v3.x());
        list << QString::number(v3.y());
        list << QString::number(v3.z());
        s = list.join(", ");
        break;
    }
    case Uniform::Type::Vec4: {
        QStringList list;
        QVector4D v4 = variant.value<QVector4D>();
        list << QString::number(v4.x());
        list << QString::number(v4.y());
        list << QString::number(v4.z());
        list << QString::number(v4.w());
        s = list.join(", ");
        break;
    }
    case Uniform::Type::Color: {
        QStringList list;
        QColor c = variant.value<QColor>();
        list << QString::number(c.redF(), 'g', 3);
        list << QString::number(c.greenF(), 'g', 3);
        list << QString::number(c.blueF(), 'g', 3);
        list << QString::number(c.alphaF(), 'g', 3);
        s = list.join(", ");
        break;
    }
    case Uniform::Type::Sampler:
    case Uniform::Type::Define: {
        if (controlType == Uniform::Type::Int)
            s = QString::number(variant.toInt());
        else if (controlType == Uniform::Type::Bool)
            s = variant.toBool() ? QString("true") : QString("false");
        else
            s = variant.toString();
        break;
    }
    }
    return s;
}

QJsonObject nodeToJson(const CompositionNode &node)
{
    QJsonObject nodeObject;
    nodeObject.insert("name", node.name());
    if (!node.description().isEmpty())
        nodeObject.insert("description", node.description());
    nodeObject.insert("enabled", node.isEnabled());
    nodeObject.insert("version", 1);
    nodeObject.insert("id", node.id());
    if (node.extraMargin())
        nodeObject.insert("extraMargin", node.extraMargin());

    // Add properties
    QJsonArray propertiesArray;
    const QList<Uniform *> uniforms = node.uniforms();
    for (const Uniform *uniform : uniforms) {
        QJsonObject uniformObject;
        uniformObject.insert("name", QString(uniform->name()));
        QString type = Uniform::stringFromType(uniform->type());

        uniformObject.insert("type", type);

<<<<<<< HEAD
        if (uniform->type() == Uniform::Type::Define || uniform->type() == Uniform::Type::Channel) {
            QString controlType = Uniform::stringFromType(uniform->controlType());
            if (controlType != type)
                uniformObject.insert("controlType", controlType);
        }
=======
        QString controlType = Uniform::stringFromType(uniform->controlType());
        if (controlType != type)
            uniformObject.insert("controlType", controlType);
>>>>>>> 8790cbc9

        if (!uniform->displayName().isEmpty())
            uniformObject.insert("displayName", QString(uniform->displayName()));

        QString value = variantAsDataString(uniform->type(), uniform->controlType(),
                                            uniform->value());
        if (uniform->type() == Uniform::Type::Sampler)
            value = QFileInfo(value).fileName();
        uniformObject.insert("value", value);

        QString defaultValue = variantAsDataString(uniform->type(), uniform->controlType(),
                                                   uniform->defaultValue());
        if (uniform->type() == Uniform::Type::Sampler) {
            defaultValue = QFileInfo(value).fileName();
            if (uniform->enableMipmap())
                uniformObject.insert("enableMipmap", uniform->enableMipmap());
        }
        uniformObject.insert("defaultValue", defaultValue);
        if (!uniform->description().isEmpty())
            uniformObject.insert("description", uniform->description());
        if (uniform->type() == Uniform::Type::Float
            || (uniform->type() == Uniform::Type::Int
                && uniform->controlType() != Uniform::Type::Channel)
            || uniform->type() == Uniform::Type::Vec2
            || uniform->type() == Uniform::Type::Vec3
            || uniform->type() == Uniform::Type::Vec4
            || uniform->controlType() == Uniform::Type::Int) {
            uniformObject.insert("minValue", variantAsDataString(uniform->type(),
                                                                 uniform->controlType(),
                                                                 uniform->minValue()));
            uniformObject.insert("maxValue", variantAsDataString(uniform->type(),
                                                                 uniform->controlType(),
                                                                 uniform->maxValue()));
        }
        if (!uniform->customValue().isEmpty())
            uniformObject.insert("customValue", uniform->customValue());
        if (uniform->useCustomValue())
            uniformObject.insert("useCustomValue", true);

        propertiesArray.append(uniformObject);
    }
    if (!propertiesArray.isEmpty())
        nodeObject.insert("properties", propertiesArray);

    // Add shaders
    if (!node.fragmentCode().trimmed().isEmpty()) {
        QJsonArray fragmentCodeArray;
        const QStringList fsLines = node.fragmentCode().split('\n');
        for (const QString &line : fsLines)
            fragmentCodeArray.append(line);

        if (!fragmentCodeArray.isEmpty())
            nodeObject.insert("fragmentCode", fragmentCodeArray);
    }
    if (!node.vertexCode().trimmed().isEmpty()) {
        QJsonArray vertexCodeArray;
        const QStringList vsLines = node.vertexCode().split('\n');
        for (const QString &line : vsLines)
            vertexCodeArray.append(line);

        if (!vertexCodeArray.isEmpty())
            nodeObject.insert("vertexCode", vertexCodeArray);
    }

    return nodeObject;
}

QString EffectComposerModel::getGeneratedMessage() const
{
    QString s;

    QString header {
R"(
// Created with Qt Design Studio (version %1), %2
// Do not manually edit this file, it will be overwritten if effect is modified in Qt Design Studio.
)"
    };
<<<<<<< HEAD

    s += header.arg(qApp->applicationVersion(), QDateTime::currentDateTime().toString());
    return s;
}

=======

    s += header.arg(qApp->applicationVersion(), QDateTime::currentDateTime().toString());
    return s;
}

>>>>>>> 8790cbc9
QString EffectComposerModel::getDesignerSpecifics() const
{
    QString s;

    s += getGeneratedMessage();

    s +=
R"(
import QtQuick
import QtQuick.Layouts
import HelperWidgets
import StudioTheme as StudioTheme

Column {
)";

    if (m_shaderFeatures.enabled(ShaderFeatures::Time)
        || m_shaderFeatures.enabled(ShaderFeatures::Frame)) {
        QString animSec =
R"(
    Section {
        caption: "%1"
        width: parent.width

        SectionLayout {
            PropertyLabel {
                text: "%2"
                tooltip: "%3"
            }

            SecondColumnLayout {
                CheckBox {
                    text: backendValues.timeRunning.valueToString
                    backendValue: backendValues.timeRunning
                    implicitWidth: StudioTheme.Values.twoControlColumnWidth
                                + StudioTheme.Values.actionIndicatorWidth
                }
                ExpandingSpacer {}
            }
)";
        s += animSec.arg(tr("Animation"), tr("Running"), tr("Set this property to animate the effect."));

        if (m_shaderFeatures.enabled(ShaderFeatures::Time)) {
            QString timeProp =
R"(
            PropertyLabel {
                text: "%1"
                tooltip: "%2"
            }

            SecondColumnLayout {
                SpinBox {
                    minimumValue: 0
                    maximumValue: 9999999
                    decimals: 2
                    stepSize: .01
                    backendValue: backendValues.animatedTime
                    implicitWidth: StudioTheme.Values.singleControlColumnWidth
                                   + StudioTheme.Values.actionIndicatorWidth
                }
                ExpandingSpacer {}
            }
)";
            s += timeProp.arg(tr("Time"), tr("This property allows explicit control of current animation time."));
        }

        if (m_shaderFeatures.enabled(ShaderFeatures::Frame)) {
            QString frameProp =
R"(
            PropertyLabel {
                text: "%1"
                tooltip: "%2"
            }

            SecondColumnLayout {
                SpinBox {
                    minimumValue: 0
                    maximumValue: 99999999
                    decimals: 0
                    stepSize: 1
                    backendValue: backendValues.animatedFrame
                    implicitWidth: StudioTheme.Values.singleControlColumnWidth
                                   + StudioTheme.Values.actionIndicatorWidth
                }
                ExpandingSpacer {}
            }
)";
            s += frameProp.arg(tr("Frame"), tr("This property allows explicit control of current animation frame."));
        }

        s += "        }\n";
        s += "    }\n";
    }

    if (m_shaderFeatures.enabled(ShaderFeatures::Source) && m_extraMargin) {
        QString generalSection =
            R"(
    Section {
        caption: "%1"
        width: parent.width

        SectionLayout {
            PropertyLabel {
                text: "%2"
                tooltip: "%3"
            }

            SecondColumnLayout {
                SpinBox {
                    minimumValue: 0
                    maximumValue: 1000
                    decimals: 0
                    stepSize: 1
                    sliderIndicatorVisible: true
                    backendValue: backendValues.extraMargin
                    implicitWidth: StudioTheme.Values.singleControlColumnWidth
                                   + StudioTheme.Values.actionIndicatorWidth
                }
                ExpandingSpacer {}
            }
        }
    }
)";
        s += generalSection.arg(tr("General"), tr("Extra Margin"),
                                tr("This property specifies how much of extra space is reserved for the effect outside the parent geometry."));
    }

    for (const auto &node : std::as_const(m_nodes)) {
        const QList<Uniform *> uniforms = static_cast<EffectComposerUniformsModel *>(
                                              node->uniformsModel())->uniforms();
        QString secStr =
R"(
    Section {
        caption: "%1"
        width: parent.width

        SectionLayout {
)";
        secStr = secStr.arg(node->name());

        const QString oldSecStr = secStr;

        for (Uniform *uniform : uniforms)
            secStr += uniform->getDesignerSpecifics();

        // Only add the section if it has actual content
        if (oldSecStr != secStr) {
            secStr += "        }\n";
            secStr += "    }\n";
            s += secStr;
        }
    }

    s += "}\n";

    return s;
}

QString EffectComposerModel::getQmlEffectString()
{
    QString s;

    s += getGeneratedMessage();

    // _isEffectItem is type var to hide it from property view
    QString header {
R"(
import QtQuick

Item {
    id: rootItem

    // Use visible property to show and hide the effect.
    visible: true

    // This is an internal property used by tooling to identify effect items. Do not modify.
    property bool _isEffectItem

    // This is an internal property used to manage the effect. Do not modify.
    property Item _oldParent: null
)"
    };

    s += header;

    if (m_shaderFeatures.enabled(ShaderFeatures::Source)) {
        QString sourceStr{
R"(
    // This is the main source for the effect. Set internally to the current parent item. Do not modify.
    property Item source: null
)"
        };

        QString extraMarginStr{
R"(
    // This property specifies how much of extra space is reserved for the effect outside the parent geometry.
    // It should be sufficient for most use cases but if the application uses extreme values it may be necessary to
    // increase this value.
    property int extraMargin: %1

    onExtraMarginChanged: setupSourceRect()

    function setupSourceRect() {
        if (source) {
            var w = source.width + extraMargin * 2
            var h = source.height + extraMargin * 2
            source.layer.sourceRect = Qt.rect(-extraMargin, -extraMargin, w, h)
        }
    }

    function connectSource(enable) {
        if (source) {
            if (enable) {
                source.widthChanged.connect(setupSourceRect)
                source.heightChanged.connect(setupSourceRect)
            } else {
                source.widthChanged.disconnect(setupSourceRect)
                source.heightChanged.disconnect(setupSourceRect)
            }
        }
    }
)"
        };
        s += sourceStr;
        if (m_extraMargin)
            s += extraMarginStr.arg(m_extraMargin);
    }
    if (m_shaderFeatures.enabled(ShaderFeatures::Time)
        || m_shaderFeatures.enabled(ShaderFeatures::Frame)) {
        s += "    // Enable this to animate iTime property\n";
        s += "    property bool timeRunning: true\n";
    }
    if (m_shaderFeatures.enabled(ShaderFeatures::Time)) {
        s += "    // When timeRunning is false, this can be used to control iTime manually\n";
        s += "    property real animatedTime: frameAnimation.elapsedTime\n";
    }
    if (m_shaderFeatures.enabled(ShaderFeatures::Frame)) {
        s += "    // When timeRunning is false, this can be used to control iFrame manually\n";
        s += "    property int animatedFrame: frameAnimation.currentFrame\n";
    }

    QString parentChanged{
R"(
    onParentChanged: {
        if (_oldParent && _oldParent !== parent) {
            _oldParent.layer.enabled = false
            _oldParent.layer.effect = null
            %7
            %4%2
            _oldParent.update()
            _oldParent = null
        }
        if (parent) {
            _oldParent = parent
            if (visible) {
                parent.layer.enabled = true
                parent.layer.effect = effectComponent
            }
            %6
            %4%1%5%3
        }
    }

    onVisibleChanged: {
        if (visible) {
            parent.layer.enabled = true
            parent.layer.effect = effectComponent
            %6
            %4%1%5%3
        } else {
            parent.layer.enabled = false
            parent.layer.effect = null
            %8
            %4%2
        }
        parent.update()
    }

)"
    };

    QString mipmap1;
    QString mipmap2;
    QString mipmap3;
    if (m_shaderFeatures.enabled(ShaderFeatures::Mipmap)) {
        mipmap1 = QString {
            R"(parent.layer.smooth = true
            parent.layer.mipmap = true)"
        };
        mipmap2 = QString {
            R"(_oldParent.layer.smooth = false
            _oldParent.layer.mipmap = false)"
        };
        mipmap3 = QString {
            R"(parent.layer.smooth = false
            parent.layer.mipmap = false)"
        };
    }

    if (m_shaderFeatures.enabled(ShaderFeatures::Source)) {
        parentChanged = parentChanged.arg(QString("source = parent"),
                                          QString("source = null"),
                                          m_extraMargin ? QString("            setupSourceRect()") : QString(),
                                          m_extraMargin ? QString("connectSource(false)\n            ") : QString(),
                                          m_extraMargin ? QString("\n            connectSource(true)\n") : QString(),
                                          mipmap1,
                                          mipmap2,
                                          mipmap3);
    } else {
        parentChanged = parentChanged.arg(QString(), QString(), QString());
    }
    s += parentChanged;

    // Custom properties
    if (!m_exportedRootPropertiesString.isEmpty()) {
        s += m_exportedRootPropertiesString;
        s += '\n';
    }
    if (m_shaderFeatures.enabled(ShaderFeatures::Time)
        || m_shaderFeatures.enabled(ShaderFeatures::Frame)) {
        s += "    FrameAnimation {\n";
        s += "        id: frameAnimation\n";
        s += "        running: rootItem.timeRunning\n";
        s += "    }\n";
        s += '\n';
    }

    QString customImagesString = getQmlImagesString(true);
    if (!customImagesString.isEmpty())
        s += customImagesString;

    s += "    Component {\n";
    s += "        id: effectComponent\n";
    s += getQmlComponentString(true);
    s += "    }\n";
    s += "}\n";
    return s;
}

void EffectComposerModel::saveComposition(const QString &name)
{
    if (name.isEmpty() || name.size() < 3 || name[0].isLower()) {
        QString error = QString("Error: Couldn't save composition '%1', name is invalid").arg(name);
        qWarning() << error;
        return;
    }

    const QString effectsAssetsDir = QmlDesigner::ModelNodeOperations::getEffectsDefaultDirectory();
    const QString path = effectsAssetsDir + '/' + name + ".qep";
    auto saveFile = QFile(path);
    if (!saveFile.open(QIODevice::WriteOnly)) {
        QString error = QString("Error: Couldn't save composition file: '%1'").arg(path);
        qWarning() << error;
        return;
    }

    updateExtraMargin();

    QJsonObject json;
    // File format version
    json.insert("version", 1);

    // Add nodes
    QJsonArray nodesArray;
    for (const CompositionNode *node : std::as_const(m_nodes)) {
        QJsonObject nodeObject = nodeToJson(*node);
        nodesArray.append(nodeObject);
    }

    if (!nodesArray.isEmpty())
        json.insert("nodes", nodesArray);

    QJsonObject rootJson;
    rootJson.insert("QEP", json);
    QJsonDocument jsonDoc(rootJson);

    saveFile.write(jsonDoc.toJson());
    saveFile.close();
    setCurrentComposition(name);

    saveResources(name);
    setHasUnsavedChanges(false);
}

void EffectComposerModel::openComposition(const QString &path)
{
    clear(true);

    const QString effectName = QFileInfo(path).baseName();
    setCurrentComposition(effectName);

    QFile compFile(path);
    if (!compFile.open(QIODevice::ReadOnly)) {
        QString error = QString("Couldn't open composition file: '%1'").arg(path);
        qWarning() << qPrintable(error);
        setEffectError(error);
        return;
    }

    QByteArray data = compFile.readAll();

    if (data.isEmpty())
        return;

    QJsonParseError parseError;
    QJsonDocument jsonDoc(QJsonDocument::fromJson(data, &parseError));
    if (parseError.error != QJsonParseError::NoError) {
        QString error = QString("Error parsing the project file: %1").arg(parseError.errorString());
        qWarning() << error;
        setEffectError(error);
        return;
    }
    QJsonObject rootJson = jsonDoc.object();
    if (!rootJson.contains("QEP")) {
        QString error = QStringLiteral("Error: Invalid project file");
        qWarning() << error;
        setEffectError(error);
        return;
    }

    QJsonObject json = rootJson["QEP"].toObject();

    int version = -1;
    if (json.contains("version"))
        version = json["version"].toInt(-1);

    if (version != 1) {
        QString error = QString("Error: Unknown project version (%1)").arg(version);
        qWarning() << error;
        setEffectError(error);
        return;
    }

    if (json.contains("nodes") && json["nodes"].isArray()) {
        beginResetModel();
        QHash<QString, int> refCounts;
        const QJsonArray nodesArray = json["nodes"].toArray();

        for (const auto &nodeElement : nodesArray) {
            auto *node = new CompositionNode(effectName, {}, nodeElement.toObject());
            connectCompositionNode(node);
            m_nodes.append(node);
            const QStringList reqIds = node->requiredNodes();
            for (const QString &reqId : reqIds)
                ++refCounts[reqId];
        }

        for (auto it = refCounts.cbegin(), end = refCounts.cend(); it != end; ++it) {
            CompositionNode *depNode = findNodeById(it.key());
            if (depNode)
                depNode->setRefCount(it.value());
        }

        endResetModel();

        setIsEmpty(m_nodes.isEmpty());
        bakeShaders();
    }

    setHasUnsavedChanges(false);
    emit nodesChanged();
}

void EffectComposerModel::saveResources(const QString &name)
{
    // Make sure that uniforms are up-to-date
    updateCustomUniforms();

    QString qmlFilename = name + ".qml";
    QString vsFilename = name + ".vert.qsb";
    QString fsFilename = name + ".frag.qsb";

    // Shaders should be all lowercase
    vsFilename = vsFilename.toLower();
    fsFilename = fsFilename.toLower();

    // Get effects dir
    const Utils::FilePath effectsResDir = QmlDesigner::ModelNodeOperations::getEffectsImportDirectory();
    const QString effectsResPath = effectsResDir.pathAppended(name).toString() + '/';
    Utils::FilePath effectPath = Utils::FilePath::fromString(effectsResPath);

    // Create the qmldir for effects
    QString qmldirFileName("qmldir");
    Utils::FilePath qmldirPath = effectsResDir.resolvePath(qmldirFileName);
    QString qmldirContent = QString::fromUtf8(qmldirPath.fileContents().value_or(QByteArray()));
    if (qmldirContent.isEmpty()) {
        qmldirContent.append(QString("module %1\n").arg(m_effectTypePrefix));
        qmldirPath.writeFileContents(qmldirContent.toUtf8());
    }

    Utils::FilePaths oldFiles;
    QStringList newFileNames;

    // Create effect folder if not created
    if (!effectPath.exists())
        effectPath.createDir();
    else
        oldFiles = effectPath.dirEntries(QDir::Files);

    // Create effect qmldir
    newFileNames.append(qmldirFileName);
    qmldirPath = effectPath.resolvePath(qmldirFileName);
    qmldirContent = QString::fromUtf8(qmldirPath.fileContents().value_or(QByteArray()));
    if (qmldirContent.isEmpty()) {
        qmldirContent.append(QString("module %1.").arg(m_effectTypePrefix));
        qmldirContent.append(name);
        qmldirContent.append('\n');
        qmldirContent.append(name);
        qmldirContent.append(" 1.0 ");
        qmldirContent.append(name);
        qmldirContent.append(".qml\n");
        qmldirPath.writeFileContents(qmldirContent.toUtf8());
    }

    // Create designer folder if not created
    const Utils::FilePath designerPath = effectPath.pathAppended("designer");
    if (!designerPath.exists())
        designerPath.createDir();

    // Create designer property sheet
    // Since this is in subdir, no need to add it to newFileNames
    QString specContent = getDesignerSpecifics();
    QString specFileName("%1SpecificsDynamic.qml");
    specFileName = specFileName.arg(name);
    Utils::FilePath specPath = designerPath.resolvePath(specFileName);
    specPath.writeFileContents(specContent.toUtf8());

    // Create the qml file
    QString qmlComponentString = getQmlEffectString();
    QStringList qmlStringList = qmlComponentString.split('\n');

    // Replace shaders with local versions
    for (int i = 1; i < qmlStringList.size(); i++) {
        QString line = qmlStringList.at(i).trimmed();
        if (line.startsWith("vertexShader")) {
            QString vsLine = "            vertexShader: '" + vsFilename + "'";
            qmlStringList[i] = vsLine;
        } else if (line.startsWith("fragmentShader")) {
            QString fsLine = "            fragmentShader: '" + fsFilename + "'";
            qmlStringList[i] = fsLine;
        }
    }

    const QString qmlString = qmlStringList.join('\n');
    QString qmlFilePath = effectsResPath + qmlFilename;

    // Get exposed properties from the old qml file if it exists
    QSet<QByteArray> oldExposedProps;
    Utils::FilePath oldQmlFile = Utils::FilePath::fromString(qmlFilePath);
    if (oldQmlFile.exists()) {
        const QByteArray oldQmlContent = oldQmlFile.fileContents().value();
        oldExposedProps = getExposedProperties(oldQmlContent);
    }

    const QByteArray qmlUtf8 = qmlString.toUtf8();
    if (!oldExposedProps.isEmpty()) {
        const QSet<QByteArray> newExposedProps = getExposedProperties(qmlUtf8);
        oldExposedProps.subtract(newExposedProps);
        if (!oldExposedProps.isEmpty()) {
            // If there were exposed properties that are no longer exposed, those
            // need to be removed from any instances of the effect in the scene
            emit removePropertiesFromScene(oldExposedProps, name);
        }
    }

    writeToFile(qmlUtf8, qmlFilePath, FileType::Text);
    newFileNames.append(qmlFilename);

    // Save shaders and images
    QStringList sources = {m_vertexShaderFilename, m_fragmentShaderFilename};
    QStringList dests = {vsFilename, fsFilename};

    QHash<QString, Uniform *> fileNameToUniformHash;
    const QList<Uniform *> uniforms = allUniforms();
    bool hasSampler = false;
    for (Uniform *uniform : uniforms) {
        if (uniform->type() == Uniform::Type::Sampler && !uniform->value().toString().isEmpty()) {
            QString imagePath = uniform->value().toString();
            QFileInfo fi(imagePath);
            QString imageFilename = fi.fileName();
            if (imagePath.startsWith("file:")) {
                QUrl url(imagePath);
                imagePath = url.toLocalFile();
            }
            sources.append(imagePath);
            dests.append(imageFilename);
            fileNameToUniformHash.insert(imageFilename, uniform);
            hasSampler = true;
        }
    }

    if (m_shaderFeatures.enabled(ShaderFeatures::BlurSources)) {
        QString blurHelperFilename("BlurHelper.qml");
        QString blurFsFilename("bluritems.frag.qsb");
        QString blurVsFilename("bluritems.vert.qsb");
        QString blurHelperPath(EffectUtils::nodesSourcesPath() + "/common/");
        sources.append(blurHelperPath + blurHelperFilename);
        sources.append(blurHelperPath + blurFsFilename);
        sources.append(blurHelperPath + blurVsFilename);
        dests.append(blurHelperFilename);
        dests.append(blurFsFilename);
        dests.append(blurVsFilename);
    }

    for (int i = 0; i < sources.count(); ++i) {
        Utils::FilePath source = Utils::FilePath::fromString(sources[i]);
        Utils::FilePath target = Utils::FilePath::fromString(effectsResPath + dests[i]);
        newFileNames.append(target.fileName());
        if (target.exists() && source.fileName() != target.fileName())
            target.removeFile(); // Remove existing file for update
        if (!source.copyFile(target))
            qWarning() << __FUNCTION__ << " Failed to copy file: " << source;

        if (fileNameToUniformHash.contains(dests[i])) {
            Uniform *uniform = fileNameToUniformHash[dests[i]];
            const QVariant newValue = target.toString();
            uniform->setDefaultValue(newValue);
            uniform->setValue(newValue);
        }
    }

    // Delete old content that was not overwritten
    // We ignore subdirectories, as currently subdirs only contain fixed content
    for (const Utils::FilePath &oldFile : oldFiles) {
        if (!newFileNames.contains(oldFile.fileName()))
            oldFile.removeFile();
    }

    // Refresh UI to update sampler UrlChoosers
    if (hasSampler) {
        beginResetModel();
        endResetModel();
    }

    emit resourcesSaved(QString("%1.%2.%2").arg(m_effectTypePrefix, name).toUtf8(), effectPath);
}

void EffectComposerModel::resetEffectError(int type)
{
    if (m_effectErrors.contains(type)) {
        m_effectErrors.remove(type);
        Q_EMIT effectErrorChanged();
    }
}

// Get value in QML format that used for exports
QString EffectComposerModel::valueAsString(const Uniform &uniform)
{
    if (uniform.type() == Uniform::Type::Bool) {
        return uniform.value().toBool() ? QString("true") : QString("false");
    } else if (uniform.type() == Uniform::Type::Int) {
        return QString::number(uniform.value().toInt());
    } else if (uniform.type() == Uniform::Type::Float) {
        return QString::number(uniform.value().toDouble());
    } else if (uniform.type() == Uniform::Type::Vec2) {
        QVector2D v2 = uniform.value().value<QVector2D>();
        return QString("Qt.point(%1, %2)").arg(v2.x()).arg(v2.y());
    } else if (uniform.type() == Uniform::Type::Vec3) {
        QVector3D v3 = uniform.value().value<QVector3D>();
        return QString("Qt.vector3d(%1, %2, %3)").arg(v3.x()).arg(v3.y()).arg(v3.z());
    } else if (uniform.type() == Uniform::Type::Vec4) {
        QVector4D v4 = uniform.value().value<QVector4D>();
        return QString("Qt.vector4d(%1, %2, %3, %4)").arg(v4.x()).arg(v4.y()).arg(v4.z()).arg(v4.w());
    } else if (uniform.type() == Uniform::Type::Sampler) {
        return getImageElementName(uniform, true);
    } else if (uniform.type() == Uniform::Type::Color) {
        return QString("\"%1\"").arg(uniform.value().toString());
    } else if (uniform.type() == Uniform::Type::Channel) {
        return QString::number(uniform.value().toInt());
    } else if (uniform.type() == Uniform::Type::Define) {
        if (uniform.controlType() == Uniform::Type::Int)
            return QString::number(uniform.value().toInt());
        else if (uniform.controlType() == Uniform::Type::Bool)
            return uniform.value().toBool() ? QString("1") : QString("0");
        return uniform.value().toString();
    } else {
        qWarning() << QString("Unhandled const variable type: %1").arg(int(uniform.type())).toLatin1();
        return QString();
    }
}

// Get value in QML binding that used for previews
QString EffectComposerModel::valueAsBinding(const Uniform &uniform)
{
    if (uniform.type() == Uniform::Type::Bool
        || uniform.type() == Uniform::Type::Int
        || uniform.type() == Uniform::Type::Float
        || uniform.type() == Uniform::Type::Color
        || uniform.type() == Uniform::Type::Channel
        || uniform.type() == Uniform::Type::Define) {
        return "g_propertyData." + uniform.name();
    } else if (uniform.type() == Uniform::Type::Vec2) {
        QString sx = QString("g_propertyData.%1.x").arg(uniform.name());
        QString sy = QString("g_propertyData.%1.y").arg(uniform.name());
        return QString("Qt.point(%1, %2)").arg(sx, sy);
    } else if (uniform.type() == Uniform::Type::Vec3) {
        QString sx = QString("g_propertyData.%1.x").arg(uniform.name());
        QString sy = QString("g_propertyData.%1.y").arg(uniform.name());
        QString sz = QString("g_propertyData.%1.z").arg(uniform.name());
        return QString("Qt.vector3d(%1, %2, %3)").arg(sx, sy, sz);
    } else if (uniform.type() == Uniform::Type::Vec4) {
        QString sx = QString("g_propertyData.%1.x").arg(uniform.name());
        QString sy = QString("g_propertyData.%1.y").arg(uniform.name());
        QString sz = QString("g_propertyData.%1.z").arg(uniform.name());
        QString sw = QString("g_propertyData.%1.w").arg(uniform.name());
        return QString("Qt.vector4d(%1, %2, %3, %4)").arg(sx, sy, sz, sw);
    } else if (uniform.type() == Uniform::Type::Sampler) {
        return getImageElementName(uniform, false);
    } else {
        qWarning() << QString("Unhandled const variable type: %1").arg(int(uniform.type())).toLatin1();
        return QString();
    }
}

// Get value in GLSL format that is used for non-exported const properties
QString EffectComposerModel::valueAsVariable(const Uniform &uniform)
{
    if (uniform.type() == Uniform::Type::Bool) {
        return uniform.value().toBool() ? QString("true") : QString("false");
    } else if (uniform.type() == Uniform::Type::Int) {
        return QString::number(uniform.value().toInt());
    } else if (uniform.type() == Uniform::Type::Float) {
        return QString::number(uniform.value().toDouble());
    } else if (uniform.type() == Uniform::Type::Vec2) {
        QVector2D v2 = uniform.value().value<QVector2D>();
        return QString("vec2(%1, %2)").arg(v2.x(), v2.y());
    } else if (uniform.type() == Uniform::Type::Vec3) {
        QVector3D v3 = uniform.value().value<QVector3D>();
        return QString("vec3(%1, %2, %3)").arg(v3.x(), v3.y(), v3.z());
    } else if (uniform.type() == Uniform::Type::Vec4) {
        QVector4D v4 = uniform.value().value<QVector4D>();
        return QString("vec4(%1, %2, %3, %4)").arg(v4.x(), v4.y(), v4.z(), v4.w());
    } else if (uniform.type() == Uniform::Type::Color) {
        QColor c = uniform.value().value<QColor>();
        return QString("vec4(%1, %2, %3, %4)").arg(c.redF(), c.greenF(), c.blueF(), c.alphaF());
    } else if (uniform.type() == Uniform::Type::Channel) {
        return QString::number(uniform.value().toInt());
    } else {
        qWarning() << QString("Unhandled const variable type: %1").arg(int(uniform.type())).toLatin1();
        return QString();
    }
}

// Return name for the image property Image element
QString EffectComposerModel::getImageElementName(const Uniform &uniform, bool localFiles)
{
    if (localFiles && uniform.value().toString().isEmpty())
        return QStringLiteral("null");
    QString simplifiedName = uniform.name().simplified();
    simplifiedName = simplifiedName.remove(' ');
    return QStringLiteral("imageItem") + simplifiedName;
}

const QString EffectComposerModel::getConstVariables()
{
    const QList<Uniform *> uniforms = allUniforms();
    QString s;
    for (Uniform *uniform : uniforms) {
        // TODO: Check if uniform is already added.
        QString constValue = valueAsVariable(*uniform);
        QString type = Uniform::stringFromType(uniform->type(), true);
        s += QString("const %1 %2 = %3;\n").arg(type, uniform->name(), constValue);
    }
    if (!s.isEmpty())
        s += '\n';

    return s;
}

const QString EffectComposerModel::getDefineProperties()
{
    const QList<Uniform *> uniforms = allUniforms();
    QString s;
    for (Uniform *uniform : uniforms) {
        // TODO: Check if uniform is already added.
        if (uniform->type() == Uniform::Type::Define)
            s += QString("#define %1 %2\n").arg(uniform->name(), valueAsString(*uniform));
    }
    if (!s.isEmpty())
        s += '\n';

    return s;
}

int EffectComposerModel::getTagIndex(const QStringList &code, const QString &tag)
{
    int index = -1;
    int line = 0;
    const QString tagString = QString("@%1").arg(tag);
    for (const QString &s : code) {
        auto st = s.trimmed();
        // Check if line or first non-space content of the line matches to tag
        static auto spaceReg = QRegularExpression("\\s");
        auto firstSpace = st.indexOf(spaceReg);
        QString firstWord = st;
        if (firstSpace > 0)
            firstWord = st.sliced(0, firstSpace);
        if (firstWord == tagString) {
            index = line;
            break;
        }
        line++;
    }
    return index;
}

QString EffectComposerModel::processVertexRootLine(const QString &line)
{
    QString output;
    QStringList lineList = line.split(m_spaceReg, Qt::SkipEmptyParts);
    if (lineList.length() > 1 && lineList.at(0) == QStringLiteral("out")) {
        lineList.removeFirst();
        QString outLine = lineList.join(' ');
        m_shaderVaryingVariables << outLine;
    } else {
        output = line + '\n';
    }
    return output;
}

QString EffectComposerModel::processFragmentRootLine(const QString &line)
{
    QString output;
    QStringList lineList = line.split(m_spaceReg, Qt::SkipEmptyParts);
    // Just skip all "in" variables. It is enough to have "out" variable in vertex.
    if (lineList.length() > 1 && lineList.at(0) == QStringLiteral("in"))
        return QString();
    output = line + '\n';
    return output;
}

QStringList EffectComposerModel::getDefaultRootVertexShader()
{
    if (m_defaultRootVertexShader.isEmpty()) {
        m_defaultRootVertexShader << "void main() {";
        m_defaultRootVertexShader << "    texCoord = qt_MultiTexCoord0;";
        m_defaultRootVertexShader << "    fragCoord = qt_Vertex.xy;";
        m_defaultRootVertexShader << "    vec2 vertCoord = qt_Vertex.xy;";
        m_defaultRootVertexShader << "    @nodes";
        m_defaultRootVertexShader << "    gl_Position = qt_Matrix * vec4(vertCoord, 0.0, 1.0);";
        m_defaultRootVertexShader << "}";
    }
    return m_defaultRootVertexShader;
}

QStringList EffectComposerModel::getDefaultRootFragmentShader()
{
    if (m_defaultRootFragmentShader.isEmpty()) {
        m_defaultRootFragmentShader << "void main() {";
        m_defaultRootFragmentShader << "    fragColor = texture(iSource, texCoord);";
        m_defaultRootFragmentShader << "    @nodes";
        m_defaultRootFragmentShader << "    fragColor = fragColor * qt_Opacity;";
        m_defaultRootFragmentShader << "}";
    }
    return m_defaultRootFragmentShader;
}

// Remove all post-processing tags ("@tag") from the code.
// Except "@nodes" tag as that is handled later.
QStringList EffectComposerModel::removeTagsFromCode(const QStringList &codeLines)
{
    QStringList s;
    for (const QString &line : codeLines) {
        const auto trimmedLine = line.trimmed();
        if (!trimmedLine.startsWith('@') || trimmedLine.startsWith("@nodes")) {
            s << line;
        } else {
            // Check if the tag is known
            bool validTag = false;
            const QList<QByteArrayView> tags = SyntaxHighlighterData::reservedTagNames();
            QString firstWord = trimmedLine.split(m_spaceReg, Qt::SkipEmptyParts).first();
            for (const QByteArrayView &tag : tags) {
                if (firstWord == QString::fromUtf8(tag)) {
                    validTag = true;
                    break;
                }
            }
            if (!validTag)
                setEffectError(QString("Unknown tag: %1").arg(trimmedLine), ErrorPreprocessor);
        }
    }
    return s;
}

QString EffectComposerModel::removeTagsFromCode(const QString &code)
{
    QStringList codeLines = removeTagsFromCode(code.split('\n'));
    return codeLines.join('\n');
}

QString EffectComposerModel::getCustomShaderVaryings(bool outState)
{
    QString output;
    QString direction = outState ? QStringLiteral("out") : QStringLiteral("in");
    int varLocation = m_shaderFeatures.enabled(ShaderFeatures::FragCoord) ? 2 : 1;
    for (const QString &var : std::as_const(m_shaderVaryingVariables)) {
        output += QString("layout(location = %1) %2 %3\n").arg(QString::number(varLocation), direction, var);
        varLocation++;
    }
    return output;
}

QString EffectComposerModel::generateVertexShader(bool includeUniforms)
{
    QString s;

    if (includeUniforms)
        s += getVSUniforms();

    // Remove tags when not generating for features check
    const bool removeTags = includeUniforms;

    s += getDefineProperties();
    // s += getConstVariables(); // Not sure yet, will check on this later

    // When the node is complete, add shader code in correct nodes order
    // split to root and main parts
    QString s_root;
    QString s_main;
    QStringList s_sourceCode;
    m_shaderVaryingVariables.clear();
    for (const CompositionNode *n : std::as_const(m_nodes)) {
        if (!n->vertexCode().isEmpty() && n->isEnabled()) {
            const QStringList vertexCode = n->vertexCode().split('\n');
            int mainIndex = getTagIndex(vertexCode, "main");
            int line = 0;
            for (const QString &ss : vertexCode) {
                if (mainIndex == -1 || line > mainIndex)
                    s_main += "    " + ss + '\n';
                else if (line < mainIndex)
                    s_root += processVertexRootLine(ss);
                line++;
            }
        }
    }

    if (s_sourceCode.isEmpty()) {
        // If source nodes doesn't contain any code, use default one
        s_sourceCode << getDefaultRootVertexShader();
    }

    if (removeTags) {
        s_sourceCode = removeTagsFromCode(s_sourceCode);
        s_root = removeTagsFromCode(s_root);
        s_main = removeTagsFromCode(s_main);
    }

    s += getCustomShaderVaryings(true);
    s += s_root + '\n';

    int nodesIndex = getTagIndex(s_sourceCode, QStringLiteral("nodes"));
    int line = 0;
    for (const QString &ss : std::as_const(s_sourceCode))
        s += (line++ == nodesIndex) ? s_main : ss + '\n';

    return s;
}

QString EffectComposerModel::generateFragmentShader(bool includeUniforms)
{
    QString s;

    if (includeUniforms)
        s += getFSUniforms();

    // Remove tags when not generating for features check
    const bool removeTags = includeUniforms;

    s += getDefineProperties();
    // s += getConstVariables(); // Not sure yet, will check on this later

    // When the node is complete, add shader code in correct nodes order
    // split to root and main parts
    QString s_root;
    QString s_main;
    QStringList s_sourceCode;
    for (const CompositionNode *n : std::as_const(m_nodes)) {
        if (!n->fragmentCode().isEmpty() && n->isEnabled()) {
            const QStringList fragmentCode = n->fragmentCode().split('\n');
            int mainIndex = getTagIndex(fragmentCode, QStringLiteral("main"));
            int line = 0;
            for (const QString &ss : fragmentCode) {
                if (mainIndex == -1 || line > mainIndex)
                    s_main += QStringLiteral("    ") + ss + '\n';
                else if (line < mainIndex)
                    s_root += processFragmentRootLine(ss);
                line++;
            }
        }
    }

    if (s_sourceCode.isEmpty()) {
        // If source nodes doesn't contain any code, use default one
        s_sourceCode << getDefaultRootFragmentShader();
    }

    if (removeTags) {
        s_sourceCode = removeTagsFromCode(s_sourceCode);
        s_root = removeTagsFromCode(s_root);
        s_main = removeTagsFromCode(s_main);
    }

    s += getCustomShaderVaryings(false);
    s += s_root + '\n';

    int nodesIndex = getTagIndex(s_sourceCode, QStringLiteral("nodes"));
    int line = 0;
    for (const QString &ss : std::as_const(s_sourceCode))
        s += (line++ == nodesIndex) ? s_main : ss + '\n';

    return s;
}

void EffectComposerModel::handleQsbProcessExit(Utils::Process *qsbProcess, const QString &shader, bool preview)
{
    --m_remainingQsbTargets;

    const QString errStr = qsbProcess->errorString();
    const QByteArray errStd = qsbProcess->readAllRawStandardError();
    QString previewStr;
    if (preview)
        previewStr = QStringLiteral("preview");

    if (!errStr.isEmpty()) {
        qWarning() << QString("Failed to generate %3 QSB file for: %1 %2")
                          .arg(shader, errStr, previewStr);
    }

    if (!errStd.isEmpty()) {
        qWarning() << QString("Failed to generate %3 QSB file for: %1 %2")
                          .arg(shader, QString::fromUtf8(errStd), previewStr);
    }

    if (m_remainingQsbTargets <= 0) {
        Q_EMIT shadersBaked();
        setShadersUpToDate(true);

        // TODO: Mark shaders as baked, required by export later
    }

    qsbProcess->deleteLater();
}

// Generates string of the custom properties (uniforms) into ShaderEffect component
// Also generates QML images elements for samplers.
void EffectComposerModel::updateCustomUniforms()
{
    QString exportedRootPropertiesString;
    QString previewEffectPropertiesString;
    QString exportedEffectPropertiesString;

    const QList<Uniform *> uniforms = allUniforms();
    for (Uniform *uniform : uniforms) {
        // TODO: Check if uniform is already added.
        const bool isDefine = uniform->type() == Uniform::Type::Define;
        QString propertyType = Uniform::typeToProperty(uniform->type());
        QString value = valueAsString(*uniform);
        QString bindedValue = valueAsBinding(*uniform);
        // When user has set custom uniform value, use it as-is
        if (uniform->useCustomValue()) {
            value = uniform->customValue();
            bindedValue = value;
        }
        // Note: Define type properties appear also as QML properties (in preview) in case QML side
        // needs to use them. This is used at least by BlurHelper BLUR_HELPER_MAX_LEVEL.
        QString propertyName = isDefine ? uniform->name().toLower() : uniform->name();
        if (!uniform->useCustomValue() && !isDefine && !uniform->description().isEmpty()) {
            // When exporting, add API documentation for properties
            const QStringList descriptionLines = uniform->description().split('\n');
            for (const QString &line : descriptionLines) {
                if (line.trimmed().isEmpty())
                    exportedRootPropertiesString += QStringLiteral("    //\n");
                else
                    exportedRootPropertiesString += QStringLiteral("    // ") + line + '\n';
            }
        }
        QString valueString = value.isEmpty() ? QString() : QString(": %1").arg(value);
        QString boundValueString = bindedValue.isEmpty() ? QString() : QString(": %1").arg(bindedValue);
        // Custom values are not readonly, others inside the effect can be
        QString readOnly = uniform->useCustomValue() ? QString() : QStringLiteral("readonly ");
        previewEffectPropertiesString += "    " + readOnly + "property " + propertyType + " "
                                         + propertyName + boundValueString + '\n';
        // Define type properties are not added into exports
        if (!isDefine) {
            if (uniform->useCustomValue()) {
                // Custom values are only inside the effect, with description comments
                if (!uniform->description().isEmpty()) {
                    const QStringList descriptionLines = uniform->description().split('\n');
                    for (const QString &line : descriptionLines)
                        exportedEffectPropertiesString += QStringLiteral("            // ") + line + '\n';
                }
                exportedEffectPropertiesString += QStringLiteral("            ") + readOnly
                                                  + "property " + propertyType + " " + propertyName
                                                  + boundValueString + '\n';
            } else {
                // Custom values are not added into root
                exportedRootPropertiesString += "    property " + propertyType + " " + propertyName
                                                + valueString + '\n';
                exportedEffectPropertiesString += QStringLiteral("            ")
                                                  + readOnly + "property " + propertyType + " " + propertyName
                                                  + ": rootItem." + uniform->name() + '\n';
            }
        }
    }

    // See if any of the properties changed
    m_exportedRootPropertiesString = exportedRootPropertiesString;
    m_previewEffectPropertiesString = previewEffectPropertiesString;
    m_exportedEffectPropertiesString = exportedEffectPropertiesString;
}

void EffectComposerModel::initShaderDir()
{
<<<<<<< HEAD
    if (QFileInfo::exists(m_vertexShaderFilename))
        QFile(m_vertexShaderFilename).remove();
    if (QFileInfo::exists(m_fragmentShaderFilename))
        QFile(m_fragmentShaderFilename).remove();
    if (QFileInfo::exists(m_vertexShaderPreviewFilename))
        QFile(m_vertexShaderPreviewFilename).remove();
    if (QFileInfo::exists(m_fragmentShaderPreviewFilename))
        QFile(m_fragmentShaderPreviewFilename).remove();
=======
    static int count = 0;
    static const QString fileNameTemplate = "%1_%2.%3";
    const QString countStr = QString::number(count);
>>>>>>> 8790cbc9

    auto resetFile = [&countStr, this](QString &fileName, const QString prefix, const QString suffix) {
        // qsb generation is done in separate process, so it is not guaranteed all of the old files
        // get deleted here, as they may not exist yet. Any dangling files will be deleted at
        // application shutdown, when the temporary directory is destroyed.
        if (!fileName.isEmpty()) {
            QFile file(fileName);
            if (file.exists())
                file.remove();
        }

        fileName = m_shaderDir.filePath(fileNameTemplate.arg(prefix, countStr, suffix));
    };

    resetFile(m_vertexSourceFilename, "source", "vert");
    resetFile(m_fragmentSourceFilename, "source", "frag");
    resetFile(m_vertexShaderFilename, "compiled", "vert.qsb");
    resetFile(m_fragmentShaderFilename, "compiled", "frag.qsb");
    resetFile(m_vertexShaderPreviewFilename, "compiled_prev", "vert.qsb");
    resetFile(m_fragmentShaderPreviewFilename, "compiled_prev", "frag.qsb");

    ++count;
}

void EffectComposerModel::bakeShaders()
{
    const QString failMessage = "Shader baking failed: ";

    const ProjectExplorer::Target *target = ProjectExplorer::ProjectTree::currentTarget();
    if (!target) {
        qWarning() << failMessage << "Target not found";
        return;
    }

    initShaderDir();

    resetEffectError(ErrorPreprocessor);
    if (m_vertexShader == generateVertexShader() && m_fragmentShader == generateFragmentShader()) {
        setShadersUpToDate(true);
        return;
    }

    setShadersUpToDate(false);

    // First update the features based on shader content
    // This will make sure that next calls to "generate" will produce correct uniforms.
    m_shaderFeatures.update(generateVertexShader(false), generateFragmentShader(false),
                            m_previewEffectPropertiesString);

    updateCustomUniforms();

    setVertexShader(generateVertexShader());
    QString vs = m_vertexShader;
    writeToFile(vs.toUtf8(), m_vertexSourceFilename, FileType::Text);

    setFragmentShader(generateFragmentShader());
    QString fs = m_fragmentShader;
    writeToFile(fs.toUtf8(), m_fragmentSourceFilename, FileType::Text);

    QtSupport::QtVersion *qtVer = QtSupport::QtKitAspect::qtVersion(target->kit());
    if (!qtVer) {
        qWarning() << failMessage << "Qt version not found";
        return;
    }

    Utils::FilePath qsbPath = qtVer->binPath().pathAppended("qsb").withExecutableSuffix();
    if (!qsbPath.exists()) {
        qWarning() << failMessage << "QSB tool for target kit not found";
        return;
    }

    Utils::FilePath binPath = Utils::FilePath::fromString(
        QLibraryInfo::path(QLibraryInfo::BinariesPath));
    Utils::FilePath qsbPrevPath = binPath.pathAppended("qsb").withExecutableSuffix();
    if (!qsbPrevPath.exists()) {
        qWarning() << failMessage << "QSB tool for preview shaders not found";
        return;
    }

    m_remainingQsbTargets = 2; // We only have 2 shaders
    const QStringList srcPaths = {m_vertexSourceFilename, m_fragmentSourceFilename};
    const QStringList outPaths = {m_vertexShaderFilename, m_fragmentShaderFilename};
    const QStringList outPrevPaths = {m_vertexShaderPreviewFilename, m_fragmentShaderPreviewFilename};

    auto runQsb = [this, srcPaths](const Utils::FilePath &qsbPath, const QStringList &outPaths, bool preview) {
        for (int i = 0; i < 2; ++i) {
            const auto workDir = Utils::FilePath::fromString(outPaths[i]);
            // TODO: Optional legacy glsl support like standalone effect maker needs to add "100es,120"
            QStringList args = {"-s", "--glsl", "300es,140,330,410", "--hlsl", "50", "--msl", "12"};
            args << "-o" << outPaths[i] << srcPaths[i];

            auto qsbProcess = new Utils::Process(this);
            connect(qsbProcess, &Utils::Process::done, this,
                    [this, qsbProcess, path = srcPaths[i], preview] {
                handleQsbProcessExit(qsbProcess, path, preview);
            });
            qsbProcess->setWorkingDirectory(workDir.absolutePath());
            qsbProcess->setCommand({qsbPath, args});
            qsbProcess->start();
        }
    };

    runQsb(qsbPath, outPaths, false);
    runQsb(qsbPrevPath, outPrevPaths, true);

}

bool EffectComposerModel::shadersUpToDate() const
{
    return m_shadersUpToDate;
}

void EffectComposerModel::setShadersUpToDate(bool UpToDate)
{
    if (m_shadersUpToDate == UpToDate)
        return;
    m_shadersUpToDate = UpToDate;
    emit shadersUpToDateChanged();
}

bool EffectComposerModel::isEnabled() const
{
    return m_isEnabled;
}

void EffectComposerModel::setIsEnabled(bool enabled)
{
    if (m_isEnabled == enabled)
        return;
    m_isEnabled = enabled;
    emit isEnabledChanged();
}

bool EffectComposerModel::hasValidTarget() const
{
    return m_hasValidTarget;
}

void EffectComposerModel::setHasValidTarget(bool validTarget)
{
    if (m_hasValidTarget == validTarget)
        return;
    m_hasValidTarget = validTarget;
    emit hasValidTargetChanged();
}

QString EffectComposerModel::getQmlImagesString(bool localFiles)
{
    QString imagesString;
    const QList<Uniform *> uniforms = allUniforms();
    for (Uniform *uniform : uniforms) {
        if (uniform->type() == Uniform::Type::Sampler) {
            QString imagePath = uniform->value().toString();
            // For preview, generate image element even if path is empty, as changing uniform values
            // will not trigger qml code regeneration
            if (localFiles) {
                if (imagePath.isEmpty())
                    continue;
                QFileInfo fi(imagePath);
                imagePath = fi.fileName();
                imagesString += QString("    property url %1Url: \"%2\"\n")
                                    .arg(uniform->name(), imagePath);
            }
            imagesString += "    Image {\n";
            QString simplifiedName = getImageElementName(*uniform, localFiles);
            imagesString += QString("        id: %1\n").arg(simplifiedName);
            imagesString += "        anchors.fill: parent\n";
            // File paths are absolute, return as local when requested
            if (localFiles) {
                imagesString += QString("        source: rootItem.%1Url\n").arg(uniform->name());
            } else {
                imagesString += QString("        source: g_propertyData.%1\n").arg(uniform->name());

                if (uniform->enableMipmap())
                    imagesString += "        mipmap: true\n";
            }

            imagesString += "        visible: false\n";
            imagesString += "    }\n";
        }
    }
    return imagesString;
}

QString EffectComposerModel::getQmlComponentString(bool localFiles)
{
    auto addProperty = [localFiles](const QString &name, const QString &var,
                                    const QString &type, bool blurHelper = false)
    {
        if (localFiles) {
            const QString parent = blurHelper ? QString("blurHelper.") : QString("rootItem.");
            return QString("readonly property %1 %2: %3%4\n").arg(type, name, parent, var);
        } else {
            const QString parent = blurHelper ? "blurHelper." : QString();
            return QString("readonly property %1 %2: %3%4\n").arg(type, name, parent, var);
        }
    };

    QString s;
    QString l1 = localFiles ? QStringLiteral("        ") : QStringLiteral("");
    QString l2 = localFiles ? QStringLiteral("            ") : QStringLiteral("    ");
    QString l3 = localFiles ? QStringLiteral("                ") : QStringLiteral("        ");

    if (!localFiles)
        s += "import QtQuick\n";
    s += l1 + "ShaderEffect {\n";

    if (localFiles) {
        // Explicit "source" property is required for render puppet to detect effect correctly
        s += l2 + "property Item source: null\n";
    }
    if (m_shaderFeatures.enabled(ShaderFeatures::Source))
        s += l2 + addProperty("iSource", "source", "Item");
    if (m_shaderFeatures.enabled(ShaderFeatures::Time))
        s += l2 + addProperty("iTime", "animatedTime", "real");
    if (m_shaderFeatures.enabled(ShaderFeatures::Frame))
        s += l2 + addProperty("iFrame", "animatedFrame", "int");
    if (m_shaderFeatures.enabled(ShaderFeatures::Resolution)) {
        // Note: Pixel ratio is currently always 1.0
        s += l2 + "readonly property vector3d iResolution: Qt.vector3d(width, height, 1.0)\n";
    }
    if (m_shaderFeatures.enabled(ShaderFeatures::Mouse)) { // Do we need interactive effects?
        s += l2 + "readonly property vector4d iMouse: Qt.vector4d(rootItem._effectMouseX, rootItem._effectMouseY,\n";
        s += l2 + "                                               rootItem._effectMouseZ, rootItem._effectMouseW)\n";
    }
    if (m_shaderFeatures.enabled(ShaderFeatures::BlurSources)) {
        s += l2 + addProperty("iSourceBlur1", "blurSrc1", "Item", true);
        s += l2 + addProperty("iSourceBlur2", "blurSrc2", "Item", true);
        s += l2 + addProperty("iSourceBlur3", "blurSrc3", "Item", true);
        s += l2 + addProperty("iSourceBlur4", "blurSrc4", "Item", true);
        s += l2 + addProperty("iSourceBlur5", "blurSrc5", "Item", true);
    }
    // When used in preview component, we need property with value
    // and when in exported component, property with binding to root value.
    s += localFiles ? m_exportedEffectPropertiesString : m_previewEffectPropertiesString;

    if (!localFiles) {
        QString customImagesString = getQmlImagesString(false);
        if (!customImagesString.isEmpty())
            s += '\n' + customImagesString;
    }

    s += '\n';
    const QString vertFile = localFiles ? m_vertexShaderFilename : m_vertexShaderPreviewFilename;
    const QString fragFile = localFiles ? m_fragmentShaderFilename : m_fragmentShaderPreviewFilename;
    s += l2 + "vertexShader: 'file:///" + vertFile + "'\n";
    s += l2 + "fragmentShader: 'file:///" + fragFile + "'\n";
    s += l2 + "anchors.fill: " + (localFiles ? "rootItem.source" : "parent") + "\n";
    if (localFiles) {
        if (m_extraMargin)
            s += l2 + "anchors.margins: -rootItem.extraMargin\n";
    } else {
        s += l2 + "anchors.margins: -root.extraMargin\n";
    }
    if (m_shaderFeatures.enabled(ShaderFeatures::GridMesh)) {
        QString gridSize = QString("%1, %2").arg(m_shaderFeatures.gridMeshWidth())
                                            .arg(m_shaderFeatures.gridMeshHeight());
        s += l2 + "mesh: GridMesh {\n";
        s += l3 + QString("resolution: Qt.size(%1)\n").arg(gridSize);
        s += l2 + "}\n";
    }
    if (localFiles && m_shaderFeatures.enabled(ShaderFeatures::BlurSources)) {
        s += l2 + "BlurHelper {\n";
        s += l3 + "id: blurHelper\n";
        s += l3 + "source: rootItem.source\n";
        int blurMax = 32;
        if (g_propertyData.contains("BLUR_HELPER_MAX_LEVEL"))
            blurMax = g_propertyData["BLUR_HELPER_MAX_LEVEL"].toInt();
        s += l3 + QString("property int blurMax: %1\n").arg(blurMax);
        s += l3 + "property real blurMultiplier: rootItem.blurMultiplier\n";
        s += l2 + "}\n";
    }

    s += l1 + "}\n";
    return s;
}

void EffectComposerModel::connectCompositionNode(CompositionNode *node)
{
    connect(qobject_cast<EffectComposerUniformsModel *>(node->uniformsModel()),
            &EffectComposerUniformsModel::dataChanged, this, [this] {
                setHasUnsavedChanges(true);
            });
    connect(node, &CompositionNode::rebakeRequested, this, [this] {
        // This can come multiple times in a row in response to property changes, so let's buffer it
        m_rebakeTimer.start(200);
    });
}

void EffectComposerModel::updateExtraMargin()
{
    m_extraMargin = 0;
    for (CompositionNode *node : std::as_const(m_nodes))
        m_extraMargin = qMax(node->extraMargin(), m_extraMargin);
}

QSet<QByteArray> EffectComposerModel::getExposedProperties(const QByteArray &qmlContent)
{
    QSet<QByteArray> returnSet;
    const QByteArrayList lines = qmlContent.split('\n');
    const QByteArray propertyTag {"    property"}; // Match only toplevel exposed properties
    for (const QByteArray &line : lines) {
        if (line.startsWith(propertyTag)) {
            QByteArrayList words = line.trimmed().split(' ');
            if (words.size() >= 3) {
                QByteArray propName = words[2];
                if (propName.endsWith(':'))
                    propName.chop(1);
                returnSet.insert(propName);
            }
        }
    }
    return returnSet;
}

QString EffectComposerModel::currentComposition() const
{
    return m_currentComposition;
}

void EffectComposerModel::setCurrentComposition(const QString &newCurrentComposition)
{
    if (m_currentComposition == newCurrentComposition)
        return;

    m_currentComposition = newCurrentComposition;
    emit currentCompositionChanged();
}

bool EffectComposerModel::hasUnsavedChanges() const
{
    return m_hasUnsavedChanges;
}

void EffectComposerModel::setHasUnsavedChanges(bool val)
{
    if (m_hasUnsavedChanges == val)
        return;

    m_hasUnsavedChanges = val;
    emit hasUnsavedChangesChanged();
}

QStringList EffectComposerModel::uniformNames() const
{
    QStringList usedList;
    const QList<Uniform *> uniforms = allUniforms();
    for (const auto uniform : uniforms)
        usedList.append(uniform->name());
    return usedList;
}

bool EffectComposerModel::isDependencyNode(int index) const
{
    if (m_nodes.size() > index)
        return m_nodes[index]->isDependency();
    return false;
}

void EffectComposerModel::updateQmlComponent()
{
    // Clear possible QML runtime errors
    resetEffectError(ErrorQMLRuntime);
    m_qmlComponentString = getQmlComponentString(false);
}

// Removes "file:" from the URL path.
// So e.g. "file:///C:/myimages/steel1.jpg" -> "C:/myimages/steel1.jpg"
QString EffectComposerModel::stripFileFromURL(const QString &urlString) const
{
    QUrl url(urlString);
    QString filePath = (url.scheme() == QStringLiteral("file")) ? url.toLocalFile() : url.toString();
    return filePath;
}

} // namespace EffectComposer<|MERGE_RESOLUTION|>--- conflicted
+++ resolved
@@ -518,17 +518,9 @@
 
         uniformObject.insert("type", type);
 
-<<<<<<< HEAD
-        if (uniform->type() == Uniform::Type::Define || uniform->type() == Uniform::Type::Channel) {
-            QString controlType = Uniform::stringFromType(uniform->controlType());
-            if (controlType != type)
-                uniformObject.insert("controlType", controlType);
-        }
-=======
         QString controlType = Uniform::stringFromType(uniform->controlType());
         if (controlType != type)
             uniformObject.insert("controlType", controlType);
->>>>>>> 8790cbc9
 
         if (!uniform->displayName().isEmpty())
             uniformObject.insert("displayName", QString(uniform->displayName()));
@@ -606,19 +598,11 @@
 // Do not manually edit this file, it will be overwritten if effect is modified in Qt Design Studio.
 )"
     };
-<<<<<<< HEAD
 
     s += header.arg(qApp->applicationVersion(), QDateTime::currentDateTime().toString());
     return s;
 }
 
-=======
-
-    s += header.arg(qApp->applicationVersion(), QDateTime::currentDateTime().toString());
-    return s;
-}
-
->>>>>>> 8790cbc9
 QString EffectComposerModel::getDesignerSpecifics() const
 {
     QString s;
@@ -1732,20 +1716,9 @@
 
 void EffectComposerModel::initShaderDir()
 {
-<<<<<<< HEAD
-    if (QFileInfo::exists(m_vertexShaderFilename))
-        QFile(m_vertexShaderFilename).remove();
-    if (QFileInfo::exists(m_fragmentShaderFilename))
-        QFile(m_fragmentShaderFilename).remove();
-    if (QFileInfo::exists(m_vertexShaderPreviewFilename))
-        QFile(m_vertexShaderPreviewFilename).remove();
-    if (QFileInfo::exists(m_fragmentShaderPreviewFilename))
-        QFile(m_fragmentShaderPreviewFilename).remove();
-=======
     static int count = 0;
     static const QString fileNameTemplate = "%1_%2.%3";
     const QString countStr = QString::number(count);
->>>>>>> 8790cbc9
 
     auto resetFile = [&countStr, this](QString &fileName, const QString prefix, const QString suffix) {
         // qsb generation is done in separate process, so it is not guaranteed all of the old files
